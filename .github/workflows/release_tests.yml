--- conflicted
+++ resolved
@@ -25,11 +25,7 @@
     runs-on: ${{ matrix.os }}
     strategy:
       matrix:
-<<<<<<< HEAD
-        python-version: ["3.12.6"]
-=======
         python-version: ["3.13"]
->>>>>>> ac28187b
         os: [macOS-latest, ubuntu-latest, windows-latest]
 
     steps:
