--- conflicted
+++ resolved
@@ -12,11 +12,8 @@
 black = {path = ".",extras = ["d"],editable = true}
 aiohttp-cors = "*"
 typed-ast = ">=1.3.1"
-<<<<<<< HEAD
-pathspec = ">=0.5.9"
-=======
 regex = ">=2019.8"
->>>>>>> 14b28c89
+pathspec = ">=0.6"
 
 [dev-packages]
 pre-commit = "*"
