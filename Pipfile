[[source]]
name = "pypi"
url = "https://pypi.python.org/simple"
verify_ssl = true

[dev-packages]
# Testing related requirements.
coverage = ">= 5.3"
pytest = " >= 6.1.1"
pytest-xdist = ">= 2.2.1"
pytest-cov = ">= 2.11.1"
tox = "*"

# Linting related requirements.
pre-commit = ">=2.9.2"
flake8 = ">=3.9.2"
flake8-bugbear = "*"
mypy = ">=0.910"
types-dataclasses = ">=0.1.3"
types-typed-ast = ">=1.4.1"
types-PyYAML = ">=5.4.1"

# Documentation related requirements.
Sphinx = ">=4.1.2"
MyST-Parser = ">=0.15.1"
sphinxcontrib-programoutput = ">=0.17"
sphinx-copybutton = ">=0.4.0"
docutils = "==0.17.1"  # not a direct dependency, see https://github.com/pypa/pipenv/issues/3865

# Packaging related requirements.
setuptools = ">=39.2.0"
setuptools-scm = "*"
twine = ">=1.11.0"
wheel = ">=0.31.1"
readme_renderer = "*"

black = {editable = true, extras = ["d", "jupyter"], path = "."}

[packages]
aiohttp = ">=3.7.4"
platformdirs= ">=2"
click = ">=8.0.0"
mypy_extensions = ">=0.4.3"
pathspec = ">=0.8.1"
regex = ">=2020.1.8"
<<<<<<< HEAD
tomli = ">=1.1.0, <2.0.0"
typed-ast = "==1.4.2"
typing_extensions = {"python_version <" = "3.10","version >=" = "3.10.0.0"}
=======
tomli = ">=0.2.6, <2.0.0"
typed-ast = "==1.4.3"
typing_extensions = {markers = "python_version < '3.10'", version = ">=3.10.0.0"}
>>>>>>> 2f3fa1f6
black = {editable = true,extras = ["d"],path = "."}
dataclasses = {markers = "python_version < '3.7'", version = ">0.1.3"}<|MERGE_RESOLUTION|>--- conflicted
+++ resolved
@@ -43,14 +43,8 @@
 mypy_extensions = ">=0.4.3"
 pathspec = ">=0.8.1"
 regex = ">=2020.1.8"
-<<<<<<< HEAD
 tomli = ">=1.1.0, <2.0.0"
-typed-ast = "==1.4.2"
-typing_extensions = {"python_version <" = "3.10","version >=" = "3.10.0.0"}
-=======
-tomli = ">=0.2.6, <2.0.0"
 typed-ast = "==1.4.3"
 typing_extensions = {markers = "python_version < '3.10'", version = ">=3.10.0.0"}
->>>>>>> 2f3fa1f6
 black = {editable = true,extras = ["d"],path = "."}
 dataclasses = {markers = "python_version < '3.7'", version = ">0.1.3"}