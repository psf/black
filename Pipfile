[[source]]
name = "pypi"
url = "https://pypi.python.org/simple"
verify_ssl = true

[dev-packages]
# Testing related requirements.
coverage = ">= 5.3"
pytest = " >= 6.1.1"
pytest-xdist = ">= 2.2.1"
pytest-cov = ">= 2.11.1"
tox = "*"

# Linting related requirements.
pre-commit = ">=2.9.2"
flake8 = ">=3.9.2"
flake8-bugbear = "*"
mypy = ">=0.910"
types-dataclasses = ">=0.1.3"
types-typed-ast = ">=1.4.1"
types-PyYAML = ">=5.4.1"

# Documentation related requirements.
Sphinx = ">=4.1.2"
MyST-Parser = ">=0.15.1"
sphinxcontrib-programoutput = ">=0.17"
sphinx-copybutton = ">=0.4.0"
docutils = "==0.17.1"  # not a direct dependency, see https://github.com/pypa/pipenv/issues/3865

# Packaging related requirements.
setuptools = ">=39.2.0"
setuptools-scm = "*"
twine = ">=1.11.0"
wheel = ">=0.31.1"
readme_renderer = "*"

black = {editable = true, extras = ["d", "jupyter"], path = "."}

[packages]
aiohttp = ">=3.7.4"
platformdirs= ">=2"
click = ">=8.0.0"
mypy_extensions = ">=0.4.3"
pathspec = ">=0.8.1"
<<<<<<< HEAD
regex = ">=2020.1.8"
tomli = ">=1.1.0, <2.0.0"
=======
tomli = ">=0.2.6, <2.0.0"
>>>>>>> 9424e795
typed-ast = "==1.4.3"
typing_extensions = {markers = "python_version < '3.10'", version = ">=3.10.0.0"}
black = {editable = true,extras = ["d"],path = "."}
dataclasses = {markers = "python_version < '3.7'", version = ">0.1.3"}<|MERGE_RESOLUTION|>--- conflicted
+++ resolved
@@ -42,12 +42,7 @@
 click = ">=8.0.0"
 mypy_extensions = ">=0.4.3"
 pathspec = ">=0.8.1"
-<<<<<<< HEAD
-regex = ">=2020.1.8"
 tomli = ">=1.1.0, <2.0.0"
-=======
-tomli = ">=0.2.6, <2.0.0"
->>>>>>> 9424e795
 typed-ast = "==1.4.3"
 typing_extensions = {markers = "python_version < '3.10'", version = ">=3.10.0.0"}
 black = {editable = true,extras = ["d"],path = "."}
