# Copyright (C) 2020 Łukasz Langa
from setuptools import setup, find_packages
import sys
import os

assert sys.version_info >= (3, 6, 2), "black requires Python 3.6.2+"
from pathlib import Path  # noqa E402

CURRENT_DIR = Path(__file__).parent
sys.path.insert(0, str(CURRENT_DIR))  # for setuptools.build_meta


def get_long_description() -> str:
    return (
        (CURRENT_DIR / "README.md").read_text(encoding="utf8")
        + "\n\n"
        + (CURRENT_DIR / "CHANGES.md").read_text(encoding="utf8")
    )


USE_MYPYC = False
# To compile with mypyc, a mypyc checkout must be present on the PYTHONPATH
if len(sys.argv) > 1 and sys.argv[1] == "--use-mypyc":
    sys.argv.pop(1)
    USE_MYPYC = True
if os.getenv("BLACK_USE_MYPYC", None) == "1":
    USE_MYPYC = True

if USE_MYPYC:
    mypyc_targets = [
        "src/black/__init__.py",
        "src/blib2to3/pytree.py",
        "src/blib2to3/pygram.py",
        "src/blib2to3/pgen2/parse.py",
        "src/blib2to3/pgen2/grammar.py",
        "src/blib2to3/pgen2/token.py",
        "src/blib2to3/pgen2/driver.py",
        "src/blib2to3/pgen2/pgen.py",
    ]

    from mypyc.build import mypycify

    opt_level = os.getenv("MYPYC_OPT_LEVEL", "3")
    ext_modules = mypycify(mypyc_targets, opt_level=opt_level)
else:
    ext_modules = []

setup(
    name="black",
    use_scm_version={
        "write_to": "src/_black_version.py",
        "write_to_template": 'version = "{version}"\n',
    },
    description="The uncompromising code formatter.",
    long_description=get_long_description(),
    long_description_content_type="text/markdown",
    keywords="automation formatter yapf autopep8 pyfmt gofmt rustfmt",
    author="Łukasz Langa",
    author_email="lukasz@langa.pl",
    url="https://github.com/psf/black",
    project_urls={"Changelog": "https://github.com/psf/black/blob/main/CHANGES.md"},
    license="MIT",
    py_modules=["_black_version"],
    ext_modules=ext_modules,
    packages=find_packages(where="src"),
    package_dir={"": "src"},
    package_data={
        "blib2to3": ["*.txt"],
        "black": ["py.typed"],
        "black_primer": ["primer.json"],
    },
    python_requires=">=3.6.2",
    zip_safe=False,
    install_requires=[
        "click>=7.1.2",
        "platformdirs>=2",
<<<<<<< HEAD
        "tomli>=1.1.0,<2.0.0",
        "typed-ast>=1.4.2; python_version < '3.8'",
=======
        "tomli>=0.2.6,<2.0.0",
        "typed-ast>=1.4.2; python_version < '3.8' and implementation_name == 'cpython'",
>>>>>>> 3cb010ec
        "regex>=2020.1.8",
        "pathspec>=0.9.0, <1",
        "dataclasses>=0.6; python_version < '3.7'",
        "typing_extensions>=3.10.0.0",
        # 3.10.0.1 is broken on at least Python 3.10,
        # https://github.com/python/typing/issues/865
        "typing_extensions!=3.10.0.1; python_version >= '3.10'",
        "mypy_extensions>=0.4.3",
    ],
    extras_require={
        "d": ["aiohttp>=3.7.4"],
        "colorama": ["colorama>=0.4.3"],
        "python2": ["typed-ast>=1.4.3"],
        "uvloop": ["uvloop>=0.15.2"],
        "jupyter": ["ipython>=7.8.0", "tokenize-rt>=3.2.0"],
    },
    test_suite="tests.test_black",
    classifiers=[
        "Development Status :: 4 - Beta",
        "Environment :: Console",
        "Intended Audience :: Developers",
        "License :: OSI Approved :: MIT License",
        "Operating System :: OS Independent",
        "Programming Language :: Python",
        "Programming Language :: Python :: 3.6",
        "Programming Language :: Python :: 3.7",
        "Programming Language :: Python :: 3.8",
        "Programming Language :: Python :: 3.9",
        "Programming Language :: Python :: 3.10",
        "Programming Language :: Python :: 3 :: Only",
        "Topic :: Software Development :: Libraries :: Python Modules",
        "Topic :: Software Development :: Quality Assurance",
    ],
    entry_points={
        "console_scripts": [
            "black=black:patched_main",
            "blackd=blackd:patched_main [d]",
            "black-primer=black_primer.cli:main",
        ]
    },
)<|MERGE_RESOLUTION|>--- conflicted
+++ resolved
@@ -74,13 +74,8 @@
     install_requires=[
         "click>=7.1.2",
         "platformdirs>=2",
-<<<<<<< HEAD
         "tomli>=1.1.0,<2.0.0",
-        "typed-ast>=1.4.2; python_version < '3.8'",
-=======
-        "tomli>=0.2.6,<2.0.0",
         "typed-ast>=1.4.2; python_version < '3.8' and implementation_name == 'cpython'",
->>>>>>> 3cb010ec
         "regex>=2020.1.8",
         "pathspec>=0.9.0, <1",
         "dataclasses>=0.6; python_version < '3.7'",
