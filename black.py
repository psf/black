--- conflicted
+++ resolved
@@ -112,16 +112,12 @@
         p = sources[0]
         report = Report()
         try:
-<<<<<<< HEAD
             if not p.is_file() and str(p) == '-':
                 changed = format_stdin_to_stdout(line_length=line_length, fast=fast)
             else:
-                changed = format_file_in_place(p, line_length=line_length, fast=fast)
-=======
-            changed = format_file_in_place(
-                p, line_length=line_length, fast=fast, write_back=not check
-            )
->>>>>>> 21c49d94
+                changed = format_file_in_place(
+                    p, line_length=line_length, fast=fast, write_back=not check
+                )
             report.done(p, changed)
         except Exception as exc:
             report.failed(p, str(exc))
