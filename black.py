--- conflicted
+++ resolved
@@ -2209,12 +2209,7 @@
             # All splits failed, best effort split with no omits.
             # This mostly happens to multiline strings that are by definition
             # reported as not fitting a single line.
-<<<<<<< HEAD
-            # TODO see #762 for a real fix for this
-            yield from right_hand_split(line, line_length=1)
-=======
-            yield from right_hand_split(line, line_length, supports_trailing_commas)
->>>>>>> b396f137
+            yield from right_hand_split(line, line_length, features=features)
 
         if line.inside_brackets:
             split_funcs = [delimiter_split, standalone_comment_split, rhs]
