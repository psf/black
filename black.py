--- conflicted
+++ resolved
@@ -242,17 +242,9 @@
     Returns the path to a successfully found and read configuration file, None
     otherwise.
     """
-<<<<<<< HEAD
-    if value is None:
-        root = find_project_root(ctx.params.get("src", ()))
-        path = root / "pyproject.toml"
-        if not path.exists() or not path.is_file():
-=======
-    assert not isinstance(value, (int, bool)), "Invalid parameter type passed"
     if not value:
         value = find_pyproject_toml(ctx.params.get("src", ()))
         if value is None:
->>>>>>> 81bf9bb9
             return None
 
         value = path.as_posix()
@@ -267,20 +259,12 @@
     if not config:
         return None
 
-<<<<<<< HEAD
     default_map: Dict[str, Any] = {}
     if ctx.default_map:
         default_map.update(ctx.default_map)
-    for arg_name, default_value in config.items():
-        arg_name = arg_name.lstrip("-").replace("-", "_")
-        default_map[arg_name] = default_value
+    default_map.update(config)
 
     ctx.default_map = default_map
-=======
-    if ctx.default_map is None:
-        ctx.default_map = {}
-    ctx.default_map.update(config)  # type: ignore  # bad types in .pyi
->>>>>>> 81bf9bb9
     return value
 
 
@@ -414,16 +398,12 @@
 @click.option(
     "--config",
     type=click.Path(
-<<<<<<< HEAD
         exists=True,
         file_okay=True,
         dir_okay=False,
         readable=True,
         allow_dash=False,
         path_type=str,
-=======
-        exists=True, file_okay=True, dir_okay=False, readable=True, allow_dash=False
->>>>>>> 81bf9bb9
     ),
     is_eager=True,
     callback=read_pyproject_toml,
