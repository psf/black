import asyncio
from asyncio.base_events import BaseEventLoop
from concurrent.futures import Executor, ProcessPoolExecutor
from datetime import datetime
<<<<<<< HEAD
from enum import Enum, Flag
import fnmatch
=======
from enum import Enum
>>>>>>> 6af55d88
from functools import lru_cache, partial, wraps
import io
import itertools
import logging
from multiprocessing import Manager, freeze_support
import os
from pathlib import Path
import pickle
import re
import signal
import sys
import tempfile
import tokenize
from typing import (
    Any,
    Callable,
    Collection,
    Dict,
    Generator,
    Generic,
    Iterable,
    Iterator,
    List,
    Optional,
    Pattern,
    Sequence,
    Set,
    Tuple,
    TypeVar,
    Union,
    cast,
)

from appdirs import user_cache_dir
from attr import dataclass, evolve, Factory
import click
import toml

# lib2to3 fork
from blib2to3.pytree import Node, Leaf, type_repr
from blib2to3 import pygram, pytree
from blib2to3.pgen2 import driver, token
from blib2to3.pgen2.grammar import Grammar
from blib2to3.pgen2.parse import ParseError


__version__ = "18.9b0"
DEFAULT_LINE_LENGTH = 88
DEFAULT_EXCLUDES = (
    r"/(\.eggs|\.git|\.hg|\.mypy_cache|\.nox|\.tox|\.venv|_build|buck-out|build|dist)/"
)
DEFAULT_INCLUDES = r"\.pyi?$"
CACHE_DIR = Path(user_cache_dir("black", version=__version__))


# types
FileContent = str
Encoding = str
NewLine = str
Depth = int
NodeType = int
LeafID = int
Priority = int
Index = int
LN = Union[Leaf, Node]
SplitFunc = Callable[["Line", bool], Iterator["Line"]]
Timestamp = float
FileSize = int
CacheInfo = Tuple[Timestamp, FileSize]
Cache = Dict[Path, CacheInfo]
out = partial(click.secho, bold=True, err=True)
err = partial(click.secho, fg="red", err=True)

pygram.initialize(CACHE_DIR)
syms = pygram.python_symbols


class NothingChanged(UserWarning):
    """Raised when reformatted code is the same as source."""


class CannotSplit(Exception):
    """A readable split that fits the allotted line length is impossible."""


class InvalidInput(ValueError):
    """Raised when input source code fails all parse attempts."""


class WriteBack(Enum):
    NO = 0
    YES = 1
    DIFF = 2
    CHECK = 3

    @classmethod
    def from_configuration(cls, *, check: bool, diff: bool) -> "WriteBack":
        if check and not diff:
            return cls.CHECK

        return cls.DIFF if diff else cls.YES


class Changed(Enum):
    NO = 0
    CACHED = 1
    YES = 2


class TargetVersion(Enum):
    PY27 = 2
    PY33 = 3
    PY34 = 4
    PY35 = 5
    PY36 = 6
    PY37 = 7
    PY38 = 8

    def is_python2(self) -> bool:
        return self is TargetVersion.PY27


PY36_VERSIONS = {TargetVersion.PY36, TargetVersion.PY37, TargetVersion.PY38}


class Feature(Enum):
    # All string literals are unicode
    UNICODE_LITERALS = 1
    F_STRINGS = 2
    NUMERIC_UNDERSCORES = 3
    TRAILING_COMMA = 4


VERSION_TO_FEATURES: Dict[TargetVersion, Set[Feature]] = {
    TargetVersion.PY27: set(),
    TargetVersion.PY33: {Feature.UNICODE_LITERALS},
    TargetVersion.PY34: {Feature.UNICODE_LITERALS},
    TargetVersion.PY35: {Feature.UNICODE_LITERALS, Feature.TRAILING_COMMA},
    TargetVersion.PY36: {
        Feature.UNICODE_LITERALS,
        Feature.F_STRINGS,
        Feature.NUMERIC_UNDERSCORES,
        Feature.TRAILING_COMMA,
    },
    TargetVersion.PY37: {
        Feature.UNICODE_LITERALS,
        Feature.F_STRINGS,
        Feature.NUMERIC_UNDERSCORES,
        Feature.TRAILING_COMMA,
    },
    TargetVersion.PY38: {
        Feature.UNICODE_LITERALS,
        Feature.F_STRINGS,
        Feature.NUMERIC_UNDERSCORES,
        Feature.TRAILING_COMMA,
    },
}


@dataclass
class FileMode:
    target_versions: Set[TargetVersion] = Factory(set)
    line_length: int = DEFAULT_LINE_LENGTH
    string_normalization: bool = True
    is_pyi: bool = False

    def get_cache_key(self) -> str:
        if self.target_versions:
            version_str = ",".join(
                str(version.value)
                for version in sorted(self.target_versions, key=lambda v: v.value)
            )
        else:
            version_str = "-"
        parts = [
            version_str,
            str(self.line_length),
            str(int(self.string_normalization)),
            str(int(self.is_pyi)),
        ]
        return ".".join(parts)


def supports_feature(target_versions: Set[TargetVersion], feature: Feature) -> bool:
    return all(feature in VERSION_TO_FEATURES[version] for version in target_versions)


def merge_exclude(ctx: click.Context, param: click.Parameter, value: str) -> str:
    """Injects .gitignore in excluded files"""
    root = find_project_root(ctx.params.get("src", ()))
    # nothing to do if no .gitignore
    gitignore = root / ".gitignore"
    if not gitignore.is_file():
        return value
    # parse gitignore
    excluded_in_gitignore = []
    for line in gitignore.read_text().splitlines():
        line = line.strip().strip("/")
        if line and not line.startswith("#"):
            excluded_in_gitignore.append(  # noqa  W605 incorrect
                fnmatch.translate(line).lstrip("(?s:").rstrip(r")\Z")
            )
    # merge gitignore and others exclude
    return r"/(" + r"|".join(excluded_in_gitignore) + "|" + value.strip()[2:]


def read_pyproject_toml(
    ctx: click.Context, param: click.Parameter, value: Union[str, int, bool, None]
) -> Optional[str]:
    """Inject Black configuration from "pyproject.toml" into defaults in `ctx`.

    Returns the path to a successfully found and read configuration file, None
    otherwise.
    """
    assert not isinstance(value, (int, bool)), "Invalid parameter type passed"
    if not value:
        root = find_project_root(ctx.params.get("src", ()))
        path = root / "pyproject.toml"
        if path.is_file():
            value = str(path)
        else:
            return None

    try:
        pyproject_toml = toml.load(value)
        config = pyproject_toml.get("tool", {}).get("black", {})
    except (toml.TomlDecodeError, OSError) as e:
        raise click.FileError(
            filename=value, hint=f"Error reading configuration file: {e}"
        )

    if not config:
        return None

    if ctx.default_map is None:
        ctx.default_map = {}
    ctx.default_map.update(  # type: ignore  # bad types in .pyi
        {k.replace("--", "").replace("-", "_"): v for k, v in config.items()}
    )
    return value


@click.command(context_settings=dict(help_option_names=["-h", "--help"]))
@click.option(
    "-l",
    "--line-length",
    type=int,
    default=DEFAULT_LINE_LENGTH,
    help="How many characters per line to allow.",
    show_default=True,
)
@click.option(
    "-t",
    "--target-version",
    type=click.Choice([v.name.lower() for v in TargetVersion]),
    callback=lambda c, p, v: [TargetVersion[val.upper()] for val in v],
    multiple=True,
    help=(
        "Python versions that should be supported by Black's output. [default: "
        "per-file auto-detection]"
    ),
)
@click.option(
    "--pyi",
    is_flag=True,
    help=(
        "Format all input files like typing stubs regardless of file extension "
        "(useful when piping source on standard input)."
    ),
)
@click.option(
    "-S",
    "--skip-string-normalization",
    is_flag=True,
    help="Don't normalize string quotes or prefixes.",
)
@click.option(
    "--check",
    is_flag=True,
    help=(
        "Don't write the files back, just return the status.  Return code 0 "
        "means nothing would change.  Return code 1 means some files would be "
        "reformatted.  Return code 123 means there was an internal error."
    ),
)
@click.option(
    "--diff",
    is_flag=True,
    help="Don't write the files back, just output a diff for each file on stdout.",
)
@click.option(
    "--fast/--safe",
    is_flag=True,
    help="If --fast given, skip temporary sanity checks. [default: --safe]",
)
@click.option(
    "--include",
    type=str,
    default=DEFAULT_INCLUDES,
    help=(
        "A regular expression that matches files and directories that should be "
        "included on recursive searches.  An empty value means all files are "
        "included regardless of the name.  Use forward slashes for directories on "
        "all platforms (Windows, too).  Exclusions are calculated first, inclusions "
        "later."
    ),
    show_default=True,
)
@click.option(
    "--exclude",
    type=str,
    default=DEFAULT_EXCLUDES,
    help=(
        "A regular expression that matches files and directories that should be "
        "excluded on recursive searches.  An empty value means no paths are excluded. "
        "Use forward slashes for directories on all platforms (Windows, too).  "
        "Exclusions are calculated first, inclusions later."
    ),
    show_default=True,
    callback=merge_exclude,
)
@click.option(
    "-q",
    "--quiet",
    is_flag=True,
    help=(
        "Don't emit non-error messages to stderr. Errors are still emitted, "
        "silence those with 2>/dev/null."
    ),
)
@click.option(
    "-v",
    "--verbose",
    is_flag=True,
    help=(
        "Also emit messages to stderr about files that were not changed or were "
        "ignored due to --exclude=."
    ),
)
@click.version_option(version=__version__)
@click.argument(
    "src",
    nargs=-1,
    type=click.Path(
        exists=True, file_okay=True, dir_okay=True, readable=True, allow_dash=True
    ),
    is_eager=True,
)
@click.option(
    "--config",
    type=click.Path(
        exists=False, file_okay=True, dir_okay=False, readable=True, allow_dash=False
    ),
    is_eager=True,
    callback=read_pyproject_toml,
    help="Read configuration from PATH.",
)
@click.pass_context
def main(
    ctx: click.Context,
    line_length: int,
    target_version: List[TargetVersion],
    check: bool,
    diff: bool,
    fast: bool,
    pyi: bool,
    skip_string_normalization: bool,
    quiet: bool,
    verbose: bool,
    include: str,
    exclude: str,
    src: Tuple[str],
    config: Optional[str],
) -> None:
    """The uncompromising code formatter."""
    write_back = WriteBack.from_configuration(check=check, diff=diff)
    if target_version:
        versions = set(target_version)
    else:
        # We'll autodetect later.
        versions = set()
    mode = FileMode(
        target_versions=versions,
        line_length=line_length,
        is_pyi=pyi,
        string_normalization=not skip_string_normalization,
    )
    if config and verbose:
        out(f"Using configuration from {config}.", bold=False, fg="blue")
    try:
        include_regex = re_compile_maybe_verbose(include)
    except re.error:
        err(f"Invalid regular expression for include given: {include!r}")
        ctx.exit(2)
    try:
        exclude_regex = re_compile_maybe_verbose(exclude)
    except re.error:
        err(f"Invalid regular expression for exclude given: {exclude!r}")
        ctx.exit(2)
    report = Report(check=check, quiet=quiet, verbose=verbose)
    root = find_project_root(src)
    sources: Set[Path] = set()
    for s in src:
        p = Path(s)
        if p.is_dir():
            sources.update(
                gen_python_files_in_dir(p, root, include_regex, exclude_regex, report)
            )
        elif p.is_file() or s == "-":
            # if a file was explicitly given, we don't care about its extension
            sources.add(p)
        else:
            err(f"invalid path: {s}")
    if len(sources) == 0:
        if verbose or not quiet:
            out("No paths given. Nothing to do 😴")
        ctx.exit(0)

    if len(sources) == 1:
        reformat_one(
            src=sources.pop(),
            fast=fast,
            write_back=write_back,
            mode=mode,
            report=report,
        )
    else:
        loop = asyncio.get_event_loop()
        executor = ProcessPoolExecutor(max_workers=os.cpu_count())
        try:
            loop.run_until_complete(
                schedule_formatting(
                    sources=sources,
                    fast=fast,
                    write_back=write_back,
                    mode=mode,
                    report=report,
                    loop=loop,
                    executor=executor,
                )
            )
        finally:
            shutdown(loop)
    if verbose or not quiet:
        bang = "💥 💔 💥" if report.return_code else "✨ 🍰 ✨"
        out(f"All done! {bang}")
        click.secho(str(report), err=True)
    ctx.exit(report.return_code)


def reformat_one(
    src: Path, fast: bool, write_back: WriteBack, mode: FileMode, report: "Report"
) -> None:
    """Reformat a single file under `src` without spawning child processes.

    If `quiet` is True, non-error messages are not output. `line_length`,
    `write_back`, `fast` and `pyi` options are passed to
    :func:`format_file_in_place` or :func:`format_stdin_to_stdout`.
    """
    try:
        changed = Changed.NO
        if not src.is_file() and str(src) == "-":
            if format_stdin_to_stdout(fast=fast, write_back=write_back, mode=mode):
                changed = Changed.YES
        else:
            cache: Cache = {}
            if write_back != WriteBack.DIFF:
                cache = read_cache(mode)
                res_src = src.resolve()
                if res_src in cache and cache[res_src] == get_cache_info(res_src):
                    changed = Changed.CACHED
            if changed is not Changed.CACHED and format_file_in_place(
                src, fast=fast, write_back=write_back, mode=mode
            ):
                changed = Changed.YES
            if (write_back is WriteBack.YES and changed is not Changed.CACHED) or (
                write_back is WriteBack.CHECK and changed is Changed.NO
            ):
                write_cache(cache, [src], mode)
        report.done(src, changed)
    except Exception as exc:
        report.failed(src, str(exc))


async def schedule_formatting(
    sources: Set[Path],
    fast: bool,
    write_back: WriteBack,
    mode: FileMode,
    report: "Report",
    loop: BaseEventLoop,
    executor: Executor,
) -> None:
    """Run formatting of `sources` in parallel using the provided `executor`.

    (Use ProcessPoolExecutors for actual parallelism.)

    `line_length`, `write_back`, `fast`, and `pyi` options are passed to
    :func:`format_file_in_place`.
    """
    cache: Cache = {}
    if write_back != WriteBack.DIFF:
        cache = read_cache(mode)
        sources, cached = filter_cached(cache, sources)
        for src in sorted(cached):
            report.done(src, Changed.CACHED)
    if not sources:
        return

    cancelled = []
    sources_to_cache = []
    lock = None
    if write_back == WriteBack.DIFF:
        # For diff output, we need locks to ensure we don't interleave output
        # from different processes.
        manager = Manager()
        lock = manager.Lock()
    tasks = {
        loop.run_in_executor(
            executor, format_file_in_place, src, fast, mode, write_back, lock
        ): src
        for src in sorted(sources)
    }
    pending: Iterable[asyncio.Task] = tasks.keys()
    try:
        loop.add_signal_handler(signal.SIGINT, cancel, pending)
        loop.add_signal_handler(signal.SIGTERM, cancel, pending)
    except NotImplementedError:
        # There are no good alternatives for these on Windows.
        pass
    while pending:
        done, _ = await asyncio.wait(pending, return_when=asyncio.FIRST_COMPLETED)
        for task in done:
            src = tasks.pop(task)
            if task.cancelled():
                cancelled.append(task)
            elif task.exception():
                report.failed(src, str(task.exception()))
            else:
                changed = Changed.YES if task.result() else Changed.NO
                # If the file was written back or was successfully checked as
                # well-formatted, store this information in the cache.
                if write_back is WriteBack.YES or (
                    write_back is WriteBack.CHECK and changed is Changed.NO
                ):
                    sources_to_cache.append(src)
                report.done(src, changed)
    if cancelled:
        await asyncio.gather(*cancelled, loop=loop, return_exceptions=True)
    if sources_to_cache:
        write_cache(cache, sources_to_cache, mode)


def format_file_in_place(
    src: Path,
    fast: bool,
    mode: FileMode,
    write_back: WriteBack = WriteBack.NO,
    lock: Any = None,  # multiprocessing.Manager().Lock() is some crazy proxy
) -> bool:
    """Format file under `src` path. Return True if changed.

    If `write_back` is DIFF, write a diff to stdout. If it is YES, write reformatted
    code to the file.
    `line_length` and `fast` options are passed to :func:`format_file_contents`.
    """
    if src.suffix == ".pyi":
        mode = evolve(mode, is_pyi=True)

    then = datetime.utcfromtimestamp(src.stat().st_mtime)
    with open(src, "rb") as buf:
        src_contents, encoding, newline = decode_bytes(buf.read())
    try:
        dst_contents = format_file_contents(src_contents, fast=fast, mode=mode)
    except NothingChanged:
        return False

    if write_back == write_back.YES:
        with open(src, "w", encoding=encoding, newline=newline) as f:
            f.write(dst_contents)
    elif write_back == write_back.DIFF:
        now = datetime.utcnow()
        src_name = f"{src}\t{then} +0000"
        dst_name = f"{src}\t{now} +0000"
        diff_contents = diff(src_contents, dst_contents, src_name, dst_name)
        if lock:
            lock.acquire()
        try:
            f = io.TextIOWrapper(
                sys.stdout.buffer,
                encoding=encoding,
                newline=newline,
                write_through=True,
            )
            f.write(diff_contents)
            f.detach()
        finally:
            if lock:
                lock.release()
    return True


def format_stdin_to_stdout(
    fast: bool, *, write_back: WriteBack = WriteBack.NO, mode: FileMode
) -> bool:
    """Format file on stdin. Return True if changed.

    If `write_back` is YES, write reformatted code back to stdout. If it is DIFF,
    write a diff to stdout. The `mode` argument is passed to
    :func:`format_file_contents`.
    """
    then = datetime.utcnow()
    src, encoding, newline = decode_bytes(sys.stdin.buffer.read())
    dst = src
    try:
        dst = format_file_contents(src, fast=fast, mode=mode)
        return True

    except NothingChanged:
        return False

    finally:
        f = io.TextIOWrapper(
            sys.stdout.buffer, encoding=encoding, newline=newline, write_through=True
        )
        if write_back == WriteBack.YES:
            f.write(dst)
        elif write_back == WriteBack.DIFF:
            now = datetime.utcnow()
            src_name = f"STDIN\t{then} +0000"
            dst_name = f"STDOUT\t{now} +0000"
            f.write(diff(src, dst, src_name, dst_name))
        f.detach()


def format_file_contents(
    src_contents: str, *, fast: bool, mode: FileMode
) -> FileContent:
    """Reformat contents a file and return new contents.

    If `fast` is False, additionally confirm that the reformatted code is
    valid by calling :func:`assert_equivalent` and :func:`assert_stable` on it.
    `line_length` is passed to :func:`format_str`.
    """
    if src_contents.strip() == "":
        raise NothingChanged

    dst_contents = format_str(src_contents, mode=mode)
    if src_contents == dst_contents:
        raise NothingChanged

    if not fast:
        assert_equivalent(src_contents, dst_contents)
        assert_stable(src_contents, dst_contents, mode=mode)
    return dst_contents


def format_str(src_contents: str, *, mode: FileMode) -> FileContent:
    """Reformat a string and return new contents.

    `line_length` determines how many characters per line are allowed.
    """
    src_node = lib2to3_parse(src_contents.lstrip(), mode.target_versions)
    dst_contents = ""
    future_imports = get_future_imports(src_node)
    if mode.target_versions:
        versions = mode.target_versions
    else:
        versions = detect_target_versions(src_node)
    normalize_fmt_off(src_node)
    lines = LineGenerator(
        remove_u_prefix="unicode_literals" in future_imports
        or supports_feature(versions, Feature.UNICODE_LITERALS),
        is_pyi=mode.is_pyi,
        normalize_strings=mode.string_normalization,
    )
    elt = EmptyLineTracker(is_pyi=mode.is_pyi)
    empty_line = Line()
    after = 0
    for current_line in lines.visit(src_node):
        for _ in range(after):
            dst_contents += str(empty_line)
        before, after = elt.maybe_empty_lines(current_line)
        for _ in range(before):
            dst_contents += str(empty_line)
        for line in split_line(
            current_line,
            line_length=mode.line_length,
            supports_trailing_commas=supports_feature(versions, Feature.TRAILING_COMMA),
        ):
            dst_contents += str(line)
    return dst_contents


def decode_bytes(src: bytes) -> Tuple[FileContent, Encoding, NewLine]:
    """Return a tuple of (decoded_contents, encoding, newline).

    `newline` is either CRLF or LF but `decoded_contents` is decoded with
    universal newlines (i.e. only contains LF).
    """
    srcbuf = io.BytesIO(src)
    encoding, lines = tokenize.detect_encoding(srcbuf.readline)
    if not lines:
        return "", encoding, "\n"

    newline = "\r\n" if b"\r\n" == lines[0][-2:] else "\n"
    srcbuf.seek(0)
    with io.TextIOWrapper(srcbuf, encoding) as tiow:
        return tiow.read(), encoding, newline


GRAMMARS = [
    pygram.python_grammar_no_print_statement_no_exec_statement,
    pygram.python_grammar_no_print_statement,
    pygram.python_grammar,
]


def get_grammars(target_versions: Set[TargetVersion]) -> List[Grammar]:
    if not target_versions:
        return GRAMMARS
    elif all(not version.is_python2() for version in target_versions):
        # Python 2-compatible code, so don't try Python 3 grammar.
        return [
            pygram.python_grammar_no_print_statement_no_exec_statement,
            pygram.python_grammar_no_print_statement,
        ]
    else:
        return [pygram.python_grammar]


def lib2to3_parse(src_txt: str, target_versions: Iterable[TargetVersion] = ()) -> Node:
    """Given a string with source, return the lib2to3 Node."""
    if src_txt[-1:] != "\n":
        src_txt += "\n"

    for grammar in get_grammars(set(target_versions)):
        drv = driver.Driver(grammar, pytree.convert)
        try:
            result = drv.parse_string(src_txt, True)
            break

        except ParseError as pe:
            lineno, column = pe.context[1]
            lines = src_txt.splitlines()
            try:
                faulty_line = lines[lineno - 1]
            except IndexError:
                faulty_line = "<line number missing in source>"
            exc = InvalidInput(f"Cannot parse: {lineno}:{column}: {faulty_line}")
    else:
        raise exc from None

    if isinstance(result, Leaf):
        result = Node(syms.file_input, [result])
    return result


def lib2to3_unparse(node: Node) -> str:
    """Given a lib2to3 node, return its string representation."""
    code = str(node)
    return code


T = TypeVar("T")


class Visitor(Generic[T]):
    """Basic lib2to3 visitor that yields things of type `T` on `visit()`."""

    def visit(self, node: LN) -> Iterator[T]:
        """Main method to visit `node` and its children.

        It tries to find a `visit_*()` method for the given `node.type`, like
        `visit_simple_stmt` for Node objects or `visit_INDENT` for Leaf objects.
        If no dedicated `visit_*()` method is found, chooses `visit_default()`
        instead.

        Then yields objects of type `T` from the selected visitor.
        """
        if node.type < 256:
            name = token.tok_name[node.type]
        else:
            name = type_repr(node.type)
        yield from getattr(self, f"visit_{name}", self.visit_default)(node)

    def visit_default(self, node: LN) -> Iterator[T]:
        """Default `visit_*()` implementation. Recurses to children of `node`."""
        if isinstance(node, Node):
            for child in node.children:
                yield from self.visit(child)


@dataclass
class DebugVisitor(Visitor[T]):
    tree_depth: int = 0

    def visit_default(self, node: LN) -> Iterator[T]:
        indent = " " * (2 * self.tree_depth)
        if isinstance(node, Node):
            _type = type_repr(node.type)
            out(f"{indent}{_type}", fg="yellow")
            self.tree_depth += 1
            for child in node.children:
                yield from self.visit(child)

            self.tree_depth -= 1
            out(f"{indent}/{_type}", fg="yellow", bold=False)
        else:
            _type = token.tok_name.get(node.type, str(node.type))
            out(f"{indent}{_type}", fg="blue", nl=False)
            if node.prefix:
                # We don't have to handle prefixes for `Node` objects since
                # that delegates to the first child anyway.
                out(f" {node.prefix!r}", fg="green", bold=False, nl=False)
            out(f" {node.value!r}", fg="blue", bold=False)

    @classmethod
    def show(cls, code: Union[str, Leaf, Node]) -> None:
        """Pretty-print the lib2to3 AST of a given string of `code`.

        Convenience method for debugging.
        """
        v: DebugVisitor[None] = DebugVisitor()
        if isinstance(code, str):
            code = lib2to3_parse(code)
        list(v.visit(code))


WHITESPACE = {token.DEDENT, token.INDENT, token.NEWLINE}
STATEMENT = {
    syms.if_stmt,
    syms.while_stmt,
    syms.for_stmt,
    syms.try_stmt,
    syms.except_clause,
    syms.with_stmt,
    syms.funcdef,
    syms.classdef,
}
STANDALONE_COMMENT = 153
token.tok_name[STANDALONE_COMMENT] = "STANDALONE_COMMENT"
LOGIC_OPERATORS = {"and", "or"}
COMPARATORS = {
    token.LESS,
    token.GREATER,
    token.EQEQUAL,
    token.NOTEQUAL,
    token.LESSEQUAL,
    token.GREATEREQUAL,
}
MATH_OPERATORS = {
    token.VBAR,
    token.CIRCUMFLEX,
    token.AMPER,
    token.LEFTSHIFT,
    token.RIGHTSHIFT,
    token.PLUS,
    token.MINUS,
    token.STAR,
    token.SLASH,
    token.DOUBLESLASH,
    token.PERCENT,
    token.AT,
    token.TILDE,
    token.DOUBLESTAR,
}
STARS = {token.STAR, token.DOUBLESTAR}
VARARGS_PARENTS = {
    syms.arglist,
    syms.argument,  # double star in arglist
    syms.trailer,  # single argument to call
    syms.typedargslist,
    syms.varargslist,  # lambdas
}
UNPACKING_PARENTS = {
    syms.atom,  # single element of a list or set literal
    syms.dictsetmaker,
    syms.listmaker,
    syms.testlist_gexp,
    syms.testlist_star_expr,
}
TEST_DESCENDANTS = {
    syms.test,
    syms.lambdef,
    syms.or_test,
    syms.and_test,
    syms.not_test,
    syms.comparison,
    syms.star_expr,
    syms.expr,
    syms.xor_expr,
    syms.and_expr,
    syms.shift_expr,
    syms.arith_expr,
    syms.trailer,
    syms.term,
    syms.power,
}
ASSIGNMENTS = {
    "=",
    "+=",
    "-=",
    "*=",
    "@=",
    "/=",
    "%=",
    "&=",
    "|=",
    "^=",
    "<<=",
    ">>=",
    "**=",
    "//=",
}
COMPREHENSION_PRIORITY = 20
COMMA_PRIORITY = 18
TERNARY_PRIORITY = 16
LOGIC_PRIORITY = 14
STRING_PRIORITY = 12
COMPARATOR_PRIORITY = 10
MATH_PRIORITIES = {
    token.VBAR: 9,
    token.CIRCUMFLEX: 8,
    token.AMPER: 7,
    token.LEFTSHIFT: 6,
    token.RIGHTSHIFT: 6,
    token.PLUS: 5,
    token.MINUS: 5,
    token.STAR: 4,
    token.SLASH: 4,
    token.DOUBLESLASH: 4,
    token.PERCENT: 4,
    token.AT: 4,
    token.TILDE: 3,
    token.DOUBLESTAR: 2,
}
DOT_PRIORITY = 1


@dataclass
class BracketTracker:
    """Keeps track of brackets on a line."""

    depth: int = 0
    bracket_match: Dict[Tuple[Depth, NodeType], Leaf] = Factory(dict)
    delimiters: Dict[LeafID, Priority] = Factory(dict)
    previous: Optional[Leaf] = None
    _for_loop_depths: List[int] = Factory(list)
    _lambda_argument_depths: List[int] = Factory(list)

    def mark(self, leaf: Leaf) -> None:
        """Mark `leaf` with bracket-related metadata. Keep track of delimiters.

        All leaves receive an int `bracket_depth` field that stores how deep
        within brackets a given leaf is. 0 means there are no enclosing brackets
        that started on this line.

        If a leaf is itself a closing bracket, it receives an `opening_bracket`
        field that it forms a pair with. This is a one-directional link to
        avoid reference cycles.

        If a leaf is a delimiter (a token on which Black can split the line if
        needed) and it's on depth 0, its `id()` is stored in the tracker's
        `delimiters` field.
        """
        if leaf.type == token.COMMENT:
            return

        self.maybe_decrement_after_for_loop_variable(leaf)
        self.maybe_decrement_after_lambda_arguments(leaf)
        if leaf.type in CLOSING_BRACKETS:
            self.depth -= 1
            opening_bracket = self.bracket_match.pop((self.depth, leaf.type))
            leaf.opening_bracket = opening_bracket
        leaf.bracket_depth = self.depth
        if self.depth == 0:
            delim = is_split_before_delimiter(leaf, self.previous)
            if delim and self.previous is not None:
                self.delimiters[id(self.previous)] = delim
            else:
                delim = is_split_after_delimiter(leaf, self.previous)
                if delim:
                    self.delimiters[id(leaf)] = delim
        if leaf.type in OPENING_BRACKETS:
            self.bracket_match[self.depth, BRACKET[leaf.type]] = leaf
            self.depth += 1
        self.previous = leaf
        self.maybe_increment_lambda_arguments(leaf)
        self.maybe_increment_for_loop_variable(leaf)

    def any_open_brackets(self) -> bool:
        """Return True if there is an yet unmatched open bracket on the line."""
        return bool(self.bracket_match)

    def max_delimiter_priority(self, exclude: Iterable[LeafID] = ()) -> int:
        """Return the highest priority of a delimiter found on the line.

        Values are consistent with what `is_split_*_delimiter()` return.
        Raises ValueError on no delimiters.
        """
        return max(v for k, v in self.delimiters.items() if k not in exclude)

    def delimiter_count_with_priority(self, priority: int = 0) -> int:
        """Return the number of delimiters with the given `priority`.

        If no `priority` is passed, defaults to max priority on the line.
        """
        if not self.delimiters:
            return 0

        priority = priority or self.max_delimiter_priority()
        return sum(1 for p in self.delimiters.values() if p == priority)

    def maybe_increment_for_loop_variable(self, leaf: Leaf) -> bool:
        """In a for loop, or comprehension, the variables are often unpacks.

        To avoid splitting on the comma in this situation, increase the depth of
        tokens between `for` and `in`.
        """
        if leaf.type == token.NAME and leaf.value == "for":
            self.depth += 1
            self._for_loop_depths.append(self.depth)
            return True

        return False

    def maybe_decrement_after_for_loop_variable(self, leaf: Leaf) -> bool:
        """See `maybe_increment_for_loop_variable` above for explanation."""
        if (
            self._for_loop_depths
            and self._for_loop_depths[-1] == self.depth
            and leaf.type == token.NAME
            and leaf.value == "in"
        ):
            self.depth -= 1
            self._for_loop_depths.pop()
            return True

        return False

    def maybe_increment_lambda_arguments(self, leaf: Leaf) -> bool:
        """In a lambda expression, there might be more than one argument.

        To avoid splitting on the comma in this situation, increase the depth of
        tokens between `lambda` and `:`.
        """
        if leaf.type == token.NAME and leaf.value == "lambda":
            self.depth += 1
            self._lambda_argument_depths.append(self.depth)
            return True

        return False

    def maybe_decrement_after_lambda_arguments(self, leaf: Leaf) -> bool:
        """See `maybe_increment_lambda_arguments` above for explanation."""
        if (
            self._lambda_argument_depths
            and self._lambda_argument_depths[-1] == self.depth
            and leaf.type == token.COLON
        ):
            self.depth -= 1
            self._lambda_argument_depths.pop()
            return True

        return False

    def get_open_lsqb(self) -> Optional[Leaf]:
        """Return the most recent opening square bracket (if any)."""
        return self.bracket_match.get((self.depth - 1, token.RSQB))


@dataclass
class Line:
    """Holds leaves and comments. Can be printed with `str(line)`."""

    depth: int = 0
    leaves: List[Leaf] = Factory(list)
    comments: Dict[LeafID, List[Leaf]] = Factory(dict)  # keys ordered like `leaves`
    bracket_tracker: BracketTracker = Factory(BracketTracker)
    inside_brackets: bool = False
    should_explode: bool = False

    def append(self, leaf: Leaf, preformatted: bool = False) -> None:
        """Add a new `leaf` to the end of the line.

        Unless `preformatted` is True, the `leaf` will receive a new consistent
        whitespace prefix and metadata applied by :class:`BracketTracker`.
        Trailing commas are maybe removed, unpacked for loop variables are
        demoted from being delimiters.

        Inline comments are put aside.
        """
        has_value = leaf.type in BRACKETS or bool(leaf.value.strip())
        if not has_value:
            return

        if token.COLON == leaf.type and self.is_class_paren_empty:
            del self.leaves[-2:]
        if self.leaves and not preformatted:
            # Note: at this point leaf.prefix should be empty except for
            # imports, for which we only preserve newlines.
            leaf.prefix += whitespace(
                leaf, complex_subscript=self.is_complex_subscript(leaf)
            )
        if self.inside_brackets or not preformatted:
            self.bracket_tracker.mark(leaf)
            self.maybe_remove_trailing_comma(leaf)
        if not self.append_comment(leaf):
            self.leaves.append(leaf)

    def append_safe(self, leaf: Leaf, preformatted: bool = False) -> None:
        """Like :func:`append()` but disallow invalid standalone comment structure.

        Raises ValueError when any `leaf` is appended after a standalone comment
        or when a standalone comment is not the first leaf on the line.
        """
        if self.bracket_tracker.depth == 0:
            if self.is_comment:
                raise ValueError("cannot append to standalone comments")

            if self.leaves and leaf.type == STANDALONE_COMMENT:
                raise ValueError(
                    "cannot append standalone comments to a populated line"
                )

        self.append(leaf, preformatted=preformatted)

    @property
    def is_comment(self) -> bool:
        """Is this line a standalone comment?"""
        return len(self.leaves) == 1 and self.leaves[0].type == STANDALONE_COMMENT

    @property
    def is_decorator(self) -> bool:
        """Is this line a decorator?"""
        return bool(self) and self.leaves[0].type == token.AT

    @property
    def is_import(self) -> bool:
        """Is this an import line?"""
        return bool(self) and is_import(self.leaves[0])

    @property
    def is_class(self) -> bool:
        """Is this line a class definition?"""
        return (
            bool(self)
            and self.leaves[0].type == token.NAME
            and self.leaves[0].value == "class"
        )

    @property
    def is_stub_class(self) -> bool:
        """Is this line a class definition with a body consisting only of "..."?"""
        return self.is_class and self.leaves[-3:] == [
            Leaf(token.DOT, ".") for _ in range(3)
        ]

    @property
    def is_def(self) -> bool:
        """Is this a function definition? (Also returns True for async defs.)"""
        try:
            first_leaf = self.leaves[0]
        except IndexError:
            return False

        try:
            second_leaf: Optional[Leaf] = self.leaves[1]
        except IndexError:
            second_leaf = None
        return (first_leaf.type == token.NAME and first_leaf.value == "def") or (
            first_leaf.type == token.ASYNC
            and second_leaf is not None
            and second_leaf.type == token.NAME
            and second_leaf.value == "def"
        )

    @property
    def is_class_paren_empty(self) -> bool:
        """Is this a class with no base classes but using parentheses?

        Those are unnecessary and should be removed.
        """
        return (
            bool(self)
            and len(self.leaves) == 4
            and self.is_class
            and self.leaves[2].type == token.LPAR
            and self.leaves[2].value == "("
            and self.leaves[3].type == token.RPAR
            and self.leaves[3].value == ")"
        )

    @property
    def is_triple_quoted_string(self) -> bool:
        """Is the line a triple quoted string?"""
        return (
            bool(self)
            and self.leaves[0].type == token.STRING
            and self.leaves[0].value.startswith(('"""', "'''"))
        )

    def contains_standalone_comments(self, depth_limit: int = sys.maxsize) -> bool:
        """If so, needs to be split before emitting."""
        for leaf in self.leaves:
            if leaf.type == STANDALONE_COMMENT:
                if leaf.bracket_depth <= depth_limit:
                    return True
        return False

    def contains_inner_type_comments(self) -> bool:
        ignored_ids = set()
        try:
            last_leaf = self.leaves[-1]
            ignored_ids.add(id(last_leaf))
            if last_leaf.type == token.COMMA:
                # When trailing commas are inserted by Black for consistency, comments
                # after the previous last element are not moved (they don't have to,
                # rendering will still be correct).  So we ignore trailing commas.
                last_leaf = self.leaves[-2]
                ignored_ids.add(id(last_leaf))
        except IndexError:
            return False

        for leaf_id, comments in self.comments.items():
            if leaf_id in ignored_ids:
                continue

            for comment in comments:
                if is_type_comment(comment):
                    return True

        return False

    def contains_multiline_strings(self) -> bool:
        for leaf in self.leaves:
            if is_multiline_string(leaf):
                return True

        return False

    def maybe_remove_trailing_comma(self, closing: Leaf) -> bool:
        """Remove trailing comma if there is one and it's safe."""
        if not (
            self.leaves
            and self.leaves[-1].type == token.COMMA
            and closing.type in CLOSING_BRACKETS
        ):
            return False

        if closing.type == token.RBRACE:
            self.remove_trailing_comma()
            return True

        if closing.type == token.RSQB:
            comma = self.leaves[-1]
            if comma.parent and comma.parent.type == syms.listmaker:
                self.remove_trailing_comma()
                return True

        # For parens let's check if it's safe to remove the comma.
        # Imports are always safe.
        if self.is_import:
            self.remove_trailing_comma()
            return True

        # Otherwise, if the trailing one is the only one, we might mistakenly
        # change a tuple into a different type by removing the comma.
        depth = closing.bracket_depth + 1
        commas = 0
        opening = closing.opening_bracket
        for _opening_index, leaf in enumerate(self.leaves):
            if leaf is opening:
                break

        else:
            return False

        for leaf in self.leaves[_opening_index + 1 :]:
            if leaf is closing:
                break

            bracket_depth = leaf.bracket_depth
            if bracket_depth == depth and leaf.type == token.COMMA:
                commas += 1
                if leaf.parent and leaf.parent.type == syms.arglist:
                    commas += 1
                    break

        if commas > 1:
            self.remove_trailing_comma()
            return True

        return False

    def append_comment(self, comment: Leaf) -> bool:
        """Add an inline or standalone comment to the line."""
        if (
            comment.type == STANDALONE_COMMENT
            and self.bracket_tracker.any_open_brackets()
        ):
            comment.prefix = ""
            return False

        if comment.type != token.COMMENT:
            return False

        if not self.leaves:
            comment.type = STANDALONE_COMMENT
            comment.prefix = ""
            return False

        self.comments.setdefault(id(self.leaves[-1]), []).append(comment)
        return True

    def comments_after(self, leaf: Leaf) -> List[Leaf]:
        """Generate comments that should appear directly after `leaf`."""
        return self.comments.get(id(leaf), [])

    def remove_trailing_comma(self) -> None:
        """Remove the trailing comma and moves the comments attached to it."""
        trailing_comma = self.leaves.pop()
        trailing_comma_comments = self.comments.pop(id(trailing_comma), [])
        self.comments.setdefault(id(self.leaves[-1]), []).extend(
            trailing_comma_comments
        )

    def is_complex_subscript(self, leaf: Leaf) -> bool:
        """Return True iff `leaf` is part of a slice with non-trivial exprs."""
        open_lsqb = self.bracket_tracker.get_open_lsqb()
        if open_lsqb is None:
            return False

        subscript_start = open_lsqb.next_sibling

        if isinstance(subscript_start, Node):
            if subscript_start.type == syms.listmaker:
                return False

            if subscript_start.type == syms.subscriptlist:
                subscript_start = child_towards(subscript_start, leaf)
        return subscript_start is not None and any(
            n.type in TEST_DESCENDANTS for n in subscript_start.pre_order()
        )

    def __str__(self) -> str:
        """Render the line."""
        if not self:
            return "\n"

        indent = "    " * self.depth
        leaves = iter(self.leaves)
        first = next(leaves)
        res = f"{first.prefix}{indent}{first.value}"
        for leaf in leaves:
            res += str(leaf)
        for comment in itertools.chain.from_iterable(self.comments.values()):
            res += str(comment)
        return res + "\n"

    def __bool__(self) -> bool:
        """Return True if the line has leaves or comments."""
        return bool(self.leaves or self.comments)


@dataclass
class EmptyLineTracker:
    """Provides a stateful method that returns the number of potential extra
    empty lines needed before and after the currently processed line.

    Note: this tracker works on lines that haven't been split yet.  It assumes
    the prefix of the first leaf consists of optional newlines.  Those newlines
    are consumed by `maybe_empty_lines()` and included in the computation.
    """

    is_pyi: bool = False
    previous_line: Optional[Line] = None
    previous_after: int = 0
    previous_defs: List[int] = Factory(list)

    def maybe_empty_lines(self, current_line: Line) -> Tuple[int, int]:
        """Return the number of extra empty lines before and after the `current_line`.

        This is for separating `def`, `async def` and `class` with extra empty
        lines (two on module-level).
        """
        before, after = self._maybe_empty_lines(current_line)
        before -= self.previous_after
        self.previous_after = after
        self.previous_line = current_line
        return before, after

    def _maybe_empty_lines(self, current_line: Line) -> Tuple[int, int]:
        max_allowed = 1
        if current_line.depth == 0:
            max_allowed = 1 if self.is_pyi else 2
        if current_line.leaves:
            # Consume the first leaf's extra newlines.
            first_leaf = current_line.leaves[0]
            before = first_leaf.prefix.count("\n")
            before = min(before, max_allowed)
            first_leaf.prefix = ""
        else:
            before = 0
        depth = current_line.depth
        while self.previous_defs and self.previous_defs[-1] >= depth:
            self.previous_defs.pop()
            if self.is_pyi:
                before = 0 if depth else 1
            else:
                before = 1 if depth else 2
        if current_line.is_decorator or current_line.is_def or current_line.is_class:
            return self._maybe_empty_lines_for_class_or_def(current_line, before)

        if (
            self.previous_line
            and self.previous_line.is_import
            and not current_line.is_import
            and depth == self.previous_line.depth
        ):
            return (before or 1), 0

        if (
            self.previous_line
            and self.previous_line.is_class
            and current_line.is_triple_quoted_string
        ):
            return before, 1

        return before, 0

    def _maybe_empty_lines_for_class_or_def(
        self, current_line: Line, before: int
    ) -> Tuple[int, int]:
        if not current_line.is_decorator:
            self.previous_defs.append(current_line.depth)
        if self.previous_line is None:
            # Don't insert empty lines before the first line in the file.
            return 0, 0

        if self.previous_line.is_decorator:
            return 0, 0

        if self.previous_line.depth < current_line.depth and (
            self.previous_line.is_class or self.previous_line.is_def
        ):
            return 0, 0

        if (
            self.previous_line.is_comment
            and self.previous_line.depth == current_line.depth
            and before == 0
        ):
            return 0, 0

        if self.is_pyi:
            if self.previous_line.depth > current_line.depth:
                newlines = 1
            elif current_line.is_class or self.previous_line.is_class:
                if current_line.is_stub_class and self.previous_line.is_stub_class:
                    # No blank line between classes with an empty body
                    newlines = 0
                else:
                    newlines = 1
            elif current_line.is_def and not self.previous_line.is_def:
                # Blank line between a block of functions and a block of non-functions
                newlines = 1
            else:
                newlines = 0
        else:
            newlines = 2
        if current_line.depth and newlines:
            newlines -= 1
        return newlines, 0


@dataclass
class LineGenerator(Visitor[Line]):
    """Generates reformatted Line objects.  Empty lines are not emitted.

    Note: destroys the tree it's visiting by mutating prefixes of its leaves
    in ways that will no longer stringify to valid Python code on the tree.
    """

    is_pyi: bool = False
    normalize_strings: bool = True
    current_line: Line = Factory(Line)
    remove_u_prefix: bool = False

    def line(self, indent: int = 0) -> Iterator[Line]:
        """Generate a line.

        If the line is empty, only emit if it makes sense.
        If the line is too long, split it first and then generate.

        If any lines were generated, set up a new current_line.
        """
        if not self.current_line:
            self.current_line.depth += indent
            return  # Line is empty, don't emit. Creating a new one unnecessary.

        complete_line = self.current_line
        self.current_line = Line(depth=complete_line.depth + indent)
        yield complete_line

    def visit_default(self, node: LN) -> Iterator[Line]:
        """Default `visit_*()` implementation. Recurses to children of `node`."""
        if isinstance(node, Leaf):
            any_open_brackets = self.current_line.bracket_tracker.any_open_brackets()
            for comment in generate_comments(node):
                if any_open_brackets:
                    # any comment within brackets is subject to splitting
                    self.current_line.append(comment)
                elif comment.type == token.COMMENT:
                    # regular trailing comment
                    self.current_line.append(comment)
                    yield from self.line()

                else:
                    # regular standalone comment
                    yield from self.line()

                    self.current_line.append(comment)
                    yield from self.line()

            normalize_prefix(node, inside_brackets=any_open_brackets)
            if self.normalize_strings and node.type == token.STRING:
                normalize_string_prefix(node, remove_u_prefix=self.remove_u_prefix)
                normalize_string_quotes(node)
            if node.type == token.NUMBER:
                normalize_numeric_literal(node)
            if node.type not in WHITESPACE:
                self.current_line.append(node)
        yield from super().visit_default(node)

    def visit_INDENT(self, node: Node) -> Iterator[Line]:
        """Increase indentation level, maybe yield a line."""
        # In blib2to3 INDENT never holds comments.
        yield from self.line(+1)
        yield from self.visit_default(node)

    def visit_DEDENT(self, node: Node) -> Iterator[Line]:
        """Decrease indentation level, maybe yield a line."""
        # The current line might still wait for trailing comments.  At DEDENT time
        # there won't be any (they would be prefixes on the preceding NEWLINE).
        # Emit the line then.
        yield from self.line()

        # While DEDENT has no value, its prefix may contain standalone comments
        # that belong to the current indentation level.  Get 'em.
        yield from self.visit_default(node)

        # Finally, emit the dedent.
        yield from self.line(-1)

    def visit_stmt(
        self, node: Node, keywords: Set[str], parens: Set[str]
    ) -> Iterator[Line]:
        """Visit a statement.

        This implementation is shared for `if`, `while`, `for`, `try`, `except`,
        `def`, `with`, `class`, `assert` and assignments.

        The relevant Python language `keywords` for a given statement will be
        NAME leaves within it. This methods puts those on a separate line.

        `parens` holds a set of string leaf values immediately after which
        invisible parens should be put.
        """
        normalize_invisible_parens(node, parens_after=parens)
        for child in node.children:
            if child.type == token.NAME and child.value in keywords:  # type: ignore
                yield from self.line()

            yield from self.visit(child)

    def visit_suite(self, node: Node) -> Iterator[Line]:
        """Visit a suite."""
        if self.is_pyi and is_stub_suite(node):
            yield from self.visit(node.children[2])
        else:
            yield from self.visit_default(node)

    def visit_simple_stmt(self, node: Node) -> Iterator[Line]:
        """Visit a statement without nested statements."""
        is_suite_like = node.parent and node.parent.type in STATEMENT
        if is_suite_like:
            if self.is_pyi and is_stub_body(node):
                yield from self.visit_default(node)
            else:
                yield from self.line(+1)
                yield from self.visit_default(node)
                yield from self.line(-1)

        else:
            if not self.is_pyi or not node.parent or not is_stub_suite(node.parent):
                yield from self.line()
            yield from self.visit_default(node)

    def visit_async_stmt(self, node: Node) -> Iterator[Line]:
        """Visit `async def`, `async for`, `async with`."""
        yield from self.line()

        children = iter(node.children)
        for child in children:
            yield from self.visit(child)

            if child.type == token.ASYNC:
                break

        internal_stmt = next(children)
        for child in internal_stmt.children:
            yield from self.visit(child)

    def visit_decorators(self, node: Node) -> Iterator[Line]:
        """Visit decorators."""
        for child in node.children:
            yield from self.line()
            yield from self.visit(child)

    def visit_SEMI(self, leaf: Leaf) -> Iterator[Line]:
        """Remove a semicolon and put the other statement on a separate line."""
        yield from self.line()

    def visit_ENDMARKER(self, leaf: Leaf) -> Iterator[Line]:
        """End of file. Process outstanding comments and end with a newline."""
        yield from self.visit_default(leaf)
        yield from self.line()

    def visit_STANDALONE_COMMENT(self, leaf: Leaf) -> Iterator[Line]:
        if not self.current_line.bracket_tracker.any_open_brackets():
            yield from self.line()
        yield from self.visit_default(leaf)

    def __attrs_post_init__(self) -> None:
        """You are in a twisty little maze of passages."""
        v = self.visit_stmt
        Ø: Set[str] = set()
        self.visit_assert_stmt = partial(v, keywords={"assert"}, parens={"assert", ","})
        self.visit_if_stmt = partial(
            v, keywords={"if", "else", "elif"}, parens={"if", "elif"}
        )
        self.visit_while_stmt = partial(v, keywords={"while", "else"}, parens={"while"})
        self.visit_for_stmt = partial(v, keywords={"for", "else"}, parens={"for", "in"})
        self.visit_try_stmt = partial(
            v, keywords={"try", "except", "else", "finally"}, parens=Ø
        )
        self.visit_except_clause = partial(v, keywords={"except"}, parens=Ø)
        self.visit_with_stmt = partial(v, keywords={"with"}, parens=Ø)
        self.visit_funcdef = partial(v, keywords={"def"}, parens=Ø)
        self.visit_classdef = partial(v, keywords={"class"}, parens=Ø)
        self.visit_expr_stmt = partial(v, keywords=Ø, parens=ASSIGNMENTS)
        self.visit_return_stmt = partial(v, keywords={"return"}, parens={"return"})
        self.visit_import_from = partial(v, keywords=Ø, parens={"import"})
        self.visit_del_stmt = partial(v, keywords=Ø, parens={"del"})
        self.visit_async_funcdef = self.visit_async_stmt
        self.visit_decorated = self.visit_decorators


IMPLICIT_TUPLE = {syms.testlist, syms.testlist_star_expr, syms.exprlist}
BRACKET = {token.LPAR: token.RPAR, token.LSQB: token.RSQB, token.LBRACE: token.RBRACE}
OPENING_BRACKETS = set(BRACKET.keys())
CLOSING_BRACKETS = set(BRACKET.values())
BRACKETS = OPENING_BRACKETS | CLOSING_BRACKETS
ALWAYS_NO_SPACE = CLOSING_BRACKETS | {token.COMMA, STANDALONE_COMMENT}


def whitespace(leaf: Leaf, *, complex_subscript: bool) -> str:  # noqa: C901
    """Return whitespace prefix if needed for the given `leaf`.

    `complex_subscript` signals whether the given leaf is part of a subscription
    which has non-trivial arguments, like arithmetic expressions or function calls.
    """
    NO = ""
    SPACE = " "
    DOUBLESPACE = "  "
    t = leaf.type
    p = leaf.parent
    v = leaf.value
    if t in ALWAYS_NO_SPACE:
        return NO

    if t == token.COMMENT:
        return DOUBLESPACE

    assert p is not None, f"INTERNAL ERROR: hand-made leaf without parent: {leaf!r}"
    if t == token.COLON and p.type not in {
        syms.subscript,
        syms.subscriptlist,
        syms.sliceop,
    }:
        return NO

    prev = leaf.prev_sibling
    if not prev:
        prevp = preceding_leaf(p)
        if not prevp or prevp.type in OPENING_BRACKETS:
            return NO

        if t == token.COLON:
            if prevp.type == token.COLON:
                return NO

            elif prevp.type != token.COMMA and not complex_subscript:
                return NO

            return SPACE

        if prevp.type == token.EQUAL:
            if prevp.parent:
                if prevp.parent.type in {
                    syms.arglist,
                    syms.argument,
                    syms.parameters,
                    syms.varargslist,
                }:
                    return NO

                elif prevp.parent.type == syms.typedargslist:
                    # A bit hacky: if the equal sign has whitespace, it means we
                    # previously found it's a typed argument.  So, we're using
                    # that, too.
                    return prevp.prefix

        elif prevp.type in STARS:
            if is_vararg(prevp, within=VARARGS_PARENTS | UNPACKING_PARENTS):
                return NO

        elif prevp.type == token.COLON:
            if prevp.parent and prevp.parent.type in {syms.subscript, syms.sliceop}:
                return SPACE if complex_subscript else NO

        elif (
            prevp.parent
            and prevp.parent.type == syms.factor
            and prevp.type in MATH_OPERATORS
        ):
            return NO

        elif (
            prevp.type == token.RIGHTSHIFT
            and prevp.parent
            and prevp.parent.type == syms.shift_expr
            and prevp.prev_sibling
            and prevp.prev_sibling.type == token.NAME
            and prevp.prev_sibling.value == "print"  # type: ignore
        ):
            # Python 2 print chevron
            return NO

    elif prev.type in OPENING_BRACKETS:
        return NO

    if p.type in {syms.parameters, syms.arglist}:
        # untyped function signatures or calls
        if not prev or prev.type != token.COMMA:
            return NO

    elif p.type == syms.varargslist:
        # lambdas
        if prev and prev.type != token.COMMA:
            return NO

    elif p.type == syms.typedargslist:
        # typed function signatures
        if not prev:
            return NO

        if t == token.EQUAL:
            if prev.type != syms.tname:
                return NO

        elif prev.type == token.EQUAL:
            # A bit hacky: if the equal sign has whitespace, it means we
            # previously found it's a typed argument.  So, we're using that, too.
            return prev.prefix

        elif prev.type != token.COMMA:
            return NO

    elif p.type == syms.tname:
        # type names
        if not prev:
            prevp = preceding_leaf(p)
            if not prevp or prevp.type != token.COMMA:
                return NO

    elif p.type == syms.trailer:
        # attributes and calls
        if t == token.LPAR or t == token.RPAR:
            return NO

        if not prev:
            if t == token.DOT:
                prevp = preceding_leaf(p)
                if not prevp or prevp.type != token.NUMBER:
                    return NO

            elif t == token.LSQB:
                return NO

        elif prev.type != token.COMMA:
            return NO

    elif p.type == syms.argument:
        # single argument
        if t == token.EQUAL:
            return NO

        if not prev:
            prevp = preceding_leaf(p)
            if not prevp or prevp.type == token.LPAR:
                return NO

        elif prev.type in {token.EQUAL} | STARS:
            return NO

    elif p.type == syms.decorator:
        # decorators
        return NO

    elif p.type == syms.dotted_name:
        if prev:
            return NO

        prevp = preceding_leaf(p)
        if not prevp or prevp.type == token.AT or prevp.type == token.DOT:
            return NO

    elif p.type == syms.classdef:
        if t == token.LPAR:
            return NO

        if prev and prev.type == token.LPAR:
            return NO

    elif p.type in {syms.subscript, syms.sliceop}:
        # indexing
        if not prev:
            assert p.parent is not None, "subscripts are always parented"
            if p.parent.type == syms.subscriptlist:
                return SPACE

            return NO

        elif not complex_subscript:
            return NO

    elif p.type == syms.atom:
        if prev and t == token.DOT:
            # dots, but not the first one.
            return NO

    elif p.type == syms.dictsetmaker:
        # dict unpacking
        if prev and prev.type == token.DOUBLESTAR:
            return NO

    elif p.type in {syms.factor, syms.star_expr}:
        # unary ops
        if not prev:
            prevp = preceding_leaf(p)
            if not prevp or prevp.type in OPENING_BRACKETS:
                return NO

            prevp_parent = prevp.parent
            assert prevp_parent is not None
            if prevp.type == token.COLON and prevp_parent.type in {
                syms.subscript,
                syms.sliceop,
            }:
                return NO

            elif prevp.type == token.EQUAL and prevp_parent.type == syms.argument:
                return NO

        elif t in {token.NAME, token.NUMBER, token.STRING}:
            return NO

    elif p.type == syms.import_from:
        if t == token.DOT:
            if prev and prev.type == token.DOT:
                return NO

        elif t == token.NAME:
            if v == "import":
                return SPACE

            if prev and prev.type == token.DOT:
                return NO

    elif p.type == syms.sliceop:
        return NO

    return SPACE


def preceding_leaf(node: Optional[LN]) -> Optional[Leaf]:
    """Return the first leaf that precedes `node`, if any."""
    while node:
        res = node.prev_sibling
        if res:
            if isinstance(res, Leaf):
                return res

            try:
                return list(res.leaves())[-1]

            except IndexError:
                return None

        node = node.parent
    return None


def child_towards(ancestor: Node, descendant: LN) -> Optional[LN]:
    """Return the child of `ancestor` that contains `descendant`."""
    node: Optional[LN] = descendant
    while node and node.parent != ancestor:
        node = node.parent
    return node


def container_of(leaf: Leaf) -> LN:
    """Return `leaf` or one of its ancestors that is the topmost container of it.

    By "container" we mean a node where `leaf` is the very first child.
    """
    same_prefix = leaf.prefix
    container: LN = leaf
    while container:
        parent = container.parent
        if parent is None:
            break

        if parent.children[0].prefix != same_prefix:
            break

        if parent.type == syms.file_input:
            break

        if parent.prev_sibling is not None and parent.prev_sibling.type in BRACKETS:
            break

        container = parent
    return container


def is_split_after_delimiter(leaf: Leaf, previous: Optional[Leaf] = None) -> int:
    """Return the priority of the `leaf` delimiter, given a line break after it.

    The delimiter priorities returned here are from those delimiters that would
    cause a line break after themselves.

    Higher numbers are higher priority.
    """
    if leaf.type == token.COMMA:
        return COMMA_PRIORITY

    return 0


def is_split_before_delimiter(leaf: Leaf, previous: Optional[Leaf] = None) -> int:
    """Return the priority of the `leaf` delimiter, given a line break before it.

    The delimiter priorities returned here are from those delimiters that would
    cause a line break before themselves.

    Higher numbers are higher priority.
    """
    if is_vararg(leaf, within=VARARGS_PARENTS | UNPACKING_PARENTS):
        # * and ** might also be MATH_OPERATORS but in this case they are not.
        # Don't treat them as a delimiter.
        return 0

    if (
        leaf.type == token.DOT
        and leaf.parent
        and leaf.parent.type not in {syms.import_from, syms.dotted_name}
        and (previous is None or previous.type in CLOSING_BRACKETS)
    ):
        return DOT_PRIORITY

    if (
        leaf.type in MATH_OPERATORS
        and leaf.parent
        and leaf.parent.type not in {syms.factor, syms.star_expr}
    ):
        return MATH_PRIORITIES[leaf.type]

    if leaf.type in COMPARATORS:
        return COMPARATOR_PRIORITY

    if (
        leaf.type == token.STRING
        and previous is not None
        and previous.type == token.STRING
    ):
        return STRING_PRIORITY

    if leaf.type not in {token.NAME, token.ASYNC}:
        return 0

    if (
        leaf.value == "for"
        and leaf.parent
        and leaf.parent.type in {syms.comp_for, syms.old_comp_for}
        or leaf.type == token.ASYNC
    ):
        if (
            not isinstance(leaf.prev_sibling, Leaf)
            or leaf.prev_sibling.value != "async"
        ):
            return COMPREHENSION_PRIORITY

    if (
        leaf.value == "if"
        and leaf.parent
        and leaf.parent.type in {syms.comp_if, syms.old_comp_if}
    ):
        return COMPREHENSION_PRIORITY

    if leaf.value in {"if", "else"} and leaf.parent and leaf.parent.type == syms.test:
        return TERNARY_PRIORITY

    if leaf.value == "is":
        return COMPARATOR_PRIORITY

    if (
        leaf.value == "in"
        and leaf.parent
        and leaf.parent.type in {syms.comp_op, syms.comparison}
        and not (
            previous is not None
            and previous.type == token.NAME
            and previous.value == "not"
        )
    ):
        return COMPARATOR_PRIORITY

    if (
        leaf.value == "not"
        and leaf.parent
        and leaf.parent.type == syms.comp_op
        and not (
            previous is not None
            and previous.type == token.NAME
            and previous.value == "is"
        )
    ):
        return COMPARATOR_PRIORITY

    if leaf.value in LOGIC_OPERATORS and leaf.parent:
        return LOGIC_PRIORITY

    return 0


FMT_OFF = {"# fmt: off", "# fmt:off", "# yapf: disable"}
FMT_ON = {"# fmt: on", "# fmt:on", "# yapf: enable"}


def generate_comments(leaf: LN) -> Iterator[Leaf]:
    """Clean the prefix of the `leaf` and generate comments from it, if any.

    Comments in lib2to3 are shoved into the whitespace prefix.  This happens
    in `pgen2/driver.py:Driver.parse_tokens()`.  This was a brilliant implementation
    move because it does away with modifying the grammar to include all the
    possible places in which comments can be placed.

    The sad consequence for us though is that comments don't "belong" anywhere.
    This is why this function generates simple parentless Leaf objects for
    comments.  We simply don't know what the correct parent should be.

    No matter though, we can live without this.  We really only need to
    differentiate between inline and standalone comments.  The latter don't
    share the line with any code.

    Inline comments are emitted as regular token.COMMENT leaves.  Standalone
    are emitted with a fake STANDALONE_COMMENT token identifier.
    """
    for pc in list_comments(leaf.prefix, is_endmarker=leaf.type == token.ENDMARKER):
        yield Leaf(pc.type, pc.value, prefix="\n" * pc.newlines)


@dataclass
class ProtoComment:
    """Describes a piece of syntax that is a comment.

    It's not a :class:`blib2to3.pytree.Leaf` so that:

    * it can be cached (`Leaf` objects should not be reused more than once as
      they store their lineno, column, prefix, and parent information);
    * `newlines` and `consumed` fields are kept separate from the `value`. This
      simplifies handling of special marker comments like ``# fmt: off/on``.
    """

    type: int  # token.COMMENT or STANDALONE_COMMENT
    value: str  # content of the comment
    newlines: int  # how many newlines before the comment
    consumed: int  # how many characters of the original leaf's prefix did we consume


@lru_cache(maxsize=4096)
def list_comments(prefix: str, *, is_endmarker: bool) -> List[ProtoComment]:
    """Return a list of :class:`ProtoComment` objects parsed from the given `prefix`."""
    result: List[ProtoComment] = []
    if not prefix or "#" not in prefix:
        return result

    consumed = 0
    nlines = 0
    for index, line in enumerate(prefix.split("\n")):
        consumed += len(line) + 1  # adding the length of the split '\n'
        line = line.lstrip()
        if not line:
            nlines += 1
        if not line.startswith("#"):
            continue

        if index == 0 and not is_endmarker:
            comment_type = token.COMMENT  # simple trailing comment
        else:
            comment_type = STANDALONE_COMMENT
        comment = make_comment(line)
        result.append(
            ProtoComment(
                type=comment_type, value=comment, newlines=nlines, consumed=consumed
            )
        )
        nlines = 0
    return result


def make_comment(content: str) -> str:
    """Return a consistently formatted comment from the given `content` string.

    All comments (except for "##", "#!", "#:", '#'", "#%%") should have a single
    space between the hash sign and the content.

    If `content` didn't start with a hash sign, one is provided.
    """
    content = content.rstrip()
    if not content:
        return "#"

    if content[0] == "#":
        content = content[1:]
    if content and content[0] not in " !:#'%":
        content = " " + content
    return "#" + content


def split_line(
    line: Line,
    line_length: int,
    inner: bool = False,
    supports_trailing_commas: bool = False,
) -> Iterator[Line]:
    """Split a `line` into potentially many lines.

    They should fit in the allotted `line_length` but might not be able to.
    `inner` signifies that there were a pair of brackets somewhere around the
    current `line`, possibly transitively. This means we can fallback to splitting
    by delimiters if the LHS/RHS don't yield any results.

    If `supports_trailing_commas` is True, splitting may use the TRAILING_COMMA feature.
    """
    if line.is_comment:
        yield line
        return

    line_str = str(line).strip("\n")

    if (
        not line.contains_inner_type_comments()
        and not line.should_explode
        and is_line_short_enough(line, line_length=line_length, line_str=line_str)
    ):
        yield line
        return

    split_funcs: List[SplitFunc]
    if line.is_def:
        split_funcs = [left_hand_split]
    else:

        def rhs(line: Line, supports_trailing_commas: bool = False) -> Iterator[Line]:
            for omit in generate_trailers_to_omit(line, line_length):
                lines = list(
                    right_hand_split(
                        line, line_length, supports_trailing_commas, omit=omit
                    )
                )
                if is_line_short_enough(lines[0], line_length=line_length):
                    yield from lines
                    return

            # All splits failed, best effort split with no omits.
            # This mostly happens to multiline strings that are by definition
            # reported as not fitting a single line.
            yield from right_hand_split(line, supports_trailing_commas)

        if line.inside_brackets:
            split_funcs = [delimiter_split, standalone_comment_split, rhs]
        else:
            split_funcs = [rhs]
    for split_func in split_funcs:
        # We are accumulating lines in `result` because we might want to abort
        # mission and return the original line in the end, or attempt a different
        # split altogether.
        result: List[Line] = []
        try:
            for l in split_func(line, supports_trailing_commas):
                if str(l).strip("\n") == line_str:
                    raise CannotSplit("Split function returned an unchanged result")

                result.extend(
                    split_line(
                        l,
                        line_length=line_length,
                        inner=True,
                        supports_trailing_commas=supports_trailing_commas,
                    )
                )
        except CannotSplit:
            continue

        else:
            yield from result
            break

    else:
        yield line


def left_hand_split(
    line: Line, supports_trailing_commas: bool = False
) -> Iterator[Line]:
    """Split line into many lines, starting with the first matching bracket pair.

    Note: this usually looks weird, only use this for function definitions.
    Prefer RHS otherwise.  This is why this function is not symmetrical with
    :func:`right_hand_split` which also handles optional parentheses.
    """
    tail_leaves: List[Leaf] = []
    body_leaves: List[Leaf] = []
    head_leaves: List[Leaf] = []
    current_leaves = head_leaves
    matching_bracket = None
    for leaf in line.leaves:
        if (
            current_leaves is body_leaves
            and leaf.type in CLOSING_BRACKETS
            and leaf.opening_bracket is matching_bracket
        ):
            current_leaves = tail_leaves if body_leaves else head_leaves
        current_leaves.append(leaf)
        if current_leaves is head_leaves:
            if leaf.type in OPENING_BRACKETS:
                matching_bracket = leaf
                current_leaves = body_leaves
    if not matching_bracket:
        raise CannotSplit("No brackets found")

    head = bracket_split_build_line(head_leaves, line, matching_bracket)
    body = bracket_split_build_line(body_leaves, line, matching_bracket, is_body=True)
    tail = bracket_split_build_line(tail_leaves, line, matching_bracket)
    bracket_split_succeeded_or_raise(head, body, tail)
    for result in (head, body, tail):
        if result:
            yield result


def right_hand_split(
    line: Line,
    line_length: int,
    supports_trailing_commas: bool = False,
    omit: Collection[LeafID] = (),
) -> Iterator[Line]:
    """Split line into many lines, starting with the last matching bracket pair.

    If the split was by optional parentheses, attempt splitting without them, too.
    `omit` is a collection of closing bracket IDs that shouldn't be considered for
    this split.

    Note: running this function modifies `bracket_depth` on the leaves of `line`.
    """
    tail_leaves: List[Leaf] = []
    body_leaves: List[Leaf] = []
    head_leaves: List[Leaf] = []
    current_leaves = tail_leaves
    opening_bracket = None
    closing_bracket = None
    for leaf in reversed(line.leaves):
        if current_leaves is body_leaves:
            if leaf is opening_bracket:
                current_leaves = head_leaves if body_leaves else tail_leaves
        current_leaves.append(leaf)
        if current_leaves is tail_leaves:
            if leaf.type in CLOSING_BRACKETS and id(leaf) not in omit:
                opening_bracket = leaf.opening_bracket
                closing_bracket = leaf
                current_leaves = body_leaves
    if not (opening_bracket and closing_bracket and head_leaves):
        # If there is no opening or closing_bracket that means the split failed and
        # all content is in the tail.  Otherwise, if `head_leaves` are empty, it means
        # the matching `opening_bracket` wasn't available on `line` anymore.
        raise CannotSplit("No brackets found")

    tail_leaves.reverse()
    body_leaves.reverse()
    head_leaves.reverse()
    head = bracket_split_build_line(head_leaves, line, opening_bracket)
    body = bracket_split_build_line(body_leaves, line, opening_bracket, is_body=True)
    tail = bracket_split_build_line(tail_leaves, line, opening_bracket)
    bracket_split_succeeded_or_raise(head, body, tail)
    if (
        # the body shouldn't be exploded
        not body.should_explode
        # the opening bracket is an optional paren
        and opening_bracket.type == token.LPAR
        and not opening_bracket.value
        # the closing bracket is an optional paren
        and closing_bracket.type == token.RPAR
        and not closing_bracket.value
        # it's not an import (optional parens are the only thing we can split on
        # in this case; attempting a split without them is a waste of time)
        and not line.is_import
        # there are no standalone comments in the body
        and not body.contains_standalone_comments(0)
        # and we can actually remove the parens
        and can_omit_invisible_parens(body, line_length)
    ):
        omit = {id(closing_bracket), *omit}
        try:
            yield from right_hand_split(
                line,
                line_length,
                supports_trailing_commas=supports_trailing_commas,
                omit=omit,
            )
            return

        except CannotSplit:
            if not (
                can_be_split(body)
                or is_line_short_enough(body, line_length=line_length)
            ):
                raise CannotSplit(
                    "Splitting failed, body is still too long and can't be split."
                )

            elif head.contains_multiline_strings() or tail.contains_multiline_strings():
                raise CannotSplit(
                    "The current optional pair of parentheses is bound to fail to "
                    "satisfy the splitting algorithm because the head or the tail "
                    "contains multiline strings which by definition never fit one "
                    "line."
                )

    ensure_visible(opening_bracket)
    ensure_visible(closing_bracket)
    for result in (head, body, tail):
        if result:
            yield result


def bracket_split_succeeded_or_raise(head: Line, body: Line, tail: Line) -> None:
    """Raise :exc:`CannotSplit` if the last left- or right-hand split failed.

    Do nothing otherwise.

    A left- or right-hand split is based on a pair of brackets. Content before
    (and including) the opening bracket is left on one line, content inside the
    brackets is put on a separate line, and finally content starting with and
    following the closing bracket is put on a separate line.

    Those are called `head`, `body`, and `tail`, respectively. If the split
    produced the same line (all content in `head`) or ended up with an empty `body`
    and the `tail` is just the closing bracket, then it's considered failed.
    """
    tail_len = len(str(tail).strip())
    if not body:
        if tail_len == 0:
            raise CannotSplit("Splitting brackets produced the same line")

        elif tail_len < 3:
            raise CannotSplit(
                f"Splitting brackets on an empty body to save "
                f"{tail_len} characters is not worth it"
            )


def bracket_split_build_line(
    leaves: List[Leaf], original: Line, opening_bracket: Leaf, *, is_body: bool = False
) -> Line:
    """Return a new line with given `leaves` and respective comments from `original`.

    If `is_body` is True, the result line is one-indented inside brackets and as such
    has its first leaf's prefix normalized and a trailing comma added when expected.
    """
    result = Line(depth=original.depth)
    if is_body:
        result.inside_brackets = True
        result.depth += 1
        if leaves:
            # Since body is a new indent level, remove spurious leading whitespace.
            normalize_prefix(leaves[0], inside_brackets=True)
            # Ensure a trailing comma when expected.
            if original.is_import:
                if leaves[-1].type != token.COMMA:
                    leaves.append(Leaf(token.COMMA, ","))
    # Populate the line
    for leaf in leaves:
        result.append(leaf, preformatted=True)
        for comment_after in original.comments_after(leaf):
            result.append(comment_after, preformatted=True)
    if is_body:
        result.should_explode = should_explode(result, opening_bracket)
    return result


def dont_increase_indentation(split_func: SplitFunc) -> SplitFunc:
    """Normalize prefix of the first leaf in every line returned by `split_func`.

    This is a decorator over relevant split functions.
    """

    @wraps(split_func)
    def split_wrapper(
        line: Line, supports_trailing_commas: bool = False
    ) -> Iterator[Line]:
        for l in split_func(line, supports_trailing_commas):
            normalize_prefix(l.leaves[0], inside_brackets=True)
            yield l

    return split_wrapper


@dont_increase_indentation
def delimiter_split(
    line: Line, supports_trailing_commas: bool = False
) -> Iterator[Line]:
    """Split according to delimiters of the highest priority.

    If `supports_trailing_commas` is True, the split will add trailing commas
    also in function signatures that contain `*` and `**`.
    """
    try:
        last_leaf = line.leaves[-1]
    except IndexError:
        raise CannotSplit("Line empty")

    bt = line.bracket_tracker
    try:
        delimiter_priority = bt.max_delimiter_priority(exclude={id(last_leaf)})
    except ValueError:
        raise CannotSplit("No delimiters found")

    if delimiter_priority == DOT_PRIORITY:
        if bt.delimiter_count_with_priority(delimiter_priority) == 1:
            raise CannotSplit("Splitting a single attribute from its owner looks wrong")

    current_line = Line(depth=line.depth, inside_brackets=line.inside_brackets)
    lowest_depth = sys.maxsize
    trailing_comma_safe = True

    def append_to_line(leaf: Leaf) -> Iterator[Line]:
        """Append `leaf` to current line or to new line if appending impossible."""
        nonlocal current_line
        try:
            current_line.append_safe(leaf, preformatted=True)
        except ValueError:
            yield current_line

            current_line = Line(depth=line.depth, inside_brackets=line.inside_brackets)
            current_line.append(leaf)

    for leaf in line.leaves:
        yield from append_to_line(leaf)

        for comment_after in line.comments_after(leaf):
            yield from append_to_line(comment_after)

        lowest_depth = min(lowest_depth, leaf.bracket_depth)
        if leaf.bracket_depth == lowest_depth and is_vararg(
            leaf, within=VARARGS_PARENTS
        ):
            trailing_comma_safe = trailing_comma_safe and supports_trailing_commas
        leaf_priority = bt.delimiters.get(id(leaf))
        if leaf_priority == delimiter_priority:
            yield current_line

            current_line = Line(depth=line.depth, inside_brackets=line.inside_brackets)
    if current_line:
        if (
            trailing_comma_safe
            and delimiter_priority == COMMA_PRIORITY
            and current_line.leaves[-1].type != token.COMMA
            and current_line.leaves[-1].type != STANDALONE_COMMENT
        ):
            current_line.append(Leaf(token.COMMA, ","))
        yield current_line


@dont_increase_indentation
def standalone_comment_split(
    line: Line, supports_trailing_commas: bool = False
) -> Iterator[Line]:
    """Split standalone comments from the rest of the line."""
    if not line.contains_standalone_comments(0):
        raise CannotSplit("Line does not have any standalone comments")

    current_line = Line(depth=line.depth, inside_brackets=line.inside_brackets)

    def append_to_line(leaf: Leaf) -> Iterator[Line]:
        """Append `leaf` to current line or to new line if appending impossible."""
        nonlocal current_line
        try:
            current_line.append_safe(leaf, preformatted=True)
        except ValueError:
            yield current_line

            current_line = Line(depth=line.depth, inside_brackets=line.inside_brackets)
            current_line.append(leaf)

    for leaf in line.leaves:
        yield from append_to_line(leaf)

        for comment_after in line.comments_after(leaf):
            yield from append_to_line(comment_after)

    if current_line:
        yield current_line


def is_import(leaf: Leaf) -> bool:
    """Return True if the given leaf starts an import statement."""
    p = leaf.parent
    t = leaf.type
    v = leaf.value
    return bool(
        t == token.NAME
        and (
            (v == "import" and p and p.type == syms.import_name)
            or (v == "from" and p and p.type == syms.import_from)
        )
    )


def is_type_comment(leaf: Leaf) -> bool:
    """Return True if the given leaf is a special comment.
    Only returns true for type comments for now."""
    t = leaf.type
    v = leaf.value
    return t in {token.COMMENT, t == STANDALONE_COMMENT} and v.startswith("# type:")


def normalize_prefix(leaf: Leaf, *, inside_brackets: bool) -> None:
    """Leave existing extra newlines if not `inside_brackets`. Remove everything
    else.

    Note: don't use backslashes for formatting or you'll lose your voting rights.
    """
    if not inside_brackets:
        spl = leaf.prefix.split("#")
        if "\\" not in spl[0]:
            nl_count = spl[-1].count("\n")
            if len(spl) > 1:
                nl_count -= 1
            leaf.prefix = "\n" * nl_count
            return

    leaf.prefix = ""


def normalize_string_prefix(leaf: Leaf, remove_u_prefix: bool = False) -> None:
    """Make all string prefixes lowercase.

    If remove_u_prefix is given, also removes any u prefix from the string.

    Note: Mutates its argument.
    """
    match = re.match(r"^([furbFURB]*)(.*)$", leaf.value, re.DOTALL)
    assert match is not None, f"failed to match string {leaf.value!r}"
    orig_prefix = match.group(1)
    new_prefix = orig_prefix.lower()
    if remove_u_prefix:
        new_prefix = new_prefix.replace("u", "")
    leaf.value = f"{new_prefix}{match.group(2)}"


def normalize_string_quotes(leaf: Leaf) -> None:
    """Prefer double quotes but only if it doesn't cause more escaping.

    Adds or removes backslashes as appropriate. Doesn't parse and fix
    strings nested in f-strings (yet).

    Note: Mutates its argument.
    """
    value = leaf.value.lstrip("furbFURB")
    if value[:3] == '"""':
        return

    elif value[:3] == "'''":
        orig_quote = "'''"
        new_quote = '"""'
    elif value[0] == '"':
        orig_quote = '"'
        new_quote = "'"
    else:
        orig_quote = "'"
        new_quote = '"'
    first_quote_pos = leaf.value.find(orig_quote)
    if first_quote_pos == -1:
        return  # There's an internal error

    prefix = leaf.value[:first_quote_pos]
    unescaped_new_quote = re.compile(rf"(([^\\]|^)(\\\\)*){new_quote}")
    escaped_new_quote = re.compile(rf"([^\\]|^)\\((?:\\\\)*){new_quote}")
    escaped_orig_quote = re.compile(rf"([^\\]|^)\\((?:\\\\)*){orig_quote}")
    body = leaf.value[first_quote_pos + len(orig_quote) : -len(orig_quote)]
    if "r" in prefix.casefold():
        if unescaped_new_quote.search(body):
            # There's at least one unescaped new_quote in this raw string
            # so converting is impossible
            return

        # Do not introduce or remove backslashes in raw strings
        new_body = body
    else:
        # remove unnecessary escapes
        new_body = sub_twice(escaped_new_quote, rf"\1\2{new_quote}", body)
        if body != new_body:
            # Consider the string without unnecessary escapes as the original
            body = new_body
            leaf.value = f"{prefix}{orig_quote}{body}{orig_quote}"
        new_body = sub_twice(escaped_orig_quote, rf"\1\2{orig_quote}", new_body)
        new_body = sub_twice(unescaped_new_quote, rf"\1\\{new_quote}", new_body)
    if "f" in prefix.casefold():
        matches = re.findall(r"[^{]\{(.*?)\}[^}]", new_body)
        for m in matches:
            if "\\" in str(m):
                # Do not introduce backslashes in interpolated expressions
                return
    if new_quote == '"""' and new_body[-1:] == '"':
        # edge case:
        new_body = new_body[:-1] + '\\"'
    orig_escape_count = body.count("\\")
    new_escape_count = new_body.count("\\")
    if new_escape_count > orig_escape_count:
        return  # Do not introduce more escaping

    if new_escape_count == orig_escape_count and orig_quote == '"':
        return  # Prefer double quotes

    leaf.value = f"{prefix}{new_quote}{new_body}{new_quote}"


def normalize_numeric_literal(leaf: Leaf) -> None:
    """Normalizes numeric (float, int, and complex) literals.

    All letters used in the representation are normalized to lowercase (except
    in Python 2 long literals).
    """
    text = leaf.value.lower()
    if text.startswith(("0o", "0b")):
        # Leave octal and binary literals alone.
        pass
    elif text.startswith("0x"):
        # Change hex literals to upper case.
        before, after = text[:2], text[2:]
        text = f"{before}{after.upper()}"
    elif "e" in text:
        before, after = text.split("e")
        sign = ""
        if after.startswith("-"):
            after = after[1:]
            sign = "-"
        elif after.startswith("+"):
            after = after[1:]
        before = format_float_or_int_string(before)
        text = f"{before}e{sign}{after}"
    elif text.endswith(("j", "l")):
        number = text[:-1]
        suffix = text[-1]
        # Capitalize in "2L" because "l" looks too similar to "1".
        if suffix == "l":
            suffix = "L"
        text = f"{format_float_or_int_string(number)}{suffix}"
    else:
        text = format_float_or_int_string(text)
    leaf.value = text


def format_float_or_int_string(text: str) -> str:
    """Formats a float string like "1.0"."""
    if "." not in text:
        return text

    before, after = text.split(".")
    return f"{before or 0}.{after or 0}"


def normalize_invisible_parens(node: Node, parens_after: Set[str]) -> None:
    """Make existing optional parentheses invisible or create new ones.

    `parens_after` is a set of string leaf values immeditely after which parens
    should be put.

    Standardizes on visible parentheses for single-element tuples, and keeps
    existing visible parentheses for other tuples and generator expressions.
    """
    for pc in list_comments(node.prefix, is_endmarker=False):
        if pc.value in FMT_OFF:
            # This `node` has a prefix with `# fmt: off`, don't mess with parens.
            return

    check_lpar = False
    for index, child in enumerate(list(node.children)):
        if check_lpar:
            if child.type == syms.atom:
                if maybe_make_parens_invisible_in_atom(child):
                    lpar = Leaf(token.LPAR, "")
                    rpar = Leaf(token.RPAR, "")
                    index = child.remove() or 0
                    node.insert_child(index, Node(syms.atom, [lpar, child, rpar]))
            elif is_one_tuple(child):
                # wrap child in visible parentheses
                lpar = Leaf(token.LPAR, "(")
                rpar = Leaf(token.RPAR, ")")
                child.remove()
                node.insert_child(index, Node(syms.atom, [lpar, child, rpar]))
            elif node.type == syms.import_from:
                # "import from" nodes store parentheses directly as part of
                # the statement
                if child.type == token.LPAR:
                    # make parentheses invisible
                    child.value = ""  # type: ignore
                    node.children[-1].value = ""  # type: ignore
                elif child.type != token.STAR:
                    # insert invisible parentheses
                    node.insert_child(index, Leaf(token.LPAR, ""))
                    node.append_child(Leaf(token.RPAR, ""))
                break

            elif not (isinstance(child, Leaf) and is_multiline_string(child)):
                # wrap child in invisible parentheses
                lpar = Leaf(token.LPAR, "")
                rpar = Leaf(token.RPAR, "")
                index = child.remove() or 0
                node.insert_child(index, Node(syms.atom, [lpar, child, rpar]))

        check_lpar = isinstance(child, Leaf) and child.value in parens_after


def normalize_fmt_off(node: Node) -> None:
    """Convert content between `# fmt: off`/`# fmt: on` into standalone comments."""
    try_again = True
    while try_again:
        try_again = convert_one_fmt_off_pair(node)


def convert_one_fmt_off_pair(node: Node) -> bool:
    """Convert content of a single `# fmt: off`/`# fmt: on` into a standalone comment.

    Returns True if a pair was converted.
    """
    for leaf in node.leaves():
        previous_consumed = 0
        for comment in list_comments(leaf.prefix, is_endmarker=False):
            if comment.value in FMT_OFF:
                # We only want standalone comments. If there's no previous leaf or
                # the previous leaf is indentation, it's a standalone comment in
                # disguise.
                if comment.type != STANDALONE_COMMENT:
                    prev = preceding_leaf(leaf)
                    if prev and prev.type not in WHITESPACE:
                        continue

                ignored_nodes = list(generate_ignored_nodes(leaf))
                if not ignored_nodes:
                    continue

                first = ignored_nodes[0]  # Can be a container node with the `leaf`.
                parent = first.parent
                prefix = first.prefix
                first.prefix = prefix[comment.consumed :]
                hidden_value = (
                    comment.value + "\n" + "".join(str(n) for n in ignored_nodes)
                )
                if hidden_value.endswith("\n"):
                    # That happens when one of the `ignored_nodes` ended with a NEWLINE
                    # leaf (possibly followed by a DEDENT).
                    hidden_value = hidden_value[:-1]
                first_idx = None
                for ignored in ignored_nodes:
                    index = ignored.remove()
                    if first_idx is None:
                        first_idx = index
                assert parent is not None, "INTERNAL ERROR: fmt: on/off handling (1)"
                assert first_idx is not None, "INTERNAL ERROR: fmt: on/off handling (2)"
                parent.insert_child(
                    first_idx,
                    Leaf(
                        STANDALONE_COMMENT,
                        hidden_value,
                        prefix=prefix[:previous_consumed] + "\n" * comment.newlines,
                    ),
                )
                return True

            previous_consumed = comment.consumed

    return False


def generate_ignored_nodes(leaf: Leaf) -> Iterator[LN]:
    """Starting from the container of `leaf`, generate all leaves until `# fmt: on`.

    Stops at the end of the block.
    """
    container: Optional[LN] = container_of(leaf)
    while container is not None and container.type != token.ENDMARKER:
        for comment in list_comments(container.prefix, is_endmarker=False):
            if comment.value in FMT_ON:
                return

        yield container

        container = container.next_sibling


def maybe_make_parens_invisible_in_atom(node: LN) -> bool:
    """If it's safe, make the parens in the atom `node` invisible, recursively.

    Returns whether the node should itself be wrapped in invisible parentheses.

    """
    if (
        node.type != syms.atom
        or is_empty_tuple(node)
        or is_one_tuple(node)
        or is_yield(node)
        or max_delimiter_priority_in_atom(node) >= COMMA_PRIORITY
    ):
        return False

    first = node.children[0]
    last = node.children[-1]
    if first.type == token.LPAR and last.type == token.RPAR:
        # make parentheses invisible
        first.value = ""  # type: ignore
        last.value = ""  # type: ignore
        if len(node.children) > 1:
            maybe_make_parens_invisible_in_atom(node.children[1])
        return False

    return True


def is_empty_tuple(node: LN) -> bool:
    """Return True if `node` holds an empty tuple."""
    return (
        node.type == syms.atom
        and len(node.children) == 2
        and node.children[0].type == token.LPAR
        and node.children[1].type == token.RPAR
    )


def is_one_tuple(node: LN) -> bool:
    """Return True if `node` holds a tuple with one element, with or without parens."""
    if node.type == syms.atom:
        if len(node.children) != 3:
            return False

        lpar, gexp, rpar = node.children
        if not (
            lpar.type == token.LPAR
            and gexp.type == syms.testlist_gexp
            and rpar.type == token.RPAR
        ):
            return False

        return len(gexp.children) == 2 and gexp.children[1].type == token.COMMA

    return (
        node.type in IMPLICIT_TUPLE
        and len(node.children) == 2
        and node.children[1].type == token.COMMA
    )


def is_yield(node: LN) -> bool:
    """Return True if `node` holds a `yield` or `yield from` expression."""
    if node.type == syms.yield_expr:
        return True

    if node.type == token.NAME and node.value == "yield":  # type: ignore
        return True

    if node.type != syms.atom:
        return False

    if len(node.children) != 3:
        return False

    lpar, expr, rpar = node.children
    if lpar.type == token.LPAR and rpar.type == token.RPAR:
        return is_yield(expr)

    return False


def is_vararg(leaf: Leaf, within: Set[NodeType]) -> bool:
    """Return True if `leaf` is a star or double star in a vararg or kwarg.

    If `within` includes VARARGS_PARENTS, this applies to function signatures.
    If `within` includes UNPACKING_PARENTS, it applies to right hand-side
    extended iterable unpacking (PEP 3132) and additional unpacking
    generalizations (PEP 448).
    """
    if leaf.type not in STARS or not leaf.parent:
        return False

    p = leaf.parent
    if p.type == syms.star_expr:
        # Star expressions are also used as assignment targets in extended
        # iterable unpacking (PEP 3132).  See what its parent is instead.
        if not p.parent:
            return False

        p = p.parent

    return p.type in within


def is_multiline_string(leaf: Leaf) -> bool:
    """Return True if `leaf` is a multiline string that actually spans many lines."""
    value = leaf.value.lstrip("furbFURB")
    return value[:3] in {'"""', "'''"} and "\n" in value


def is_stub_suite(node: Node) -> bool:
    """Return True if `node` is a suite with a stub body."""
    if (
        len(node.children) != 4
        or node.children[0].type != token.NEWLINE
        or node.children[1].type != token.INDENT
        or node.children[3].type != token.DEDENT
    ):
        return False

    return is_stub_body(node.children[2])


def is_stub_body(node: LN) -> bool:
    """Return True if `node` is a simple statement containing an ellipsis."""
    if not isinstance(node, Node) or node.type != syms.simple_stmt:
        return False

    if len(node.children) != 2:
        return False

    child = node.children[0]
    return (
        child.type == syms.atom
        and len(child.children) == 3
        and all(leaf == Leaf(token.DOT, ".") for leaf in child.children)
    )


def max_delimiter_priority_in_atom(node: LN) -> int:
    """Return maximum delimiter priority inside `node`.

    This is specific to atoms with contents contained in a pair of parentheses.
    If `node` isn't an atom or there are no enclosing parentheses, returns 0.
    """
    if node.type != syms.atom:
        return 0

    first = node.children[0]
    last = node.children[-1]
    if not (first.type == token.LPAR and last.type == token.RPAR):
        return 0

    bt = BracketTracker()
    for c in node.children[1:-1]:
        if isinstance(c, Leaf):
            bt.mark(c)
        else:
            for leaf in c.leaves():
                bt.mark(leaf)
    try:
        return bt.max_delimiter_priority()

    except ValueError:
        return 0


def ensure_visible(leaf: Leaf) -> None:
    """Make sure parentheses are visible.

    They could be invisible as part of some statements (see
    :func:`normalize_invible_parens` and :func:`visit_import_from`).
    """
    if leaf.type == token.LPAR:
        leaf.value = "("
    elif leaf.type == token.RPAR:
        leaf.value = ")"


def should_explode(line: Line, opening_bracket: Leaf) -> bool:
    """Should `line` immediately be split with `delimiter_split()` after RHS?"""

    if not (
        opening_bracket.parent
        and opening_bracket.parent.type in {syms.atom, syms.import_from}
        and opening_bracket.value in "[{("
    ):
        return False

    try:
        last_leaf = line.leaves[-1]
        exclude = {id(last_leaf)} if last_leaf.type == token.COMMA else set()
        max_priority = line.bracket_tracker.max_delimiter_priority(exclude=exclude)
    except (IndexError, ValueError):
        return False

    return max_priority == COMMA_PRIORITY


def get_features_used(node: Node) -> Set[Feature]:
    """Return a set of (relatively) new Python features used in this file.

    Currently looking for:
    - f-strings;
    - underscores in numeric literals; and
    - trailing commas after * or ** in function signatures and calls.
    """
    features: Set[Feature] = set()
    for n in node.pre_order():
        if n.type == token.STRING:
            value_head = n.value[:2]  # type: ignore
            if value_head in {'f"', 'F"', "f'", "F'", "rf", "fr", "RF", "FR"}:
                features.add(Feature.F_STRINGS)

        elif n.type == token.NUMBER:
            if "_" in n.value:  # type: ignore
                features.add(Feature.NUMERIC_UNDERSCORES)

        elif (
            n.type in {syms.typedargslist, syms.arglist}
            and n.children
            and n.children[-1].type == token.COMMA
        ):
            for ch in n.children:
                if ch.type in STARS:
                    features.add(Feature.TRAILING_COMMA)

                if ch.type == syms.argument:
                    for argch in ch.children:
                        if argch.type in STARS:
                            features.add(Feature.TRAILING_COMMA)

    return features


def detect_target_versions(node: Node) -> Set[TargetVersion]:
    """Detect the version to target based on the nodes used."""
    features = get_features_used(node)
    return {
        version for version in TargetVersion if features <= VERSION_TO_FEATURES[version]
    }


def generate_trailers_to_omit(line: Line, line_length: int) -> Iterator[Set[LeafID]]:
    """Generate sets of closing bracket IDs that should be omitted in a RHS.

    Brackets can be omitted if the entire trailer up to and including
    a preceding closing bracket fits in one line.

    Yielded sets are cumulative (contain results of previous yields, too).  First
    set is empty.
    """

    omit: Set[LeafID] = set()
    yield omit

    length = 4 * line.depth
    opening_bracket = None
    closing_bracket = None
    inner_brackets: Set[LeafID] = set()
    for index, leaf, leaf_length in enumerate_with_length(line, reversed=True):
        length += leaf_length
        if length > line_length:
            break

        has_inline_comment = leaf_length > len(leaf.value) + len(leaf.prefix)
        if leaf.type == STANDALONE_COMMENT or has_inline_comment:
            break

        if opening_bracket:
            if leaf is opening_bracket:
                opening_bracket = None
            elif leaf.type in CLOSING_BRACKETS:
                inner_brackets.add(id(leaf))
        elif leaf.type in CLOSING_BRACKETS:
            if index > 0 and line.leaves[index - 1].type in OPENING_BRACKETS:
                # Empty brackets would fail a split so treat them as "inner"
                # brackets (e.g. only add them to the `omit` set if another
                # pair of brackets was good enough.
                inner_brackets.add(id(leaf))
                continue

            if closing_bracket:
                omit.add(id(closing_bracket))
                omit.update(inner_brackets)
                inner_brackets.clear()
                yield omit

            if leaf.value:
                opening_bracket = leaf.opening_bracket
                closing_bracket = leaf


def get_future_imports(node: Node) -> Set[str]:
    """Return a set of __future__ imports in the file."""
    imports: Set[str] = set()

    def get_imports_from_children(children: List[LN]) -> Generator[str, None, None]:
        for child in children:
            if isinstance(child, Leaf):
                if child.type == token.NAME:
                    yield child.value
            elif child.type == syms.import_as_name:
                orig_name = child.children[0]
                assert isinstance(orig_name, Leaf), "Invalid syntax parsing imports"
                assert orig_name.type == token.NAME, "Invalid syntax parsing imports"
                yield orig_name.value
            elif child.type == syms.import_as_names:
                yield from get_imports_from_children(child.children)
            else:
                assert False, "Invalid syntax parsing imports"

    for child in node.children:
        if child.type != syms.simple_stmt:
            break
        first_child = child.children[0]
        if isinstance(first_child, Leaf):
            # Continue looking if we see a docstring; otherwise stop.
            if (
                len(child.children) == 2
                and first_child.type == token.STRING
                and child.children[1].type == token.NEWLINE
            ):
                continue
            else:
                break
        elif first_child.type == syms.import_from:
            module_name = first_child.children[1]
            if not isinstance(module_name, Leaf) or module_name.value != "__future__":
                break
            imports |= set(get_imports_from_children(first_child.children[3:]))
        else:
            break
    return imports


def gen_python_files_in_dir(
    path: Path,
    root: Path,
    include: Pattern[str],
    exclude: Pattern[str],
    report: "Report",
) -> Iterator[Path]:
    """Generate all files under `path` whose paths are not excluded by the
    `exclude` regex, but are included by the `include` regex.

    Symbolic links pointing outside of the `root` directory are ignored.

    `report` is where output about exclusions goes.
    """
    assert root.is_absolute(), f"INTERNAL ERROR: `root` must be absolute but is {root}"
    for child in path.iterdir():
        try:
            normalized_path = "/" + child.resolve().relative_to(root).as_posix()
        except ValueError:
            if child.is_symlink():
                report.path_ignored(
                    child, f"is a symbolic link that points outside {root}"
                )
                continue

            raise

        if child.is_dir():
            normalized_path += "/"
        exclude_match = exclude.search(normalized_path)
        if exclude_match and exclude_match.group(0):
            report.path_ignored(child, f"matches the --exclude regular expression")
            continue

        if child.is_dir():
            yield from gen_python_files_in_dir(child, root, include, exclude, report)

        elif child.is_file():
            include_match = include.search(normalized_path)
            if include_match:
                yield child


@lru_cache()
def find_project_root(srcs: Iterable[str]) -> Path:
    """Return a directory containing .git, .hg, or pyproject.toml.

    That directory can be one of the directories passed in `srcs` or their
    common parent.

    If no directory in the tree contains a marker that would specify it's the
    project root, the root of the file system is returned.
    """
    if not srcs:
        return Path("/").resolve()
    common_base = min(Path(src).resolve() for src in srcs)
    if common_base.is_dir():
        # Append a fake file so `parents` below returns `common_base_dir`, too.
        common_base /= "fake-file"
    for directory in common_base.parents:
        if (directory / ".git").is_dir():
            return directory

        if (directory / ".hg").is_dir():
            return directory

        if (directory / "pyproject.toml").is_file():
            return directory

    return directory


@dataclass
class Report:
    """Provides a reformatting counter. Can be rendered with `str(report)`."""

    check: bool = False
    quiet: bool = False
    verbose: bool = False
    change_count: int = 0
    same_count: int = 0
    failure_count: int = 0

    def done(self, src: Path, changed: Changed) -> None:
        """Increment the counter for successful reformatting. Write out a message."""
        if changed is Changed.YES:
            reformatted = "would reformat" if self.check else "reformatted"
            if self.verbose or not self.quiet:
                out(f"{reformatted} {src}")
            self.change_count += 1
        else:
            if self.verbose:
                if changed is Changed.NO:
                    msg = f"{src} already well formatted, good job."
                else:
                    msg = f"{src} wasn't modified on disk since last run."
                out(msg, bold=False)
            self.same_count += 1

    def failed(self, src: Path, message: str) -> None:
        """Increment the counter for failed reformatting. Write out a message."""
        err(f"error: cannot format {src}: {message}")
        self.failure_count += 1

    def path_ignored(self, path: Path, message: str) -> None:
        if self.verbose:
            out(f"{path} ignored: {message}", bold=False)

    @property
    def return_code(self) -> int:
        """Return the exit code that the app should use.

        This considers the current state of changed files and failures:
        - if there were any failures, return 123;
        - if any files were changed and --check is being used, return 1;
        - otherwise return 0.
        """
        # According to http://tldp.org/LDP/abs/html/exitcodes.html starting with
        # 126 we have special return codes reserved by the shell.
        if self.failure_count:
            return 123

        elif self.change_count and self.check:
            return 1

        return 0

    def __str__(self) -> str:
        """Render a color report of the current state.

        Use `click.unstyle` to remove colors.
        """
        if self.check:
            reformatted = "would be reformatted"
            unchanged = "would be left unchanged"
            failed = "would fail to reformat"
        else:
            reformatted = "reformatted"
            unchanged = "left unchanged"
            failed = "failed to reformat"
        report = []
        if self.change_count:
            s = "s" if self.change_count > 1 else ""
            report.append(
                click.style(f"{self.change_count} file{s} {reformatted}", bold=True)
            )
        if self.same_count:
            s = "s" if self.same_count > 1 else ""
            report.append(f"{self.same_count} file{s} {unchanged}")
        if self.failure_count:
            s = "s" if self.failure_count > 1 else ""
            report.append(
                click.style(f"{self.failure_count} file{s} {failed}", fg="red")
            )
        return ", ".join(report) + "."


def assert_equivalent(src: str, dst: str) -> None:
    """Raise AssertionError if `src` and `dst` aren't equivalent."""

    import ast
    import traceback

    def _v(node: ast.AST, depth: int = 0) -> Iterator[str]:
        """Simple visitor generating strings to compare ASTs by content."""
        yield f"{'  ' * depth}{node.__class__.__name__}("

        for field in sorted(node._fields):
            try:
                value = getattr(node, field)
            except AttributeError:
                continue

            yield f"{'  ' * (depth+1)}{field}="

            if isinstance(value, list):
                for item in value:
                    # Ignore nested tuples within del statements, because we may insert
                    # parentheses and they change the AST.
                    if (
                        field == "targets"
                        and isinstance(node, ast.Delete)
                        and isinstance(item, ast.Tuple)
                    ):
                        for item in item.elts:
                            yield from _v(item, depth + 2)
                    elif isinstance(item, ast.AST):
                        yield from _v(item, depth + 2)

            elif isinstance(value, ast.AST):
                yield from _v(value, depth + 2)

            else:
                yield f"{'  ' * (depth+2)}{value!r},  # {value.__class__.__name__}"

        yield f"{'  ' * depth})  # /{node.__class__.__name__}"

    try:
        src_ast = ast.parse(src)
    except Exception as exc:
        major, minor = sys.version_info[:2]
        raise AssertionError(
            f"cannot use --safe with this file; failed to parse source file "
            f"with Python {major}.{minor}'s builtin AST. Re-run with --fast "
            f"or stop using deprecated Python 2 syntax. AST error message: {exc}"
        )

    try:
        dst_ast = ast.parse(dst)
    except Exception as exc:
        log = dump_to_file("".join(traceback.format_tb(exc.__traceback__)), dst)
        raise AssertionError(
            f"INTERNAL ERROR: Black produced invalid code: {exc}. "
            f"Please report a bug on https://github.com/ambv/black/issues.  "
            f"This invalid output might be helpful: {log}"
        ) from None

    src_ast_str = "\n".join(_v(src_ast))
    dst_ast_str = "\n".join(_v(dst_ast))
    if src_ast_str != dst_ast_str:
        log = dump_to_file(diff(src_ast_str, dst_ast_str, "src", "dst"))
        raise AssertionError(
            f"INTERNAL ERROR: Black produced code that is not equivalent to "
            f"the source.  "
            f"Please report a bug on https://github.com/ambv/black/issues.  "
            f"This diff might be helpful: {log}"
        ) from None


def assert_stable(src: str, dst: str, mode: FileMode) -> None:
    """Raise AssertionError if `dst` reformats differently the second time."""
    newdst = format_str(dst, mode=mode)
    if dst != newdst:
        log = dump_to_file(
            diff(src, dst, "source", "first pass"),
            diff(dst, newdst, "first pass", "second pass"),
        )
        raise AssertionError(
            f"INTERNAL ERROR: Black produced different code on the second pass "
            f"of the formatter.  "
            f"Please report a bug on https://github.com/ambv/black/issues.  "
            f"This diff might be helpful: {log}"
        ) from None


def dump_to_file(*output: str) -> str:
    """Dump `output` to a temporary file. Return path to the file."""
    import tempfile

    with tempfile.NamedTemporaryFile(
        mode="w", prefix="blk_", suffix=".log", delete=False, encoding="utf8"
    ) as f:
        for lines in output:
            f.write(lines)
            if lines and lines[-1] != "\n":
                f.write("\n")
    return f.name


def diff(a: str, b: str, a_name: str, b_name: str) -> str:
    """Return a unified diff string between strings `a` and `b`."""
    import difflib

    a_lines = [line + "\n" for line in a.split("\n")]
    b_lines = [line + "\n" for line in b.split("\n")]
    return "".join(
        difflib.unified_diff(a_lines, b_lines, fromfile=a_name, tofile=b_name, n=5)
    )


def cancel(tasks: Iterable[asyncio.Task]) -> None:
    """asyncio signal handler that cancels all `tasks` and reports to stderr."""
    err("Aborted!")
    for task in tasks:
        task.cancel()


def shutdown(loop: BaseEventLoop) -> None:
    """Cancel all pending tasks on `loop`, wait for them, and close the loop."""
    try:
        if sys.version_info[:2] >= (3, 7):
            all_tasks = asyncio.all_tasks
        else:
            all_tasks = asyncio.Task.all_tasks
        # This part is borrowed from asyncio/runners.py in Python 3.7b2.
        to_cancel = [task for task in all_tasks(loop) if not task.done()]
        if not to_cancel:
            return

        for task in to_cancel:
            task.cancel()
        loop.run_until_complete(
            asyncio.gather(*to_cancel, loop=loop, return_exceptions=True)
        )
    finally:
        # `concurrent.futures.Future` objects cannot be cancelled once they
        # are already running. There might be some when the `shutdown()` happened.
        # Silence their logger's spew about the event loop being closed.
        cf_logger = logging.getLogger("concurrent.futures")
        cf_logger.setLevel(logging.CRITICAL)
        loop.close()


def sub_twice(regex: Pattern[str], replacement: str, original: str) -> str:
    """Replace `regex` with `replacement` twice on `original`.

    This is used by string normalization to perform replaces on
    overlapping matches.
    """
    return regex.sub(replacement, regex.sub(replacement, original))


def re_compile_maybe_verbose(regex: str) -> Pattern[str]:
    """Compile a regular expression string in `regex`.

    If it contains newlines, use verbose mode.
    """
    if "\n" in regex:
        regex = "(?x)" + regex
    return re.compile(regex)


def enumerate_reversed(sequence: Sequence[T]) -> Iterator[Tuple[Index, T]]:
    """Like `reversed(enumerate(sequence))` if that were possible."""
    index = len(sequence) - 1
    for element in reversed(sequence):
        yield (index, element)
        index -= 1


def enumerate_with_length(
    line: Line, reversed: bool = False
) -> Iterator[Tuple[Index, Leaf, int]]:
    """Return an enumeration of leaves with their length.

    Stops prematurely on multiline strings and standalone comments.
    """
    op = cast(
        Callable[[Sequence[Leaf]], Iterator[Tuple[Index, Leaf]]],
        enumerate_reversed if reversed else enumerate,
    )
    for index, leaf in op(line.leaves):
        length = len(leaf.prefix) + len(leaf.value)
        if "\n" in leaf.value:
            return  # Multiline strings, we can't continue.

        comment: Optional[Leaf]
        for comment in line.comments_after(leaf):
            length += len(comment.value)

        yield index, leaf, length


def is_line_short_enough(line: Line, *, line_length: int, line_str: str = "") -> bool:
    """Return True if `line` is no longer than `line_length`.

    Uses the provided `line_str` rendering, if any, otherwise computes a new one.
    """
    if not line_str:
        line_str = str(line).strip("\n")
    return (
        len(line_str) <= line_length
        and "\n" not in line_str  # multiline strings
        and not line.contains_standalone_comments()
    )


def can_be_split(line: Line) -> bool:
    """Return False if the line cannot be split *for sure*.

    This is not an exhaustive search but a cheap heuristic that we can use to
    avoid some unfortunate formattings (mostly around wrapping unsplittable code
    in unnecessary parentheses).
    """
    leaves = line.leaves
    if len(leaves) < 2:
        return False

    if leaves[0].type == token.STRING and leaves[1].type == token.DOT:
        call_count = 0
        dot_count = 0
        next = leaves[-1]
        for leaf in leaves[-2::-1]:
            if leaf.type in OPENING_BRACKETS:
                if next.type not in CLOSING_BRACKETS:
                    return False

                call_count += 1
            elif leaf.type == token.DOT:
                dot_count += 1
            elif leaf.type == token.NAME:
                if not (next.type == token.DOT or next.type in OPENING_BRACKETS):
                    return False

            elif leaf.type not in CLOSING_BRACKETS:
                return False

            if dot_count > 1 and call_count > 1:
                return False

    return True


def can_omit_invisible_parens(line: Line, line_length: int) -> bool:
    """Does `line` have a shape safe to reformat without optional parens around it?

    Returns True for only a subset of potentially nice looking formattings but
    the point is to not return false positives that end up producing lines that
    are too long.
    """
    bt = line.bracket_tracker
    if not bt.delimiters:
        # Without delimiters the optional parentheses are useless.
        return True

    max_priority = bt.max_delimiter_priority()
    if bt.delimiter_count_with_priority(max_priority) > 1:
        # With more than one delimiter of a kind the optional parentheses read better.
        return False

    if max_priority == DOT_PRIORITY:
        # A single stranded method call doesn't require optional parentheses.
        return True

    assert len(line.leaves) >= 2, "Stranded delimiter"

    first = line.leaves[0]
    second = line.leaves[1]
    penultimate = line.leaves[-2]
    last = line.leaves[-1]

    # With a single delimiter, omit if the expression starts or ends with
    # a bracket.
    if first.type in OPENING_BRACKETS and second.type not in CLOSING_BRACKETS:
        remainder = False
        length = 4 * line.depth
        for _index, leaf, leaf_length in enumerate_with_length(line):
            if leaf.type in CLOSING_BRACKETS and leaf.opening_bracket is first:
                remainder = True
            if remainder:
                length += leaf_length
                if length > line_length:
                    break

                if leaf.type in OPENING_BRACKETS:
                    # There are brackets we can further split on.
                    remainder = False

        else:
            # checked the entire string and line length wasn't exceeded
            if len(line.leaves) == _index + 1:
                return True

        # Note: we are not returning False here because a line might have *both*
        # a leading opening bracket and a trailing closing bracket.  If the
        # opening bracket doesn't match our rule, maybe the closing will.

    if (
        last.type == token.RPAR
        or last.type == token.RBRACE
        or (
            # don't use indexing for omitting optional parentheses;
            # it looks weird
            last.type == token.RSQB
            and last.parent
            and last.parent.type != syms.trailer
        )
    ):
        if penultimate.type in OPENING_BRACKETS:
            # Empty brackets don't help.
            return False

        if is_multiline_string(first):
            # Additional wrapping of a multiline string in this situation is
            # unnecessary.
            return True

        length = 4 * line.depth
        seen_other_brackets = False
        for _index, leaf, leaf_length in enumerate_with_length(line):
            length += leaf_length
            if leaf is last.opening_bracket:
                if seen_other_brackets or length <= line_length:
                    return True

            elif leaf.type in OPENING_BRACKETS:
                # There are brackets we can further split on.
                seen_other_brackets = True

    return False


def get_cache_file(mode: FileMode) -> Path:
    return CACHE_DIR / f"cache.{mode.get_cache_key()}.pickle"


def read_cache(mode: FileMode) -> Cache:
    """Read the cache if it exists and is well formed.

    If it is not well formed, the call to write_cache later should resolve the issue.
    """
    cache_file = get_cache_file(mode)
    if not cache_file.exists():
        return {}

    with cache_file.open("rb") as fobj:
        try:
            cache: Cache = pickle.load(fobj)
        except pickle.UnpicklingError:
            return {}

    return cache


def get_cache_info(path: Path) -> CacheInfo:
    """Return the information used to check if a file is already formatted or not."""
    stat = path.stat()
    return stat.st_mtime, stat.st_size


def filter_cached(cache: Cache, sources: Iterable[Path]) -> Tuple[Set[Path], Set[Path]]:
    """Split an iterable of paths in `sources` into two sets.

    The first contains paths of files that modified on disk or are not in the
    cache. The other contains paths to non-modified files.
    """
    todo, done = set(), set()
    for src in sources:
        src = src.resolve()
        if cache.get(src) != get_cache_info(src):
            todo.add(src)
        else:
            done.add(src)
    return todo, done


def write_cache(cache: Cache, sources: Iterable[Path], mode: FileMode) -> None:
    """Update the cache file."""
    cache_file = get_cache_file(mode)
    try:
        CACHE_DIR.mkdir(parents=True, exist_ok=True)
        new_cache = {**cache, **{src.resolve(): get_cache_info(src) for src in sources}}
        with tempfile.NamedTemporaryFile(dir=str(cache_file.parent), delete=False) as f:
            pickle.dump(new_cache, f, protocol=pickle.HIGHEST_PROTOCOL)
        os.replace(f.name, cache_file)
    except OSError:
        pass


def patch_click() -> None:
    """Make Click not crash.

    On certain misconfigured environments, Python 3 selects the ASCII encoding as the
    default which restricts paths that it can access during the lifetime of the
    application.  Click refuses to work in this scenario by raising a RuntimeError.

    In case of Black the likelihood that non-ASCII characters are going to be used in
    file paths is minimal since it's Python source code.  Moreover, this crash was
    spurious on Python 3.7 thanks to PEP 538 and PEP 540.
    """
    try:
        from click import core
        from click import _unicodefun  # type: ignore
    except ModuleNotFoundError:
        return

    for module in (core, _unicodefun):
        if hasattr(module, "_verify_python3_env"):
            module._verify_python3_env = lambda: None


def patched_main() -> None:
    freeze_support()
    patch_click()
    main()


if __name__ == "__main__":
    patched_main()<|MERGE_RESOLUTION|>--- conflicted
+++ resolved
@@ -2,12 +2,8 @@
 from asyncio.base_events import BaseEventLoop
 from concurrent.futures import Executor, ProcessPoolExecutor
 from datetime import datetime
-<<<<<<< HEAD
-from enum import Enum, Flag
+from enum import Enum
 import fnmatch
-=======
-from enum import Enum
->>>>>>> 6af55d88
 from functools import lru_cache, partial, wraps
 import io
 import itertools
