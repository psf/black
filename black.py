import ast
import asyncio
from concurrent.futures import Executor, ProcessPoolExecutor
from contextlib import contextmanager
from datetime import datetime
from enum import Enum
from functools import lru_cache, partial, wraps
import io
import itertools
import logging
from multiprocessing import Manager, freeze_support
import os
from pathlib import Path
import pickle
import regex as re
import signal
import sys
import tempfile
import tokenize
import traceback
from typing import (
    Any,
    Callable,
    Collection,
    Dict,
    Generator,
    Generic,
    Iterable,
    Iterator,
    List,
    Optional,
    Pattern,
    Sequence,
    Set,
    Tuple,
    TypeVar,
    Union,
    cast,
)
from typing_extensions import Final
from mypy_extensions import mypyc_attr

from appdirs import user_cache_dir
from dataclasses import dataclass, field, replace
import click
import toml
from typed_ast import ast3, ast27
from pathspec import PathSpec

# lib2to3 fork
from blib2to3.pytree import Node, Leaf, type_repr
from blib2to3 import pygram, pytree
from blib2to3.pgen2 import driver, token
from blib2to3.pgen2.grammar import Grammar
from blib2to3.pgen2.parse import ParseError

from _black_version import version as __version__

DEFAULT_LINE_LENGTH = 88
DEFAULT_EXCLUDES = r"/(\.eggs|\.git|\.hg|\.mypy_cache|\.nox|\.tox|\.venv|\.svn|_build|buck-out|build|dist)/"  # noqa: B950
DEFAULT_INCLUDES = r"\.pyi?$"
CACHE_DIR = Path(user_cache_dir("black", version=__version__))


# types
FileContent = str
Encoding = str
NewLine = str
Depth = int
NodeType = int
LeafID = int
Priority = int
Index = int
LN = Union[Leaf, Node]
SplitFunc = Callable[["Line", Collection["Feature"]], Iterator["Line"]]
Timestamp = float
FileSize = int
CacheInfo = Tuple[Timestamp, FileSize]
Cache = Dict[Path, CacheInfo]
out = partial(click.secho, bold=True, err=True)
err = partial(click.secho, fg="red", err=True)

pygram.initialize(CACHE_DIR)
syms = pygram.python_symbols


class NothingChanged(UserWarning):
    """Raised when reformatted code is the same as source."""


class CannotSplit(Exception):
    """A readable split that fits the allotted line length is impossible."""


class InvalidInput(ValueError):
    """Raised when input source code fails all parse attempts."""


class WriteBack(Enum):
    NO = 0
    YES = 1
    DIFF = 2
    CHECK = 3

    @classmethod
    def from_configuration(cls, *, check: bool, diff: bool) -> "WriteBack":
        if check and not diff:
            return cls.CHECK

        return cls.DIFF if diff else cls.YES


class Changed(Enum):
    NO = 0
    CACHED = 1
    YES = 2


class TargetVersion(Enum):
    PY27 = 2
    PY33 = 3
    PY34 = 4
    PY35 = 5
    PY36 = 6
    PY37 = 7
    PY38 = 8

    def is_python2(self) -> bool:
        return self is TargetVersion.PY27


PY36_VERSIONS = {TargetVersion.PY36, TargetVersion.PY37, TargetVersion.PY38}


class Feature(Enum):
    # All string literals are unicode
    UNICODE_LITERALS = 1
    F_STRINGS = 2
    NUMERIC_UNDERSCORES = 3
    TRAILING_COMMA_IN_CALL = 4
    TRAILING_COMMA_IN_DEF = 5
    # The following two feature-flags are mutually exclusive, and exactly one should be
    # set for every version of python.
    ASYNC_IDENTIFIERS = 6
    ASYNC_KEYWORDS = 7
    ASSIGNMENT_EXPRESSIONS = 8
    POS_ONLY_ARGUMENTS = 9


VERSION_TO_FEATURES: Dict[TargetVersion, Set[Feature]] = {
    TargetVersion.PY27: {Feature.ASYNC_IDENTIFIERS},
    TargetVersion.PY33: {Feature.UNICODE_LITERALS, Feature.ASYNC_IDENTIFIERS},
    TargetVersion.PY34: {Feature.UNICODE_LITERALS, Feature.ASYNC_IDENTIFIERS},
    TargetVersion.PY35: {
        Feature.UNICODE_LITERALS,
        Feature.TRAILING_COMMA_IN_CALL,
        Feature.ASYNC_IDENTIFIERS,
    },
    TargetVersion.PY36: {
        Feature.UNICODE_LITERALS,
        Feature.F_STRINGS,
        Feature.NUMERIC_UNDERSCORES,
        Feature.TRAILING_COMMA_IN_CALL,
        Feature.TRAILING_COMMA_IN_DEF,
        Feature.ASYNC_IDENTIFIERS,
    },
    TargetVersion.PY37: {
        Feature.UNICODE_LITERALS,
        Feature.F_STRINGS,
        Feature.NUMERIC_UNDERSCORES,
        Feature.TRAILING_COMMA_IN_CALL,
        Feature.TRAILING_COMMA_IN_DEF,
        Feature.ASYNC_KEYWORDS,
    },
    TargetVersion.PY38: {
        Feature.UNICODE_LITERALS,
        Feature.F_STRINGS,
        Feature.NUMERIC_UNDERSCORES,
        Feature.TRAILING_COMMA_IN_CALL,
        Feature.TRAILING_COMMA_IN_DEF,
        Feature.ASYNC_KEYWORDS,
        Feature.ASSIGNMENT_EXPRESSIONS,
        Feature.POS_ONLY_ARGUMENTS,
    },
}


@dataclass
class Mode:
    target_versions: Set[TargetVersion] = field(default_factory=set)
    line_length: int = DEFAULT_LINE_LENGTH
    string_normalization: bool = True
    is_pyi: bool = False

    def get_cache_key(self) -> str:
        if self.target_versions:
            version_str = ",".join(
                str(version.value)
                for version in sorted(self.target_versions, key=lambda v: v.value)
            )
        else:
            version_str = "-"
        parts = [
            version_str,
            str(self.line_length),
            str(int(self.string_normalization)),
            str(int(self.is_pyi)),
        ]
        return ".".join(parts)


# Legacy name, left for integrations.
FileMode = Mode


def supports_feature(target_versions: Set[TargetVersion], feature: Feature) -> bool:
    return all(feature in VERSION_TO_FEATURES[version] for version in target_versions)


def find_pyproject_toml(path_search_start: str) -> Optional[str]:
    """Find the absolute filepath to a pyproject.toml if it exists"""
    path_project_root = find_project_root(path_search_start)
    path_pyproject_toml = path_project_root / "pyproject.toml"
    return str(path_pyproject_toml) if path_pyproject_toml.is_file() else None


def parse_pyproject_toml(path_config: str) -> Dict[str, Any]:
    """Parse a pyproject toml file, pulling out relevant parts for Black

    If parsing fails, will raise a toml.TomlDecodeError
    """
    pyproject_toml = toml.load(path_config)
    config = pyproject_toml.get("tool", {}).get("black", {})
    return {k.replace("--", "").replace("-", "_"): v for k, v in config.items()}


def read_pyproject_toml(
    ctx: click.Context, param: click.Parameter, value: Optional[str]
) -> Optional[str]:
    """Inject Black configuration from "pyproject.toml" into defaults in `ctx`.

    Returns the path to a successfully found and read configuration file, None
    otherwise.
    """
    if not value:
        value = find_pyproject_toml(ctx.params.get("src", ()))
        if value is None:
            return None

    try:
        config = parse_pyproject_toml(value)
    except (toml.TomlDecodeError, OSError) as e:
        raise click.FileError(
            filename=value, hint=f"Error reading configuration file: {e}"
        )

    if not config:
        return None

<<<<<<< HEAD
    target_version = config.get("target-version") or config.get("--target-version")
    if not isinstance(target_version, list):
        raise click.BadOptionUsage(
            "target-version",
            "Config key target-version in %s must be a list"
            % path.relative_to(Path.cwd()),
        )

    if ctx.default_map is None:
        ctx.default_map = {}
    ctx.default_map.update(  # type: ignore  # bad types in .pyi
        {k.replace("--", "").replace("-", "_"): v for k, v in config.items()}
    )
=======
    default_map: Dict[str, Any] = {}
    if ctx.default_map:
        default_map.update(ctx.default_map)
    default_map.update(config)

    ctx.default_map = default_map
>>>>>>> 07c046b7
    return value


def target_version_option_callback(
    c: click.Context, p: Union[click.Option, click.Parameter], v: Tuple[str, ...]
) -> List[TargetVersion]:
    """Compute the target versions from a --target-version flag.

    This is its own function because mypy couldn't infer the type correctly
    when it was a lambda, causing mypyc trouble.
    """
    return [TargetVersion[val.upper()] for val in v]


@click.command(context_settings=dict(help_option_names=["-h", "--help"]))
@click.option("-c", "--code", type=str, help="Format the code passed in as a string.")
@click.option(
    "-l",
    "--line-length",
    type=int,
    default=DEFAULT_LINE_LENGTH,
    help="How many characters per line to allow.",
    show_default=True,
)
@click.option(
    "-t",
    "--target-version",
    type=click.Choice([v.name.lower() for v in TargetVersion]),
    callback=target_version_option_callback,
    multiple=True,
    help=(
        "Python versions that should be supported by Black's output. [default: "
        "per-file auto-detection]"
    ),
)
@click.option(
    "--py36",
    is_flag=True,
    help=(
        "Allow using Python 3.6-only syntax on all input files.  This will put "
        "trailing commas in function signatures and calls also after *args and "
        "**kwargs. Deprecated; use --target-version instead. "
        "[default: per-file auto-detection]"
    ),
)
@click.option(
    "--pyi",
    is_flag=True,
    help=(
        "Format all input files like typing stubs regardless of file extension "
        "(useful when piping source on standard input)."
    ),
)
@click.option(
    "-S",
    "--skip-string-normalization",
    is_flag=True,
    help="Don't normalize string quotes or prefixes.",
)
@click.option(
    "--check",
    is_flag=True,
    help=(
        "Don't write the files back, just return the status.  Return code 0 "
        "means nothing would change.  Return code 1 means some files would be "
        "reformatted.  Return code 123 means there was an internal error."
    ),
)
@click.option(
    "--diff",
    is_flag=True,
    help="Don't write the files back, just output a diff for each file on stdout.",
)
@click.option(
    "--fast/--safe",
    is_flag=True,
    help="If --fast given, skip temporary sanity checks. [default: --safe]",
)
@click.option(
    "--include",
    type=str,
    default=DEFAULT_INCLUDES,
    help=(
        "A regular expression that matches files and directories that should be "
        "included on recursive searches.  An empty value means all files are "
        "included regardless of the name.  Use forward slashes for directories on "
        "all platforms (Windows, too).  Exclusions are calculated first, inclusions "
        "later."
    ),
    show_default=True,
)
@click.option(
    "--exclude",
    type=str,
    default=DEFAULT_EXCLUDES,
    help=(
        "A regular expression that matches files and directories that should be "
        "excluded on recursive searches.  An empty value means no paths are excluded. "
        "Use forward slashes for directories on all platforms (Windows, too).  "
        "Exclusions are calculated first, inclusions later."
    ),
    show_default=True,
)
@click.option(
    "-q",
    "--quiet",
    is_flag=True,
    help=(
        "Don't emit non-error messages to stderr. Errors are still emitted; "
        "silence those with 2>/dev/null."
    ),
)
@click.option(
    "-v",
    "--verbose",
    is_flag=True,
    help=(
        "Also emit messages to stderr about files that were not changed or were "
        "ignored due to --exclude=."
    ),
)
@click.version_option(version=__version__)
@click.argument(
    "src",
    nargs=-1,
    type=click.Path(
        exists=True, file_okay=True, dir_okay=True, readable=True, allow_dash=True
    ),
    is_eager=True,
)
@click.option(
    "--config",
    type=click.Path(
        exists=True,
        file_okay=True,
        dir_okay=False,
        readable=True,
        allow_dash=False,
        path_type=str,
    ),
    is_eager=True,
    callback=read_pyproject_toml,
    help="Read configuration from PATH.",
)
@click.pass_context
def main(
    ctx: click.Context,
    code: Optional[str],
    line_length: int,
    target_version: List[TargetVersion],
    check: bool,
    diff: bool,
    fast: bool,
    pyi: bool,
    py36: bool,
    skip_string_normalization: bool,
    quiet: bool,
    verbose: bool,
    include: str,
    exclude: str,
    src: Tuple[str, ...],
    config: Optional[str],
) -> None:
    """The uncompromising code formatter."""
    write_back = WriteBack.from_configuration(check=check, diff=diff)
    if target_version:
        if py36:
            err("Cannot use both --target-version and --py36")
            ctx.exit(2)
        else:
            versions = set(target_version)
    elif py36:
        err(
            "--py36 is deprecated and will be removed in a future version. "
            "Use --target-version py36 instead."
        )
        versions = PY36_VERSIONS
    else:
        # We'll autodetect later.
        versions = set()
    mode = Mode(
        target_versions=versions,
        line_length=line_length,
        is_pyi=pyi,
        string_normalization=not skip_string_normalization,
    )
    if config and verbose:
        out(f"Using configuration from {config}.", bold=False, fg="blue")
    if code is not None:
        print(format_str(code, mode=mode))
        ctx.exit(0)
    try:
        include_regex = re_compile_maybe_verbose(include)
    except re.error:
        err(f"Invalid regular expression for include given: {include!r}")
        ctx.exit(2)
    try:
        exclude_regex = re_compile_maybe_verbose(exclude)
    except re.error:
        err(f"Invalid regular expression for exclude given: {exclude!r}")
        ctx.exit(2)
    report = Report(check=check, diff=diff, quiet=quiet, verbose=verbose)
    root = find_project_root(src)
    sources: Set[Path] = set()
    path_empty(src, quiet, verbose, ctx)
    for s in src:
        p = Path(s)
        if p.is_dir():
            sources.update(
                gen_python_files_in_dir(
                    p, root, include_regex, exclude_regex, report, get_gitignore(root)
                )
            )
        elif p.is_file() or s == "-":
            # if a file was explicitly given, we don't care about its extension
            sources.add(p)
        else:
            err(f"invalid path: {s}")
    if len(sources) == 0:
        if verbose or not quiet:
            out("No Python files are present to be formatted. Nothing to do 😴")
        ctx.exit(0)

    if len(sources) == 1:
        reformat_one(
            src=sources.pop(),
            fast=fast,
            write_back=write_back,
            mode=mode,
            report=report,
        )
    else:
        reformat_many(
            sources=sources, fast=fast, write_back=write_back, mode=mode, report=report
        )

    if verbose or not quiet:
        out("Oh no! 💥 💔 💥" if report.return_code else "All done! ✨ 🍰 ✨")
        click.secho(str(report), err=True)
    ctx.exit(report.return_code)


def path_empty(
    src: Tuple[str, ...], quiet: bool, verbose: bool, ctx: click.Context
) -> None:
    """
    Exit if there is no `src` provided for formatting
    """
    if not src:
        if verbose or not quiet:
            out("No Path provided. Nothing to do 😴")
            ctx.exit(0)


def reformat_one(
    src: Path, fast: bool, write_back: WriteBack, mode: Mode, report: "Report"
) -> None:
    """Reformat a single file under `src` without spawning child processes.

    `fast`, `write_back`, and `mode` options are passed to
    :func:`format_file_in_place` or :func:`format_stdin_to_stdout`.
    """
    try:
        changed = Changed.NO
        if not src.is_file() and str(src) == "-":
            if format_stdin_to_stdout(fast=fast, write_back=write_back, mode=mode):
                changed = Changed.YES
        else:
            cache: Cache = {}
            if write_back != WriteBack.DIFF:
                cache = read_cache(mode)
                res_src = src.resolve()
                if res_src in cache and cache[res_src] == get_cache_info(res_src):
                    changed = Changed.CACHED
            if changed is not Changed.CACHED and format_file_in_place(
                src, fast=fast, write_back=write_back, mode=mode
            ):
                changed = Changed.YES
            if (write_back is WriteBack.YES and changed is not Changed.CACHED) or (
                write_back is WriteBack.CHECK and changed is Changed.NO
            ):
                write_cache(cache, [src], mode)
        report.done(src, changed)
    except Exception as exc:
        report.failed(src, str(exc))


def reformat_many(
    sources: Set[Path], fast: bool, write_back: WriteBack, mode: Mode, report: "Report"
) -> None:
    """Reformat multiple files using a ProcessPoolExecutor."""
    loop = asyncio.get_event_loop()
    worker_count = os.cpu_count()
    if sys.platform == "win32":
        # Work around https://bugs.python.org/issue26903
        worker_count = min(worker_count, 61)
    executor = ProcessPoolExecutor(max_workers=worker_count)
    try:
        loop.run_until_complete(
            schedule_formatting(
                sources=sources,
                fast=fast,
                write_back=write_back,
                mode=mode,
                report=report,
                loop=loop,
                executor=executor,
            )
        )
    finally:
        shutdown(loop)
        executor.shutdown()


async def schedule_formatting(
    sources: Set[Path],
    fast: bool,
    write_back: WriteBack,
    mode: Mode,
    report: "Report",
    loop: asyncio.AbstractEventLoop,
    executor: Executor,
) -> None:
    """Run formatting of `sources` in parallel using the provided `executor`.

    (Use ProcessPoolExecutors for actual parallelism.)

    `write_back`, `fast`, and `mode` options are passed to
    :func:`format_file_in_place`.
    """
    cache: Cache = {}
    if write_back != WriteBack.DIFF:
        cache = read_cache(mode)
        sources, cached = filter_cached(cache, sources)
        for src in sorted(cached):
            report.done(src, Changed.CACHED)
    if not sources:
        return

    cancelled = []
    sources_to_cache = []
    lock = None
    if write_back == WriteBack.DIFF:
        # For diff output, we need locks to ensure we don't interleave output
        # from different processes.
        manager = Manager()
        lock = manager.Lock()
    tasks = {
        asyncio.ensure_future(
            loop.run_in_executor(
                executor, format_file_in_place, src, fast, mode, write_back, lock
            )
        ): src
        for src in sorted(sources)
    }
    pending: Iterable["asyncio.Future[bool]"] = tasks.keys()
    try:
        loop.add_signal_handler(signal.SIGINT, cancel, pending)
        loop.add_signal_handler(signal.SIGTERM, cancel, pending)
    except NotImplementedError:
        # There are no good alternatives for these on Windows.
        pass
    while pending:
        done, _ = await asyncio.wait(pending, return_when=asyncio.FIRST_COMPLETED)
        for task in done:
            src = tasks.pop(task)
            if task.cancelled():
                cancelled.append(task)
            elif task.exception():
                report.failed(src, str(task.exception()))
            else:
                changed = Changed.YES if task.result() else Changed.NO
                # If the file was written back or was successfully checked as
                # well-formatted, store this information in the cache.
                if write_back is WriteBack.YES or (
                    write_back is WriteBack.CHECK and changed is Changed.NO
                ):
                    sources_to_cache.append(src)
                report.done(src, changed)
    if cancelled:
        await asyncio.gather(*cancelled, loop=loop, return_exceptions=True)
    if sources_to_cache:
        write_cache(cache, sources_to_cache, mode)


def format_file_in_place(
    src: Path,
    fast: bool,
    mode: Mode,
    write_back: WriteBack = WriteBack.NO,
    lock: Any = None,  # multiprocessing.Manager().Lock() is some crazy proxy
) -> bool:
    """Format file under `src` path. Return True if changed.

    If `write_back` is DIFF, write a diff to stdout. If it is YES, write reformatted
    code to the file.
    `mode` and `fast` options are passed to :func:`format_file_contents`.
    """
    if src.suffix == ".pyi":
        mode = replace(mode, is_pyi=True)

    then = datetime.utcfromtimestamp(src.stat().st_mtime)
    with open(src, "rb") as buf:
        src_contents, encoding, newline = decode_bytes(buf.read())
    try:
        dst_contents = format_file_contents(src_contents, fast=fast, mode=mode)
    except NothingChanged:
        return False

    if write_back == WriteBack.YES:
        with open(src, "w", encoding=encoding, newline=newline) as f:
            f.write(dst_contents)
    elif write_back == WriteBack.DIFF:
        now = datetime.utcnow()
        src_name = f"{src}\t{then} +0000"
        dst_name = f"{src}\t{now} +0000"
        diff_contents = diff(src_contents, dst_contents, src_name, dst_name)

        with lock or nullcontext():
            f = io.TextIOWrapper(
                sys.stdout.buffer,
                encoding=encoding,
                newline=newline,
                write_through=True,
            )
            f.write(diff_contents)
            f.detach()

    return True


def format_stdin_to_stdout(
    fast: bool, *, write_back: WriteBack = WriteBack.NO, mode: Mode
) -> bool:
    """Format file on stdin. Return True if changed.

    If `write_back` is YES, write reformatted code back to stdout. If it is DIFF,
    write a diff to stdout. The `mode` argument is passed to
    :func:`format_file_contents`.
    """
    then = datetime.utcnow()
    src, encoding, newline = decode_bytes(sys.stdin.buffer.read())
    dst = src
    try:
        dst = format_file_contents(src, fast=fast, mode=mode)
        return True

    except NothingChanged:
        return False

    finally:
        f = io.TextIOWrapper(
            sys.stdout.buffer, encoding=encoding, newline=newline, write_through=True
        )
        if write_back == WriteBack.YES:
            f.write(dst)
        elif write_back == WriteBack.DIFF:
            now = datetime.utcnow()
            src_name = f"STDIN\t{then} +0000"
            dst_name = f"STDOUT\t{now} +0000"
            f.write(diff(src, dst, src_name, dst_name))
        f.detach()


def format_file_contents(src_contents: str, *, fast: bool, mode: Mode) -> FileContent:
    """Reformat contents a file and return new contents.

    If `fast` is False, additionally confirm that the reformatted code is
    valid by calling :func:`assert_equivalent` and :func:`assert_stable` on it.
    `mode` is passed to :func:`format_str`.
    """
    if src_contents.strip() == "":
        raise NothingChanged

    dst_contents = format_str(src_contents, mode=mode)
    if src_contents == dst_contents:
        raise NothingChanged

    if not fast:
        assert_equivalent(src_contents, dst_contents)
        assert_stable(src_contents, dst_contents, mode=mode)
    return dst_contents


def format_str(src_contents: str, *, mode: Mode) -> FileContent:
    """Reformat a string and return new contents.

    `mode` determines formatting options, such as how many characters per line are
    allowed.  Example:

    >>> import black
    >>> print(black.format_str("def f(arg:str='')->None:...", mode=Mode()))
    def f(arg: str = "") -> None:
        ...

    A more complex example:
    >>> print(
    ...   black.format_str(
    ...     "def f(arg:str='')->None: hey",
    ...     mode=black.Mode(
    ...       target_versions={black.TargetVersion.PY36},
    ...       line_length=10,
    ...       string_normalization=False,
    ...       is_pyi=False,
    ...     ),
    ...   ),
    ... )
    def f(
        arg: str = '',
    ) -> None:
        hey

    """
    src_node = lib2to3_parse(src_contents.lstrip(), mode.target_versions)
    dst_contents = []
    future_imports = get_future_imports(src_node)
    if mode.target_versions:
        versions = mode.target_versions
    else:
        versions = detect_target_versions(src_node)
    normalize_fmt_off(src_node)
    lines = LineGenerator(
        remove_u_prefix="unicode_literals" in future_imports
        or supports_feature(versions, Feature.UNICODE_LITERALS),
        is_pyi=mode.is_pyi,
        normalize_strings=mode.string_normalization,
    )
    elt = EmptyLineTracker(is_pyi=mode.is_pyi)
    empty_line = Line()
    after = 0
    split_line_features = {
        feature
        for feature in {Feature.TRAILING_COMMA_IN_CALL, Feature.TRAILING_COMMA_IN_DEF}
        if supports_feature(versions, feature)
    }
    for current_line in lines.visit(src_node):
        dst_contents.append(str(empty_line) * after)
        before, after = elt.maybe_empty_lines(current_line)
        dst_contents.append(str(empty_line) * before)
        for line in split_line(
            current_line, line_length=mode.line_length, features=split_line_features
        ):
            dst_contents.append(str(line))
    return "".join(dst_contents)


def decode_bytes(src: bytes) -> Tuple[FileContent, Encoding, NewLine]:
    """Return a tuple of (decoded_contents, encoding, newline).

    `newline` is either CRLF or LF but `decoded_contents` is decoded with
    universal newlines (i.e. only contains LF).
    """
    srcbuf = io.BytesIO(src)
    encoding, lines = tokenize.detect_encoding(srcbuf.readline)
    if not lines:
        return "", encoding, "\n"

    newline = "\r\n" if b"\r\n" == lines[0][-2:] else "\n"
    srcbuf.seek(0)
    with io.TextIOWrapper(srcbuf, encoding) as tiow:
        return tiow.read(), encoding, newline


def get_grammars(target_versions: Set[TargetVersion]) -> List[Grammar]:
    if not target_versions:
        # No target_version specified, so try all grammars.
        return [
            # Python 3.7+
            pygram.python_grammar_no_print_statement_no_exec_statement_async_keywords,
            # Python 3.0-3.6
            pygram.python_grammar_no_print_statement_no_exec_statement,
            # Python 2.7 with future print_function import
            pygram.python_grammar_no_print_statement,
            # Python 2.7
            pygram.python_grammar,
        ]

    if all(version.is_python2() for version in target_versions):
        # Python 2-only code, so try Python 2 grammars.
        return [
            # Python 2.7 with future print_function import
            pygram.python_grammar_no_print_statement,
            # Python 2.7
            pygram.python_grammar,
        ]

    # Python 3-compatible code, so only try Python 3 grammar.
    grammars = []
    # If we have to parse both, try to parse async as a keyword first
    if not supports_feature(target_versions, Feature.ASYNC_IDENTIFIERS):
        # Python 3.7+
        grammars.append(
            pygram.python_grammar_no_print_statement_no_exec_statement_async_keywords
        )
    if not supports_feature(target_versions, Feature.ASYNC_KEYWORDS):
        # Python 3.0-3.6
        grammars.append(pygram.python_grammar_no_print_statement_no_exec_statement)
    # At least one of the above branches must have been taken, because every Python
    # version has exactly one of the two 'ASYNC_*' flags
    return grammars


def lib2to3_parse(src_txt: str, target_versions: Iterable[TargetVersion] = ()) -> Node:
    """Given a string with source, return the lib2to3 Node."""
    if src_txt[-1:] != "\n":
        src_txt += "\n"

    for grammar in get_grammars(set(target_versions)):
        drv = driver.Driver(grammar, pytree.convert)
        try:
            result = drv.parse_string(src_txt, True)
            break

        except ParseError as pe:
            lineno, column = pe.context[1]
            lines = src_txt.splitlines()
            try:
                faulty_line = lines[lineno - 1]
            except IndexError:
                faulty_line = "<line number missing in source>"
            exc = InvalidInput(f"Cannot parse: {lineno}:{column}: {faulty_line}")
    else:
        raise exc from None

    if isinstance(result, Leaf):
        result = Node(syms.file_input, [result])
    return result


def lib2to3_unparse(node: Node) -> str:
    """Given a lib2to3 node, return its string representation."""
    code = str(node)
    return code


T = TypeVar("T")


class Visitor(Generic[T]):
    """Basic lib2to3 visitor that yields things of type `T` on `visit()`."""

    def visit(self, node: LN) -> Iterator[T]:
        """Main method to visit `node` and its children.

        It tries to find a `visit_*()` method for the given `node.type`, like
        `visit_simple_stmt` for Node objects or `visit_INDENT` for Leaf objects.
        If no dedicated `visit_*()` method is found, chooses `visit_default()`
        instead.

        Then yields objects of type `T` from the selected visitor.
        """
        if node.type < 256:
            name = token.tok_name[node.type]
        else:
            name = str(type_repr(node.type))
        # We explicitly branch on whether a visitor exists (instead of
        # using self.visit_default as the default arg to getattr) in order
        # to save needing to create a bound method object and so mypyc can
        # generate a native call to visit_default.
        visitf = getattr(self, f"visit_{name}", None)
        if visitf:
            yield from visitf(node)
        else:
            yield from self.visit_default(node)

    def visit_default(self, node: LN) -> Iterator[T]:
        """Default `visit_*()` implementation. Recurses to children of `node`."""
        if isinstance(node, Node):
            for child in node.children:
                yield from self.visit(child)


@dataclass
class DebugVisitor(Visitor[T]):
    tree_depth: int = 0

    def visit_default(self, node: LN) -> Iterator[T]:
        indent = " " * (2 * self.tree_depth)
        if isinstance(node, Node):
            _type = type_repr(node.type)
            out(f"{indent}{_type}", fg="yellow")
            self.tree_depth += 1
            for child in node.children:
                yield from self.visit(child)

            self.tree_depth -= 1
            out(f"{indent}/{_type}", fg="yellow", bold=False)
        else:
            _type = token.tok_name.get(node.type, str(node.type))
            out(f"{indent}{_type}", fg="blue", nl=False)
            if node.prefix:
                # We don't have to handle prefixes for `Node` objects since
                # that delegates to the first child anyway.
                out(f" {node.prefix!r}", fg="green", bold=False, nl=False)
            out(f" {node.value!r}", fg="blue", bold=False)

    @classmethod
    def show(cls, code: Union[str, Leaf, Node]) -> None:
        """Pretty-print the lib2to3 AST of a given string of `code`.

        Convenience method for debugging.
        """
        v: DebugVisitor[None] = DebugVisitor()
        if isinstance(code, str):
            code = lib2to3_parse(code)
        list(v.visit(code))


WHITESPACE: Final = {token.DEDENT, token.INDENT, token.NEWLINE}
STATEMENT: Final = {
    syms.if_stmt,
    syms.while_stmt,
    syms.for_stmt,
    syms.try_stmt,
    syms.except_clause,
    syms.with_stmt,
    syms.funcdef,
    syms.classdef,
}
STANDALONE_COMMENT: Final = 153
token.tok_name[STANDALONE_COMMENT] = "STANDALONE_COMMENT"
LOGIC_OPERATORS: Final = {"and", "or"}
COMPARATORS: Final = {
    token.LESS,
    token.GREATER,
    token.EQEQUAL,
    token.NOTEQUAL,
    token.LESSEQUAL,
    token.GREATEREQUAL,
}
MATH_OPERATORS: Final = {
    token.VBAR,
    token.CIRCUMFLEX,
    token.AMPER,
    token.LEFTSHIFT,
    token.RIGHTSHIFT,
    token.PLUS,
    token.MINUS,
    token.STAR,
    token.SLASH,
    token.DOUBLESLASH,
    token.PERCENT,
    token.AT,
    token.TILDE,
    token.DOUBLESTAR,
}
STARS: Final = {token.STAR, token.DOUBLESTAR}
VARARGS_SPECIALS: Final = STARS | {token.SLASH}
VARARGS_PARENTS: Final = {
    syms.arglist,
    syms.argument,  # double star in arglist
    syms.trailer,  # single argument to call
    syms.typedargslist,
    syms.varargslist,  # lambdas
}
UNPACKING_PARENTS: Final = {
    syms.atom,  # single element of a list or set literal
    syms.dictsetmaker,
    syms.listmaker,
    syms.testlist_gexp,
    syms.testlist_star_expr,
}
TEST_DESCENDANTS: Final = {
    syms.test,
    syms.lambdef,
    syms.or_test,
    syms.and_test,
    syms.not_test,
    syms.comparison,
    syms.star_expr,
    syms.expr,
    syms.xor_expr,
    syms.and_expr,
    syms.shift_expr,
    syms.arith_expr,
    syms.trailer,
    syms.term,
    syms.power,
}
ASSIGNMENTS: Final = {
    "=",
    "+=",
    "-=",
    "*=",
    "@=",
    "/=",
    "%=",
    "&=",
    "|=",
    "^=",
    "<<=",
    ">>=",
    "**=",
    "//=",
}
COMPREHENSION_PRIORITY: Final = 20
COMMA_PRIORITY: Final = 18
TERNARY_PRIORITY: Final = 16
LOGIC_PRIORITY: Final = 14
STRING_PRIORITY: Final = 12
COMPARATOR_PRIORITY: Final = 10
MATH_PRIORITIES: Final = {
    token.VBAR: 9,
    token.CIRCUMFLEX: 8,
    token.AMPER: 7,
    token.LEFTSHIFT: 6,
    token.RIGHTSHIFT: 6,
    token.PLUS: 5,
    token.MINUS: 5,
    token.STAR: 4,
    token.SLASH: 4,
    token.DOUBLESLASH: 4,
    token.PERCENT: 4,
    token.AT: 4,
    token.TILDE: 3,
    token.DOUBLESTAR: 2,
}
DOT_PRIORITY: Final = 1


@dataclass
class BracketTracker:
    """Keeps track of brackets on a line."""

    depth: int = 0
    bracket_match: Dict[Tuple[Depth, NodeType], Leaf] = field(default_factory=dict)
    delimiters: Dict[LeafID, Priority] = field(default_factory=dict)
    previous: Optional[Leaf] = None
    _for_loop_depths: List[int] = field(default_factory=list)
    _lambda_argument_depths: List[int] = field(default_factory=list)

    def mark(self, leaf: Leaf) -> None:
        """Mark `leaf` with bracket-related metadata. Keep track of delimiters.

        All leaves receive an int `bracket_depth` field that stores how deep
        within brackets a given leaf is. 0 means there are no enclosing brackets
        that started on this line.

        If a leaf is itself a closing bracket, it receives an `opening_bracket`
        field that it forms a pair with. This is a one-directional link to
        avoid reference cycles.

        If a leaf is a delimiter (a token on which Black can split the line if
        needed) and it's on depth 0, its `id()` is stored in the tracker's
        `delimiters` field.
        """
        if leaf.type == token.COMMENT:
            return

        self.maybe_decrement_after_for_loop_variable(leaf)
        self.maybe_decrement_after_lambda_arguments(leaf)
        if leaf.type in CLOSING_BRACKETS:
            self.depth -= 1
            opening_bracket = self.bracket_match.pop((self.depth, leaf.type))
            leaf.opening_bracket = opening_bracket
        leaf.bracket_depth = self.depth
        if self.depth == 0:
            delim = is_split_before_delimiter(leaf, self.previous)
            if delim and self.previous is not None:
                self.delimiters[id(self.previous)] = delim
            else:
                delim = is_split_after_delimiter(leaf, self.previous)
                if delim:
                    self.delimiters[id(leaf)] = delim
        if leaf.type in OPENING_BRACKETS:
            self.bracket_match[self.depth, BRACKET[leaf.type]] = leaf
            self.depth += 1
        self.previous = leaf
        self.maybe_increment_lambda_arguments(leaf)
        self.maybe_increment_for_loop_variable(leaf)

    def any_open_brackets(self) -> bool:
        """Return True if there is an yet unmatched open bracket on the line."""
        return bool(self.bracket_match)

    def max_delimiter_priority(self, exclude: Iterable[LeafID] = ()) -> Priority:
        """Return the highest priority of a delimiter found on the line.

        Values are consistent with what `is_split_*_delimiter()` return.
        Raises ValueError on no delimiters.
        """
        return max(v for k, v in self.delimiters.items() if k not in exclude)

    def delimiter_count_with_priority(self, priority: Priority = 0) -> int:
        """Return the number of delimiters with the given `priority`.

        If no `priority` is passed, defaults to max priority on the line.
        """
        if not self.delimiters:
            return 0

        priority = priority or self.max_delimiter_priority()
        return sum(1 for p in self.delimiters.values() if p == priority)

    def maybe_increment_for_loop_variable(self, leaf: Leaf) -> bool:
        """In a for loop, or comprehension, the variables are often unpacks.

        To avoid splitting on the comma in this situation, increase the depth of
        tokens between `for` and `in`.
        """
        if leaf.type == token.NAME and leaf.value == "for":
            self.depth += 1
            self._for_loop_depths.append(self.depth)
            return True

        return False

    def maybe_decrement_after_for_loop_variable(self, leaf: Leaf) -> bool:
        """See `maybe_increment_for_loop_variable` above for explanation."""
        if (
            self._for_loop_depths
            and self._for_loop_depths[-1] == self.depth
            and leaf.type == token.NAME
            and leaf.value == "in"
        ):
            self.depth -= 1
            self._for_loop_depths.pop()
            return True

        return False

    def maybe_increment_lambda_arguments(self, leaf: Leaf) -> bool:
        """In a lambda expression, there might be more than one argument.

        To avoid splitting on the comma in this situation, increase the depth of
        tokens between `lambda` and `:`.
        """
        if leaf.type == token.NAME and leaf.value == "lambda":
            self.depth += 1
            self._lambda_argument_depths.append(self.depth)
            return True

        return False

    def maybe_decrement_after_lambda_arguments(self, leaf: Leaf) -> bool:
        """See `maybe_increment_lambda_arguments` above for explanation."""
        if (
            self._lambda_argument_depths
            and self._lambda_argument_depths[-1] == self.depth
            and leaf.type == token.COLON
        ):
            self.depth -= 1
            self._lambda_argument_depths.pop()
            return True

        return False

    def get_open_lsqb(self) -> Optional[Leaf]:
        """Return the most recent opening square bracket (if any)."""
        return self.bracket_match.get((self.depth - 1, token.RSQB))


@dataclass
class Line:
    """Holds leaves and comments. Can be printed with `str(line)`."""

    depth: int = 0
    leaves: List[Leaf] = field(default_factory=list)
    # keys ordered like `leaves`
    comments: Dict[LeafID, List[Leaf]] = field(default_factory=dict)
    bracket_tracker: BracketTracker = field(default_factory=BracketTracker)
    inside_brackets: bool = False
    should_explode: bool = False

    def append(self, leaf: Leaf, preformatted: bool = False) -> None:
        """Add a new `leaf` to the end of the line.

        Unless `preformatted` is True, the `leaf` will receive a new consistent
        whitespace prefix and metadata applied by :class:`BracketTracker`.
        Trailing commas are maybe removed, unpacked for loop variables are
        demoted from being delimiters.

        Inline comments are put aside.
        """
        has_value = leaf.type in BRACKETS or bool(leaf.value.strip())
        if not has_value:
            return

        if token.COLON == leaf.type and self.is_class_paren_empty:
            del self.leaves[-2:]
        if self.leaves and not preformatted:
            # Note: at this point leaf.prefix should be empty except for
            # imports, for which we only preserve newlines.
            leaf.prefix += whitespace(
                leaf, complex_subscript=self.is_complex_subscript(leaf)
            )
        if self.inside_brackets or not preformatted:
            self.bracket_tracker.mark(leaf)
            self.maybe_remove_trailing_comma(leaf)
        if not self.append_comment(leaf):
            self.leaves.append(leaf)

    def append_safe(self, leaf: Leaf, preformatted: bool = False) -> None:
        """Like :func:`append()` but disallow invalid standalone comment structure.

        Raises ValueError when any `leaf` is appended after a standalone comment
        or when a standalone comment is not the first leaf on the line.
        """
        if self.bracket_tracker.depth == 0:
            if self.is_comment:
                raise ValueError("cannot append to standalone comments")

            if self.leaves and leaf.type == STANDALONE_COMMENT:
                raise ValueError(
                    "cannot append standalone comments to a populated line"
                )

        self.append(leaf, preformatted=preformatted)

    @property
    def is_comment(self) -> bool:
        """Is this line a standalone comment?"""
        return len(self.leaves) == 1 and self.leaves[0].type == STANDALONE_COMMENT

    @property
    def is_decorator(self) -> bool:
        """Is this line a decorator?"""
        return bool(self) and self.leaves[0].type == token.AT

    @property
    def is_import(self) -> bool:
        """Is this an import line?"""
        return bool(self) and is_import(self.leaves[0])

    @property
    def is_class(self) -> bool:
        """Is this line a class definition?"""
        return (
            bool(self)
            and self.leaves[0].type == token.NAME
            and self.leaves[0].value == "class"
        )

    @property
    def is_stub_class(self) -> bool:
        """Is this line a class definition with a body consisting only of "..."?"""
        return self.is_class and self.leaves[-3:] == [
            Leaf(token.DOT, ".") for _ in range(3)
        ]

    @property
    def is_collection_with_optional_trailing_comma(self) -> bool:
        """Is this line a collection literal with a trailing comma that's optional?

        Note that the trailing comma in a 1-tuple is not optional.
        """
        if not self.leaves or len(self.leaves) < 4:
            return False

        # Look for and address a trailing colon.
        if self.leaves[-1].type == token.COLON:
            closer = self.leaves[-2]
            close_index = -2
        else:
            closer = self.leaves[-1]
            close_index = -1
        if closer.type not in CLOSING_BRACKETS or self.inside_brackets:
            return False

        if closer.type == token.RPAR:
            # Tuples require an extra check, because if there's only
            # one element in the tuple removing the comma unmakes the
            # tuple.
            #
            # We also check for parens before looking for the trailing
            # comma because in some cases (eg assigning a dict
            # literal) the literal gets wrapped in temporary parens
            # during parsing. This case is covered by the
            # collections.py test data.
            opener = closer.opening_bracket
            for _open_index, leaf in enumerate(self.leaves):
                if leaf is opener:
                    break

            else:
                # Couldn't find the matching opening paren, play it safe.
                return False

            commas = 0
            comma_depth = self.leaves[close_index - 1].bracket_depth
            for leaf in self.leaves[_open_index + 1 : close_index]:
                if leaf.bracket_depth == comma_depth and leaf.type == token.COMMA:
                    commas += 1
            if commas > 1:
                # We haven't looked yet for the trailing comma because
                # we might also have caught noop parens.
                return self.leaves[close_index - 1].type == token.COMMA

            elif commas == 1:
                return False  # it's either a one-tuple or didn't have a trailing comma

            if self.leaves[close_index - 1].type in CLOSING_BRACKETS:
                close_index -= 1
                closer = self.leaves[close_index]
                if closer.type == token.RPAR:
                    # TODO: this is a gut feeling. Will we ever see this?
                    return False

        if self.leaves[close_index - 1].type != token.COMMA:
            return False

        return True

    @property
    def is_def(self) -> bool:
        """Is this a function definition? (Also returns True for async defs.)"""
        try:
            first_leaf = self.leaves[0]
        except IndexError:
            return False

        try:
            second_leaf: Optional[Leaf] = self.leaves[1]
        except IndexError:
            second_leaf = None
        return (first_leaf.type == token.NAME and first_leaf.value == "def") or (
            first_leaf.type == token.ASYNC
            and second_leaf is not None
            and second_leaf.type == token.NAME
            and second_leaf.value == "def"
        )

    @property
    def is_class_paren_empty(self) -> bool:
        """Is this a class with no base classes but using parentheses?

        Those are unnecessary and should be removed.
        """
        return (
            bool(self)
            and len(self.leaves) == 4
            and self.is_class
            and self.leaves[2].type == token.LPAR
            and self.leaves[2].value == "("
            and self.leaves[3].type == token.RPAR
            and self.leaves[3].value == ")"
        )

    @property
    def is_triple_quoted_string(self) -> bool:
        """Is the line a triple quoted string?"""
        return (
            bool(self)
            and self.leaves[0].type == token.STRING
            and self.leaves[0].value.startswith(('"""', "'''"))
        )

    def contains_standalone_comments(self, depth_limit: int = sys.maxsize) -> bool:
        """If so, needs to be split before emitting."""
        for leaf in self.leaves:
            if leaf.type == STANDALONE_COMMENT and leaf.bracket_depth <= depth_limit:
                return True

        return False

    def contains_uncollapsable_type_comments(self) -> bool:
        ignored_ids = set()
        try:
            last_leaf = self.leaves[-1]
            ignored_ids.add(id(last_leaf))
            if last_leaf.type == token.COMMA or (
                last_leaf.type == token.RPAR and not last_leaf.value
            ):
                # When trailing commas or optional parens are inserted by Black for
                # consistency, comments after the previous last element are not moved
                # (they don't have to, rendering will still be correct).  So we ignore
                # trailing commas and invisible.
                last_leaf = self.leaves[-2]
                ignored_ids.add(id(last_leaf))
        except IndexError:
            return False

        # A type comment is uncollapsable if it is attached to a leaf
        # that isn't at the end of the line (since that could cause it
        # to get associated to a different argument) or if there are
        # comments before it (since that could cause it to get hidden
        # behind a comment.
        comment_seen = False
        for leaf_id, comments in self.comments.items():
            for comment in comments:
                if is_type_comment(comment):
                    if comment_seen or (
                        not is_type_comment(comment, " ignore")
                        and leaf_id not in ignored_ids
                    ):
                        return True

                comment_seen = True

        return False

    def contains_unsplittable_type_ignore(self) -> bool:
        if not self.leaves:
            return False

        # If a 'type: ignore' is attached to the end of a line, we
        # can't split the line, because we can't know which of the
        # subexpressions the ignore was meant to apply to.
        #
        # We only want this to apply to actual physical lines from the
        # original source, though: we don't want the presence of a
        # 'type: ignore' at the end of a multiline expression to
        # justify pushing it all onto one line. Thus we
        # (unfortunately) need to check the actual source lines and
        # only report an unsplittable 'type: ignore' if this line was
        # one line in the original code.

        # Grab the first and last line numbers, skipping generated leaves
        first_line = next((l.lineno for l in self.leaves if l.lineno != 0), 0)
        last_line = next((l.lineno for l in reversed(self.leaves) if l.lineno != 0), 0)

        if first_line == last_line:
            # We look at the last two leaves since a comma or an
            # invisible paren could have been added at the end of the
            # line.
            for node in self.leaves[-2:]:
                for comment in self.comments.get(id(node), []):
                    if is_type_comment(comment, " ignore"):
                        return True

        return False

    def contains_multiline_strings(self) -> bool:
        return any(is_multiline_string(leaf) for leaf in self.leaves)

    def maybe_remove_trailing_comma(self, closing: Leaf) -> bool:
        """Remove trailing comma if there is one and it's safe."""
        if not (self.leaves and self.leaves[-1].type == token.COMMA):
            return False

        # We remove trailing commas only in the case of importing a
        # single name from a module.
        if not (
            self.leaves
            and self.is_import
            and len(self.leaves) > 4
            and self.leaves[-1].type == token.COMMA
            and closing.type in CLOSING_BRACKETS
            and self.leaves[-4].type == token.NAME
            and (
                # regular `from foo import bar,`
                self.leaves[-4].value == "import"
                # `from foo import (bar as baz,)
                or (
                    len(self.leaves) > 6
                    and self.leaves[-6].value == "import"
                    and self.leaves[-3].value == "as"
                )
                # `from foo import bar as baz,`
                or (
                    len(self.leaves) > 5
                    and self.leaves[-5].value == "import"
                    and self.leaves[-3].value == "as"
                )
            )
            and closing.type == token.RPAR
        ):
            return False

        self.remove_trailing_comma()
        return True

    def append_comment(self, comment: Leaf) -> bool:
        """Add an inline or standalone comment to the line."""
        if (
            comment.type == STANDALONE_COMMENT
            and self.bracket_tracker.any_open_brackets()
        ):
            comment.prefix = ""
            return False

        if comment.type != token.COMMENT:
            return False

        if not self.leaves:
            comment.type = STANDALONE_COMMENT
            comment.prefix = ""
            return False

        last_leaf = self.leaves[-1]
        if (
            last_leaf.type == token.RPAR
            and not last_leaf.value
            and last_leaf.parent
            and len(list(last_leaf.parent.leaves())) <= 3
            and not is_type_comment(comment)
        ):
            # Comments on an optional parens wrapping a single leaf should belong to
            # the wrapped node except if it's a type comment. Pinning the comment like
            # this avoids unstable formatting caused by comment migration.
            if len(self.leaves) < 2:
                comment.type = STANDALONE_COMMENT
                comment.prefix = ""
                return False

            last_leaf = self.leaves[-2]
        self.comments.setdefault(id(last_leaf), []).append(comment)
        return True

    def comments_after(self, leaf: Leaf) -> List[Leaf]:
        """Generate comments that should appear directly after `leaf`."""
        return self.comments.get(id(leaf), [])

    def remove_trailing_comma(self) -> None:
        """Remove the trailing comma and moves the comments attached to it."""
        trailing_comma = self.leaves.pop()
        trailing_comma_comments = self.comments.pop(id(trailing_comma), [])
        self.comments.setdefault(id(self.leaves[-1]), []).extend(
            trailing_comma_comments
        )

    def is_complex_subscript(self, leaf: Leaf) -> bool:
        """Return True iff `leaf` is part of a slice with non-trivial exprs."""
        open_lsqb = self.bracket_tracker.get_open_lsqb()
        if open_lsqb is None:
            return False

        subscript_start = open_lsqb.next_sibling

        if isinstance(subscript_start, Node):
            if subscript_start.type == syms.listmaker:
                return False

            if subscript_start.type == syms.subscriptlist:
                subscript_start = child_towards(subscript_start, leaf)
        return subscript_start is not None and any(
            n.type in TEST_DESCENDANTS for n in subscript_start.pre_order()
        )

    def __str__(self) -> str:
        """Render the line."""
        if not self:
            return "\n"

        indent = "    " * self.depth
        leaves = iter(self.leaves)
        first = next(leaves)
        res = f"{first.prefix}{indent}{first.value}"
        for leaf in leaves:
            res += str(leaf)
        for comment in itertools.chain.from_iterable(self.comments.values()):
            res += str(comment)
        return res + "\n"

    def __bool__(self) -> bool:
        """Return True if the line has leaves or comments."""
        return bool(self.leaves or self.comments)


@dataclass
class EmptyLineTracker:
    """Provides a stateful method that returns the number of potential extra
    empty lines needed before and after the currently processed line.

    Note: this tracker works on lines that haven't been split yet.  It assumes
    the prefix of the first leaf consists of optional newlines.  Those newlines
    are consumed by `maybe_empty_lines()` and included in the computation.
    """

    is_pyi: bool = False
    previous_line: Optional[Line] = None
    previous_after: int = 0
    previous_defs: List[int] = field(default_factory=list)

    def maybe_empty_lines(self, current_line: Line) -> Tuple[int, int]:
        """Return the number of extra empty lines before and after the `current_line`.

        This is for separating `def`, `async def` and `class` with extra empty
        lines (two on module-level).
        """
        before, after = self._maybe_empty_lines(current_line)
        before = (
            # Black should not insert empty lines at the beginning
            # of the file
            0
            if self.previous_line is None
            else before - self.previous_after
        )
        self.previous_after = after
        self.previous_line = current_line
        return before, after

    def _maybe_empty_lines(self, current_line: Line) -> Tuple[int, int]:
        max_allowed = 1
        if current_line.depth == 0:
            max_allowed = 1 if self.is_pyi else 2
        if current_line.leaves:
            # Consume the first leaf's extra newlines.
            first_leaf = current_line.leaves[0]
            before = first_leaf.prefix.count("\n")
            before = min(before, max_allowed)
            first_leaf.prefix = ""
        else:
            before = 0
        depth = current_line.depth
        while self.previous_defs and self.previous_defs[-1] >= depth:
            self.previous_defs.pop()
            if self.is_pyi:
                before = 0 if depth else 1
            else:
                before = 1 if depth else 2
        if current_line.is_decorator or current_line.is_def or current_line.is_class:
            return self._maybe_empty_lines_for_class_or_def(current_line, before)

        if (
            self.previous_line
            and self.previous_line.is_import
            and not current_line.is_import
            and depth == self.previous_line.depth
        ):
            return (before or 1), 0

        if (
            self.previous_line
            and self.previous_line.is_class
            and current_line.is_triple_quoted_string
        ):
            return before, 1

        return before, 0

    def _maybe_empty_lines_for_class_or_def(
        self, current_line: Line, before: int
    ) -> Tuple[int, int]:
        if not current_line.is_decorator:
            self.previous_defs.append(current_line.depth)
        if self.previous_line is None:
            # Don't insert empty lines before the first line in the file.
            return 0, 0

        if self.previous_line.is_decorator:
            return 0, 0

        if self.previous_line.depth < current_line.depth and (
            self.previous_line.is_class or self.previous_line.is_def
        ):
            return 0, 0

        if (
            self.previous_line.is_comment
            and self.previous_line.depth == current_line.depth
            and before == 0
        ):
            return 0, 0

        if self.is_pyi:
            if self.previous_line.depth > current_line.depth:
                newlines = 1
            elif current_line.is_class or self.previous_line.is_class:
                if current_line.is_stub_class and self.previous_line.is_stub_class:
                    # No blank line between classes with an empty body
                    newlines = 0
                else:
                    newlines = 1
            elif current_line.is_def and not self.previous_line.is_def:
                # Blank line between a block of functions and a block of non-functions
                newlines = 1
            else:
                newlines = 0
        else:
            newlines = 2
        if current_line.depth and newlines:
            newlines -= 1
        return newlines, 0


@dataclass
class LineGenerator(Visitor[Line]):
    """Generates reformatted Line objects.  Empty lines are not emitted.

    Note: destroys the tree it's visiting by mutating prefixes of its leaves
    in ways that will no longer stringify to valid Python code on the tree.
    """

    is_pyi: bool = False
    normalize_strings: bool = True
    current_line: Line = field(default_factory=Line)
    remove_u_prefix: bool = False

    def line(self, indent: int = 0) -> Iterator[Line]:
        """Generate a line.

        If the line is empty, only emit if it makes sense.
        If the line is too long, split it first and then generate.

        If any lines were generated, set up a new current_line.
        """
        if not self.current_line:
            self.current_line.depth += indent
            return  # Line is empty, don't emit. Creating a new one unnecessary.

        complete_line = self.current_line
        self.current_line = Line(depth=complete_line.depth + indent)
        yield complete_line

    def visit_default(self, node: LN) -> Iterator[Line]:
        """Default `visit_*()` implementation. Recurses to children of `node`."""
        if isinstance(node, Leaf):
            any_open_brackets = self.current_line.bracket_tracker.any_open_brackets()
            for comment in generate_comments(node):
                if any_open_brackets:
                    # any comment within brackets is subject to splitting
                    self.current_line.append(comment)
                elif comment.type == token.COMMENT:
                    # regular trailing comment
                    self.current_line.append(comment)
                    yield from self.line()

                else:
                    # regular standalone comment
                    yield from self.line()

                    self.current_line.append(comment)
                    yield from self.line()

            normalize_prefix(node, inside_brackets=any_open_brackets)
            if self.normalize_strings and node.type == token.STRING:
                normalize_string_prefix(node, remove_u_prefix=self.remove_u_prefix)
                normalize_string_quotes(node)
            if node.type == token.NUMBER:
                normalize_numeric_literal(node)
            if node.type not in WHITESPACE:
                self.current_line.append(node)
        yield from super().visit_default(node)

    def visit_INDENT(self, node: Leaf) -> Iterator[Line]:
        """Increase indentation level, maybe yield a line."""
        # In blib2to3 INDENT never holds comments.
        yield from self.line(+1)
        yield from self.visit_default(node)

    def visit_DEDENT(self, node: Leaf) -> Iterator[Line]:
        """Decrease indentation level, maybe yield a line."""
        # The current line might still wait for trailing comments.  At DEDENT time
        # there won't be any (they would be prefixes on the preceding NEWLINE).
        # Emit the line then.
        yield from self.line()

        # While DEDENT has no value, its prefix may contain standalone comments
        # that belong to the current indentation level.  Get 'em.
        yield from self.visit_default(node)

        # Finally, emit the dedent.
        yield from self.line(-1)

    def visit_stmt(
        self, node: Node, keywords: Set[str], parens: Set[str]
    ) -> Iterator[Line]:
        """Visit a statement.

        This implementation is shared for `if`, `while`, `for`, `try`, `except`,
        `def`, `with`, `class`, `assert` and assignments.

        The relevant Python language `keywords` for a given statement will be
        NAME leaves within it. This methods puts those on a separate line.

        `parens` holds a set of string leaf values immediately after which
        invisible parens should be put.
        """
        normalize_invisible_parens(node, parens_after=parens)
        for child in node.children:
            if child.type == token.NAME and child.value in keywords:  # type: ignore
                yield from self.line()

            yield from self.visit(child)

    def visit_suite(self, node: Node) -> Iterator[Line]:
        """Visit a suite."""
        if self.is_pyi and is_stub_suite(node):
            yield from self.visit(node.children[2])
        else:
            yield from self.visit_default(node)

    def visit_simple_stmt(self, node: Node) -> Iterator[Line]:
        """Visit a statement without nested statements."""
        is_suite_like = node.parent and node.parent.type in STATEMENT
        if is_suite_like:
            if self.is_pyi and is_stub_body(node):
                yield from self.visit_default(node)
            else:
                yield from self.line(+1)
                yield from self.visit_default(node)
                yield from self.line(-1)

        else:
            if not self.is_pyi or not node.parent or not is_stub_suite(node.parent):
                yield from self.line()
            yield from self.visit_default(node)

    def visit_async_stmt(self, node: Node) -> Iterator[Line]:
        """Visit `async def`, `async for`, `async with`."""
        yield from self.line()

        children = iter(node.children)
        for child in children:
            yield from self.visit(child)

            if child.type == token.ASYNC:
                break

        internal_stmt = next(children)
        for child in internal_stmt.children:
            yield from self.visit(child)

    def visit_decorators(self, node: Node) -> Iterator[Line]:
        """Visit decorators."""
        for child in node.children:
            yield from self.line()
            yield from self.visit(child)

    def visit_SEMI(self, leaf: Leaf) -> Iterator[Line]:
        """Remove a semicolon and put the other statement on a separate line."""
        yield from self.line()

    def visit_ENDMARKER(self, leaf: Leaf) -> Iterator[Line]:
        """End of file. Process outstanding comments and end with a newline."""
        yield from self.visit_default(leaf)
        yield from self.line()

    def visit_STANDALONE_COMMENT(self, leaf: Leaf) -> Iterator[Line]:
        if not self.current_line.bracket_tracker.any_open_brackets():
            yield from self.line()
        yield from self.visit_default(leaf)

    def visit_factor(self, node: Node) -> Iterator[Line]:
        """Force parentheses between a unary op and a binary power:

        -2 ** 8 -> -(2 ** 8)
        """
        _operator, operand = node.children
        if (
            operand.type == syms.power
            and len(operand.children) == 3
            and operand.children[1].type == token.DOUBLESTAR
        ):
            lpar = Leaf(token.LPAR, "(")
            rpar = Leaf(token.RPAR, ")")
            index = operand.remove() or 0
            node.insert_child(index, Node(syms.atom, [lpar, operand, rpar]))
        yield from self.visit_default(node)

    def __post_init__(self) -> None:
        """You are in a twisty little maze of passages."""
        v = self.visit_stmt
        Ø: Set[str] = set()
        self.visit_assert_stmt = partial(v, keywords={"assert"}, parens={"assert", ","})
        self.visit_if_stmt = partial(
            v, keywords={"if", "else", "elif"}, parens={"if", "elif"}
        )
        self.visit_while_stmt = partial(v, keywords={"while", "else"}, parens={"while"})
        self.visit_for_stmt = partial(v, keywords={"for", "else"}, parens={"for", "in"})
        self.visit_try_stmt = partial(
            v, keywords={"try", "except", "else", "finally"}, parens=Ø
        )
        self.visit_except_clause = partial(v, keywords={"except"}, parens=Ø)
        self.visit_with_stmt = partial(v, keywords={"with"}, parens=Ø)
        self.visit_funcdef = partial(v, keywords={"def"}, parens=Ø)
        self.visit_classdef = partial(v, keywords={"class"}, parens=Ø)
        self.visit_expr_stmt = partial(v, keywords=Ø, parens=ASSIGNMENTS)
        self.visit_return_stmt = partial(v, keywords={"return"}, parens={"return"})
        self.visit_import_from = partial(v, keywords=Ø, parens={"import"})
        self.visit_del_stmt = partial(v, keywords=Ø, parens={"del"})
        self.visit_async_funcdef = self.visit_async_stmt
        self.visit_decorated = self.visit_decorators


IMPLICIT_TUPLE = {syms.testlist, syms.testlist_star_expr, syms.exprlist}
BRACKET = {token.LPAR: token.RPAR, token.LSQB: token.RSQB, token.LBRACE: token.RBRACE}
OPENING_BRACKETS = set(BRACKET.keys())
CLOSING_BRACKETS = set(BRACKET.values())
BRACKETS = OPENING_BRACKETS | CLOSING_BRACKETS
ALWAYS_NO_SPACE = CLOSING_BRACKETS | {token.COMMA, STANDALONE_COMMENT}


def whitespace(leaf: Leaf, *, complex_subscript: bool) -> str:  # noqa: C901
    """Return whitespace prefix if needed for the given `leaf`.

    `complex_subscript` signals whether the given leaf is part of a subscription
    which has non-trivial arguments, like arithmetic expressions or function calls.
    """
    NO = ""
    SPACE = " "
    DOUBLESPACE = "  "
    t = leaf.type
    p = leaf.parent
    v = leaf.value
    if t in ALWAYS_NO_SPACE:
        return NO

    if t == token.COMMENT:
        return DOUBLESPACE

    assert p is not None, f"INTERNAL ERROR: hand-made leaf without parent: {leaf!r}"
    if t == token.COLON and p.type not in {
        syms.subscript,
        syms.subscriptlist,
        syms.sliceop,
    }:
        return NO

    prev = leaf.prev_sibling
    if not prev:
        prevp = preceding_leaf(p)
        if not prevp or prevp.type in OPENING_BRACKETS:
            return NO

        if t == token.COLON:
            if prevp.type == token.COLON:
                return NO

            elif prevp.type != token.COMMA and not complex_subscript:
                return NO

            return SPACE

        if prevp.type == token.EQUAL:
            if prevp.parent:
                if prevp.parent.type in {
                    syms.arglist,
                    syms.argument,
                    syms.parameters,
                    syms.varargslist,
                }:
                    return NO

                elif prevp.parent.type == syms.typedargslist:
                    # A bit hacky: if the equal sign has whitespace, it means we
                    # previously found it's a typed argument.  So, we're using
                    # that, too.
                    return prevp.prefix

        elif prevp.type in VARARGS_SPECIALS:
            if is_vararg(prevp, within=VARARGS_PARENTS | UNPACKING_PARENTS):
                return NO

        elif prevp.type == token.COLON:
            if prevp.parent and prevp.parent.type in {syms.subscript, syms.sliceop}:
                return SPACE if complex_subscript else NO

        elif (
            prevp.parent
            and prevp.parent.type == syms.factor
            and prevp.type in MATH_OPERATORS
        ):
            return NO

        elif (
            prevp.type == token.RIGHTSHIFT
            and prevp.parent
            and prevp.parent.type == syms.shift_expr
            and prevp.prev_sibling
            and prevp.prev_sibling.type == token.NAME
            and prevp.prev_sibling.value == "print"  # type: ignore
        ):
            # Python 2 print chevron
            return NO

    elif prev.type in OPENING_BRACKETS:
        return NO

    if p.type in {syms.parameters, syms.arglist}:
        # untyped function signatures or calls
        if not prev or prev.type != token.COMMA:
            return NO

    elif p.type == syms.varargslist:
        # lambdas
        if prev and prev.type != token.COMMA:
            return NO

    elif p.type == syms.typedargslist:
        # typed function signatures
        if not prev:
            return NO

        if t == token.EQUAL:
            if prev.type != syms.tname:
                return NO

        elif prev.type == token.EQUAL:
            # A bit hacky: if the equal sign has whitespace, it means we
            # previously found it's a typed argument.  So, we're using that, too.
            return prev.prefix

        elif prev.type != token.COMMA:
            return NO

    elif p.type == syms.tname:
        # type names
        if not prev:
            prevp = preceding_leaf(p)
            if not prevp or prevp.type != token.COMMA:
                return NO

    elif p.type == syms.trailer:
        # attributes and calls
        if t == token.LPAR or t == token.RPAR:
            return NO

        if not prev:
            if t == token.DOT:
                prevp = preceding_leaf(p)
                if not prevp or prevp.type != token.NUMBER:
                    return NO

            elif t == token.LSQB:
                return NO

        elif prev.type != token.COMMA:
            return NO

    elif p.type == syms.argument:
        # single argument
        if t == token.EQUAL:
            return NO

        if not prev:
            prevp = preceding_leaf(p)
            if not prevp or prevp.type == token.LPAR:
                return NO

        elif prev.type in {token.EQUAL} | VARARGS_SPECIALS:
            return NO

    elif p.type == syms.decorator:
        # decorators
        return NO

    elif p.type == syms.dotted_name:
        if prev:
            return NO

        prevp = preceding_leaf(p)
        if not prevp or prevp.type == token.AT or prevp.type == token.DOT:
            return NO

    elif p.type == syms.classdef:
        if t == token.LPAR:
            return NO

        if prev and prev.type == token.LPAR:
            return NO

    elif p.type in {syms.subscript, syms.sliceop}:
        # indexing
        if not prev:
            assert p.parent is not None, "subscripts are always parented"
            if p.parent.type == syms.subscriptlist:
                return SPACE

            return NO

        elif not complex_subscript:
            return NO

    elif p.type == syms.atom:
        if prev and t == token.DOT:
            # dots, but not the first one.
            return NO

    elif p.type == syms.dictsetmaker:
        # dict unpacking
        if prev and prev.type == token.DOUBLESTAR:
            return NO

    elif p.type in {syms.factor, syms.star_expr}:
        # unary ops
        if not prev:
            prevp = preceding_leaf(p)
            if not prevp or prevp.type in OPENING_BRACKETS:
                return NO

            prevp_parent = prevp.parent
            assert prevp_parent is not None
            if prevp.type == token.COLON and prevp_parent.type in {
                syms.subscript,
                syms.sliceop,
            }:
                return NO

            elif prevp.type == token.EQUAL and prevp_parent.type == syms.argument:
                return NO

        elif t in {token.NAME, token.NUMBER, token.STRING}:
            return NO

    elif p.type == syms.import_from:
        if t == token.DOT:
            if prev and prev.type == token.DOT:
                return NO

        elif t == token.NAME:
            if v == "import":
                return SPACE

            if prev and prev.type == token.DOT:
                return NO

    elif p.type == syms.sliceop:
        return NO

    return SPACE


def preceding_leaf(node: Optional[LN]) -> Optional[Leaf]:
    """Return the first leaf that precedes `node`, if any."""
    while node:
        res = node.prev_sibling
        if res:
            if isinstance(res, Leaf):
                return res

            try:
                return list(res.leaves())[-1]

            except IndexError:
                return None

        node = node.parent
    return None


def child_towards(ancestor: Node, descendant: LN) -> Optional[LN]:
    """Return the child of `ancestor` that contains `descendant`."""
    node: Optional[LN] = descendant
    while node and node.parent != ancestor:
        node = node.parent
    return node


def container_of(leaf: Leaf) -> LN:
    """Return `leaf` or one of its ancestors that is the topmost container of it.

    By "container" we mean a node where `leaf` is the very first child.
    """
    same_prefix = leaf.prefix
    container: LN = leaf
    while container:
        parent = container.parent
        if parent is None:
            break

        if parent.children[0].prefix != same_prefix:
            break

        if parent.type == syms.file_input:
            break

        if parent.prev_sibling is not None and parent.prev_sibling.type in BRACKETS:
            break

        container = parent
    return container


def is_split_after_delimiter(leaf: Leaf, previous: Optional[Leaf] = None) -> Priority:
    """Return the priority of the `leaf` delimiter, given a line break after it.

    The delimiter priorities returned here are from those delimiters that would
    cause a line break after themselves.

    Higher numbers are higher priority.
    """
    if leaf.type == token.COMMA:
        return COMMA_PRIORITY

    return 0


def is_split_before_delimiter(leaf: Leaf, previous: Optional[Leaf] = None) -> Priority:
    """Return the priority of the `leaf` delimiter, given a line break before it.

    The delimiter priorities returned here are from those delimiters that would
    cause a line break before themselves.

    Higher numbers are higher priority.
    """
    if is_vararg(leaf, within=VARARGS_PARENTS | UNPACKING_PARENTS):
        # * and ** might also be MATH_OPERATORS but in this case they are not.
        # Don't treat them as a delimiter.
        return 0

    if (
        leaf.type == token.DOT
        and leaf.parent
        and leaf.parent.type not in {syms.import_from, syms.dotted_name}
        and (previous is None or previous.type in CLOSING_BRACKETS)
    ):
        return DOT_PRIORITY

    if (
        leaf.type in MATH_OPERATORS
        and leaf.parent
        and leaf.parent.type not in {syms.factor, syms.star_expr}
    ):
        return MATH_PRIORITIES[leaf.type]

    if leaf.type in COMPARATORS:
        return COMPARATOR_PRIORITY

    if (
        leaf.type == token.STRING
        and previous is not None
        and previous.type == token.STRING
    ):
        return STRING_PRIORITY

    if leaf.type not in {token.NAME, token.ASYNC}:
        return 0

    if (
        leaf.value == "for"
        and leaf.parent
        and leaf.parent.type in {syms.comp_for, syms.old_comp_for}
        or leaf.type == token.ASYNC
    ):
        if (
            not isinstance(leaf.prev_sibling, Leaf)
            or leaf.prev_sibling.value != "async"
        ):
            return COMPREHENSION_PRIORITY

    if (
        leaf.value == "if"
        and leaf.parent
        and leaf.parent.type in {syms.comp_if, syms.old_comp_if}
    ):
        return COMPREHENSION_PRIORITY

    if leaf.value in {"if", "else"} and leaf.parent and leaf.parent.type == syms.test:
        return TERNARY_PRIORITY

    if leaf.value == "is":
        return COMPARATOR_PRIORITY

    if (
        leaf.value == "in"
        and leaf.parent
        and leaf.parent.type in {syms.comp_op, syms.comparison}
        and not (
            previous is not None
            and previous.type == token.NAME
            and previous.value == "not"
        )
    ):
        return COMPARATOR_PRIORITY

    if (
        leaf.value == "not"
        and leaf.parent
        and leaf.parent.type == syms.comp_op
        and not (
            previous is not None
            and previous.type == token.NAME
            and previous.value == "is"
        )
    ):
        return COMPARATOR_PRIORITY

    if leaf.value in LOGIC_OPERATORS and leaf.parent:
        return LOGIC_PRIORITY

    return 0


FMT_OFF = {"# fmt: off", "# fmt:off", "# yapf: disable"}
FMT_ON = {"# fmt: on", "# fmt:on", "# yapf: enable"}


def generate_comments(leaf: LN) -> Iterator[Leaf]:
    """Clean the prefix of the `leaf` and generate comments from it, if any.

    Comments in lib2to3 are shoved into the whitespace prefix.  This happens
    in `pgen2/driver.py:Driver.parse_tokens()`.  This was a brilliant implementation
    move because it does away with modifying the grammar to include all the
    possible places in which comments can be placed.

    The sad consequence for us though is that comments don't "belong" anywhere.
    This is why this function generates simple parentless Leaf objects for
    comments.  We simply don't know what the correct parent should be.

    No matter though, we can live without this.  We really only need to
    differentiate between inline and standalone comments.  The latter don't
    share the line with any code.

    Inline comments are emitted as regular token.COMMENT leaves.  Standalone
    are emitted with a fake STANDALONE_COMMENT token identifier.
    """
    for pc in list_comments(leaf.prefix, is_endmarker=leaf.type == token.ENDMARKER):
        yield Leaf(pc.type, pc.value, prefix="\n" * pc.newlines)


@dataclass
class ProtoComment:
    """Describes a piece of syntax that is a comment.

    It's not a :class:`blib2to3.pytree.Leaf` so that:

    * it can be cached (`Leaf` objects should not be reused more than once as
      they store their lineno, column, prefix, and parent information);
    * `newlines` and `consumed` fields are kept separate from the `value`. This
      simplifies handling of special marker comments like ``# fmt: off/on``.
    """

    type: int  # token.COMMENT or STANDALONE_COMMENT
    value: str  # content of the comment
    newlines: int  # how many newlines before the comment
    consumed: int  # how many characters of the original leaf's prefix did we consume


@lru_cache(maxsize=4096)
def list_comments(prefix: str, *, is_endmarker: bool) -> List[ProtoComment]:
    """Return a list of :class:`ProtoComment` objects parsed from the given `prefix`."""
    result: List[ProtoComment] = []
    if not prefix or "#" not in prefix:
        return result

    consumed = 0
    nlines = 0
    ignored_lines = 0
    for index, line in enumerate(prefix.split("\n")):
        consumed += len(line) + 1  # adding the length of the split '\n'
        line = line.lstrip()
        if not line:
            nlines += 1
        if not line.startswith("#"):
            # Escaped newlines outside of a comment are not really newlines at
            # all. We treat a single-line comment following an escaped newline
            # as a simple trailing comment.
            if line.endswith("\\"):
                ignored_lines += 1
            continue

        if index == ignored_lines and not is_endmarker:
            comment_type = token.COMMENT  # simple trailing comment
        else:
            comment_type = STANDALONE_COMMENT
        comment = make_comment(line)
        result.append(
            ProtoComment(
                type=comment_type, value=comment, newlines=nlines, consumed=consumed
            )
        )
        nlines = 0
    return result


def make_comment(content: str) -> str:
    """Return a consistently formatted comment from the given `content` string.

    All comments (except for "##", "#!", "#:", '#'", "#%%") should have a single
    space between the hash sign and the content.

    If `content` didn't start with a hash sign, one is provided.
    """
    content = content.rstrip()
    if not content:
        return "#"

    if content[0] == "#":
        content = content[1:]
    if content and content[0] not in " !:#'%":
        content = " " + content
    return "#" + content


def split_line(
    line: Line,
    line_length: int,
    inner: bool = False,
    features: Collection[Feature] = (),
) -> Iterator[Line]:
    """Split a `line` into potentially many lines.

    They should fit in the allotted `line_length` but might not be able to.
    `inner` signifies that there were a pair of brackets somewhere around the
    current `line`, possibly transitively. This means we can fallback to splitting
    by delimiters if the LHS/RHS don't yield any results.

    `features` are syntactical features that may be used in the output.
    """
    if line.is_comment:
        yield line
        return

    line_str = str(line).strip("\n")

    if (
        not line.contains_uncollapsable_type_comments()
        and not line.should_explode
        and not line.is_collection_with_optional_trailing_comma
        and (
            is_line_short_enough(line, line_length=line_length, line_str=line_str)
            or line.contains_unsplittable_type_ignore()
        )
    ):
        yield line
        return

    split_funcs: List[SplitFunc]
    if line.is_def:
        split_funcs = [left_hand_split]
    else:

        def rhs(line: Line, features: Collection[Feature]) -> Iterator[Line]:
            for omit in generate_trailers_to_omit(line, line_length):
                lines = list(right_hand_split(line, line_length, features, omit=omit))
                if is_line_short_enough(lines[0], line_length=line_length):
                    yield from lines
                    return

            # All splits failed, best effort split with no omits.
            # This mostly happens to multiline strings that are by definition
            # reported as not fitting a single line.
            # line_length=1 here was historically a bug that somehow became a feature.
            # See #762 and #781 for the full story.
            yield from right_hand_split(line, line_length=1, features=features)

        if line.inside_brackets:
            split_funcs = [delimiter_split, standalone_comment_split, rhs]
        else:
            split_funcs = [rhs]
    for split_func in split_funcs:
        # We are accumulating lines in `result` because we might want to abort
        # mission and return the original line in the end, or attempt a different
        # split altogether.
        result: List[Line] = []
        try:
            for l in split_func(line, features):
                if str(l).strip("\n") == line_str:
                    raise CannotSplit("Split function returned an unchanged result")

                result.extend(
                    split_line(
                        l, line_length=line_length, inner=True, features=features
                    )
                )
        except CannotSplit:
            continue

        else:
            yield from result
            break

    else:
        yield line


def left_hand_split(line: Line, features: Collection[Feature] = ()) -> Iterator[Line]:
    """Split line into many lines, starting with the first matching bracket pair.

    Note: this usually looks weird, only use this for function definitions.
    Prefer RHS otherwise.  This is why this function is not symmetrical with
    :func:`right_hand_split` which also handles optional parentheses.
    """
    tail_leaves: List[Leaf] = []
    body_leaves: List[Leaf] = []
    head_leaves: List[Leaf] = []
    current_leaves = head_leaves
    matching_bracket: Optional[Leaf] = None
    for leaf in line.leaves:
        if (
            current_leaves is body_leaves
            and leaf.type in CLOSING_BRACKETS
            and leaf.opening_bracket is matching_bracket
        ):
            current_leaves = tail_leaves if body_leaves else head_leaves
        current_leaves.append(leaf)
        if current_leaves is head_leaves:
            if leaf.type in OPENING_BRACKETS:
                matching_bracket = leaf
                current_leaves = body_leaves
    if not matching_bracket:
        raise CannotSplit("No brackets found")

    head = bracket_split_build_line(head_leaves, line, matching_bracket)
    body = bracket_split_build_line(body_leaves, line, matching_bracket, is_body=True)
    tail = bracket_split_build_line(tail_leaves, line, matching_bracket)
    bracket_split_succeeded_or_raise(head, body, tail)
    for result in (head, body, tail):
        if result:
            yield result


def right_hand_split(
    line: Line,
    line_length: int,
    features: Collection[Feature] = (),
    omit: Collection[LeafID] = (),
) -> Iterator[Line]:
    """Split line into many lines, starting with the last matching bracket pair.

    If the split was by optional parentheses, attempt splitting without them, too.
    `omit` is a collection of closing bracket IDs that shouldn't be considered for
    this split.

    Note: running this function modifies `bracket_depth` on the leaves of `line`.
    """
    tail_leaves: List[Leaf] = []
    body_leaves: List[Leaf] = []
    head_leaves: List[Leaf] = []
    current_leaves = tail_leaves
    opening_bracket: Optional[Leaf] = None
    closing_bracket: Optional[Leaf] = None
    for leaf in reversed(line.leaves):
        if current_leaves is body_leaves:
            if leaf is opening_bracket:
                current_leaves = head_leaves if body_leaves else tail_leaves
        current_leaves.append(leaf)
        if current_leaves is tail_leaves:
            if leaf.type in CLOSING_BRACKETS and id(leaf) not in omit:
                opening_bracket = leaf.opening_bracket
                closing_bracket = leaf
                current_leaves = body_leaves
    if not (opening_bracket and closing_bracket and head_leaves):
        # If there is no opening or closing_bracket that means the split failed and
        # all content is in the tail.  Otherwise, if `head_leaves` are empty, it means
        # the matching `opening_bracket` wasn't available on `line` anymore.
        raise CannotSplit("No brackets found")

    tail_leaves.reverse()
    body_leaves.reverse()
    head_leaves.reverse()
    head = bracket_split_build_line(head_leaves, line, opening_bracket)
    body = bracket_split_build_line(body_leaves, line, opening_bracket, is_body=True)
    tail = bracket_split_build_line(tail_leaves, line, opening_bracket)
    bracket_split_succeeded_or_raise(head, body, tail)
    if (
        # the body shouldn't be exploded
        not body.should_explode
        # the opening bracket is an optional paren
        and opening_bracket.type == token.LPAR
        and not opening_bracket.value
        # the closing bracket is an optional paren
        and closing_bracket.type == token.RPAR
        and not closing_bracket.value
        # it's not an import (optional parens are the only thing we can split on
        # in this case; attempting a split without them is a waste of time)
        and not line.is_import
        # there are no standalone comments in the body
        and not body.contains_standalone_comments(0)
        # and we can actually remove the parens
        and can_omit_invisible_parens(body, line_length)
    ):
        omit = {id(closing_bracket), *omit}
        try:
            yield from right_hand_split(line, line_length, features=features, omit=omit)
            return

        except CannotSplit:
            if not (
                can_be_split(body)
                or is_line_short_enough(body, line_length=line_length)
            ):
                raise CannotSplit(
                    "Splitting failed, body is still too long and can't be split."
                )

            elif head.contains_multiline_strings() or tail.contains_multiline_strings():
                raise CannotSplit(
                    "The current optional pair of parentheses is bound to fail to "
                    "satisfy the splitting algorithm because the head or the tail "
                    "contains multiline strings which by definition never fit one "
                    "line."
                )

    ensure_visible(opening_bracket)
    ensure_visible(closing_bracket)
    for result in (head, body, tail):
        if result:
            yield result


def bracket_split_succeeded_or_raise(head: Line, body: Line, tail: Line) -> None:
    """Raise :exc:`CannotSplit` if the last left- or right-hand split failed.

    Do nothing otherwise.

    A left- or right-hand split is based on a pair of brackets. Content before
    (and including) the opening bracket is left on one line, content inside the
    brackets is put on a separate line, and finally content starting with and
    following the closing bracket is put on a separate line.

    Those are called `head`, `body`, and `tail`, respectively. If the split
    produced the same line (all content in `head`) or ended up with an empty `body`
    and the `tail` is just the closing bracket, then it's considered failed.
    """
    tail_len = len(str(tail).strip())
    if not body:
        if tail_len == 0:
            raise CannotSplit("Splitting brackets produced the same line")

        elif tail_len < 3:
            raise CannotSplit(
                f"Splitting brackets on an empty body to save "
                f"{tail_len} characters is not worth it"
            )


def bracket_split_build_line(
    leaves: List[Leaf], original: Line, opening_bracket: Leaf, *, is_body: bool = False
) -> Line:
    """Return a new line with given `leaves` and respective comments from `original`.

    If `is_body` is True, the result line is one-indented inside brackets and as such
    has its first leaf's prefix normalized and a trailing comma added when expected.
    """
    result = Line(depth=original.depth)
    if is_body:
        result.inside_brackets = True
        result.depth += 1
        if leaves:
            # Since body is a new indent level, remove spurious leading whitespace.
            normalize_prefix(leaves[0], inside_brackets=True)
            # Ensure a trailing comma for imports and standalone function arguments, but
            # be careful not to add one after any comments or within type annotations.
            no_commas = (
                original.is_def
                and opening_bracket.value == "("
                and not any(l.type == token.COMMA for l in leaves)
            )

            if original.is_import or no_commas:
                for i in range(len(leaves) - 1, -1, -1):
                    if leaves[i].type == STANDALONE_COMMENT:
                        continue

                    if leaves[i].type != token.COMMA:
                        leaves.insert(i + 1, Leaf(token.COMMA, ","))
                    break

    # Populate the line
    for leaf in leaves:
        result.append(leaf, preformatted=True)
        for comment_after in original.comments_after(leaf):
            result.append(comment_after, preformatted=True)
    if is_body:
        result.should_explode = should_explode(result, opening_bracket)
    return result


def dont_increase_indentation(split_func: SplitFunc) -> SplitFunc:
    """Normalize prefix of the first leaf in every line returned by `split_func`.

    This is a decorator over relevant split functions.
    """

    @wraps(split_func)
    def split_wrapper(line: Line, features: Collection[Feature] = ()) -> Iterator[Line]:
        for l in split_func(line, features):
            normalize_prefix(l.leaves[0], inside_brackets=True)
            yield l

    return split_wrapper


@dont_increase_indentation
def delimiter_split(line: Line, features: Collection[Feature] = ()) -> Iterator[Line]:
    """Split according to delimiters of the highest priority.

    If the appropriate Features are given, the split will add trailing commas
    also in function signatures and calls that contain `*` and `**`.
    """
    try:
        last_leaf = line.leaves[-1]
    except IndexError:
        raise CannotSplit("Line empty")

    bt = line.bracket_tracker
    try:
        delimiter_priority = bt.max_delimiter_priority(exclude={id(last_leaf)})
    except ValueError:
        raise CannotSplit("No delimiters found")

    if delimiter_priority == DOT_PRIORITY:
        if bt.delimiter_count_with_priority(delimiter_priority) == 1:
            raise CannotSplit("Splitting a single attribute from its owner looks wrong")

    current_line = Line(depth=line.depth, inside_brackets=line.inside_brackets)
    lowest_depth = sys.maxsize
    trailing_comma_safe = True

    def append_to_line(leaf: Leaf) -> Iterator[Line]:
        """Append `leaf` to current line or to new line if appending impossible."""
        nonlocal current_line
        try:
            current_line.append_safe(leaf, preformatted=True)
        except ValueError:
            yield current_line

            current_line = Line(depth=line.depth, inside_brackets=line.inside_brackets)
            current_line.append(leaf)

    for leaf in line.leaves:
        yield from append_to_line(leaf)

        for comment_after in line.comments_after(leaf):
            yield from append_to_line(comment_after)

        lowest_depth = min(lowest_depth, leaf.bracket_depth)
        if leaf.bracket_depth == lowest_depth:
            if is_vararg(leaf, within={syms.typedargslist}):
                trailing_comma_safe = (
                    trailing_comma_safe and Feature.TRAILING_COMMA_IN_DEF in features
                )
            elif is_vararg(leaf, within={syms.arglist, syms.argument}):
                trailing_comma_safe = (
                    trailing_comma_safe and Feature.TRAILING_COMMA_IN_CALL in features
                )

        leaf_priority = bt.delimiters.get(id(leaf))
        if leaf_priority == delimiter_priority:
            yield current_line

            current_line = Line(depth=line.depth, inside_brackets=line.inside_brackets)
    if current_line:
        if (
            trailing_comma_safe
            and delimiter_priority == COMMA_PRIORITY
            and current_line.leaves[-1].type != token.COMMA
            and current_line.leaves[-1].type != STANDALONE_COMMENT
        ):
            current_line.append(Leaf(token.COMMA, ","))
        yield current_line


@dont_increase_indentation
def standalone_comment_split(
    line: Line, features: Collection[Feature] = ()
) -> Iterator[Line]:
    """Split standalone comments from the rest of the line."""
    if not line.contains_standalone_comments(0):
        raise CannotSplit("Line does not have any standalone comments")

    current_line = Line(depth=line.depth, inside_brackets=line.inside_brackets)

    def append_to_line(leaf: Leaf) -> Iterator[Line]:
        """Append `leaf` to current line or to new line if appending impossible."""
        nonlocal current_line
        try:
            current_line.append_safe(leaf, preformatted=True)
        except ValueError:
            yield current_line

            current_line = Line(depth=line.depth, inside_brackets=line.inside_brackets)
            current_line.append(leaf)

    for leaf in line.leaves:
        yield from append_to_line(leaf)

        for comment_after in line.comments_after(leaf):
            yield from append_to_line(comment_after)

    if current_line:
        yield current_line


def is_import(leaf: Leaf) -> bool:
    """Return True if the given leaf starts an import statement."""
    p = leaf.parent
    t = leaf.type
    v = leaf.value
    return bool(
        t == token.NAME
        and (
            (v == "import" and p and p.type == syms.import_name)
            or (v == "from" and p and p.type == syms.import_from)
        )
    )


def is_type_comment(leaf: Leaf, suffix: str = "") -> bool:
    """Return True if the given leaf is a special comment.
    Only returns true for type comments for now."""
    t = leaf.type
    v = leaf.value
    return t in {token.COMMENT, STANDALONE_COMMENT} and v.startswith("# type:" + suffix)


def normalize_prefix(leaf: Leaf, *, inside_brackets: bool) -> None:
    """Leave existing extra newlines if not `inside_brackets`. Remove everything
    else.

    Note: don't use backslashes for formatting or you'll lose your voting rights.
    """
    if not inside_brackets:
        spl = leaf.prefix.split("#")
        if "\\" not in spl[0]:
            nl_count = spl[-1].count("\n")
            if len(spl) > 1:
                nl_count -= 1
            leaf.prefix = "\n" * nl_count
            return

    leaf.prefix = ""


def normalize_string_prefix(leaf: Leaf, remove_u_prefix: bool = False) -> None:
    """Make all string prefixes lowercase.

    If remove_u_prefix is given, also removes any u prefix from the string.

    Note: Mutates its argument.
    """
    match = re.match(r"^([furbFURB]*)(.*)$", leaf.value, re.DOTALL)
    assert match is not None, f"failed to match string {leaf.value!r}"
    orig_prefix = match.group(1)
    new_prefix = orig_prefix.replace("F", "f").replace("B", "b").replace("U", "u")
    if remove_u_prefix:
        new_prefix = new_prefix.replace("u", "")
    leaf.value = f"{new_prefix}{match.group(2)}"


def normalize_string_quotes(leaf: Leaf) -> None:
    """Prefer double quotes but only if it doesn't cause more escaping.

    Adds or removes backslashes as appropriate. Doesn't parse and fix
    strings nested in f-strings (yet).

    Note: Mutates its argument.
    """
    value = leaf.value.lstrip("furbFURB")
    if value[:3] == '"""':
        return

    elif value[:3] == "'''":
        orig_quote = "'''"
        new_quote = '"""'
    elif value[0] == '"':
        orig_quote = '"'
        new_quote = "'"
    else:
        orig_quote = "'"
        new_quote = '"'
    first_quote_pos = leaf.value.find(orig_quote)
    if first_quote_pos == -1:
        return  # There's an internal error

    prefix = leaf.value[:first_quote_pos]
    unescaped_new_quote = re.compile(rf"(([^\\]|^)(\\\\)*){new_quote}")
    escaped_new_quote = re.compile(rf"([^\\]|^)\\((?:\\\\)*){new_quote}")
    escaped_orig_quote = re.compile(rf"([^\\]|^)\\((?:\\\\)*){orig_quote}")
    body = leaf.value[first_quote_pos + len(orig_quote) : -len(orig_quote)]
    if "r" in prefix.casefold():
        if unescaped_new_quote.search(body):
            # There's at least one unescaped new_quote in this raw string
            # so converting is impossible
            return

        # Do not introduce or remove backslashes in raw strings
        new_body = body
    else:
        # remove unnecessary escapes
        new_body = sub_twice(escaped_new_quote, rf"\1\2{new_quote}", body)
        if body != new_body:
            # Consider the string without unnecessary escapes as the original
            body = new_body
            leaf.value = f"{prefix}{orig_quote}{body}{orig_quote}"
        new_body = sub_twice(escaped_orig_quote, rf"\1\2{orig_quote}", new_body)
        new_body = sub_twice(unescaped_new_quote, rf"\1\\{new_quote}", new_body)
    if "f" in prefix.casefold():
        matches = re.findall(
            r"""
            (?:[^{]|^)\{  # start of the string or a non-{ followed by a single {
                ([^{].*?)  # contents of the brackets except if begins with {{
            \}(?:[^}]|$)  # A } followed by end of the string or a non-}
            """,
            new_body,
            re.VERBOSE,
        )
        for m in matches:
            if "\\" in str(m):
                # Do not introduce backslashes in interpolated expressions
                return

    if new_quote == '"""' and new_body[-1:] == '"':
        # edge case:
        new_body = new_body[:-1] + '\\"'
    orig_escape_count = body.count("\\")
    new_escape_count = new_body.count("\\")
    if new_escape_count > orig_escape_count:
        return  # Do not introduce more escaping

    if new_escape_count == orig_escape_count and orig_quote == '"':
        return  # Prefer double quotes

    leaf.value = f"{prefix}{new_quote}{new_body}{new_quote}"


def normalize_numeric_literal(leaf: Leaf) -> None:
    """Normalizes numeric (float, int, and complex) literals.

    All letters used in the representation are normalized to lowercase (except
    in Python 2 long literals).
    """
    text = leaf.value.lower()
    if text.startswith(("0o", "0b")):
        # Leave octal and binary literals alone.
        pass
    elif text.startswith("0x"):
        # Change hex literals to upper case.
        before, after = text[:2], text[2:]
        text = f"{before}{after.upper()}"
    elif "e" in text:
        before, after = text.split("e")
        sign = ""
        if after.startswith("-"):
            after = after[1:]
            sign = "-"
        elif after.startswith("+"):
            after = after[1:]
        before = format_float_or_int_string(before)
        text = f"{before}e{sign}{after}"
    elif text.endswith(("j", "l")):
        number = text[:-1]
        suffix = text[-1]
        # Capitalize in "2L" because "l" looks too similar to "1".
        if suffix == "l":
            suffix = "L"
        text = f"{format_float_or_int_string(number)}{suffix}"
    else:
        text = format_float_or_int_string(text)
    leaf.value = text


def format_float_or_int_string(text: str) -> str:
    """Formats a float string like "1.0"."""
    if "." not in text:
        return text

    before, after = text.split(".")
    return f"{before or 0}.{after or 0}"


def normalize_invisible_parens(node: Node, parens_after: Set[str]) -> None:
    """Make existing optional parentheses invisible or create new ones.

    `parens_after` is a set of string leaf values immediately after which parens
    should be put.

    Standardizes on visible parentheses for single-element tuples, and keeps
    existing visible parentheses for other tuples and generator expressions.
    """
    for pc in list_comments(node.prefix, is_endmarker=False):
        if pc.value in FMT_OFF:
            # This `node` has a prefix with `# fmt: off`, don't mess with parens.
            return
    check_lpar = False
    for index, child in enumerate(list(node.children)):
        # Add parentheses around long tuple unpacking in assignments.
        if (
            index == 0
            and isinstance(child, Node)
            and child.type == syms.testlist_star_expr
        ):
            check_lpar = True

        if check_lpar:
            if is_walrus_assignment(child):
                continue

            if child.type == syms.atom:
                if maybe_make_parens_invisible_in_atom(child, parent=node):
                    wrap_in_parentheses(node, child, visible=False)
            elif is_one_tuple(child):
                wrap_in_parentheses(node, child, visible=True)
            elif node.type == syms.import_from:
                # "import from" nodes store parentheses directly as part of
                # the statement
                if child.type == token.LPAR:
                    # make parentheses invisible
                    child.value = ""  # type: ignore
                    node.children[-1].value = ""  # type: ignore
                elif child.type != token.STAR:
                    # insert invisible parentheses
                    node.insert_child(index, Leaf(token.LPAR, ""))
                    node.append_child(Leaf(token.RPAR, ""))
                break

            elif not (isinstance(child, Leaf) and is_multiline_string(child)):
                wrap_in_parentheses(node, child, visible=False)

        check_lpar = isinstance(child, Leaf) and child.value in parens_after


def normalize_fmt_off(node: Node) -> None:
    """Convert content between `# fmt: off`/`# fmt: on` into standalone comments."""
    try_again = True
    while try_again:
        try_again = convert_one_fmt_off_pair(node)


def convert_one_fmt_off_pair(node: Node) -> bool:
    """Convert content of a single `# fmt: off`/`# fmt: on` into a standalone comment.

    Returns True if a pair was converted.
    """
    for leaf in node.leaves():
        previous_consumed = 0
        for comment in list_comments(leaf.prefix, is_endmarker=False):
            if comment.value in FMT_OFF:
                # We only want standalone comments. If there's no previous leaf or
                # the previous leaf is indentation, it's a standalone comment in
                # disguise.
                if comment.type != STANDALONE_COMMENT:
                    prev = preceding_leaf(leaf)
                    if prev and prev.type not in WHITESPACE:
                        continue

                ignored_nodes = list(generate_ignored_nodes(leaf))
                if not ignored_nodes:
                    continue

                first = ignored_nodes[0]  # Can be a container node with the `leaf`.
                parent = first.parent
                prefix = first.prefix
                first.prefix = prefix[comment.consumed :]
                hidden_value = (
                    comment.value + "\n" + "".join(str(n) for n in ignored_nodes)
                )
                if hidden_value.endswith("\n"):
                    # That happens when one of the `ignored_nodes` ended with a NEWLINE
                    # leaf (possibly followed by a DEDENT).
                    hidden_value = hidden_value[:-1]
                first_idx: Optional[int] = None
                for ignored in ignored_nodes:
                    index = ignored.remove()
                    if first_idx is None:
                        first_idx = index
                assert parent is not None, "INTERNAL ERROR: fmt: on/off handling (1)"
                assert first_idx is not None, "INTERNAL ERROR: fmt: on/off handling (2)"
                parent.insert_child(
                    first_idx,
                    Leaf(
                        STANDALONE_COMMENT,
                        hidden_value,
                        prefix=prefix[:previous_consumed] + "\n" * comment.newlines,
                    ),
                )
                return True

            previous_consumed = comment.consumed

    return False


def generate_ignored_nodes(leaf: Leaf) -> Iterator[LN]:
    """Starting from the container of `leaf`, generate all leaves until `# fmt: on`.

    Stops at the end of the block.
    """
    container: Optional[LN] = container_of(leaf)
    while container is not None and container.type != token.ENDMARKER:
        if fmt_on(container):
            return

        # fix for fmt: on in children
        if contains_fmt_on_at_column(container, leaf.column):
            for child in container.children:
                if contains_fmt_on_at_column(child, leaf.column):
                    return
                yield child
        else:
            yield container
            container = container.next_sibling


def fmt_on(container: LN) -> bool:
    is_fmt_on = False
    for comment in list_comments(container.prefix, is_endmarker=False):
        if comment.value in FMT_ON:
            is_fmt_on = True
        elif comment.value in FMT_OFF:
            is_fmt_on = False
    return is_fmt_on


def contains_fmt_on_at_column(container: LN, column: int) -> bool:
    for child in container.children:
        if (
            isinstance(child, Node)
            and first_leaf_column(child) == column
            or isinstance(child, Leaf)
            and child.column == column
        ):
            if fmt_on(child):
                return True

    return False


def first_leaf_column(node: Node) -> Optional[int]:
    for child in node.children:
        if isinstance(child, Leaf):
            return child.column
    return None


def maybe_make_parens_invisible_in_atom(node: LN, parent: LN) -> bool:
    """If it's safe, make the parens in the atom `node` invisible, recursively.
    Additionally, remove repeated, adjacent invisible parens from the atom `node`
    as they are redundant.

    Returns whether the node should itself be wrapped in invisible parentheses.

    """
    if (
        node.type != syms.atom
        or is_empty_tuple(node)
        or is_one_tuple(node)
        or (is_yield(node) and parent.type != syms.expr_stmt)
        or max_delimiter_priority_in_atom(node) >= COMMA_PRIORITY
    ):
        return False

    first = node.children[0]
    last = node.children[-1]
    if first.type == token.LPAR and last.type == token.RPAR:
        middle = node.children[1]
        # make parentheses invisible
        first.value = ""  # type: ignore
        last.value = ""  # type: ignore
        maybe_make_parens_invisible_in_atom(middle, parent=parent)

        if is_atom_with_invisible_parens(middle):
            # Strip the invisible parens from `middle` by replacing
            # it with the child in-between the invisible parens
            middle.replace(middle.children[1])

        return False

    return True


def is_atom_with_invisible_parens(node: LN) -> bool:
    """Given a `LN`, determines whether it's an atom `node` with invisible
    parens. Useful in dedupe-ing and normalizing parens.
    """
    if isinstance(node, Leaf) or node.type != syms.atom:
        return False

    first, last = node.children[0], node.children[-1]
    return (
        isinstance(first, Leaf)
        and first.type == token.LPAR
        and first.value == ""
        and isinstance(last, Leaf)
        and last.type == token.RPAR
        and last.value == ""
    )


def is_empty_tuple(node: LN) -> bool:
    """Return True if `node` holds an empty tuple."""
    return (
        node.type == syms.atom
        and len(node.children) == 2
        and node.children[0].type == token.LPAR
        and node.children[1].type == token.RPAR
    )


def unwrap_singleton_parenthesis(node: LN) -> Optional[LN]:
    """Returns `wrapped` if `node` is of the shape ( wrapped ).

    Parenthesis can be optional. Returns None otherwise"""
    if len(node.children) != 3:
        return None

    lpar, wrapped, rpar = node.children
    if not (lpar.type == token.LPAR and rpar.type == token.RPAR):
        return None

    return wrapped


def wrap_in_parentheses(parent: Node, child: LN, *, visible: bool = True) -> None:
    """Wrap `child` in parentheses.

    This replaces `child` with an atom holding the parentheses and the old
    child.  That requires moving the prefix.

    If `visible` is False, the leaves will be valueless (and thus invisible).
    """
    lpar = Leaf(token.LPAR, "(" if visible else "")
    rpar = Leaf(token.RPAR, ")" if visible else "")
    prefix = child.prefix
    child.prefix = ""
    index = child.remove() or 0
    new_child = Node(syms.atom, [lpar, child, rpar])
    new_child.prefix = prefix
    parent.insert_child(index, new_child)


def is_one_tuple(node: LN) -> bool:
    """Return True if `node` holds a tuple with one element, with or without parens."""
    if node.type == syms.atom:
        gexp = unwrap_singleton_parenthesis(node)
        if gexp is None or gexp.type != syms.testlist_gexp:
            return False

        return len(gexp.children) == 2 and gexp.children[1].type == token.COMMA

    return (
        node.type in IMPLICIT_TUPLE
        and len(node.children) == 2
        and node.children[1].type == token.COMMA
    )


def is_walrus_assignment(node: LN) -> bool:
    """Return True iff `node` is of the shape ( test := test )"""
    inner = unwrap_singleton_parenthesis(node)
    return inner is not None and inner.type == syms.namedexpr_test


def is_yield(node: LN) -> bool:
    """Return True if `node` holds a `yield` or `yield from` expression."""
    if node.type == syms.yield_expr:
        return True

    if node.type == token.NAME and node.value == "yield":  # type: ignore
        return True

    if node.type != syms.atom:
        return False

    if len(node.children) != 3:
        return False

    lpar, expr, rpar = node.children
    if lpar.type == token.LPAR and rpar.type == token.RPAR:
        return is_yield(expr)

    return False


def is_vararg(leaf: Leaf, within: Set[NodeType]) -> bool:
    """Return True if `leaf` is a star or double star in a vararg or kwarg.

    If `within` includes VARARGS_PARENTS, this applies to function signatures.
    If `within` includes UNPACKING_PARENTS, it applies to right hand-side
    extended iterable unpacking (PEP 3132) and additional unpacking
    generalizations (PEP 448).
    """
    if leaf.type not in VARARGS_SPECIALS or not leaf.parent:
        return False

    p = leaf.parent
    if p.type == syms.star_expr:
        # Star expressions are also used as assignment targets in extended
        # iterable unpacking (PEP 3132).  See what its parent is instead.
        if not p.parent:
            return False

        p = p.parent

    return p.type in within


def is_multiline_string(leaf: Leaf) -> bool:
    """Return True if `leaf` is a multiline string that actually spans many lines."""
    value = leaf.value.lstrip("furbFURB")
    return value[:3] in {'"""', "'''"} and "\n" in value


def is_stub_suite(node: Node) -> bool:
    """Return True if `node` is a suite with a stub body."""
    if (
        len(node.children) != 4
        or node.children[0].type != token.NEWLINE
        or node.children[1].type != token.INDENT
        or node.children[3].type != token.DEDENT
    ):
        return False

    return is_stub_body(node.children[2])


def is_stub_body(node: LN) -> bool:
    """Return True if `node` is a simple statement containing an ellipsis."""
    if not isinstance(node, Node) or node.type != syms.simple_stmt:
        return False

    if len(node.children) != 2:
        return False

    child = node.children[0]
    return (
        child.type == syms.atom
        and len(child.children) == 3
        and all(leaf == Leaf(token.DOT, ".") for leaf in child.children)
    )


def max_delimiter_priority_in_atom(node: LN) -> Priority:
    """Return maximum delimiter priority inside `node`.

    This is specific to atoms with contents contained in a pair of parentheses.
    If `node` isn't an atom or there are no enclosing parentheses, returns 0.
    """
    if node.type != syms.atom:
        return 0

    first = node.children[0]
    last = node.children[-1]
    if not (first.type == token.LPAR and last.type == token.RPAR):
        return 0

    bt = BracketTracker()
    for c in node.children[1:-1]:
        if isinstance(c, Leaf):
            bt.mark(c)
        else:
            for leaf in c.leaves():
                bt.mark(leaf)
    try:
        return bt.max_delimiter_priority()

    except ValueError:
        return 0


def ensure_visible(leaf: Leaf) -> None:
    """Make sure parentheses are visible.

    They could be invisible as part of some statements (see
    :func:`normalize_invisible_parens` and :func:`visit_import_from`).
    """
    if leaf.type == token.LPAR:
        leaf.value = "("
    elif leaf.type == token.RPAR:
        leaf.value = ")"


def should_explode(line: Line, opening_bracket: Leaf) -> bool:
    """Should `line` immediately be split with `delimiter_split()` after RHS?"""

    if not (
        opening_bracket.parent
        and opening_bracket.parent.type in {syms.atom, syms.import_from}
        and opening_bracket.value in "[{("
    ):
        return False

    try:
        last_leaf = line.leaves[-1]
        exclude = {id(last_leaf)} if last_leaf.type == token.COMMA else set()
        max_priority = line.bracket_tracker.max_delimiter_priority(exclude=exclude)
    except (IndexError, ValueError):
        return False

    return max_priority == COMMA_PRIORITY


def get_features_used(node: Node) -> Set[Feature]:
    """Return a set of (relatively) new Python features used in this file.

    Currently looking for:
    - f-strings;
    - underscores in numeric literals;
    - trailing commas after * or ** in function signatures and calls;
    - positional only arguments in function signatures and lambdas;
    """
    features: Set[Feature] = set()
    for n in node.pre_order():
        if n.type == token.STRING:
            value_head = n.value[:2]  # type: ignore
            if value_head in {'f"', 'F"', "f'", "F'", "rf", "fr", "RF", "FR"}:
                features.add(Feature.F_STRINGS)

        elif n.type == token.NUMBER:
            if "_" in n.value:  # type: ignore
                features.add(Feature.NUMERIC_UNDERSCORES)

        elif n.type == token.SLASH:
            if n.parent and n.parent.type in {syms.typedargslist, syms.arglist}:
                features.add(Feature.POS_ONLY_ARGUMENTS)

        elif n.type == token.COLONEQUAL:
            features.add(Feature.ASSIGNMENT_EXPRESSIONS)

        elif (
            n.type in {syms.typedargslist, syms.arglist}
            and n.children
            and n.children[-1].type == token.COMMA
        ):
            if n.type == syms.typedargslist:
                feature = Feature.TRAILING_COMMA_IN_DEF
            else:
                feature = Feature.TRAILING_COMMA_IN_CALL

            for ch in n.children:
                if ch.type in STARS:
                    features.add(feature)

                if ch.type == syms.argument:
                    for argch in ch.children:
                        if argch.type in STARS:
                            features.add(feature)

    return features


def detect_target_versions(node: Node) -> Set[TargetVersion]:
    """Detect the version to target based on the nodes used."""
    features = get_features_used(node)
    return {
        version for version in TargetVersion if features <= VERSION_TO_FEATURES[version]
    }


def generate_trailers_to_omit(line: Line, line_length: int) -> Iterator[Set[LeafID]]:
    """Generate sets of closing bracket IDs that should be omitted in a RHS.

    Brackets can be omitted if the entire trailer up to and including
    a preceding closing bracket fits in one line.

    Yielded sets are cumulative (contain results of previous yields, too).  First
    set is empty.
    """

    omit: Set[LeafID] = set()
    yield omit

    length = 4 * line.depth
    opening_bracket: Optional[Leaf] = None
    closing_bracket: Optional[Leaf] = None
    inner_brackets: Set[LeafID] = set()
    for index, leaf, leaf_length in enumerate_with_length(line, reversed=True):
        length += leaf_length
        if length > line_length:
            break

        has_inline_comment = leaf_length > len(leaf.value) + len(leaf.prefix)
        if leaf.type == STANDALONE_COMMENT or has_inline_comment:
            break

        if opening_bracket:
            if leaf is opening_bracket:
                opening_bracket = None
            elif leaf.type in CLOSING_BRACKETS:
                inner_brackets.add(id(leaf))
        elif leaf.type in CLOSING_BRACKETS:
            if index > 0 and line.leaves[index - 1].type in OPENING_BRACKETS:
                # Empty brackets would fail a split so treat them as "inner"
                # brackets (e.g. only add them to the `omit` set if another
                # pair of brackets was good enough.
                inner_brackets.add(id(leaf))
                continue

            if closing_bracket:
                omit.add(id(closing_bracket))
                omit.update(inner_brackets)
                inner_brackets.clear()
                yield omit

            if leaf.value:
                opening_bracket = leaf.opening_bracket
                closing_bracket = leaf


def get_future_imports(node: Node) -> Set[str]:
    """Return a set of __future__ imports in the file."""
    imports: Set[str] = set()

    def get_imports_from_children(children: List[LN]) -> Generator[str, None, None]:
        for child in children:
            if isinstance(child, Leaf):
                if child.type == token.NAME:
                    yield child.value

            elif child.type == syms.import_as_name:
                orig_name = child.children[0]
                assert isinstance(orig_name, Leaf), "Invalid syntax parsing imports"
                assert orig_name.type == token.NAME, "Invalid syntax parsing imports"
                yield orig_name.value

            elif child.type == syms.import_as_names:
                yield from get_imports_from_children(child.children)

            else:
                raise AssertionError("Invalid syntax parsing imports")

    for child in node.children:
        if child.type != syms.simple_stmt:
            break

        first_child = child.children[0]
        if isinstance(first_child, Leaf):
            # Continue looking if we see a docstring; otherwise stop.
            if (
                len(child.children) == 2
                and first_child.type == token.STRING
                and child.children[1].type == token.NEWLINE
            ):
                continue

            break

        elif first_child.type == syms.import_from:
            module_name = first_child.children[1]
            if not isinstance(module_name, Leaf) or module_name.value != "__future__":
                break

            imports |= set(get_imports_from_children(first_child.children[3:]))
        else:
            break

    return imports


@lru_cache()
def get_gitignore(root: Path) -> PathSpec:
    """ Return a PathSpec matching gitignore content if present."""
    gitignore = root / ".gitignore"
    lines: List[str] = []
    if gitignore.is_file():
        with gitignore.open() as gf:
            lines = gf.readlines()
    return PathSpec.from_lines("gitwildmatch", lines)


def gen_python_files_in_dir(
    path: Path,
    root: Path,
    include: Pattern[str],
    exclude: Pattern[str],
    report: "Report",
    gitignore: PathSpec,
) -> Iterator[Path]:
    """Generate all files under `path` whose paths are not excluded by the
    `exclude` regex, but are included by the `include` regex.

    Symbolic links pointing outside of the `root` directory are ignored.

    `report` is where output about exclusions goes.
    """
    assert root.is_absolute(), f"INTERNAL ERROR: `root` must be absolute but is {root}"
    for child in path.iterdir():
        # First ignore files matching .gitignore
        if gitignore.match_file(child.as_posix()):
            report.path_ignored(child, "matches the .gitignore file content")
            continue

        # Then ignore with `exclude` option.
        try:
            normalized_path = "/" + child.resolve().relative_to(root).as_posix()
        except OSError as e:
            report.path_ignored(child, f"cannot be read because {e}")
            continue

        except ValueError:
            if child.is_symlink():
                report.path_ignored(
                    child, f"is a symbolic link that points outside {root}"
                )
                continue

            raise

        if child.is_dir():
            normalized_path += "/"

        exclude_match = exclude.search(normalized_path)
        if exclude_match and exclude_match.group(0):
            report.path_ignored(child, "matches the --exclude regular expression")
            continue

        if child.is_dir():
            yield from gen_python_files_in_dir(
                child, root, include, exclude, report, gitignore
            )

        elif child.is_file():
            include_match = include.search(normalized_path)
            if include_match:
                yield child


@lru_cache()
def find_project_root(srcs: Iterable[str]) -> Path:
    """Return a directory containing .git, .hg, or pyproject.toml.

    That directory can be one of the directories passed in `srcs` or their
    common parent.

    If no directory in the tree contains a marker that would specify it's the
    project root, the root of the file system is returned.
    """
    if not srcs:
        return Path("/").resolve()

    common_base = min(Path(src).resolve() for src in srcs)
    if common_base.is_dir():
        # Append a fake file so `parents` below returns `common_base_dir`, too.
        common_base /= "fake-file"
    for directory in common_base.parents:
        if (directory / ".git").exists():
            return directory

        if (directory / ".hg").is_dir():
            return directory

        if (directory / "pyproject.toml").is_file():
            return directory

    return directory


@dataclass
class Report:
    """Provides a reformatting counter. Can be rendered with `str(report)`."""

    check: bool = False
    diff: bool = False
    quiet: bool = False
    verbose: bool = False
    change_count: int = 0
    same_count: int = 0
    failure_count: int = 0

    def done(self, src: Path, changed: Changed) -> None:
        """Increment the counter for successful reformatting. Write out a message."""
        if changed is Changed.YES:
            reformatted = "would reformat" if self.check or self.diff else "reformatted"
            if self.verbose or not self.quiet:
                out(f"{reformatted} {src}")
            self.change_count += 1
        else:
            if self.verbose:
                if changed is Changed.NO:
                    msg = f"{src} already well formatted, good job."
                else:
                    msg = f"{src} wasn't modified on disk since last run."
                out(msg, bold=False)
            self.same_count += 1

    def failed(self, src: Path, message: str) -> None:
        """Increment the counter for failed reformatting. Write out a message."""
        err(f"error: cannot format {src}: {message}")
        self.failure_count += 1

    def path_ignored(self, path: Path, message: str) -> None:
        if self.verbose:
            out(f"{path} ignored: {message}", bold=False)

    @property
    def return_code(self) -> int:
        """Return the exit code that the app should use.

        This considers the current state of changed files and failures:
        - if there were any failures, return 123;
        - if any files were changed and --check is being used, return 1;
        - otherwise return 0.
        """
        # According to http://tldp.org/LDP/abs/html/exitcodes.html starting with
        # 126 we have special return codes reserved by the shell.
        if self.failure_count:
            return 123

        elif self.change_count and self.check:
            return 1

        return 0

    def __str__(self) -> str:
        """Render a color report of the current state.

        Use `click.unstyle` to remove colors.
        """
        if self.check or self.diff:
            reformatted = "would be reformatted"
            unchanged = "would be left unchanged"
            failed = "would fail to reformat"
        else:
            reformatted = "reformatted"
            unchanged = "left unchanged"
            failed = "failed to reformat"
        report = []
        if self.change_count:
            s = "s" if self.change_count > 1 else ""
            report.append(
                click.style(f"{self.change_count} file{s} {reformatted}", bold=True)
            )
        if self.same_count:
            s = "s" if self.same_count > 1 else ""
            report.append(f"{self.same_count} file{s} {unchanged}")
        if self.failure_count:
            s = "s" if self.failure_count > 1 else ""
            report.append(
                click.style(f"{self.failure_count} file{s} {failed}", fg="red")
            )
        return ", ".join(report) + "."


def parse_ast(src: str) -> Union[ast.AST, ast3.AST, ast27.AST]:
    filename = "<unknown>"
    if sys.version_info >= (3, 8):
        # TODO: support Python 4+ ;)
        for minor_version in range(sys.version_info[1], 4, -1):
            try:
                return ast.parse(src, filename, feature_version=(3, minor_version))
            except SyntaxError:
                continue
    else:
        for feature_version in (7, 6):
            try:
                return ast3.parse(src, filename, feature_version=feature_version)
            except SyntaxError:
                continue

    return ast27.parse(src)


def _fixup_ast_constants(
    node: Union[ast.AST, ast3.AST, ast27.AST]
) -> Union[ast.AST, ast3.AST, ast27.AST]:
    """Map ast nodes deprecated in 3.8 to Constant."""
    if isinstance(node, (ast.Str, ast3.Str, ast27.Str, ast.Bytes, ast3.Bytes)):
        return ast.Constant(value=node.s)

    if isinstance(node, (ast.Num, ast3.Num, ast27.Num)):
        return ast.Constant(value=node.n)

    if isinstance(node, (ast.NameConstant, ast3.NameConstant)):
        return ast.Constant(value=node.value)

    return node


def assert_equivalent(src: str, dst: str) -> None:
    """Raise AssertionError if `src` and `dst` aren't equivalent."""

    def _v(node: Union[ast.AST, ast3.AST, ast27.AST], depth: int = 0) -> Iterator[str]:
        """Simple visitor generating strings to compare ASTs by content."""

        node = _fixup_ast_constants(node)

        yield f"{'  ' * depth}{node.__class__.__name__}("

        for field in sorted(node._fields):  # noqa: F402
            # TypeIgnore has only one field 'lineno' which breaks this comparison
            type_ignore_classes = (ast3.TypeIgnore, ast27.TypeIgnore)
            if sys.version_info >= (3, 8):
                type_ignore_classes += (ast.TypeIgnore,)
            if isinstance(node, type_ignore_classes):
                break

            try:
                value = getattr(node, field)
            except AttributeError:
                continue

            yield f"{'  ' * (depth+1)}{field}="

            if isinstance(value, list):
                for item in value:
                    # Ignore nested tuples within del statements, because we may insert
                    # parentheses and they change the AST.
                    if (
                        field == "targets"
                        and isinstance(node, (ast.Delete, ast3.Delete, ast27.Delete))
                        and isinstance(item, (ast.Tuple, ast3.Tuple, ast27.Tuple))
                    ):
                        for item in item.elts:
                            yield from _v(item, depth + 2)

                    elif isinstance(item, (ast.AST, ast3.AST, ast27.AST)):
                        yield from _v(item, depth + 2)

            elif isinstance(value, (ast.AST, ast3.AST, ast27.AST)):
                yield from _v(value, depth + 2)

            else:
                yield f"{'  ' * (depth+2)}{value!r},  # {value.__class__.__name__}"

        yield f"{'  ' * depth})  # /{node.__class__.__name__}"

    try:
        src_ast = parse_ast(src)
    except Exception as exc:
        raise AssertionError(
            f"cannot use --safe with this file; failed to parse source file.  "
            f"AST error message: {exc}"
        )

    try:
        dst_ast = parse_ast(dst)
    except Exception as exc:
        log = dump_to_file("".join(traceback.format_tb(exc.__traceback__)), dst)
        raise AssertionError(
            f"INTERNAL ERROR: Black produced invalid code: {exc}. "
            f"Please report a bug on https://github.com/psf/black/issues.  "
            f"This invalid output might be helpful: {log}"
        ) from None

    src_ast_str = "\n".join(_v(src_ast))
    dst_ast_str = "\n".join(_v(dst_ast))
    if src_ast_str != dst_ast_str:
        log = dump_to_file(diff(src_ast_str, dst_ast_str, "src", "dst"))
        raise AssertionError(
            f"INTERNAL ERROR: Black produced code that is not equivalent to "
            f"the source.  "
            f"Please report a bug on https://github.com/psf/black/issues.  "
            f"This diff might be helpful: {log}"
        ) from None


def assert_stable(src: str, dst: str, mode: Mode) -> None:
    """Raise AssertionError if `dst` reformats differently the second time."""
    newdst = format_str(dst, mode=mode)
    if dst != newdst:
        log = dump_to_file(
            diff(src, dst, "source", "first pass"),
            diff(dst, newdst, "first pass", "second pass"),
        )
        raise AssertionError(
            f"INTERNAL ERROR: Black produced different code on the second pass "
            f"of the formatter.  "
            f"Please report a bug on https://github.com/psf/black/issues.  "
            f"This diff might be helpful: {log}"
        ) from None


@mypyc_attr(patchable=True)
def dump_to_file(*output: str) -> str:
    """Dump `output` to a temporary file. Return path to the file."""
    with tempfile.NamedTemporaryFile(
        mode="w", prefix="blk_", suffix=".log", delete=False, encoding="utf8"
    ) as f:
        for lines in output:
            f.write(lines)
            if lines and lines[-1] != "\n":
                f.write("\n")
    return f.name


@contextmanager
def nullcontext() -> Iterator[None]:
    """Return an empty context manager.

    To be used like `nullcontext` in Python 3.7.
    """
    yield


def diff(a: str, b: str, a_name: str, b_name: str) -> str:
    """Return a unified diff string between strings `a` and `b`."""
    import difflib

    a_lines = [line + "\n" for line in a.splitlines()]
    b_lines = [line + "\n" for line in b.splitlines()]
    return "".join(
        difflib.unified_diff(a_lines, b_lines, fromfile=a_name, tofile=b_name, n=5)
    )


def cancel(tasks: Iterable["asyncio.Task[Any]"]) -> None:
    """asyncio signal handler that cancels all `tasks` and reports to stderr."""
    err("Aborted!")
    for task in tasks:
        task.cancel()


def shutdown(loop: asyncio.AbstractEventLoop) -> None:
    """Cancel all pending tasks on `loop`, wait for them, and close the loop."""
    try:
        if sys.version_info[:2] >= (3, 7):
            all_tasks = asyncio.all_tasks
        else:
            all_tasks = asyncio.Task.all_tasks
        # This part is borrowed from asyncio/runners.py in Python 3.7b2.
        to_cancel = [task for task in all_tasks(loop) if not task.done()]
        if not to_cancel:
            return

        for task in to_cancel:
            task.cancel()
        loop.run_until_complete(
            asyncio.gather(*to_cancel, loop=loop, return_exceptions=True)
        )
    finally:
        # `concurrent.futures.Future` objects cannot be cancelled once they
        # are already running. There might be some when the `shutdown()` happened.
        # Silence their logger's spew about the event loop being closed.
        cf_logger = logging.getLogger("concurrent.futures")
        cf_logger.setLevel(logging.CRITICAL)
        loop.close()


def sub_twice(regex: Pattern[str], replacement: str, original: str) -> str:
    """Replace `regex` with `replacement` twice on `original`.

    This is used by string normalization to perform replaces on
    overlapping matches.
    """
    return regex.sub(replacement, regex.sub(replacement, original))


def re_compile_maybe_verbose(regex: str) -> Pattern[str]:
    """Compile a regular expression string in `regex`.

    If it contains newlines, use verbose mode.
    """
    if "\n" in regex:
        regex = "(?x)" + regex
    compiled: Pattern[str] = re.compile(regex)
    return compiled


def enumerate_reversed(sequence: Sequence[T]) -> Iterator[Tuple[Index, T]]:
    """Like `reversed(enumerate(sequence))` if that were possible."""
    index = len(sequence) - 1
    for element in reversed(sequence):
        yield (index, element)
        index -= 1


def enumerate_with_length(
    line: Line, reversed: bool = False
) -> Iterator[Tuple[Index, Leaf, int]]:
    """Return an enumeration of leaves with their length.

    Stops prematurely on multiline strings and standalone comments.
    """
    op = cast(
        Callable[[Sequence[Leaf]], Iterator[Tuple[Index, Leaf]]],
        enumerate_reversed if reversed else enumerate,
    )
    for index, leaf in op(line.leaves):
        length = len(leaf.prefix) + len(leaf.value)
        if "\n" in leaf.value:
            return  # Multiline strings, we can't continue.

        for comment in line.comments_after(leaf):
            length += len(comment.value)

        yield index, leaf, length


def is_line_short_enough(line: Line, *, line_length: int, line_str: str = "") -> bool:
    """Return True if `line` is no longer than `line_length`.

    Uses the provided `line_str` rendering, if any, otherwise computes a new one.
    """
    if not line_str:
        line_str = str(line).strip("\n")
    return (
        len(line_str) <= line_length
        and "\n" not in line_str  # multiline strings
        and not line.contains_standalone_comments()
    )


def can_be_split(line: Line) -> bool:
    """Return False if the line cannot be split *for sure*.

    This is not an exhaustive search but a cheap heuristic that we can use to
    avoid some unfortunate formattings (mostly around wrapping unsplittable code
    in unnecessary parentheses).
    """
    leaves = line.leaves
    if len(leaves) < 2:
        return False

    if leaves[0].type == token.STRING and leaves[1].type == token.DOT:
        call_count = 0
        dot_count = 0
        next = leaves[-1]
        for leaf in leaves[-2::-1]:
            if leaf.type in OPENING_BRACKETS:
                if next.type not in CLOSING_BRACKETS:
                    return False

                call_count += 1
            elif leaf.type == token.DOT:
                dot_count += 1
            elif leaf.type == token.NAME:
                if not (next.type == token.DOT or next.type in OPENING_BRACKETS):
                    return False

            elif leaf.type not in CLOSING_BRACKETS:
                return False

            if dot_count > 1 and call_count > 1:
                return False

    return True


def can_omit_invisible_parens(line: Line, line_length: int) -> bool:
    """Does `line` have a shape safe to reformat without optional parens around it?

    Returns True for only a subset of potentially nice looking formattings but
    the point is to not return false positives that end up producing lines that
    are too long.
    """
    bt = line.bracket_tracker
    if not bt.delimiters:
        # Without delimiters the optional parentheses are useless.
        return True

    max_priority = bt.max_delimiter_priority()
    if bt.delimiter_count_with_priority(max_priority) > 1:
        # With more than one delimiter of a kind the optional parentheses read better.
        return False

    if max_priority == DOT_PRIORITY:
        # A single stranded method call doesn't require optional parentheses.
        return True

    assert len(line.leaves) >= 2, "Stranded delimiter"

    first = line.leaves[0]
    second = line.leaves[1]
    penultimate = line.leaves[-2]
    last = line.leaves[-1]

    # With a single delimiter, omit if the expression starts or ends with
    # a bracket.
    if first.type in OPENING_BRACKETS and second.type not in CLOSING_BRACKETS:
        remainder = False
        length = 4 * line.depth
        for _index, leaf, leaf_length in enumerate_with_length(line):
            if leaf.type in CLOSING_BRACKETS and leaf.opening_bracket is first:
                remainder = True
            if remainder:
                length += leaf_length
                if length > line_length:
                    break

                if leaf.type in OPENING_BRACKETS:
                    # There are brackets we can further split on.
                    remainder = False

        else:
            # checked the entire string and line length wasn't exceeded
            if len(line.leaves) == _index + 1:
                return True

        # Note: we are not returning False here because a line might have *both*
        # a leading opening bracket and a trailing closing bracket.  If the
        # opening bracket doesn't match our rule, maybe the closing will.

    if (
        last.type == token.RPAR
        or last.type == token.RBRACE
        or (
            # don't use indexing for omitting optional parentheses;
            # it looks weird
            last.type == token.RSQB
            and last.parent
            and last.parent.type != syms.trailer
        )
    ):
        if penultimate.type in OPENING_BRACKETS:
            # Empty brackets don't help.
            return False

        if is_multiline_string(first):
            # Additional wrapping of a multiline string in this situation is
            # unnecessary.
            return True

        length = 4 * line.depth
        seen_other_brackets = False
        for _index, leaf, leaf_length in enumerate_with_length(line):
            length += leaf_length
            if leaf is last.opening_bracket:
                if seen_other_brackets or length <= line_length:
                    return True

            elif leaf.type in OPENING_BRACKETS:
                # There are brackets we can further split on.
                seen_other_brackets = True

    return False


def get_cache_file(mode: Mode) -> Path:
    return CACHE_DIR / f"cache.{mode.get_cache_key()}.pickle"


def read_cache(mode: Mode) -> Cache:
    """Read the cache if it exists and is well formed.

    If it is not well formed, the call to write_cache later should resolve the issue.
    """
    cache_file = get_cache_file(mode)
    if not cache_file.exists():
        return {}

    with cache_file.open("rb") as fobj:
        try:
            cache: Cache = pickle.load(fobj)
        except (pickle.UnpicklingError, ValueError):
            return {}

    return cache


def get_cache_info(path: Path) -> CacheInfo:
    """Return the information used to check if a file is already formatted or not."""
    stat = path.stat()
    return stat.st_mtime, stat.st_size


def filter_cached(cache: Cache, sources: Iterable[Path]) -> Tuple[Set[Path], Set[Path]]:
    """Split an iterable of paths in `sources` into two sets.

    The first contains paths of files that modified on disk or are not in the
    cache. The other contains paths to non-modified files.
    """
    todo, done = set(), set()
    for src in sources:
        src = src.resolve()
        if cache.get(src) != get_cache_info(src):
            todo.add(src)
        else:
            done.add(src)
    return todo, done


def write_cache(cache: Cache, sources: Iterable[Path], mode: Mode) -> None:
    """Update the cache file."""
    cache_file = get_cache_file(mode)
    try:
        CACHE_DIR.mkdir(parents=True, exist_ok=True)
        new_cache = {**cache, **{src.resolve(): get_cache_info(src) for src in sources}}
        with tempfile.NamedTemporaryFile(dir=str(cache_file.parent), delete=False) as f:
            pickle.dump(new_cache, f, protocol=4)
        os.replace(f.name, cache_file)
    except OSError:
        pass


def patch_click() -> None:
    """Make Click not crash.

    On certain misconfigured environments, Python 3 selects the ASCII encoding as the
    default which restricts paths that it can access during the lifetime of the
    application.  Click refuses to work in this scenario by raising a RuntimeError.

    In case of Black the likelihood that non-ASCII characters are going to be used in
    file paths is minimal since it's Python source code.  Moreover, this crash was
    spurious on Python 3.7 thanks to PEP 538 and PEP 540.
    """
    try:
        from click import core
        from click import _unicodefun  # type: ignore
    except ModuleNotFoundError:
        return

    for module in (core, _unicodefun):
        if hasattr(module, "_verify_python3_env"):
            module._verify_python3_env = lambda: None


def patched_main() -> None:
    freeze_support()
    patch_click()
    main()


if __name__ == "__main__":
    patched_main()<|MERGE_RESOLUTION|>--- conflicted
+++ resolved
@@ -257,28 +257,20 @@
     if not config:
         return None
 
-<<<<<<< HEAD
     target_version = config.get("target-version") or config.get("--target-version")
-    if not isinstance(target_version, list):
+    if "target_version" in config and not isinstance(config["target_version"], list):
+        relative_path = path.relative_to(Path.cwd())
         raise click.BadOptionUsage(
             "target-version",
-            "Config key target-version in %s must be a list"
-            % path.relative_to(Path.cwd()),
+            f"Config key target-version in {relative_path} must be a list"
         )
 
-    if ctx.default_map is None:
-        ctx.default_map = {}
-    ctx.default_map.update(  # type: ignore  # bad types in .pyi
-        {k.replace("--", "").replace("-", "_"): v for k, v in config.items()}
-    )
-=======
     default_map: Dict[str, Any] = {}
     if ctx.default_map:
         default_map.update(ctx.default_map)
     default_map.update(config)
 
     ctx.default_map = default_map
->>>>>>> 07c046b7
     return value
 
 
