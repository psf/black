--- conflicted
+++ resolved
@@ -831,19 +831,12 @@
     for current_line in lines.visit(src_node):
         dst_contents.append(str(empty_line) * after)
         before, after = elt.maybe_empty_lines(current_line)
-<<<<<<< HEAD
-        for _ in range(before):
-            dst_contents.append(str(empty_line))
+        dst_contents.append(str(empty_line) * before)
         for line in transform_line(
             current_line,
             line_length=mode.line_length,
             normalize_strings=mode.string_normalization,
             features=split_line_features,
-=======
-        dst_contents.append(str(empty_line) * before)
-        for line in split_line(
-            current_line, line_length=mode.line_length, features=split_line_features
->>>>>>> 729f2d8c
         ):
             dst_contents.append(str(line))
     return "".join(dst_contents)
