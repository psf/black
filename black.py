import ast
import asyncio
from concurrent.futures import Executor, ProcessPoolExecutor
from contextlib import contextmanager
from datetime import datetime
from enum import Enum
from functools import lru_cache, partial, wraps
import io
import itertools
import logging
from multiprocessing import Manager, freeze_support
import os
from pathlib import Path
import pickle
import regex as re
import signal
import sys
import tempfile
import tokenize
import traceback
from typing import (
    Any,
    Callable,
    Collection,
    Dict,
    Generator,
    Generic,
    Iterable,
    Iterator,
    List,
    Optional,
    Pattern,
    Sequence,
    Set,
    Tuple,
    TypeVar,
    Union,
    cast,
)

from appdirs import user_cache_dir
from attr import dataclass, evolve, Factory
import click
import toml
from typed_ast import ast3, ast27

# lib2to3 fork
from blib2to3.pytree import Node, Leaf, type_repr
from blib2to3 import pygram, pytree
from blib2to3.pgen2 import driver, token
from blib2to3.pgen2.grammar import Grammar
from blib2to3.pgen2.parse import ParseError

from _version import version as __version__

DEFAULT_LINE_LENGTH = 88
DEFAULT_EXCLUDES = r"/(\.eggs|\.git|\.hg|\.mypy_cache|\.nox|\.tox|\.venv|\.svn|_build|buck-out|build|dist)/"  # noqa: B950
DEFAULT_INCLUDES = r"\.pyi?$"
CACHE_DIR = Path(user_cache_dir("black", version=__version__))


# types
FileContent = str
Encoding = str
NewLine = str
Depth = int
NodeType = int
LeafID = int
Priority = int
Index = int
LN = Union[Leaf, Node]
SplitFunc = Callable[["Line", Collection["Feature"]], Iterator["Line"]]
Timestamp = float
FileSize = int
CacheInfo = Tuple[Timestamp, FileSize]
Cache = Dict[Path, CacheInfo]
out = partial(click.secho, bold=True, err=True)
err = partial(click.secho, fg="red", err=True)

pygram.initialize(CACHE_DIR)
syms = pygram.python_symbols


class NothingChanged(UserWarning):
    """Raised when reformatted code is the same as source."""


class CannotSplit(Exception):
    """A readable split that fits the allotted line length is impossible."""


class InvalidInput(ValueError):
    """Raised when input source code fails all parse attempts."""


class WriteBack(Enum):
    NO = 0
    YES = 1
    DIFF = 2
    CHECK = 3

    @classmethod
    def from_configuration(cls, *, check: bool, diff: bool) -> "WriteBack":
        if check and not diff:
            return cls.CHECK

        return cls.DIFF if diff else cls.YES


class Changed(Enum):
    NO = 0
    CACHED = 1
    YES = 2


class TargetVersion(Enum):
    PY27 = 2
    PY33 = 3
    PY34 = 4
    PY35 = 5
    PY36 = 6
    PY37 = 7
    PY38 = 8

    def is_python2(self) -> bool:
        return self is TargetVersion.PY27


PY36_VERSIONS = {TargetVersion.PY36, TargetVersion.PY37, TargetVersion.PY38}


class Feature(Enum):
    # All string literals are unicode
    UNICODE_LITERALS = 1
    F_STRINGS = 2
    NUMERIC_UNDERSCORES = 3
    TRAILING_COMMA_IN_CALL = 4
    TRAILING_COMMA_IN_DEF = 5
    # The following two feature-flags are mutually exclusive, and exactly one should be
    # set for every version of python.
    ASYNC_IDENTIFIERS = 6
    ASYNC_KEYWORDS = 7
    ASSIGNMENT_EXPRESSIONS = 8
    POS_ONLY_ARGUMENTS = 9


VERSION_TO_FEATURES: Dict[TargetVersion, Set[Feature]] = {
    TargetVersion.PY27: {Feature.ASYNC_IDENTIFIERS},
    TargetVersion.PY33: {Feature.UNICODE_LITERALS, Feature.ASYNC_IDENTIFIERS},
    TargetVersion.PY34: {Feature.UNICODE_LITERALS, Feature.ASYNC_IDENTIFIERS},
    TargetVersion.PY35: {
        Feature.UNICODE_LITERALS,
        Feature.TRAILING_COMMA_IN_CALL,
        Feature.ASYNC_IDENTIFIERS,
    },
    TargetVersion.PY36: {
        Feature.UNICODE_LITERALS,
        Feature.F_STRINGS,
        Feature.NUMERIC_UNDERSCORES,
        Feature.TRAILING_COMMA_IN_CALL,
        Feature.TRAILING_COMMA_IN_DEF,
        Feature.ASYNC_IDENTIFIERS,
    },
    TargetVersion.PY37: {
        Feature.UNICODE_LITERALS,
        Feature.F_STRINGS,
        Feature.NUMERIC_UNDERSCORES,
        Feature.TRAILING_COMMA_IN_CALL,
        Feature.TRAILING_COMMA_IN_DEF,
        Feature.ASYNC_KEYWORDS,
    },
    TargetVersion.PY38: {
        Feature.UNICODE_LITERALS,
        Feature.F_STRINGS,
        Feature.NUMERIC_UNDERSCORES,
        Feature.TRAILING_COMMA_IN_CALL,
        Feature.TRAILING_COMMA_IN_DEF,
        Feature.ASYNC_KEYWORDS,
        Feature.ASSIGNMENT_EXPRESSIONS,
        Feature.POS_ONLY_ARGUMENTS,
    },
}


@dataclass
class FileMode:
    target_versions: Set[TargetVersion] = Factory(set)
    line_length: int = DEFAULT_LINE_LENGTH
    string_normalization: bool = True
    is_pyi: bool = False

    def get_cache_key(self) -> str:
        if self.target_versions:
            version_str = ",".join(
                str(version.value)
                for version in sorted(self.target_versions, key=lambda v: v.value)
            )
        else:
            version_str = "-"
        parts = [
            version_str,
            str(self.line_length),
            str(int(self.string_normalization)),
            str(int(self.is_pyi)),
        ]
        return ".".join(parts)


def supports_feature(target_versions: Set[TargetVersion], feature: Feature) -> bool:
    return all(feature in VERSION_TO_FEATURES[version] for version in target_versions)


def read_pyproject_toml(
    ctx: click.Context, param: click.Parameter, value: Union[str, int, bool, None]
) -> Optional[str]:
    """Inject Black configuration from "pyproject.toml" into defaults in `ctx`.

    Returns the path to a successfully found and read configuration file, None
    otherwise.
    """
    assert not isinstance(value, (int, bool)), "Invalid parameter type passed"
    if not value:
        root = find_project_root(ctx.params.get("src", ()))
        path = root / "pyproject.toml"
        if path.is_file():
            value = str(path)
        else:
            return None

    try:
        pyproject_toml = toml.load(value)
        config = pyproject_toml.get("tool", {}).get("black", {})
    except (toml.TomlDecodeError, OSError) as e:
        raise click.FileError(
            filename=value, hint=f"Error reading configuration file: {e}"
        )

    if not config:
        return None

    if ctx.default_map is None:
        ctx.default_map = {}
    ctx.default_map.update(  # type: ignore  # bad types in .pyi
        {k.replace("--", "").replace("-", "_"): v for k, v in config.items()}
    )
    return value


@click.command(context_settings=dict(help_option_names=["-h", "--help"]))
@click.option("-c", "--code", type=str, help="Format the code passed in as a string.")
@click.option(
    "-l",
    "--line-length",
    type=int,
    default=DEFAULT_LINE_LENGTH,
    help="How many characters per line to allow.",
    show_default=True,
)
@click.option(
    "-t",
    "--target-version",
    type=click.Choice([v.name.lower() for v in TargetVersion]),
    callback=lambda c, p, v: [TargetVersion[val.upper()] for val in v],
    multiple=True,
    help=(
        "Python versions that should be supported by Black's output. [default: "
        "per-file auto-detection]"
    ),
)
@click.option(
    "--py36",
    is_flag=True,
    help=(
        "Allow using Python 3.6-only syntax on all input files.  This will put "
        "trailing commas in function signatures and calls also after *args and "
        "**kwargs. Deprecated; use --target-version instead. "
        "[default: per-file auto-detection]"
    ),
)
@click.option(
    "--pyi",
    is_flag=True,
    help=(
        "Format all input files like typing stubs regardless of file extension "
        "(useful when piping source on standard input)."
    ),
)
@click.option(
    "-S",
    "--skip-string-normalization",
    is_flag=True,
    help="Don't normalize string quotes or prefixes.",
)
@click.option(
    "--check",
    is_flag=True,
    help=(
        "Don't write the files back, just return the status.  Return code 0 "
        "means nothing would change.  Return code 1 means some files would be "
        "reformatted.  Return code 123 means there was an internal error."
    ),
)
@click.option(
    "--diff",
    is_flag=True,
    help="Don't write the files back, just output a diff for each file on stdout.",
)
@click.option(
    "--fast/--safe",
    is_flag=True,
    help="If --fast given, skip temporary sanity checks. [default: --safe]",
)
@click.option(
    "--include",
    type=str,
    default=DEFAULT_INCLUDES,
    help=(
        "A regular expression that matches files and directories that should be "
        "included on recursive searches.  An empty value means all files are "
        "included regardless of the name.  Use forward slashes for directories on "
        "all platforms (Windows, too).  Exclusions are calculated first, inclusions "
        "later."
    ),
    show_default=True,
)
@click.option(
    "--exclude",
    type=str,
    default=DEFAULT_EXCLUDES,
    help=(
        "A regular expression that matches files and directories that should be "
        "excluded on recursive searches.  An empty value means no paths are excluded. "
        "Use forward slashes for directories on all platforms (Windows, too).  "
        "Exclusions are calculated first, inclusions later."
    ),
    show_default=True,
)
@click.option(
    "-q",
    "--quiet",
    is_flag=True,
    help=(
        "Don't emit non-error messages to stderr. Errors are still emitted; "
        "silence those with 2>/dev/null."
    ),
)
@click.option(
    "-v",
    "--verbose",
    is_flag=True,
    help=(
        "Also emit messages to stderr about files that were not changed or were "
        "ignored due to --exclude=."
    ),
)
@click.version_option(version=__version__)
@click.argument(
    "src",
    nargs=-1,
    type=click.Path(
        exists=True, file_okay=True, dir_okay=True, readable=True, allow_dash=True
    ),
    is_eager=True,
)
@click.option(
    "--config",
    type=click.Path(
        exists=False, file_okay=True, dir_okay=False, readable=True, allow_dash=False
    ),
    is_eager=True,
    callback=read_pyproject_toml,
    help="Read configuration from PATH.",
)
@click.pass_context
def main(
    ctx: click.Context,
    code: Optional[str],
    line_length: int,
    target_version: List[TargetVersion],
    check: bool,
    diff: bool,
    fast: bool,
    pyi: bool,
    py36: bool,
    skip_string_normalization: bool,
    quiet: bool,
    verbose: bool,
    include: str,
    exclude: str,
    src: Tuple[str],
    config: Optional[str],
) -> None:
    """The uncompromising code formatter."""
    write_back = WriteBack.from_configuration(check=check, diff=diff)
    if target_version:
        if py36:
            err(f"Cannot use both --target-version and --py36")
            ctx.exit(2)
        else:
            versions = set(target_version)
    elif py36:
        err(
            "--py36 is deprecated and will be removed in a future version. "
            "Use --target-version py36 instead."
        )
        versions = PY36_VERSIONS
    else:
        # We'll autodetect later.
        versions = set()
    mode = FileMode(
        target_versions=versions,
        line_length=line_length,
        is_pyi=pyi,
        string_normalization=not skip_string_normalization,
    )
    if config and verbose:
        out(f"Using configuration from {config}.", bold=False, fg="blue")
    if code is not None:
        print(format_str(code, mode=mode))
        ctx.exit(0)
    try:
        include_regex = re_compile_maybe_verbose(include)
    except re.error:
        err(f"Invalid regular expression for include given: {include!r}")
        ctx.exit(2)
    try:
        exclude_regex = re_compile_maybe_verbose(exclude)
    except re.error:
        err(f"Invalid regular expression for exclude given: {exclude!r}")
        ctx.exit(2)
    report = Report(check=check, quiet=quiet, verbose=verbose)
    root = find_project_root(src)
    sources: Set[Path] = set()
    path_empty(src, quiet, verbose, ctx)
    for s in src:
        p = Path(s)
        if p.is_dir():
            sources.update(
                gen_python_files_in_dir(p, root, include_regex, exclude_regex, report)
            )
        elif p.is_file() or s == "-":
            # if a file was explicitly given, we don't care about its extension
            sources.add(p)
        else:
            err(f"invalid path: {s}")
    if len(sources) == 0:
        if verbose or not quiet:
            out("No Python files are present to be formatted. Nothing to do 😴")
        ctx.exit(0)

    if len(sources) == 1:
        reformat_one(
            src=sources.pop(),
            fast=fast,
            write_back=write_back,
            mode=mode,
            report=report,
        )
    else:
        reformat_many(
            sources=sources, fast=fast, write_back=write_back, mode=mode, report=report
        )

    if verbose or not quiet:
        out("Oh no! 💥 💔 💥" if report.return_code else "All done! ✨ 🍰 ✨")
        click.secho(str(report), err=True)
    ctx.exit(report.return_code)


def path_empty(src: Tuple[str], quiet: bool, verbose: bool, ctx: click.Context) -> None:
    """
    Exit if there is no `src` provided for formatting
    """
    if not src:
        if verbose or not quiet:
            out("No Path provided. Nothing to do 😴")
            ctx.exit(0)


def reformat_one(
    src: Path, fast: bool, write_back: WriteBack, mode: FileMode, report: "Report"
) -> None:
    """Reformat a single file under `src` without spawning child processes.

    `fast`, `write_back`, and `mode` options are passed to
    :func:`format_file_in_place` or :func:`format_stdin_to_stdout`.
    """
    try:
        changed = Changed.NO
        if not src.is_file() and str(src) == "-":
            if format_stdin_to_stdout(fast=fast, write_back=write_back, mode=mode):
                changed = Changed.YES
        else:
            cache: Cache = {}
            if write_back != WriteBack.DIFF:
                cache = read_cache(mode)
                res_src = src.resolve()
                if res_src in cache and cache[res_src] == get_cache_info(res_src):
                    changed = Changed.CACHED
            if changed is not Changed.CACHED and format_file_in_place(
                src, fast=fast, write_back=write_back, mode=mode
            ):
                changed = Changed.YES
            if (write_back is WriteBack.YES and changed is not Changed.CACHED) or (
                write_back is WriteBack.CHECK and changed is Changed.NO
            ):
                write_cache(cache, [src], mode)
        report.done(src, changed)
    except Exception as exc:
        report.failed(src, str(exc))


def reformat_many(
    sources: Set[Path],
    fast: bool,
    write_back: WriteBack,
    mode: FileMode,
    report: "Report",
) -> None:
    """Reformat multiple files using a ProcessPoolExecutor."""
    loop = asyncio.get_event_loop()
    worker_count = os.cpu_count()
    if sys.platform == "win32":
        # Work around https://bugs.python.org/issue26903
        worker_count = min(worker_count, 61)
    executor = ProcessPoolExecutor(max_workers=worker_count)
    try:
        loop.run_until_complete(
            schedule_formatting(
                sources=sources,
                fast=fast,
                write_back=write_back,
                mode=mode,
                report=report,
                loop=loop,
                executor=executor,
            )
        )
    finally:
        shutdown(loop)
        executor.shutdown()


async def schedule_formatting(
    sources: Set[Path],
    fast: bool,
    write_back: WriteBack,
    mode: FileMode,
    report: "Report",
    loop: asyncio.AbstractEventLoop,
    executor: Executor,
) -> None:
    """Run formatting of `sources` in parallel using the provided `executor`.

    (Use ProcessPoolExecutors for actual parallelism.)

    `write_back`, `fast`, and `mode` options are passed to
    :func:`format_file_in_place`.
    """
    cache: Cache = {}
    if write_back != WriteBack.DIFF:
        cache = read_cache(mode)
        sources, cached = filter_cached(cache, sources)
        for src in sorted(cached):
            report.done(src, Changed.CACHED)
    if not sources:
        return

    cancelled = []
    sources_to_cache = []
    lock = None
    if write_back == WriteBack.DIFF:
        # For diff output, we need locks to ensure we don't interleave output
        # from different processes.
        manager = Manager()
        lock = manager.Lock()
    tasks = {
        asyncio.ensure_future(
            loop.run_in_executor(
                executor, format_file_in_place, src, fast, mode, write_back, lock
            )
        ): src
        for src in sorted(sources)
    }
    pending: Iterable[asyncio.Future] = tasks.keys()
    try:
        loop.add_signal_handler(signal.SIGINT, cancel, pending)
        loop.add_signal_handler(signal.SIGTERM, cancel, pending)
    except NotImplementedError:
        # There are no good alternatives for these on Windows.
        pass
    while pending:
        done, _ = await asyncio.wait(pending, return_when=asyncio.FIRST_COMPLETED)
        for task in done:
            src = tasks.pop(task)
            if task.cancelled():
                cancelled.append(task)
            elif task.exception():
                report.failed(src, str(task.exception()))
            else:
                changed = Changed.YES if task.result() else Changed.NO
                # If the file was written back or was successfully checked as
                # well-formatted, store this information in the cache.
                if write_back is WriteBack.YES or (
                    write_back is WriteBack.CHECK and changed is Changed.NO
                ):
                    sources_to_cache.append(src)
                report.done(src, changed)
    if cancelled:
        await asyncio.gather(*cancelled, loop=loop, return_exceptions=True)
    if sources_to_cache:
        write_cache(cache, sources_to_cache, mode)


def format_file_in_place(
    src: Path,
    fast: bool,
    mode: FileMode,
    write_back: WriteBack = WriteBack.NO,
    lock: Any = None,  # multiprocessing.Manager().Lock() is some crazy proxy
) -> bool:
    """Format file under `src` path. Return True if changed.

    If `write_back` is DIFF, write a diff to stdout. If it is YES, write reformatted
    code to the file.
    `mode` and `fast` options are passed to :func:`format_file_contents`.
    """
    if src.suffix == ".pyi":
        mode = evolve(mode, is_pyi=True)

    then = datetime.utcfromtimestamp(src.stat().st_mtime)
    with open(src, "rb") as buf:
        src_contents, encoding, newline = decode_bytes(buf.read())
    try:
        dst_contents = format_file_contents(src_contents, fast=fast, mode=mode)
    except NothingChanged:
        return False

    if write_back == write_back.YES:
        with open(src, "w", encoding=encoding, newline=newline) as f:
            f.write(dst_contents)
    elif write_back == write_back.DIFF:
        now = datetime.utcnow()
        src_name = f"{src}\t{then} +0000"
        dst_name = f"{src}\t{now} +0000"
        diff_contents = diff(src_contents, dst_contents, src_name, dst_name)

        with lock or nullcontext():
            f = io.TextIOWrapper(
                sys.stdout.buffer,
                encoding=encoding,
                newline=newline,
                write_through=True,
            )
            f.write(diff_contents)
            f.detach()

    return True


def format_stdin_to_stdout(
    fast: bool, *, write_back: WriteBack = WriteBack.NO, mode: FileMode
) -> bool:
    """Format file on stdin. Return True if changed.

    If `write_back` is YES, write reformatted code back to stdout. If it is DIFF,
    write a diff to stdout. The `mode` argument is passed to
    :func:`format_file_contents`.
    """
    then = datetime.utcnow()
    src, encoding, newline = decode_bytes(sys.stdin.buffer.read())
    dst = src
    try:
        dst = format_file_contents(src, fast=fast, mode=mode)
        return True

    except NothingChanged:
        return False

    finally:
        f = io.TextIOWrapper(
            sys.stdout.buffer, encoding=encoding, newline=newline, write_through=True
        )
        if write_back == WriteBack.YES:
            f.write(dst)
        elif write_back == WriteBack.DIFF:
            now = datetime.utcnow()
            src_name = f"STDIN\t{then} +0000"
            dst_name = f"STDOUT\t{now} +0000"
            f.write(diff(src, dst, src_name, dst_name))
        f.detach()


def format_file_contents(
    src_contents: str, *, fast: bool, mode: FileMode
) -> FileContent:
    """Reformat contents a file and return new contents.

    If `fast` is False, additionally confirm that the reformatted code is
    valid by calling :func:`assert_equivalent` and :func:`assert_stable` on it.
    `mode` is passed to :func:`format_str`.
    """
    if src_contents.strip() == "":
        raise NothingChanged

    dst_contents = format_str(src_contents, mode=mode)
    if src_contents == dst_contents:
        raise NothingChanged

    if not fast:
        assert_equivalent(src_contents, dst_contents)
        assert_stable(src_contents, dst_contents, mode=mode)
    return dst_contents


def format_str(src_contents: str, *, mode: FileMode) -> FileContent:
    """Reformat a string and return new contents.

    `mode` determines formatting options, such as how many characters per line are
    allowed.
    """
    src_node = lib2to3_parse(src_contents.lstrip(), mode.target_versions)
    dst_contents = []
    future_imports = get_future_imports(src_node)
    if mode.target_versions:
        versions = mode.target_versions
    else:
        versions = detect_target_versions(src_node)
    normalize_fmt_off(src_node)
    lines = LineGenerator(
        remove_u_prefix="unicode_literals" in future_imports
        or supports_feature(versions, Feature.UNICODE_LITERALS),
        is_pyi=mode.is_pyi,
        normalize_strings=mode.string_normalization,
    )
    elt = EmptyLineTracker(is_pyi=mode.is_pyi)
    empty_line = Line()
    after = 0
    split_line_features = {
        feature
        for feature in {Feature.TRAILING_COMMA_IN_CALL, Feature.TRAILING_COMMA_IN_DEF}
        if supports_feature(versions, feature)
    }
    for current_line in lines.visit(src_node):
        for _ in range(after):
            dst_contents.append(str(empty_line))
        before, after = elt.maybe_empty_lines(current_line)
        for _ in range(before):
            dst_contents.append(str(empty_line))
        for line in split_line(
            current_line, line_length=mode.line_length, features=split_line_features
        ):
            dst_contents.append(str(line))
    return "".join(dst_contents)


def decode_bytes(src: bytes) -> Tuple[FileContent, Encoding, NewLine]:
    """Return a tuple of (decoded_contents, encoding, newline).

    `newline` is either CRLF or LF but `decoded_contents` is decoded with
    universal newlines (i.e. only contains LF).
    """
    srcbuf = io.BytesIO(src)
    encoding, lines = tokenize.detect_encoding(srcbuf.readline)
    if not lines:
        return "", encoding, "\n"

    newline = "\r\n" if b"\r\n" == lines[0][-2:] else "\n"
    srcbuf.seek(0)
    with io.TextIOWrapper(srcbuf, encoding) as tiow:
        return tiow.read(), encoding, newline


def get_grammars(target_versions: Set[TargetVersion]) -> List[Grammar]:
    if not target_versions:
        # No target_version specified, so try all grammars.
        return [
            # Python 3.7+
            pygram.python_grammar_no_print_statement_no_exec_statement_async_keywords,
            # Python 3.0-3.6
            pygram.python_grammar_no_print_statement_no_exec_statement,
            # Python 2.7 with future print_function import
            pygram.python_grammar_no_print_statement,
            # Python 2.7
            pygram.python_grammar,
        ]
    elif all(version.is_python2() for version in target_versions):
        # Python 2-only code, so try Python 2 grammars.
        return [
            # Python 2.7 with future print_function import
            pygram.python_grammar_no_print_statement,
            # Python 2.7
            pygram.python_grammar,
        ]
    else:
        # Python 3-compatible code, so only try Python 3 grammar.
        grammars = []
        # If we have to parse both, try to parse async as a keyword first
        if not supports_feature(target_versions, Feature.ASYNC_IDENTIFIERS):
            # Python 3.7+
            grammars.append(
                pygram.python_grammar_no_print_statement_no_exec_statement_async_keywords  # noqa: B950
            )
        if not supports_feature(target_versions, Feature.ASYNC_KEYWORDS):
            # Python 3.0-3.6
            grammars.append(pygram.python_grammar_no_print_statement_no_exec_statement)
        # At least one of the above branches must have been taken, because every Python
        # version has exactly one of the two 'ASYNC_*' flags
        return grammars


def lib2to3_parse(src_txt: str, target_versions: Iterable[TargetVersion] = ()) -> Node:
    """Given a string with source, return the lib2to3 Node."""
    if src_txt[-1:] != "\n":
        src_txt += "\n"

    for grammar in get_grammars(set(target_versions)):
        drv = driver.Driver(grammar, pytree.convert)
        try:
            result = drv.parse_string(src_txt, True)
            break

        except ParseError as pe:
            lineno, column = pe.context[1]
            lines = src_txt.splitlines()
            try:
                faulty_line = lines[lineno - 1]
            except IndexError:
                faulty_line = "<line number missing in source>"
            exc = InvalidInput(f"Cannot parse: {lineno}:{column}: {faulty_line}")
    else:
        raise exc from None

    if isinstance(result, Leaf):
        result = Node(syms.file_input, [result])
    return result


def lib2to3_unparse(node: Node) -> str:
    """Given a lib2to3 node, return its string representation."""
    code = str(node)
    return code


T = TypeVar("T")


class Visitor(Generic[T]):
    """Basic lib2to3 visitor that yields things of type `T` on `visit()`."""

    def visit(self, node: LN) -> Iterator[T]:
        """Main method to visit `node` and its children.

        It tries to find a `visit_*()` method for the given `node.type`, like
        `visit_simple_stmt` for Node objects or `visit_INDENT` for Leaf objects.
        If no dedicated `visit_*()` method is found, chooses `visit_default()`
        instead.

        Then yields objects of type `T` from the selected visitor.
        """
        if node.type < 256:
            name = token.tok_name[node.type]
        else:
            name = type_repr(node.type)
        yield from getattr(self, f"visit_{name}", self.visit_default)(node)

    def visit_default(self, node: LN) -> Iterator[T]:
        """Default `visit_*()` implementation. Recurses to children of `node`."""
        if isinstance(node, Node):
            for child in node.children:
                yield from self.visit(child)


@dataclass
class DebugVisitor(Visitor[T]):
    tree_depth: int = 0

    def visit_default(self, node: LN) -> Iterator[T]:
        indent = " " * (2 * self.tree_depth)
        if isinstance(node, Node):
            _type = type_repr(node.type)
            out(f"{indent}{_type}", fg="yellow")
            self.tree_depth += 1
            for child in node.children:
                yield from self.visit(child)

            self.tree_depth -= 1
            out(f"{indent}/{_type}", fg="yellow", bold=False)
        else:
            _type = token.tok_name.get(node.type, str(node.type))
            out(f"{indent}{_type}", fg="blue", nl=False)
            if node.prefix:
                # We don't have to handle prefixes for `Node` objects since
                # that delegates to the first child anyway.
                out(f" {node.prefix!r}", fg="green", bold=False, nl=False)
            out(f" {node.value!r}", fg="blue", bold=False)

    @classmethod
    def show(cls, code: Union[str, Leaf, Node]) -> None:
        """Pretty-print the lib2to3 AST of a given string of `code`.

        Convenience method for debugging.
        """
        v: DebugVisitor[None] = DebugVisitor()
        if isinstance(code, str):
            code = lib2to3_parse(code)
        list(v.visit(code))


WHITESPACE = {token.DEDENT, token.INDENT, token.NEWLINE}
STATEMENT = {
    syms.if_stmt,
    syms.while_stmt,
    syms.for_stmt,
    syms.try_stmt,
    syms.except_clause,
    syms.with_stmt,
    syms.funcdef,
    syms.classdef,
}
STANDALONE_COMMENT = 153
token.tok_name[STANDALONE_COMMENT] = "STANDALONE_COMMENT"
LOGIC_OPERATORS = {"and", "or"}
COMPARATORS = {
    token.LESS,
    token.GREATER,
    token.EQEQUAL,
    token.NOTEQUAL,
    token.LESSEQUAL,
    token.GREATEREQUAL,
}
MATH_OPERATORS = {
    token.VBAR,
    token.CIRCUMFLEX,
    token.AMPER,
    token.LEFTSHIFT,
    token.RIGHTSHIFT,
    token.PLUS,
    token.MINUS,
    token.STAR,
    token.SLASH,
    token.DOUBLESLASH,
    token.PERCENT,
    token.AT,
    token.TILDE,
    token.DOUBLESTAR,
}
STARS = {token.STAR, token.DOUBLESTAR}
VARARGS_SPECIALS = STARS | {token.SLASH}
VARARGS_PARENTS = {
    syms.arglist,
    syms.argument,  # double star in arglist
    syms.trailer,  # single argument to call
    syms.typedargslist,
    syms.varargslist,  # lambdas
}
UNPACKING_PARENTS = {
    syms.atom,  # single element of a list or set literal
    syms.dictsetmaker,
    syms.listmaker,
    syms.testlist_gexp,
    syms.testlist_star_expr,
}
TEST_DESCENDANTS = {
    syms.test,
    syms.lambdef,
    syms.or_test,
    syms.and_test,
    syms.not_test,
    syms.comparison,
    syms.star_expr,
    syms.expr,
    syms.xor_expr,
    syms.and_expr,
    syms.shift_expr,
    syms.arith_expr,
    syms.trailer,
    syms.term,
    syms.power,
}
ASSIGNMENTS = {
    "=",
    "+=",
    "-=",
    "*=",
    "@=",
    "/=",
    "%=",
    "&=",
    "|=",
    "^=",
    "<<=",
    ">>=",
    "**=",
    "//=",
}
COMPREHENSION_PRIORITY = 20
COMMA_PRIORITY = 18
TERNARY_PRIORITY = 16
LOGIC_PRIORITY = 14
STRING_PRIORITY = 12
COMPARATOR_PRIORITY = 10
MATH_PRIORITIES = {
    token.VBAR: 9,
    token.CIRCUMFLEX: 8,
    token.AMPER: 7,
    token.LEFTSHIFT: 6,
    token.RIGHTSHIFT: 6,
    token.PLUS: 5,
    token.MINUS: 5,
    token.STAR: 4,
    token.SLASH: 4,
    token.DOUBLESLASH: 4,
    token.PERCENT: 4,
    token.AT: 4,
    token.TILDE: 3,
    token.DOUBLESTAR: 2,
}
DOT_PRIORITY = 1


@dataclass
class BracketTracker:
    """Keeps track of brackets on a line."""

    depth: int = 0
    bracket_match: Dict[Tuple[Depth, NodeType], Leaf] = Factory(dict)
    delimiters: Dict[LeafID, Priority] = Factory(dict)
    previous: Optional[Leaf] = None
    _for_loop_depths: List[int] = Factory(list)
    _lambda_argument_depths: List[int] = Factory(list)

    def mark(self, leaf: Leaf) -> None:
        """Mark `leaf` with bracket-related metadata. Keep track of delimiters.

        All leaves receive an int `bracket_depth` field that stores how deep
        within brackets a given leaf is. 0 means there are no enclosing brackets
        that started on this line.

        If a leaf is itself a closing bracket, it receives an `opening_bracket`
        field that it forms a pair with. This is a one-directional link to
        avoid reference cycles.

        If a leaf is a delimiter (a token on which Black can split the line if
        needed) and it's on depth 0, its `id()` is stored in the tracker's
        `delimiters` field.
        """
        if leaf.type == token.COMMENT:
            return

        self.maybe_decrement_after_for_loop_variable(leaf)
        self.maybe_decrement_after_lambda_arguments(leaf)
        if leaf.type in CLOSING_BRACKETS:
            self.depth -= 1
            opening_bracket = self.bracket_match.pop((self.depth, leaf.type))
            leaf.opening_bracket = opening_bracket
        leaf.bracket_depth = self.depth
        if self.depth == 0:
            delim = is_split_before_delimiter(leaf, self.previous)
            if delim and self.previous is not None:
                self.delimiters[id(self.previous)] = delim
            else:
                delim = is_split_after_delimiter(leaf, self.previous)
                if delim:
                    self.delimiters[id(leaf)] = delim
        if leaf.type in OPENING_BRACKETS:
            self.bracket_match[self.depth, BRACKET[leaf.type]] = leaf
            self.depth += 1
        self.previous = leaf
        self.maybe_increment_lambda_arguments(leaf)
        self.maybe_increment_for_loop_variable(leaf)

    def any_open_brackets(self) -> bool:
        """Return True if there is an yet unmatched open bracket on the line."""
        return bool(self.bracket_match)

    def max_delimiter_priority(self, exclude: Iterable[LeafID] = ()) -> Priority:
        """Return the highest priority of a delimiter found on the line.

        Values are consistent with what `is_split_*_delimiter()` return.
        Raises ValueError on no delimiters.
        """
        return max(v for k, v in self.delimiters.items() if k not in exclude)

    def delimiter_count_with_priority(self, priority: Priority = 0) -> int:
        """Return the number of delimiters with the given `priority`.

        If no `priority` is passed, defaults to max priority on the line.
        """
        if not self.delimiters:
            return 0

        priority = priority or self.max_delimiter_priority()
        return sum(1 for p in self.delimiters.values() if p == priority)

    def maybe_increment_for_loop_variable(self, leaf: Leaf) -> bool:
        """In a for loop, or comprehension, the variables are often unpacks.

        To avoid splitting on the comma in this situation, increase the depth of
        tokens between `for` and `in`.
        """
        if leaf.type == token.NAME and leaf.value == "for":
            self.depth += 1
            self._for_loop_depths.append(self.depth)
            return True

        return False

    def maybe_decrement_after_for_loop_variable(self, leaf: Leaf) -> bool:
        """See `maybe_increment_for_loop_variable` above for explanation."""
        if (
            self._for_loop_depths
            and self._for_loop_depths[-1] == self.depth
            and leaf.type == token.NAME
            and leaf.value == "in"
        ):
            self.depth -= 1
            self._for_loop_depths.pop()
            return True

        return False

    def maybe_increment_lambda_arguments(self, leaf: Leaf) -> bool:
        """In a lambda expression, there might be more than one argument.

        To avoid splitting on the comma in this situation, increase the depth of
        tokens between `lambda` and `:`.
        """
        if leaf.type == token.NAME and leaf.value == "lambda":
            self.depth += 1
            self._lambda_argument_depths.append(self.depth)
            return True

        return False

    def maybe_decrement_after_lambda_arguments(self, leaf: Leaf) -> bool:
        """See `maybe_increment_lambda_arguments` above for explanation."""
        if (
            self._lambda_argument_depths
            and self._lambda_argument_depths[-1] == self.depth
            and leaf.type == token.COLON
        ):
            self.depth -= 1
            self._lambda_argument_depths.pop()
            return True

        return False

    def get_open_lsqb(self) -> Optional[Leaf]:
        """Return the most recent opening square bracket (if any)."""
        return self.bracket_match.get((self.depth - 1, token.RSQB))


@dataclass
class Line:
    """Holds leaves and comments. Can be printed with `str(line)`."""

    depth: int = 0
    leaves: List[Leaf] = Factory(list)
    comments: Dict[LeafID, List[Leaf]] = Factory(dict)  # keys ordered like `leaves`
    bracket_tracker: BracketTracker = Factory(BracketTracker)
    inside_brackets: bool = False
    should_explode: bool = False

    def append(self, leaf: Leaf, preformatted: bool = False) -> None:
        """Add a new `leaf` to the end of the line.

        Unless `preformatted` is True, the `leaf` will receive a new consistent
        whitespace prefix and metadata applied by :class:`BracketTracker`.
        Trailing commas are maybe removed, unpacked for loop variables are
        demoted from being delimiters.

        Inline comments are put aside.
        """
        has_value = leaf.type in BRACKETS or bool(leaf.value.strip())
        if not has_value:
            return

        if token.COLON == leaf.type and self.is_class_paren_empty:
            del self.leaves[-2:]
        if self.leaves and not preformatted:
            # Note: at this point leaf.prefix should be empty except for
            # imports, for which we only preserve newlines.
            leaf.prefix += whitespace(
                leaf, complex_subscript=self.is_complex_subscript(leaf)
            )
        if self.inside_brackets or not preformatted:
            self.bracket_tracker.mark(leaf)
            self.maybe_remove_trailing_comma(leaf)
        if not self.append_comment(leaf):
            self.leaves.append(leaf)

    def append_safe(self, leaf: Leaf, preformatted: bool = False) -> None:
        """Like :func:`append()` but disallow invalid standalone comment structure.

        Raises ValueError when any `leaf` is appended after a standalone comment
        or when a standalone comment is not the first leaf on the line.
        """
        if self.bracket_tracker.depth == 0:
            if self.is_comment:
                raise ValueError("cannot append to standalone comments")

            if self.leaves and leaf.type == STANDALONE_COMMENT:
                raise ValueError(
                    "cannot append standalone comments to a populated line"
                )

        self.append(leaf, preformatted=preformatted)

    @property
    def is_comment(self) -> bool:
        """Is this line a standalone comment?"""
        return len(self.leaves) == 1 and self.leaves[0].type == STANDALONE_COMMENT

    @property
    def is_decorator(self) -> bool:
        """Is this line a decorator?"""
        return bool(self) and self.leaves[0].type == token.AT

    @property
    def is_import(self) -> bool:
        """Is this an import line?"""
        return bool(self) and is_import(self.leaves[0])

    @property
    def is_class(self) -> bool:
        """Is this line a class definition?"""
        return (
            bool(self)
            and self.leaves[0].type == token.NAME
            and self.leaves[0].value == "class"
        )

    @property
    def is_stub_class(self) -> bool:
        """Is this line a class definition with a body consisting only of "..."?"""
        return self.is_class and self.leaves[-3:] == [
            Leaf(token.DOT, ".") for _ in range(3)
        ]

    @property
    def is_collection_with_optional_trailing_comma(self) -> bool:
        """Is this line a collection literal with a trailing comma that's optional?

        Note that the trailing comma in a 1-tuple is not optional.
        """
        if not self.leaves or len(self.leaves) < 4:
            return False
        # Look for and address a trailing colon.
        if self.leaves[-1].type == token.COLON:
            closer = self.leaves[-2]
            close_index = -2
        else:
            closer = self.leaves[-1]
            close_index = -1
        if closer.type not in CLOSING_BRACKETS or self.inside_brackets:
            return False
        if closer.type == token.RPAR:
            # Tuples require an extra check, because if there's only
            # one element in the tuple removing the comma unmakes the
            # tuple.
            #
            # We also check for parens before looking for the trailing
            # comma because in some cases (eg assigning a dict
            # literal) the literal gets wrapped in temporary parens
            # during parsing. This case is covered by the
            # collections.py test data.
            opener = closer.opening_bracket
            for _open_index, leaf in enumerate(self.leaves):
                if leaf is opener:
                    break
            else:
                # Couldn't find the matching opening paren, play it safe.
                return False
            commas = 0
            comma_depth = self.leaves[close_index - 1].bracket_depth
            for leaf in self.leaves[_open_index + 1 : close_index]:
                if leaf.bracket_depth == comma_depth and leaf.type == token.COMMA:
                    commas += 1
            if commas > 1:
                # We haven't looked yet for the trailing comma because
                # we might also have caught noop parens.
                return self.leaves[close_index - 1].type == token.COMMA
            elif commas == 1:
                return False  # it's either a one-tuple or didn't have a trailing comma
            if self.leaves[close_index - 1].type in CLOSING_BRACKETS:
                close_index -= 1
                closer = self.leaves[close_index]
                if closer.type == token.RPAR:
                    # TODO: this is a gut feeling. Will we ever see this?
                    return False
        if self.leaves[close_index - 1].type != token.COMMA:
            return False
        return True

    @property
    def is_def(self) -> bool:
        """Is this a function definition? (Also returns True for async defs.)"""
        try:
            first_leaf = self.leaves[0]
        except IndexError:
            return False

        try:
            second_leaf: Optional[Leaf] = self.leaves[1]
        except IndexError:
            second_leaf = None
        return (first_leaf.type == token.NAME and first_leaf.value == "def") or (
            first_leaf.type == token.ASYNC
            and second_leaf is not None
            and second_leaf.type == token.NAME
            and second_leaf.value == "def"
        )

    @property
    def is_class_paren_empty(self) -> bool:
        """Is this a class with no base classes but using parentheses?

        Those are unnecessary and should be removed.
        """
        return (
            bool(self)
            and len(self.leaves) == 4
            and self.is_class
            and self.leaves[2].type == token.LPAR
            and self.leaves[2].value == "("
            and self.leaves[3].type == token.RPAR
            and self.leaves[3].value == ")"
        )

    @property
    def is_triple_quoted_string(self) -> bool:
        """Is the line a triple quoted string?"""
        return (
            bool(self)
            and self.leaves[0].type == token.STRING
            and self.leaves[0].value.startswith(('"""', "'''"))
        )

    def contains_standalone_comments(self, depth_limit: int = sys.maxsize) -> bool:
        """If so, needs to be split before emitting."""
        for leaf in self.leaves:
            if leaf.type == STANDALONE_COMMENT:
                if leaf.bracket_depth <= depth_limit:
                    return True
        return False

    def contains_uncollapsable_type_comments(self) -> bool:
        ignored_ids = set()
        try:
            last_leaf = self.leaves[-1]
            ignored_ids.add(id(last_leaf))
            if last_leaf.type == token.COMMA or (
                last_leaf.type == token.RPAR and not last_leaf.value
            ):
                # When trailing commas or optional parens are inserted by Black for
                # consistency, comments after the previous last element are not moved
                # (they don't have to, rendering will still be correct).  So we ignore
                # trailing commas and invisible.
                last_leaf = self.leaves[-2]
                ignored_ids.add(id(last_leaf))
        except IndexError:
            return False

        # A type comment is uncollapsable if it is attached to a leaf
        # that isn't at the end of the line (since that could cause it
        # to get associated to a different argument) or if there are
        # comments before it (since that could cause it to get hidden
        # behind a comment.
        comment_seen = False
        for leaf_id, comments in self.comments.items():
            for comment in comments:
                if is_type_comment(comment):
                    if leaf_id not in ignored_ids or comment_seen:
                        return True

                comment_seen = True

        return False

    def contains_unsplittable_type_ignore(self) -> bool:
        if not self.leaves:
            return False

        # If a 'type: ignore' is attached to the end of a line, we
        # can't split the line, because we can't know which of the
        # subexpressions the ignore was meant to apply to.
        #
        # We only want this to apply to actual physical lines from the
        # original source, though: we don't want the presence of a
        # 'type: ignore' at the end of a multiline expression to
        # justify pushing it all onto one line. Thus we
        # (unfortunately) need to check the actual source lines and
        # only report an unsplittable 'type: ignore' if this line was
        # one line in the original code.

        # Grab the first and last line numbers, skipping generated leaves
        first_line = next((l.lineno for l in self.leaves if l.lineno != 0), 0)
        last_line = next((l.lineno for l in reversed(self.leaves) if l.lineno != 0), 0)

        if first_line == last_line:
            # We look at the last two leaves since a comma or an
            # invisible paren could have been added at the end of the
            # line.
            for node in self.leaves[-2:]:
                for comment in self.comments.get(id(node), []):
                    if is_type_comment(comment, " ignore"):
                        return True

        return False

    def contains_multiline_strings(self) -> bool:
        for leaf in self.leaves:
            if is_multiline_string(leaf):
                return True

        return False

    def maybe_remove_trailing_comma(self, closing: Leaf) -> bool:
        """Remove trailing comma if there is one and it's safe."""
        if not (self.leaves and self.leaves[-1].type == token.COMMA):
            return False
        # We remove trailing commas only in the case of importing a
        # single name from a module.
        if not (
            self.leaves
            and self.is_import
            and len(self.leaves) > 4
            and self.leaves[-1].type == token.COMMA
            and closing.type in CLOSING_BRACKETS
            and self.leaves[-4].type == token.NAME
            and (
                # regular `from foo import bar,`
                self.leaves[-4].value == "import"
                # `from foo import (bar as baz,)
                or (
                    len(self.leaves) > 6
                    and self.leaves[-6].value == "import"
                    and self.leaves[-3].value == "as"
                )
                # `from foo import bar as baz,`
                or (
                    len(self.leaves) > 5
                    and self.leaves[-5].value == "import"
                    and self.leaves[-3].value == "as"
                )
            )
            and closing.type == token.RPAR
        ):
            return False

        self.remove_trailing_comma()
        return True

    def append_comment(self, comment: Leaf) -> bool:
        """Add an inline or standalone comment to the line."""
        if (
            comment.type == STANDALONE_COMMENT
            and self.bracket_tracker.any_open_brackets()
        ):
            comment.prefix = ""
            return False

        if comment.type != token.COMMENT:
            return False

        if not self.leaves:
            comment.type = STANDALONE_COMMENT
            comment.prefix = ""
            return False

        last_leaf = self.leaves[-1]
        if (
            last_leaf.type == token.RPAR
            and not last_leaf.value
            and last_leaf.parent
            and len(list(last_leaf.parent.leaves())) <= 3
            and not is_type_comment(comment)
        ):
            # Comments on an optional parens wrapping a single leaf should belong to
            # the wrapped node except if it's a type comment. Pinning the comment like
            # this avoids unstable formatting caused by comment migration.
            if len(self.leaves) < 2:
                comment.type = STANDALONE_COMMENT
                comment.prefix = ""
                return False
            last_leaf = self.leaves[-2]
        self.comments.setdefault(id(last_leaf), []).append(comment)
        return True

    def comments_after(self, leaf: Leaf) -> List[Leaf]:
        """Generate comments that should appear directly after `leaf`."""
        return self.comments.get(id(leaf), [])

    def remove_trailing_comma(self) -> None:
        """Remove the trailing comma and moves the comments attached to it."""
        trailing_comma = self.leaves.pop()
        trailing_comma_comments = self.comments.pop(id(trailing_comma), [])
        self.comments.setdefault(id(self.leaves[-1]), []).extend(
            trailing_comma_comments
        )

    def is_complex_subscript(self, leaf: Leaf) -> bool:
        """Return True iff `leaf` is part of a slice with non-trivial exprs."""
        open_lsqb = self.bracket_tracker.get_open_lsqb()
        if open_lsqb is None:
            return False

        subscript_start = open_lsqb.next_sibling

        if isinstance(subscript_start, Node):
            if subscript_start.type == syms.listmaker:
                return False

            if subscript_start.type == syms.subscriptlist:
                subscript_start = child_towards(subscript_start, leaf)
        return subscript_start is not None and any(
            n.type in TEST_DESCENDANTS for n in subscript_start.pre_order()
        )

    def __str__(self) -> str:
        """Render the line."""
        if not self:
            return "\n"

        indent = "    " * self.depth
        leaves = iter(self.leaves)
        first = next(leaves)
        res = f"{first.prefix}{indent}{first.value}"
        for leaf in leaves:
            res += str(leaf)
        for comment in itertools.chain.from_iterable(self.comments.values()):
            res += str(comment)
        return res + "\n"

    def __bool__(self) -> bool:
        """Return True if the line has leaves or comments."""
        return bool(self.leaves or self.comments)


@dataclass
class EmptyLineTracker:
    """Provides a stateful method that returns the number of potential extra
    empty lines needed before and after the currently processed line.

    Note: this tracker works on lines that haven't been split yet.  It assumes
    the prefix of the first leaf consists of optional newlines.  Those newlines
    are consumed by `maybe_empty_lines()` and included in the computation.
    """

    is_pyi: bool = False
    previous_line: Optional[Line] = None
    previous_after: int = 0
    previous_defs: List[int] = Factory(list)

    def maybe_empty_lines(self, current_line: Line) -> Tuple[int, int]:
        """Return the number of extra empty lines before and after the `current_line`.

        This is for separating `def`, `async def` and `class` with extra empty
        lines (two on module-level).
        """
        before, after = self._maybe_empty_lines(current_line)
        before = (
            # Black should not insert empty lines at the beginning
            # of the file
            0
            if self.previous_line is None
            else before - self.previous_after
        )
        self.previous_after = after
        self.previous_line = current_line
        return before, after

    def _maybe_empty_lines(self, current_line: Line) -> Tuple[int, int]:
        max_allowed = 1
        if current_line.depth == 0:
            max_allowed = 1 if self.is_pyi else 2
        if current_line.leaves:
            # Consume the first leaf's extra newlines.
            first_leaf = current_line.leaves[0]
            before = first_leaf.prefix.count("\n")
            before = min(before, max_allowed)
            first_leaf.prefix = ""
        else:
            before = 0
        depth = current_line.depth
        while self.previous_defs and self.previous_defs[-1] >= depth:
            self.previous_defs.pop()
            if self.is_pyi:
                before = 0 if depth else 1
            else:
                before = 1 if depth else 2
        if current_line.is_decorator or current_line.is_def or current_line.is_class:
            return self._maybe_empty_lines_for_class_or_def(current_line, before)

        if (
            self.previous_line
            and self.previous_line.is_import
            and not current_line.is_import
            and depth == self.previous_line.depth
        ):
            return (before or 1), 0

        if (
            self.previous_line
            and self.previous_line.is_class
            and current_line.is_triple_quoted_string
        ):
            return before, 1

        return before, 0

    def _maybe_empty_lines_for_class_or_def(
        self, current_line: Line, before: int
    ) -> Tuple[int, int]:
        if not current_line.is_decorator:
            self.previous_defs.append(current_line.depth)
        if self.previous_line is None:
            # Don't insert empty lines before the first line in the file.
            return 0, 0

        if self.previous_line.is_decorator:
            return 0, 0

        if self.previous_line.depth < current_line.depth and (
            self.previous_line.is_class or self.previous_line.is_def
        ):
            return 0, 0

        if (
            self.previous_line.is_comment
            and self.previous_line.depth == current_line.depth
            and before == 0
        ):
            return 0, 0

        if self.is_pyi:
            if self.previous_line.depth > current_line.depth:
                newlines = 1
            elif current_line.is_class or self.previous_line.is_class:
                if current_line.is_stub_class and self.previous_line.is_stub_class:
                    # No blank line between classes with an empty body
                    newlines = 0
                else:
                    newlines = 1
            elif current_line.is_def and not self.previous_line.is_def:
                # Blank line between a block of functions and a block of non-functions
                newlines = 1
            else:
                newlines = 0
        else:
            newlines = 2
        if current_line.depth and newlines:
            newlines -= 1
        return newlines, 0


@dataclass
class LineGenerator(Visitor[Line]):
    """Generates reformatted Line objects.  Empty lines are not emitted.

    Note: destroys the tree it's visiting by mutating prefixes of its leaves
    in ways that will no longer stringify to valid Python code on the tree.
    """

    is_pyi: bool = False
    normalize_strings: bool = True
    current_line: Line = Factory(Line)
    remove_u_prefix: bool = False

    def line(self, indent: int = 0) -> Iterator[Line]:
        """Generate a line.

        If the line is empty, only emit if it makes sense.
        If the line is too long, split it first and then generate.

        If any lines were generated, set up a new current_line.
        """
        if not self.current_line:
            self.current_line.depth += indent
            return  # Line is empty, don't emit. Creating a new one unnecessary.

        complete_line = self.current_line
        self.current_line = Line(depth=complete_line.depth + indent)
        yield complete_line

    def visit_default(self, node: LN) -> Iterator[Line]:
        """Default `visit_*()` implementation. Recurses to children of `node`."""
        if isinstance(node, Leaf):
            any_open_brackets = self.current_line.bracket_tracker.any_open_brackets()
            for comment in generate_comments(node):
                if any_open_brackets:
                    # any comment within brackets is subject to splitting
                    self.current_line.append(comment)
                elif comment.type == token.COMMENT:
                    # regular trailing comment
                    self.current_line.append(comment)
                    yield from self.line()

                else:
                    # regular standalone comment
                    yield from self.line()

                    self.current_line.append(comment)
                    yield from self.line()

            normalize_prefix(node, inside_brackets=any_open_brackets)
            if self.normalize_strings and node.type == token.STRING:
                normalize_string_prefix(node, remove_u_prefix=self.remove_u_prefix)
                normalize_string_quotes(node)
            if node.type == token.NUMBER:
                normalize_numeric_literal(node)
            if node.type not in WHITESPACE:
                self.current_line.append(node)
        yield from super().visit_default(node)

    def visit_atom(self, node: Node) -> Iterator[Line]:
        # Always make parentheses invisible around a single node, because it should
        # not be needed (except in the case of yield, where removing the parentheses
        # produces a SyntaxError).
        if (
            len(node.children) == 3
            and isinstance(node.children[0], Leaf)
            and node.children[0].type == token.LPAR
            and isinstance(node.children[2], Leaf)
            and node.children[2].type == token.RPAR
            and isinstance(node.children[1], Leaf)
            and not (
                node.children[1].type == token.NAME
                and node.children[1].value == "yield"
            )
        ):
            node.children[0].value = ""
            node.children[2].value = ""
        yield from super().visit_default(node)

    def visit_factor(self, node: Node) -> Iterator[Line]:
        """Force parentheses between a unary op and a binary power:

        -2 ** 8 -> -(2 ** 8)
        """
        child = node.children[1]
        if child.type == syms.power and len(child.children) == 3:
            lpar = Leaf(token.LPAR, "(")
            rpar = Leaf(token.RPAR, ")")
            index = child.remove() or 0
            node.insert_child(index, Node(syms.atom, [lpar, child, rpar]))
        yield from self.visit_default(node)

    def visit_INDENT(self, node: Node) -> Iterator[Line]:
        """Increase indentation level, maybe yield a line."""
        # In blib2to3 INDENT never holds comments.
        yield from self.line(+1)
        yield from self.visit_default(node)

    def visit_DEDENT(self, node: Node) -> Iterator[Line]:
        """Decrease indentation level, maybe yield a line."""
        # The current line might still wait for trailing comments.  At DEDENT time
        # there won't be any (they would be prefixes on the preceding NEWLINE).
        # Emit the line then.
        yield from self.line()

        # While DEDENT has no value, its prefix may contain standalone comments
        # that belong to the current indentation level.  Get 'em.
        yield from self.visit_default(node)

        # Finally, emit the dedent.
        yield from self.line(-1)

    def visit_stmt(
        self, node: Node, keywords: Set[str], parens: Set[str]
    ) -> Iterator[Line]:
        """Visit a statement.

        This implementation is shared for `if`, `while`, `for`, `try`, `except`,
        `def`, `with`, `class`, `assert` and assignments.

        The relevant Python language `keywords` for a given statement will be
        NAME leaves within it. This methods puts those on a separate line.

        `parens` holds a set of string leaf values immediately after which
        invisible parens should be put.
        """
        normalize_invisible_parens(node, parens_after=parens)
        for child in node.children:
            if child.type == token.NAME and child.value in keywords:  # type: ignore
                yield from self.line()

            yield from self.visit(child)

    def visit_suite(self, node: Node) -> Iterator[Line]:
        """Visit a suite."""
        if self.is_pyi and is_stub_suite(node):
            yield from self.visit(node.children[2])
        else:
            yield from self.visit_default(node)

    def visit_simple_stmt(self, node: Node) -> Iterator[Line]:
        """Visit a statement without nested statements."""
        is_suite_like = node.parent and node.parent.type in STATEMENT
        if is_suite_like:
            if self.is_pyi and is_stub_body(node):
                yield from self.visit_default(node)
            else:
                yield from self.line(+1)
                yield from self.visit_default(node)
                yield from self.line(-1)

        else:
            if not self.is_pyi or not node.parent or not is_stub_suite(node.parent):
                yield from self.line()
            yield from self.visit_default(node)

    def visit_async_stmt(self, node: Node) -> Iterator[Line]:
        """Visit `async def`, `async for`, `async with`."""
        yield from self.line()

        children = iter(node.children)
        for child in children:
            yield from self.visit(child)

            if child.type == token.ASYNC:
                break

        internal_stmt = next(children)
        for child in internal_stmt.children:
            yield from self.visit(child)

    def visit_decorators(self, node: Node) -> Iterator[Line]:
        """Visit decorators."""
        for child in node.children:
            yield from self.line()
            yield from self.visit(child)

    def visit_SEMI(self, leaf: Leaf) -> Iterator[Line]:
        """Remove a semicolon and put the other statement on a separate line."""
        yield from self.line()

    def visit_ENDMARKER(self, leaf: Leaf) -> Iterator[Line]:
        """End of file. Process outstanding comments and end with a newline."""
        yield from self.visit_default(leaf)
        yield from self.line()

    def visit_STANDALONE_COMMENT(self, leaf: Leaf) -> Iterator[Line]:
        if not self.current_line.bracket_tracker.any_open_brackets():
            yield from self.line()
        yield from self.visit_default(leaf)

    def __attrs_post_init__(self) -> None:
        """You are in a twisty little maze of passages."""
        v = self.visit_stmt
        Ø: Set[str] = set()
        self.visit_assert_stmt = partial(v, keywords={"assert"}, parens={"assert", ","})
        self.visit_if_stmt = partial(
            v, keywords={"if", "else", "elif"}, parens={"if", "elif"}
        )
        self.visit_while_stmt = partial(v, keywords={"while", "else"}, parens={"while"})
        self.visit_for_stmt = partial(v, keywords={"for", "else"}, parens={"for", "in"})
        self.visit_try_stmt = partial(
            v, keywords={"try", "except", "else", "finally"}, parens=Ø
        )
        self.visit_except_clause = partial(v, keywords={"except"}, parens=Ø)
        self.visit_with_stmt = partial(v, keywords={"with"}, parens=Ø)
        self.visit_funcdef = partial(v, keywords={"def"}, parens=Ø)
        self.visit_classdef = partial(v, keywords={"class"}, parens=Ø)
        self.visit_expr_stmt = partial(v, keywords=Ø, parens=ASSIGNMENTS)
        self.visit_return_stmt = partial(v, keywords={"return"}, parens={"return"})
        self.visit_import_from = partial(v, keywords=Ø, parens={"import"})
        self.visit_del_stmt = partial(v, keywords=Ø, parens={"del"})
        self.visit_async_funcdef = self.visit_async_stmt
        self.visit_decorated = self.visit_decorators


IMPLICIT_TUPLE = {syms.testlist, syms.testlist_star_expr, syms.exprlist}
BRACKET = {token.LPAR: token.RPAR, token.LSQB: token.RSQB, token.LBRACE: token.RBRACE}
OPENING_BRACKETS = set(BRACKET.keys())
CLOSING_BRACKETS = set(BRACKET.values())
BRACKETS = OPENING_BRACKETS | CLOSING_BRACKETS
ALWAYS_NO_SPACE = CLOSING_BRACKETS | {token.COMMA, STANDALONE_COMMENT}


def whitespace(leaf: Leaf, *, complex_subscript: bool) -> str:  # noqa: C901
    """Return whitespace prefix if needed for the given `leaf`.

    `complex_subscript` signals whether the given leaf is part of a subscription
    which has non-trivial arguments, like arithmetic expressions or function calls.
    """
    NO = ""
    SPACE = " "
    DOUBLESPACE = "  "
    t = leaf.type
    p = leaf.parent
    v = leaf.value
    if t in ALWAYS_NO_SPACE:
        return NO

    if t == token.COMMENT:
        return DOUBLESPACE

    assert p is not None, f"INTERNAL ERROR: hand-made leaf without parent: {leaf!r}"
    if t == token.COLON and p.type not in {
        syms.subscript,
        syms.subscriptlist,
        syms.sliceop,
    }:
        return NO

    prev = leaf.prev_sibling
    if not prev:
        prevp = preceding_leaf(p)
        if not prevp or prevp.type in OPENING_BRACKETS:
            return NO

        if t == token.COLON:
            if prevp.type == token.COLON:
                return NO

            elif prevp.type != token.COMMA and not complex_subscript:
                return NO

            return SPACE

        if prevp.type == token.EQUAL:
            if prevp.parent:
                if prevp.parent.type in {
                    syms.arglist,
                    syms.argument,
                    syms.parameters,
                    syms.varargslist,
                }:
                    return NO

                elif prevp.parent.type == syms.typedargslist:
                    # A bit hacky: if the equal sign has whitespace, it means we
                    # previously found it's a typed argument.  So, we're using
                    # that, too.
                    return prevp.prefix

        elif prevp.type in VARARGS_SPECIALS:
            if is_vararg(prevp, within=VARARGS_PARENTS | UNPACKING_PARENTS):
                return NO

        elif prevp.type == token.COLON:
            if prevp.parent and prevp.parent.type in {syms.subscript, syms.sliceop}:
                return SPACE if complex_subscript else NO

        elif (
            prevp.parent
            and prevp.parent.type == syms.factor
            and prevp.type in MATH_OPERATORS
        ):
            return NO

        elif (
            prevp.type == token.RIGHTSHIFT
            and prevp.parent
            and prevp.parent.type == syms.shift_expr
            and prevp.prev_sibling
            and prevp.prev_sibling.type == token.NAME
            and prevp.prev_sibling.value == "print"  # type: ignore
        ):
            # Python 2 print chevron
            return NO

    elif prev.type in OPENING_BRACKETS:
        return NO

    if p.type in {syms.parameters, syms.arglist}:
        # untyped function signatures or calls
        if not prev or prev.type != token.COMMA:
            return NO

    elif p.type == syms.varargslist:
        # lambdas
        if prev and prev.type != token.COMMA:
            return NO

    elif p.type == syms.typedargslist:
        # typed function signatures
        if not prev:
            return NO

        if t == token.EQUAL:
            if prev.type != syms.tname:
                return NO

        elif prev.type == token.EQUAL:
            # A bit hacky: if the equal sign has whitespace, it means we
            # previously found it's a typed argument.  So, we're using that, too.
            return prev.prefix

        elif prev.type != token.COMMA:
            return NO

    elif p.type == syms.tname:
        # type names
        if not prev:
            prevp = preceding_leaf(p)
            if not prevp or prevp.type != token.COMMA:
                return NO

    elif p.type == syms.trailer:
        # attributes and calls
        if t == token.LPAR or t == token.RPAR:
            return NO

        if not prev:
            if t == token.DOT:
                prevp = preceding_leaf(p)
                if not prevp or prevp.type != token.NUMBER:
                    return NO

            elif t == token.LSQB:
                return NO

        elif prev.type != token.COMMA:
            return NO

    elif p.type == syms.argument:
        # single argument
        if t == token.EQUAL:
            return NO

        if not prev:
            prevp = preceding_leaf(p)
            if not prevp or prevp.type == token.LPAR:
                return NO

        elif prev.type in {token.EQUAL} | VARARGS_SPECIALS:
            return NO

    elif p.type == syms.decorator:
        # decorators
        return NO

    elif p.type == syms.dotted_name:
        if prev:
            return NO

        prevp = preceding_leaf(p)
        if not prevp or prevp.type == token.AT or prevp.type == token.DOT:
            return NO

    elif p.type == syms.classdef:
        if t == token.LPAR:
            return NO

        if prev and prev.type == token.LPAR:
            return NO

    elif p.type in {syms.subscript, syms.sliceop}:
        # indexing
        if not prev:
            assert p.parent is not None, "subscripts are always parented"
            if p.parent.type == syms.subscriptlist:
                return SPACE

            return NO

        elif not complex_subscript:
            return NO

    elif p.type == syms.atom:
        if prev and t == token.DOT:
            # dots, but not the first one.
            return NO

    elif p.type == syms.dictsetmaker:
        # dict unpacking
        if prev and prev.type == token.DOUBLESTAR:
            return NO

    elif p.type in {syms.factor, syms.star_expr}:
        # unary ops
        if not prev:
            prevp = preceding_leaf(p)
            if not prevp or prevp.type in OPENING_BRACKETS:
                return NO

            prevp_parent = prevp.parent
            assert prevp_parent is not None
            if prevp.type == token.COLON and prevp_parent.type in {
                syms.subscript,
                syms.sliceop,
            }:
                return NO

            elif prevp.type == token.EQUAL and prevp_parent.type == syms.argument:
                return NO

        elif t in {token.NAME, token.NUMBER, token.STRING}:
            return NO

    elif p.type == syms.import_from:
        if t == token.DOT:
            if prev and prev.type == token.DOT:
                return NO

        elif t == token.NAME:
            if v == "import":
                return SPACE

            if prev and prev.type == token.DOT:
                return NO

    elif p.type == syms.sliceop:
        return NO

    return SPACE


def preceding_leaf(node: Optional[LN]) -> Optional[Leaf]:
    """Return the first leaf that precedes `node`, if any."""
    while node:
        res = node.prev_sibling
        if res:
            if isinstance(res, Leaf):
                return res

            try:
                return list(res.leaves())[-1]

            except IndexError:
                return None

        node = node.parent
    return None


def child_towards(ancestor: Node, descendant: LN) -> Optional[LN]:
    """Return the child of `ancestor` that contains `descendant`."""
    node: Optional[LN] = descendant
    while node and node.parent != ancestor:
        node = node.parent
    return node


def container_of(leaf: Leaf) -> LN:
    """Return `leaf` or one of its ancestors that is the topmost container of it.

    By "container" we mean a node where `leaf` is the very first child.
    """
    same_prefix = leaf.prefix
    container: LN = leaf
    while container:
        parent = container.parent
        if parent is None:
            break

        if parent.children[0].prefix != same_prefix:
            break

        if parent.type == syms.file_input:
            break

        if parent.prev_sibling is not None and parent.prev_sibling.type in BRACKETS:
            break

        container = parent
    return container


def is_split_after_delimiter(leaf: Leaf, previous: Optional[Leaf] = None) -> Priority:
    """Return the priority of the `leaf` delimiter, given a line break after it.

    The delimiter priorities returned here are from those delimiters that would
    cause a line break after themselves.

    Higher numbers are higher priority.
    """
    if leaf.type == token.COMMA:
        return COMMA_PRIORITY

    return 0


def is_split_before_delimiter(leaf: Leaf, previous: Optional[Leaf] = None) -> Priority:
    """Return the priority of the `leaf` delimiter, given a line break before it.

    The delimiter priorities returned here are from those delimiters that would
    cause a line break before themselves.

    Higher numbers are higher priority.
    """
    if is_vararg(leaf, within=VARARGS_PARENTS | UNPACKING_PARENTS):
        # * and ** might also be MATH_OPERATORS but in this case they are not.
        # Don't treat them as a delimiter.
        return 0

    if (
        leaf.type == token.DOT
        and leaf.parent
        and leaf.parent.type not in {syms.import_from, syms.dotted_name}
        and (previous is None or previous.type in CLOSING_BRACKETS)
    ):
        return DOT_PRIORITY

    if (
        leaf.type in MATH_OPERATORS
        and leaf.parent
        and leaf.parent.type not in {syms.factor, syms.star_expr}
    ):
        return MATH_PRIORITIES[leaf.type]

    if leaf.type in COMPARATORS:
        return COMPARATOR_PRIORITY

    if (
        leaf.type == token.STRING
        and previous is not None
        and previous.type == token.STRING
    ):
        return STRING_PRIORITY

    if leaf.type not in {token.NAME, token.ASYNC}:
        return 0

    if (
        leaf.value == "for"
        and leaf.parent
        and leaf.parent.type in {syms.comp_for, syms.old_comp_for}
        or leaf.type == token.ASYNC
    ):
        if (
            not isinstance(leaf.prev_sibling, Leaf)
            or leaf.prev_sibling.value != "async"
        ):
            return COMPREHENSION_PRIORITY

    if (
        leaf.value == "if"
        and leaf.parent
        and leaf.parent.type in {syms.comp_if, syms.old_comp_if}
    ):
        return COMPREHENSION_PRIORITY

    if leaf.value in {"if", "else"} and leaf.parent and leaf.parent.type == syms.test:
        return TERNARY_PRIORITY

    if leaf.value == "is":
        return COMPARATOR_PRIORITY

    if (
        leaf.value == "in"
        and leaf.parent
        and leaf.parent.type in {syms.comp_op, syms.comparison}
        and not (
            previous is not None
            and previous.type == token.NAME
            and previous.value == "not"
        )
    ):
        return COMPARATOR_PRIORITY

    if (
        leaf.value == "not"
        and leaf.parent
        and leaf.parent.type == syms.comp_op
        and not (
            previous is not None
            and previous.type == token.NAME
            and previous.value == "is"
        )
    ):
        return COMPARATOR_PRIORITY

    if leaf.value in LOGIC_OPERATORS and leaf.parent:
        return LOGIC_PRIORITY

    return 0


FMT_OFF = {"# fmt: off", "# fmt:off", "# yapf: disable"}
FMT_ON = {"# fmt: on", "# fmt:on", "# yapf: enable"}


def generate_comments(leaf: LN) -> Iterator[Leaf]:
    """Clean the prefix of the `leaf` and generate comments from it, if any.

    Comments in lib2to3 are shoved into the whitespace prefix.  This happens
    in `pgen2/driver.py:Driver.parse_tokens()`.  This was a brilliant implementation
    move because it does away with modifying the grammar to include all the
    possible places in which comments can be placed.

    The sad consequence for us though is that comments don't "belong" anywhere.
    This is why this function generates simple parentless Leaf objects for
    comments.  We simply don't know what the correct parent should be.

    No matter though, we can live without this.  We really only need to
    differentiate between inline and standalone comments.  The latter don't
    share the line with any code.

    Inline comments are emitted as regular token.COMMENT leaves.  Standalone
    are emitted with a fake STANDALONE_COMMENT token identifier.
    """
    for pc in list_comments(leaf.prefix, is_endmarker=leaf.type == token.ENDMARKER):
        yield Leaf(pc.type, pc.value, prefix="\n" * pc.newlines)


@dataclass
class ProtoComment:
    """Describes a piece of syntax that is a comment.

    It's not a :class:`blib2to3.pytree.Leaf` so that:

    * it can be cached (`Leaf` objects should not be reused more than once as
      they store their lineno, column, prefix, and parent information);
    * `newlines` and `consumed` fields are kept separate from the `value`. This
      simplifies handling of special marker comments like ``# fmt: off/on``.
    """

    type: int  # token.COMMENT or STANDALONE_COMMENT
    value: str  # content of the comment
    newlines: int  # how many newlines before the comment
    consumed: int  # how many characters of the original leaf's prefix did we consume


@lru_cache(maxsize=4096)
def list_comments(prefix: str, *, is_endmarker: bool) -> List[ProtoComment]:
    """Return a list of :class:`ProtoComment` objects parsed from the given `prefix`."""
    result: List[ProtoComment] = []
    if not prefix or "#" not in prefix:
        return result

    consumed = 0
    nlines = 0
    ignored_lines = 0
    for index, line in enumerate(prefix.split("\n")):
        consumed += len(line) + 1  # adding the length of the split '\n'
        line = line.lstrip()
        if not line:
            nlines += 1
        if not line.startswith("#"):
            # Escaped newlines outside of a comment are not really newlines at
            # all. We treat a single-line comment following an escaped newline
            # as a simple trailing comment.
            if line.endswith("\\"):
                ignored_lines += 1
            continue

        if index == ignored_lines and not is_endmarker:
            comment_type = token.COMMENT  # simple trailing comment
        else:
            comment_type = STANDALONE_COMMENT
        comment = make_comment(line)
        result.append(
            ProtoComment(
                type=comment_type, value=comment, newlines=nlines, consumed=consumed
            )
        )
        nlines = 0
    return result


def make_comment(content: str) -> str:
    """Return a consistently formatted comment from the given `content` string.

    All comments (except for "##", "#!", "#:", '#'", "#%%") should have a single
    space between the hash sign and the content.

    If `content` didn't start with a hash sign, one is provided.
    """
    content = content.rstrip()
    if not content:
        return "#"

    if content[0] == "#":
        content = content[1:]
    if content and content[0] not in " !:#'%":
        content = " " + content
    return "#" + content


def split_line(
    line: Line,
    line_length: int,
    inner: bool = False,
    features: Collection[Feature] = (),
) -> Iterator[Line]:
    """Split a `line` into potentially many lines.

    They should fit in the allotted `line_length` but might not be able to.
    `inner` signifies that there were a pair of brackets somewhere around the
    current `line`, possibly transitively. This means we can fallback to splitting
    by delimiters if the LHS/RHS don't yield any results.

    `features` are syntactical features that may be used in the output.
    """
    if line.is_comment:
        yield line
        return

    line_str = str(line).strip("\n")

    if (
        not line.contains_uncollapsable_type_comments()
        and not line.should_explode
        and not line.is_collection_with_optional_trailing_comma
        and (
            is_line_short_enough(line, line_length=line_length, line_str=line_str)
            or line.contains_unsplittable_type_ignore()
        )
    ):
        yield line
        return

    split_funcs: List[SplitFunc]
    if line.is_def:
        split_funcs = [left_hand_split]
    else:

        def rhs(line: Line, features: Collection[Feature]) -> Iterator[Line]:
            for omit in generate_trailers_to_omit(line, line_length):
                lines = list(right_hand_split(line, line_length, features, omit=omit))
                if is_line_short_enough(lines[0], line_length=line_length):
                    yield from lines
                    return

            # All splits failed, best effort split with no omits.
            # This mostly happens to multiline strings that are by definition
            # reported as not fitting a single line.
            yield from right_hand_split(line, line_length, features=features)

        if line.inside_brackets:
            split_funcs = [delimiter_split, standalone_comment_split, rhs]
        else:
            split_funcs = [rhs]
    for split_func in split_funcs:
        # We are accumulating lines in `result` because we might want to abort
        # mission and return the original line in the end, or attempt a different
        # split altogether.
        result: List[Line] = []
        try:
            for l in split_func(line, features):
                if str(l).strip("\n") == line_str:
                    raise CannotSplit("Split function returned an unchanged result")

                result.extend(
                    split_line(
                        l, line_length=line_length, inner=True, features=features
                    )
                )
        except CannotSplit:
            continue

        else:
            yield from result
            break

    else:
        yield line


def left_hand_split(line: Line, features: Collection[Feature] = ()) -> Iterator[Line]:
    """Split line into many lines, starting with the first matching bracket pair.

    Note: this usually looks weird, only use this for function definitions.
    Prefer RHS otherwise.  This is why this function is not symmetrical with
    :func:`right_hand_split` which also handles optional parentheses.
    """
    tail_leaves: List[Leaf] = []
    body_leaves: List[Leaf] = []
    head_leaves: List[Leaf] = []
    current_leaves = head_leaves
    matching_bracket = None
    for leaf in line.leaves:
        if (
            current_leaves is body_leaves
            and leaf.type in CLOSING_BRACKETS
            and leaf.opening_bracket is matching_bracket
        ):
            current_leaves = tail_leaves if body_leaves else head_leaves
        current_leaves.append(leaf)
        if current_leaves is head_leaves:
            if leaf.type in OPENING_BRACKETS:
                matching_bracket = leaf
                current_leaves = body_leaves
    if not matching_bracket:
        raise CannotSplit("No brackets found")

    head = bracket_split_build_line(head_leaves, line, matching_bracket)
    body = bracket_split_build_line(body_leaves, line, matching_bracket, is_body=True)
    tail = bracket_split_build_line(tail_leaves, line, matching_bracket)
    bracket_split_succeeded_or_raise(head, body, tail)
    for result in (head, body, tail):
        if result:
            yield result


def right_hand_split(
    line: Line,
    line_length: int,
    features: Collection[Feature] = (),
    omit: Collection[LeafID] = (),
) -> Iterator[Line]:
    """Split line into many lines, starting with the last matching bracket pair.

    If the split was by optional parentheses, attempt splitting without them, too.
    `omit` is a collection of closing bracket IDs that shouldn't be considered for
    this split.

    Note: running this function modifies `bracket_depth` on the leaves of `line`.
    """
    tail_leaves: List[Leaf] = []
    body_leaves: List[Leaf] = []
    head_leaves: List[Leaf] = []
    current_leaves = tail_leaves
    opening_bracket = None
    closing_bracket = None
    for leaf in reversed(line.leaves):
        if current_leaves is body_leaves:
            if leaf is opening_bracket:
                current_leaves = head_leaves if body_leaves else tail_leaves
        current_leaves.append(leaf)
        if current_leaves is tail_leaves:
            if leaf.type in CLOSING_BRACKETS and id(leaf) not in omit:
                opening_bracket = leaf.opening_bracket
                closing_bracket = leaf
                current_leaves = body_leaves
    if not (opening_bracket and closing_bracket and head_leaves):
        # If there is no opening or closing_bracket that means the split failed and
        # all content is in the tail.  Otherwise, if `head_leaves` are empty, it means
        # the matching `opening_bracket` wasn't available on `line` anymore.
        raise CannotSplit("No brackets found")

    tail_leaves.reverse()
    body_leaves.reverse()
    head_leaves.reverse()
    head = bracket_split_build_line(head_leaves, line, opening_bracket)
    body = bracket_split_build_line(body_leaves, line, opening_bracket, is_body=True)
    tail = bracket_split_build_line(tail_leaves, line, opening_bracket)
    bracket_split_succeeded_or_raise(head, body, tail)
    if (
        # the body shouldn't be exploded
        not body.should_explode
        # the opening bracket is an optional paren
        and opening_bracket.type == token.LPAR
        and not opening_bracket.value
        # the closing bracket is an optional paren
        and closing_bracket.type == token.RPAR
        and not closing_bracket.value
        # it's not an import (optional parens are the only thing we can split on
        # in this case; attempting a split without them is a waste of time)
        and not line.is_import
        # there are no standalone comments in the body
        and not body.contains_standalone_comments(0)
        # and we can actually remove the parens
        and can_omit_invisible_parens(body, line_length)
    ):
        omit = {id(closing_bracket), *omit}
        try:
            yield from right_hand_split(line, line_length, features=features, omit=omit)
            return

        except CannotSplit:
            if not (
                can_be_split(body)
                or is_line_short_enough(body, line_length=line_length)
            ):
                raise CannotSplit(
                    "Splitting failed, body is still too long and can't be split."
                )

            elif head.contains_multiline_strings() or tail.contains_multiline_strings():
                raise CannotSplit(
                    "The current optional pair of parentheses is bound to fail to "
                    "satisfy the splitting algorithm because the head or the tail "
                    "contains multiline strings which by definition never fit one "
                    "line."
                )

    ensure_visible(opening_bracket)
    ensure_visible(closing_bracket)
    for result in (head, body, tail):
        if result:
            yield result


def bracket_split_succeeded_or_raise(head: Line, body: Line, tail: Line) -> None:
    """Raise :exc:`CannotSplit` if the last left- or right-hand split failed.

    Do nothing otherwise.

    A left- or right-hand split is based on a pair of brackets. Content before
    (and including) the opening bracket is left on one line, content inside the
    brackets is put on a separate line, and finally content starting with and
    following the closing bracket is put on a separate line.

    Those are called `head`, `body`, and `tail`, respectively. If the split
    produced the same line (all content in `head`) or ended up with an empty `body`
    and the `tail` is just the closing bracket, then it's considered failed.
    """
    tail_len = len(str(tail).strip())
    if not body:
        if tail_len == 0:
            raise CannotSplit("Splitting brackets produced the same line")

        elif tail_len < 3:
            raise CannotSplit(
                f"Splitting brackets on an empty body to save "
                f"{tail_len} characters is not worth it"
            )


def bracket_split_build_line(
    leaves: List[Leaf], original: Line, opening_bracket: Leaf, *, is_body: bool = False
) -> Line:
    """Return a new line with given `leaves` and respective comments from `original`.

    If `is_body` is True, the result line is one-indented inside brackets and as such
    has its first leaf's prefix normalized and a trailing comma added when expected.
    """
    result = Line(depth=original.depth)
    if is_body:
        result.inside_brackets = True
        result.depth += 1
        if leaves:
            # Since body is a new indent level, remove spurious leading whitespace.
            normalize_prefix(leaves[0], inside_brackets=True)
            # Ensure a trailing comma for imports and standalone function arguments, but
            # be careful not to add one after any comments.
            no_commas = original.is_def and not any(
                l.type == token.COMMA for l in leaves
            )

            if original.is_import or no_commas:
                for i in range(len(leaves) - 1, -1, -1):
                    if leaves[i].type == STANDALONE_COMMENT:
                        continue
                    elif leaves[i].type == token.COMMA:
                        break
                    else:
                        leaves.insert(i + 1, Leaf(token.COMMA, ","))
                        break
    # Populate the line
    for leaf in leaves:
        result.append(leaf, preformatted=True)
        for comment_after in original.comments_after(leaf):
            result.append(comment_after, preformatted=True)
    if is_body:
        result.should_explode = should_explode(result, opening_bracket)
    return result


def dont_increase_indentation(split_func: SplitFunc) -> SplitFunc:
    """Normalize prefix of the first leaf in every line returned by `split_func`.

    This is a decorator over relevant split functions.
    """

    @wraps(split_func)
    def split_wrapper(line: Line, features: Collection[Feature] = ()) -> Iterator[Line]:
        for l in split_func(line, features):
            normalize_prefix(l.leaves[0], inside_brackets=True)
            yield l

    return split_wrapper


@dont_increase_indentation
def delimiter_split(line: Line, features: Collection[Feature] = ()) -> Iterator[Line]:
    """Split according to delimiters of the highest priority.

    If the appropriate Features are given, the split will add trailing commas
    also in function signatures and calls that contain `*` and `**`.
    """
    try:
        last_leaf = line.leaves[-1]
    except IndexError:
        raise CannotSplit("Line empty")

    bt = line.bracket_tracker
    try:
        delimiter_priority = bt.max_delimiter_priority(exclude={id(last_leaf)})
    except ValueError:
        raise CannotSplit("No delimiters found")

    if delimiter_priority == DOT_PRIORITY:
        if bt.delimiter_count_with_priority(delimiter_priority) == 1:
            raise CannotSplit("Splitting a single attribute from its owner looks wrong")

    current_line = Line(depth=line.depth, inside_brackets=line.inside_brackets)
    lowest_depth = sys.maxsize
    trailing_comma_safe = True

    def append_to_line(leaf: Leaf) -> Iterator[Line]:
        """Append `leaf` to current line or to new line if appending impossible."""
        nonlocal current_line
        try:
            current_line.append_safe(leaf, preformatted=True)
        except ValueError:
            yield current_line

            current_line = Line(depth=line.depth, inside_brackets=line.inside_brackets)
            current_line.append(leaf)

    for leaf in line.leaves:
        yield from append_to_line(leaf)

        for comment_after in line.comments_after(leaf):
            yield from append_to_line(comment_after)

        lowest_depth = min(lowest_depth, leaf.bracket_depth)
        if leaf.bracket_depth == lowest_depth:
            if is_vararg(leaf, within={syms.typedargslist}):
                trailing_comma_safe = (
                    trailing_comma_safe and Feature.TRAILING_COMMA_IN_DEF in features
                )
            elif is_vararg(leaf, within={syms.arglist, syms.argument}):
                trailing_comma_safe = (
                    trailing_comma_safe and Feature.TRAILING_COMMA_IN_CALL in features
                )

        leaf_priority = bt.delimiters.get(id(leaf))
        if leaf_priority == delimiter_priority:
            yield current_line

            current_line = Line(depth=line.depth, inside_brackets=line.inside_brackets)
    if current_line:
        if (
            trailing_comma_safe
            and delimiter_priority == COMMA_PRIORITY
            and current_line.leaves[-1].type != token.COMMA
            and current_line.leaves[-1].type != STANDALONE_COMMENT
        ):
            current_line.append(Leaf(token.COMMA, ","))
        yield current_line


@dont_increase_indentation
def standalone_comment_split(
    line: Line, features: Collection[Feature] = ()
) -> Iterator[Line]:
    """Split standalone comments from the rest of the line."""
    if not line.contains_standalone_comments(0):
        raise CannotSplit("Line does not have any standalone comments")

    current_line = Line(depth=line.depth, inside_brackets=line.inside_brackets)

    def append_to_line(leaf: Leaf) -> Iterator[Line]:
        """Append `leaf` to current line or to new line if appending impossible."""
        nonlocal current_line
        try:
            current_line.append_safe(leaf, preformatted=True)
        except ValueError:
            yield current_line

            current_line = Line(depth=line.depth, inside_brackets=line.inside_brackets)
            current_line.append(leaf)

    for leaf in line.leaves:
        yield from append_to_line(leaf)

        for comment_after in line.comments_after(leaf):
            yield from append_to_line(comment_after)

    if current_line:
        yield current_line


def is_import(leaf: Leaf) -> bool:
    """Return True if the given leaf starts an import statement."""
    p = leaf.parent
    t = leaf.type
    v = leaf.value
    return bool(
        t == token.NAME
        and (
            (v == "import" and p and p.type == syms.import_name)
            or (v == "from" and p and p.type == syms.import_from)
        )
    )


def is_type_comment(leaf: Leaf, suffix: str = "") -> bool:
    """Return True if the given leaf is a special comment.
    Only returns true for type comments for now."""
    t = leaf.type
    v = leaf.value
<<<<<<< HEAD
    return t in {token.COMMENT, STANDALONE_COMMENT} and v.startswith("# type:")
=======
    return t in {token.COMMENT, t == STANDALONE_COMMENT} and v.startswith(
        "# type:" + suffix
    )
>>>>>>> 4bcae4cf


def normalize_prefix(leaf: Leaf, *, inside_brackets: bool) -> None:
    """Leave existing extra newlines if not `inside_brackets`. Remove everything
    else.

    Note: don't use backslashes for formatting or you'll lose your voting rights.
    """
    if not inside_brackets:
        spl = leaf.prefix.split("#")
        if "\\" not in spl[0]:
            nl_count = spl[-1].count("\n")
            if len(spl) > 1:
                nl_count -= 1
            leaf.prefix = "\n" * nl_count
            return

    leaf.prefix = ""


def normalize_string_prefix(leaf: Leaf, remove_u_prefix: bool = False) -> None:
    """Make all string prefixes lowercase.

    If remove_u_prefix is given, also removes any u prefix from the string.

    Note: Mutates its argument.
    """
    match = re.match(r"^([furbFURB]*)(.*)$", leaf.value, re.DOTALL)
    assert match is not None, f"failed to match string {leaf.value!r}"
    orig_prefix = match.group(1)
    new_prefix = orig_prefix.lower()
    if remove_u_prefix:
        new_prefix = new_prefix.replace("u", "")
    leaf.value = f"{new_prefix}{match.group(2)}"


def normalize_string_quotes(leaf: Leaf) -> None:
    """Prefer double quotes but only if it doesn't cause more escaping.

    Adds or removes backslashes as appropriate. Doesn't parse and fix
    strings nested in f-strings (yet).

    Note: Mutates its argument.
    """
    value = leaf.value.lstrip("furbFURB")
    if value[:3] == '"""':
        return

    elif value[:3] == "'''":
        orig_quote = "'''"
        new_quote = '"""'
    elif value[0] == '"':
        orig_quote = '"'
        new_quote = "'"
    else:
        orig_quote = "'"
        new_quote = '"'
    first_quote_pos = leaf.value.find(orig_quote)
    if first_quote_pos == -1:
        return  # There's an internal error

    prefix = leaf.value[:first_quote_pos]
    unescaped_new_quote = re.compile(rf"(([^\\]|^)(\\\\)*){new_quote}")
    escaped_new_quote = re.compile(rf"([^\\]|^)\\((?:\\\\)*){new_quote}")
    escaped_orig_quote = re.compile(rf"([^\\]|^)\\((?:\\\\)*){orig_quote}")
    body = leaf.value[first_quote_pos + len(orig_quote) : -len(orig_quote)]
    if "r" in prefix.casefold():
        if unescaped_new_quote.search(body):
            # There's at least one unescaped new_quote in this raw string
            # so converting is impossible
            return

        # Do not introduce or remove backslashes in raw strings
        new_body = body
    else:
        # remove unnecessary escapes
        new_body = sub_twice(escaped_new_quote, rf"\1\2{new_quote}", body)
        if body != new_body:
            # Consider the string without unnecessary escapes as the original
            body = new_body
            leaf.value = f"{prefix}{orig_quote}{body}{orig_quote}"
        new_body = sub_twice(escaped_orig_quote, rf"\1\2{orig_quote}", new_body)
        new_body = sub_twice(unescaped_new_quote, rf"\1\\{new_quote}", new_body)
    if "f" in prefix.casefold():
        matches = re.findall(
            r"""
            (?:[^{]|^)\{  # start of the string or a non-{ followed by a single {
                ([^{].*?)  # contents of the brackets except if begins with {{
            \}(?:[^}]|$)  # A } followed by end of the string or a non-}
            """,
            new_body,
            re.VERBOSE,
        )
        for m in matches:
            if "\\" in str(m):
                # Do not introduce backslashes in interpolated expressions
                return
    if new_quote == '"""' and new_body[-1:] == '"':
        # edge case:
        new_body = new_body[:-1] + '\\"'
    orig_escape_count = body.count("\\")
    new_escape_count = new_body.count("\\")
    if new_escape_count > orig_escape_count:
        return  # Do not introduce more escaping

    if new_escape_count == orig_escape_count and orig_quote == '"':
        return  # Prefer double quotes

    leaf.value = f"{prefix}{new_quote}{new_body}{new_quote}"


def normalize_numeric_literal(leaf: Leaf) -> None:
    """Normalizes numeric (float, int, and complex) literals.

    All letters used in the representation are normalized to lowercase (except
    in Python 2 long literals).
    """
    text = leaf.value.lower()
    if text.startswith(("0o", "0b")):
        # Leave octal and binary literals alone.
        pass
    elif text.startswith("0x"):
        # Change hex literals to upper case.
        before, after = text[:2], text[2:]
        text = f"{before}{after.upper()}"
    elif "e" in text:
        before, after = text.split("e")
        sign = ""
        if after.startswith("-"):
            after = after[1:]
            sign = "-"
        elif after.startswith("+"):
            after = after[1:]
        before = format_float_or_int_string(before)
        text = f"{before}e{sign}{after}"
    elif text.endswith(("j", "l")):
        number = text[:-1]
        suffix = text[-1]
        # Capitalize in "2L" because "l" looks too similar to "1".
        if suffix == "l":
            suffix = "L"
        text = f"{format_float_or_int_string(number)}{suffix}"
    else:
        text = format_float_or_int_string(text)
    leaf.value = text


def format_float_or_int_string(text: str) -> str:
    """Formats a float string like "1.0"."""
    if "." not in text:
        return text

    before, after = text.split(".")
    return f"{before or 0}.{after or 0}"


def normalize_invisible_parens(node: Node, parens_after: Set[str]) -> None:
    """Make existing optional parentheses invisible or create new ones.

    `parens_after` is a set of string leaf values immediately after which parens
    should be put.

    Standardizes on visible parentheses for single-element tuples, and keeps
    existing visible parentheses for other tuples and generator expressions.
    """
    for pc in list_comments(node.prefix, is_endmarker=False):
        if pc.value in FMT_OFF:
            # This `node` has a prefix with `# fmt: off`, don't mess with parens.
            return

    check_lpar = False
    for index, child in enumerate(list(node.children)):
        # Add parentheses around long tuple unpacking in assignments.
        if (
            index == 0
            and isinstance(child, Node)
            and child.type == syms.testlist_star_expr
        ):
            check_lpar = True

        if check_lpar:
            if is_walrus_assignment(child):
                continue
            if child.type == syms.atom:
                # Determines if the underlying atom should be surrounded with
                # invisible params - also makes parens invisible recursively
                # within the atom and removes repeated invisible parens within
                # the atom
                should_surround_with_parens = maybe_make_parens_invisible_in_atom(
                    child, parent=node
                )

                if should_surround_with_parens:
                    lpar = Leaf(token.LPAR, "")
                    rpar = Leaf(token.RPAR, "")
                    index = child.remove() or 0
                    node.insert_child(index, Node(syms.atom, [lpar, child, rpar]))
            elif is_one_tuple(child):
                # wrap child in visible parentheses
                lpar = Leaf(token.LPAR, "(")
                rpar = Leaf(token.RPAR, ")")
                child.remove()
                node.insert_child(index, Node(syms.atom, [lpar, child, rpar]))
            elif node.type == syms.import_from:
                # "import from" nodes store parentheses directly as part of
                # the statement
                if child.type == token.LPAR:
                    # make parentheses invisible
                    child.value = ""  # type: ignore
                    node.children[-1].value = ""  # type: ignore
                elif child.type != token.STAR:
                    # insert invisible parentheses
                    node.insert_child(index, Leaf(token.LPAR, ""))
                    node.append_child(Leaf(token.RPAR, ""))
                break

            elif not (isinstance(child, Leaf) and is_multiline_string(child)):
                # wrap child in invisible parentheses
                lpar = Leaf(token.LPAR, "")
                rpar = Leaf(token.RPAR, "")
                index = child.remove() or 0
                prefix = child.prefix
                child.prefix = ""
                new_child = Node(syms.atom, [lpar, child, rpar])
                new_child.prefix = prefix
                node.insert_child(index, new_child)

        check_lpar = isinstance(child, Leaf) and child.value in parens_after


def normalize_fmt_off(node: Node) -> None:
    """Convert content between `# fmt: off`/`# fmt: on` into standalone comments."""
    try_again = True
    while try_again:
        try_again = convert_one_fmt_off_pair(node)


def convert_one_fmt_off_pair(node: Node) -> bool:
    """Convert content of a single `# fmt: off`/`# fmt: on` into a standalone comment.

    Returns True if a pair was converted.
    """
    for leaf in node.leaves():
        previous_consumed = 0
        for comment in list_comments(leaf.prefix, is_endmarker=False):
            if comment.value in FMT_OFF:
                # We only want standalone comments. If there's no previous leaf or
                # the previous leaf is indentation, it's a standalone comment in
                # disguise.
                if comment.type != STANDALONE_COMMENT:
                    prev = preceding_leaf(leaf)
                    if prev and prev.type not in WHITESPACE:
                        continue

                ignored_nodes = list(generate_ignored_nodes(leaf))
                if not ignored_nodes:
                    continue

                first = ignored_nodes[0]  # Can be a container node with the `leaf`.
                parent = first.parent
                prefix = first.prefix
                first.prefix = prefix[comment.consumed :]
                hidden_value = (
                    comment.value + "\n" + "".join(str(n) for n in ignored_nodes)
                )
                if hidden_value.endswith("\n"):
                    # That happens when one of the `ignored_nodes` ended with a NEWLINE
                    # leaf (possibly followed by a DEDENT).
                    hidden_value = hidden_value[:-1]
                first_idx = None
                for ignored in ignored_nodes:
                    index = ignored.remove()
                    if first_idx is None:
                        first_idx = index
                assert parent is not None, "INTERNAL ERROR: fmt: on/off handling (1)"
                assert first_idx is not None, "INTERNAL ERROR: fmt: on/off handling (2)"
                parent.insert_child(
                    first_idx,
                    Leaf(
                        STANDALONE_COMMENT,
                        hidden_value,
                        prefix=prefix[:previous_consumed] + "\n" * comment.newlines,
                    ),
                )
                return True

            previous_consumed = comment.consumed

    return False


def generate_ignored_nodes(leaf: Leaf) -> Iterator[LN]:
    """Starting from the container of `leaf`, generate all leaves until `# fmt: on`.

    Stops at the end of the block.
    """
    container: Optional[LN] = container_of(leaf)
    while container is not None and container.type != token.ENDMARKER:
        for comment in list_comments(container.prefix, is_endmarker=False):
            if comment.value in FMT_ON:
                return

        yield container

        container = container.next_sibling


def maybe_make_parens_invisible_in_atom(node: LN, parent: LN) -> bool:
    """If it's safe, make the parens in the atom `node` invisible, recursively.
    Additionally, remove repeated, adjacent invisible parens from the atom `node`
    as they are redundant.

    Returns whether the node should itself be wrapped in invisible parentheses.

    """
    if (
        node.type != syms.atom
        or is_empty_tuple(node)
        or is_one_tuple(node)
        or (is_yield(node) and parent.type != syms.expr_stmt)
        or max_delimiter_priority_in_atom(node) >= COMMA_PRIORITY
    ):
        return False

    first = node.children[0]
    last = node.children[-1]
    if first.type == token.LPAR and last.type == token.RPAR:
        middle = node.children[1]
        # make parentheses invisible
        first.value = ""  # type: ignore
        last.value = ""  # type: ignore
        maybe_make_parens_invisible_in_atom(middle, parent=parent)

        if is_atom_with_invisible_parens(middle):
            # Strip the invisible parens from `middle` by replacing
            # it with the child in-between the invisible parens
            middle.replace(middle.children[1])

        return False

    return True


def is_atom_with_invisible_parens(node: LN) -> bool:
    """Given a `LN`, determines whether it's an atom `node` with invisible
    parens. Useful in dedupe-ing and normalizing parens.
    """
    if isinstance(node, Leaf) or node.type != syms.atom:
        return False

    first, last = node.children[0], node.children[-1]
    return (
        isinstance(first, Leaf)
        and first.type == token.LPAR
        and first.value == ""
        and isinstance(last, Leaf)
        and last.type == token.RPAR
        and last.value == ""
    )


def is_empty_tuple(node: LN) -> bool:
    """Return True if `node` holds an empty tuple."""
    return (
        node.type == syms.atom
        and len(node.children) == 2
        and node.children[0].type == token.LPAR
        and node.children[1].type == token.RPAR
    )


def unwrap_singleton_parenthesis(node: LN) -> Optional[LN]:
    """Returns `wrapped` if `node` is of the shape ( wrapped ).

    Parenthesis can be optional. Returns None otherwise"""
    if len(node.children) != 3:
        return None
    lpar, wrapped, rpar = node.children
    if not (lpar.type == token.LPAR and rpar.type == token.RPAR):
        return None

    return wrapped


def is_one_tuple(node: LN) -> bool:
    """Return True if `node` holds a tuple with one element, with or without parens."""
    if node.type == syms.atom:
        gexp = unwrap_singleton_parenthesis(node)
        if gexp is None or gexp.type != syms.testlist_gexp:
            return False

        return len(gexp.children) == 2 and gexp.children[1].type == token.COMMA

    return (
        node.type in IMPLICIT_TUPLE
        and len(node.children) == 2
        and node.children[1].type == token.COMMA
    )


def is_walrus_assignment(node: LN) -> bool:
    """Return True iff `node` is of the shape ( test := test )"""
    inner = unwrap_singleton_parenthesis(node)
    return inner is not None and inner.type == syms.namedexpr_test


def is_yield(node: LN) -> bool:
    """Return True if `node` holds a `yield` or `yield from` expression."""
    if node.type == syms.yield_expr:
        return True

    if node.type == token.NAME and node.value == "yield":  # type: ignore
        return True

    if node.type != syms.atom:
        return False

    if len(node.children) != 3:
        return False

    lpar, expr, rpar = node.children
    if lpar.type == token.LPAR and rpar.type == token.RPAR:
        return is_yield(expr)

    return False


def is_vararg(leaf: Leaf, within: Set[NodeType]) -> bool:
    """Return True if `leaf` is a star or double star in a vararg or kwarg.

    If `within` includes VARARGS_PARENTS, this applies to function signatures.
    If `within` includes UNPACKING_PARENTS, it applies to right hand-side
    extended iterable unpacking (PEP 3132) and additional unpacking
    generalizations (PEP 448).
    """
    if leaf.type not in VARARGS_SPECIALS or not leaf.parent:
        return False

    p = leaf.parent
    if p.type == syms.star_expr:
        # Star expressions are also used as assignment targets in extended
        # iterable unpacking (PEP 3132).  See what its parent is instead.
        if not p.parent:
            return False

        p = p.parent

    return p.type in within


def is_multiline_string(leaf: Leaf) -> bool:
    """Return True if `leaf` is a multiline string that actually spans many lines."""
    value = leaf.value.lstrip("furbFURB")
    return value[:3] in {'"""', "'''"} and "\n" in value


def is_stub_suite(node: Node) -> bool:
    """Return True if `node` is a suite with a stub body."""
    if (
        len(node.children) != 4
        or node.children[0].type != token.NEWLINE
        or node.children[1].type != token.INDENT
        or node.children[3].type != token.DEDENT
    ):
        return False

    return is_stub_body(node.children[2])


def is_stub_body(node: LN) -> bool:
    """Return True if `node` is a simple statement containing an ellipsis."""
    if not isinstance(node, Node) or node.type != syms.simple_stmt:
        return False

    if len(node.children) != 2:
        return False

    child = node.children[0]
    return (
        child.type == syms.atom
        and len(child.children) == 3
        and all(leaf == Leaf(token.DOT, ".") for leaf in child.children)
    )


def max_delimiter_priority_in_atom(node: LN) -> Priority:
    """Return maximum delimiter priority inside `node`.

    This is specific to atoms with contents contained in a pair of parentheses.
    If `node` isn't an atom or there are no enclosing parentheses, returns 0.
    """
    if node.type != syms.atom:
        return 0

    first = node.children[0]
    last = node.children[-1]
    if not (first.type == token.LPAR and last.type == token.RPAR):
        return 0

    bt = BracketTracker()
    for c in node.children[1:-1]:
        if isinstance(c, Leaf):
            bt.mark(c)
        else:
            for leaf in c.leaves():
                bt.mark(leaf)
    try:
        return bt.max_delimiter_priority()

    except ValueError:
        return 0


def ensure_visible(leaf: Leaf) -> None:
    """Make sure parentheses are visible.

    They could be invisible as part of some statements (see
    :func:`normalize_invisible_parens` and :func:`visit_import_from`).
    """
    if leaf.type == token.LPAR:
        leaf.value = "("
    elif leaf.type == token.RPAR:
        leaf.value = ")"


def should_explode(line: Line, opening_bracket: Leaf) -> bool:
    """Should `line` immediately be split with `delimiter_split()` after RHS?"""

    if not (
        opening_bracket.parent
        and opening_bracket.parent.type in {syms.atom, syms.import_from}
        and opening_bracket.value in "[{("
    ):
        return False

    try:
        last_leaf = line.leaves[-1]
        exclude = {id(last_leaf)} if last_leaf.type == token.COMMA else set()
        max_priority = line.bracket_tracker.max_delimiter_priority(exclude=exclude)
    except (IndexError, ValueError):
        return False

    return max_priority == COMMA_PRIORITY


def get_features_used(node: Node) -> Set[Feature]:
    """Return a set of (relatively) new Python features used in this file.

    Currently looking for:
    - f-strings;
    - underscores in numeric literals;
    - trailing commas after * or ** in function signatures and calls;
    - positional only arguments in function signatures and lambdas;
    """
    features: Set[Feature] = set()
    for n in node.pre_order():
        if n.type == token.STRING:
            value_head = n.value[:2]  # type: ignore
            if value_head in {'f"', 'F"', "f'", "F'", "rf", "fr", "RF", "FR"}:
                features.add(Feature.F_STRINGS)

        elif n.type == token.NUMBER:
            if "_" in n.value:  # type: ignore
                features.add(Feature.NUMERIC_UNDERSCORES)

        elif n.type == token.SLASH:
            if n.parent and n.parent.type in {syms.typedargslist, syms.arglist}:
                features.add(Feature.POS_ONLY_ARGUMENTS)

        elif n.type == token.COLONEQUAL:
            features.add(Feature.ASSIGNMENT_EXPRESSIONS)

        elif (
            n.type in {syms.typedargslist, syms.arglist}
            and n.children
            and n.children[-1].type == token.COMMA
        ):
            if n.type == syms.typedargslist:
                feature = Feature.TRAILING_COMMA_IN_DEF
            else:
                feature = Feature.TRAILING_COMMA_IN_CALL

            for ch in n.children:
                if ch.type in STARS:
                    features.add(feature)

                if ch.type == syms.argument:
                    for argch in ch.children:
                        if argch.type in STARS:
                            features.add(feature)

    return features


def detect_target_versions(node: Node) -> Set[TargetVersion]:
    """Detect the version to target based on the nodes used."""
    features = get_features_used(node)
    return {
        version for version in TargetVersion if features <= VERSION_TO_FEATURES[version]
    }


def generate_trailers_to_omit(line: Line, line_length: int) -> Iterator[Set[LeafID]]:
    """Generate sets of closing bracket IDs that should be omitted in a RHS.

    Brackets can be omitted if the entire trailer up to and including
    a preceding closing bracket fits in one line.

    Yielded sets are cumulative (contain results of previous yields, too).  First
    set is empty.
    """

    omit: Set[LeafID] = set()
    yield omit

    length = 4 * line.depth
    opening_bracket = None
    closing_bracket = None
    inner_brackets: Set[LeafID] = set()
    for index, leaf, leaf_length in enumerate_with_length(line, reversed=True):
        length += leaf_length
        if length > line_length:
            break

        has_inline_comment = leaf_length > len(leaf.value) + len(leaf.prefix)
        if leaf.type == STANDALONE_COMMENT or has_inline_comment:
            break

        if opening_bracket:
            if leaf is opening_bracket:
                opening_bracket = None
            elif leaf.type in CLOSING_BRACKETS:
                inner_brackets.add(id(leaf))
        elif leaf.type in CLOSING_BRACKETS:
            if index > 0 and line.leaves[index - 1].type in OPENING_BRACKETS:
                # Empty brackets would fail a split so treat them as "inner"
                # brackets (e.g. only add them to the `omit` set if another
                # pair of brackets was good enough.
                inner_brackets.add(id(leaf))
                continue

            if closing_bracket:
                omit.add(id(closing_bracket))
                omit.update(inner_brackets)
                inner_brackets.clear()
                yield omit

            if leaf.value:
                opening_bracket = leaf.opening_bracket
                closing_bracket = leaf


def get_future_imports(node: Node) -> Set[str]:
    """Return a set of __future__ imports in the file."""
    imports: Set[str] = set()

    def get_imports_from_children(children: List[LN]) -> Generator[str, None, None]:
        for child in children:
            if isinstance(child, Leaf):
                if child.type == token.NAME:
                    yield child.value
            elif child.type == syms.import_as_name:
                orig_name = child.children[0]
                assert isinstance(orig_name, Leaf), "Invalid syntax parsing imports"
                assert orig_name.type == token.NAME, "Invalid syntax parsing imports"
                yield orig_name.value
            elif child.type == syms.import_as_names:
                yield from get_imports_from_children(child.children)
            else:
                raise AssertionError("Invalid syntax parsing imports")

    for child in node.children:
        if child.type != syms.simple_stmt:
            break
        first_child = child.children[0]
        if isinstance(first_child, Leaf):
            # Continue looking if we see a docstring; otherwise stop.
            if (
                len(child.children) == 2
                and first_child.type == token.STRING
                and child.children[1].type == token.NEWLINE
            ):
                continue
            else:
                break
        elif first_child.type == syms.import_from:
            module_name = first_child.children[1]
            if not isinstance(module_name, Leaf) or module_name.value != "__future__":
                break
            imports |= set(get_imports_from_children(first_child.children[3:]))
        else:
            break
    return imports


def gen_python_files_in_dir(
    path: Path,
    root: Path,
    include: Pattern[str],
    exclude: Pattern[str],
    report: "Report",
) -> Iterator[Path]:
    """Generate all files under `path` whose paths are not excluded by the
    `exclude` regex, but are included by the `include` regex.

    Symbolic links pointing outside of the `root` directory are ignored.

    `report` is where output about exclusions goes.
    """
    assert root.is_absolute(), f"INTERNAL ERROR: `root` must be absolute but is {root}"
    for child in path.iterdir():
        try:
            normalized_path = "/" + child.resolve().relative_to(root).as_posix()
        except ValueError:
            if child.is_symlink():
                report.path_ignored(
                    child, f"is a symbolic link that points outside {root}"
                )
                continue

            raise

        if child.is_dir():
            normalized_path += "/"
        exclude_match = exclude.search(normalized_path)
        if exclude_match and exclude_match.group(0):
            report.path_ignored(child, f"matches the --exclude regular expression")
            continue

        if child.is_dir():
            yield from gen_python_files_in_dir(child, root, include, exclude, report)

        elif child.is_file():
            include_match = include.search(normalized_path)
            if include_match:
                yield child


@lru_cache()
def find_project_root(srcs: Iterable[str]) -> Path:
    """Return a directory containing .git, .hg, or pyproject.toml.

    That directory can be one of the directories passed in `srcs` or their
    common parent.

    If no directory in the tree contains a marker that would specify it's the
    project root, the root of the file system is returned.
    """
    if not srcs:
        return Path("/").resolve()

    common_base = min(Path(src).resolve() for src in srcs)
    if common_base.is_dir():
        # Append a fake file so `parents` below returns `common_base_dir`, too.
        common_base /= "fake-file"
    for directory in common_base.parents:
        if (directory / ".git").is_dir():
            return directory

        if (directory / ".hg").is_dir():
            return directory

        if (directory / "pyproject.toml").is_file():
            return directory

    return directory


@dataclass
class Report:
    """Provides a reformatting counter. Can be rendered with `str(report)`."""

    check: bool = False
    quiet: bool = False
    verbose: bool = False
    change_count: int = 0
    same_count: int = 0
    failure_count: int = 0

    def done(self, src: Path, changed: Changed) -> None:
        """Increment the counter for successful reformatting. Write out a message."""
        if changed is Changed.YES:
            reformatted = "would reformat" if self.check else "reformatted"
            if self.verbose or not self.quiet:
                out(f"{reformatted} {src}")
            self.change_count += 1
        else:
            if self.verbose:
                if changed is Changed.NO:
                    msg = f"{src} already well formatted, good job."
                else:
                    msg = f"{src} wasn't modified on disk since last run."
                out(msg, bold=False)
            self.same_count += 1

    def failed(self, src: Path, message: str) -> None:
        """Increment the counter for failed reformatting. Write out a message."""
        err(f"error: cannot format {src}: {message}")
        self.failure_count += 1

    def path_ignored(self, path: Path, message: str) -> None:
        if self.verbose:
            out(f"{path} ignored: {message}", bold=False)

    @property
    def return_code(self) -> int:
        """Return the exit code that the app should use.

        This considers the current state of changed files and failures:
        - if there were any failures, return 123;
        - if any files were changed and --check is being used, return 1;
        - otherwise return 0.
        """
        # According to http://tldp.org/LDP/abs/html/exitcodes.html starting with
        # 126 we have special return codes reserved by the shell.
        if self.failure_count:
            return 123

        elif self.change_count and self.check:
            return 1

        return 0

    def __str__(self) -> str:
        """Render a color report of the current state.

        Use `click.unstyle` to remove colors.
        """
        if self.check:
            reformatted = "would be reformatted"
            unchanged = "would be left unchanged"
            failed = "would fail to reformat"
        else:
            reformatted = "reformatted"
            unchanged = "left unchanged"
            failed = "failed to reformat"
        report = []
        if self.change_count:
            s = "s" if self.change_count > 1 else ""
            report.append(
                click.style(f"{self.change_count} file{s} {reformatted}", bold=True)
            )
        if self.same_count:
            s = "s" if self.same_count > 1 else ""
            report.append(f"{self.same_count} file{s} {unchanged}")
        if self.failure_count:
            s = "s" if self.failure_count > 1 else ""
            report.append(
                click.style(f"{self.failure_count} file{s} {failed}", fg="red")
            )
        return ", ".join(report) + "."


def parse_ast(src: str) -> Union[ast.AST, ast3.AST, ast27.AST]:
    filename = "<unknown>"
    if sys.version_info >= (3, 8):
        # TODO: support Python 4+ ;)
        for minor_version in range(sys.version_info[1], 4, -1):
            try:
                return ast.parse(src, filename, feature_version=(3, minor_version))
            except SyntaxError:
                continue
    else:
        for feature_version in (7, 6):
            try:
                return ast3.parse(src, filename, feature_version=feature_version)
            except SyntaxError:
                continue

    return ast27.parse(src)


def _fixup_ast_constants(
    node: Union[ast.AST, ast3.AST, ast27.AST]
) -> Union[ast.AST, ast3.AST, ast27.AST]:
    """Map ast nodes deprecated in 3.8 to Constant."""
    # casts are required until this is released:
    # https://github.com/python/typeshed/pull/3142
    if isinstance(node, (ast.Str, ast3.Str, ast27.Str, ast.Bytes, ast3.Bytes)):
        return cast(ast.AST, ast.Constant(value=node.s))
    elif isinstance(node, (ast.Num, ast3.Num, ast27.Num)):
        return cast(ast.AST, ast.Constant(value=node.n))
    elif isinstance(node, (ast.NameConstant, ast3.NameConstant)):
        return cast(ast.AST, ast.Constant(value=node.value))
    return node


def assert_equivalent(src: str, dst: str) -> None:
    """Raise AssertionError if `src` and `dst` aren't equivalent."""

    def _v(node: Union[ast.AST, ast3.AST, ast27.AST], depth: int = 0) -> Iterator[str]:
        """Simple visitor generating strings to compare ASTs by content."""

        node = _fixup_ast_constants(node)

        yield f"{'  ' * depth}{node.__class__.__name__}("

        for field in sorted(node._fields):
            # TypeIgnore has only one field 'lineno' which breaks this comparison
            type_ignore_classes = (ast3.TypeIgnore, ast27.TypeIgnore)
            if sys.version_info >= (3, 8):
                type_ignore_classes += (ast.TypeIgnore,)
            if isinstance(node, type_ignore_classes):
                break

            try:
                value = getattr(node, field)
            except AttributeError:
                continue

            yield f"{'  ' * (depth+1)}{field}="

            if isinstance(value, list):
                for item in value:
                    # Ignore nested tuples within del statements, because we may insert
                    # parentheses and they change the AST.
                    if (
                        field == "targets"
                        and isinstance(node, (ast.Delete, ast3.Delete, ast27.Delete))
                        and isinstance(item, (ast.Tuple, ast3.Tuple, ast27.Tuple))
                    ):
                        for item in item.elts:
                            yield from _v(item, depth + 2)
                    elif isinstance(item, (ast.AST, ast3.AST, ast27.AST)):
                        yield from _v(item, depth + 2)

            elif isinstance(value, (ast.AST, ast3.AST, ast27.AST)):
                yield from _v(value, depth + 2)

            else:
                yield f"{'  ' * (depth+2)}{value!r},  # {value.__class__.__name__}"

        yield f"{'  ' * depth})  # /{node.__class__.__name__}"

    try:
        src_ast = parse_ast(src)
    except Exception as exc:
        raise AssertionError(
            f"cannot use --safe with this file; failed to parse source file.  "
            f"AST error message: {exc}"
        )

    try:
        dst_ast = parse_ast(dst)
    except Exception as exc:
        log = dump_to_file("".join(traceback.format_tb(exc.__traceback__)), dst)
        raise AssertionError(
            f"INTERNAL ERROR: Black produced invalid code: {exc}. "
            f"Please report a bug on https://github.com/psf/black/issues.  "
            f"This invalid output might be helpful: {log}"
        ) from None

    src_ast_str = "\n".join(_v(src_ast))
    dst_ast_str = "\n".join(_v(dst_ast))
    if src_ast_str != dst_ast_str:
        log = dump_to_file(diff(src_ast_str, dst_ast_str, "src", "dst"))
        raise AssertionError(
            f"INTERNAL ERROR: Black produced code that is not equivalent to "
            f"the source.  "
            f"Please report a bug on https://github.com/psf/black/issues.  "
            f"This diff might be helpful: {log}"
        ) from None


def assert_stable(src: str, dst: str, mode: FileMode) -> None:
    """Raise AssertionError if `dst` reformats differently the second time."""
    newdst = format_str(dst, mode=mode)
    if dst != newdst:
        log = dump_to_file(
            diff(src, dst, "source", "first pass"),
            diff(dst, newdst, "first pass", "second pass"),
        )
        raise AssertionError(
            f"INTERNAL ERROR: Black produced different code on the second pass "
            f"of the formatter.  "
            f"Please report a bug on https://github.com/psf/black/issues.  "
            f"This diff might be helpful: {log}"
        ) from None


def dump_to_file(*output: str) -> str:
    """Dump `output` to a temporary file. Return path to the file."""
    with tempfile.NamedTemporaryFile(
        mode="w", prefix="blk_", suffix=".log", delete=False, encoding="utf8"
    ) as f:
        for lines in output:
            f.write(lines)
            if lines and lines[-1] != "\n":
                f.write("\n")
    return f.name


@contextmanager
def nullcontext() -> Iterator[None]:
    """Return context manager that does nothing.
    Similar to `nullcontext` from python 3.7"""
    yield


def diff(a: str, b: str, a_name: str, b_name: str) -> str:
    """Return a unified diff string between strings `a` and `b`."""
    import difflib

    a_lines = [line + "\n" for line in a.split("\n")]
    b_lines = [line + "\n" for line in b.split("\n")]
    return "".join(
        difflib.unified_diff(a_lines, b_lines, fromfile=a_name, tofile=b_name, n=5)
    )


def cancel(tasks: Iterable[asyncio.Task]) -> None:
    """asyncio signal handler that cancels all `tasks` and reports to stderr."""
    err("Aborted!")
    for task in tasks:
        task.cancel()


def shutdown(loop: asyncio.AbstractEventLoop) -> None:
    """Cancel all pending tasks on `loop`, wait for them, and close the loop."""
    try:
        if sys.version_info[:2] >= (3, 7):
            all_tasks = asyncio.all_tasks
        else:
            all_tasks = asyncio.Task.all_tasks
        # This part is borrowed from asyncio/runners.py in Python 3.7b2.
        to_cancel = [task for task in all_tasks(loop) if not task.done()]
        if not to_cancel:
            return

        for task in to_cancel:
            task.cancel()
        loop.run_until_complete(
            asyncio.gather(*to_cancel, loop=loop, return_exceptions=True)
        )
    finally:
        # `concurrent.futures.Future` objects cannot be cancelled once they
        # are already running. There might be some when the `shutdown()` happened.
        # Silence their logger's spew about the event loop being closed.
        cf_logger = logging.getLogger("concurrent.futures")
        cf_logger.setLevel(logging.CRITICAL)
        loop.close()


def sub_twice(regex: Pattern[str], replacement: str, original: str) -> str:
    """Replace `regex` with `replacement` twice on `original`.

    This is used by string normalization to perform replaces on
    overlapping matches.
    """
    return regex.sub(replacement, regex.sub(replacement, original))


def re_compile_maybe_verbose(regex: str) -> Pattern[str]:
    """Compile a regular expression string in `regex`.

    If it contains newlines, use verbose mode.
    """
    if "\n" in regex:
        regex = "(?x)" + regex
    compiled: Pattern[str] = re.compile(regex)
    return compiled


def enumerate_reversed(sequence: Sequence[T]) -> Iterator[Tuple[Index, T]]:
    """Like `reversed(enumerate(sequence))` if that were possible."""
    index = len(sequence) - 1
    for element in reversed(sequence):
        yield (index, element)
        index -= 1


def enumerate_with_length(
    line: Line, reversed: bool = False
) -> Iterator[Tuple[Index, Leaf, int]]:
    """Return an enumeration of leaves with their length.

    Stops prematurely on multiline strings and standalone comments.
    """
    op = cast(
        Callable[[Sequence[Leaf]], Iterator[Tuple[Index, Leaf]]],
        enumerate_reversed if reversed else enumerate,
    )
    for index, leaf in op(line.leaves):
        length = len(leaf.prefix) + len(leaf.value)
        if "\n" in leaf.value:
            return  # Multiline strings, we can't continue.

        for comment in line.comments_after(leaf):
            length += len(comment.value)

        yield index, leaf, length


def is_line_short_enough(line: Line, *, line_length: int, line_str: str = "") -> bool:
    """Return True if `line` is no longer than `line_length`.

    Uses the provided `line_str` rendering, if any, otherwise computes a new one.
    """
    if not line_str:
        line_str = str(line).strip("\n")
    return (
        len(line_str) <= line_length
        and "\n" not in line_str  # multiline strings
        and not line.contains_standalone_comments()
    )


def can_be_split(line: Line) -> bool:
    """Return False if the line cannot be split *for sure*.

    This is not an exhaustive search but a cheap heuristic that we can use to
    avoid some unfortunate formattings (mostly around wrapping unsplittable code
    in unnecessary parentheses).
    """
    leaves = line.leaves
    if len(leaves) < 2:
        return False

    if leaves[0].type == token.STRING and leaves[1].type == token.DOT:
        call_count = 0
        dot_count = 0
        next = leaves[-1]
        for leaf in leaves[-2::-1]:
            if leaf.type in OPENING_BRACKETS:
                if next.type not in CLOSING_BRACKETS:
                    return False

                call_count += 1
            elif leaf.type == token.DOT:
                dot_count += 1
            elif leaf.type == token.NAME:
                if not (next.type == token.DOT or next.type in OPENING_BRACKETS):
                    return False

            elif leaf.type not in CLOSING_BRACKETS:
                return False

            if dot_count > 1 and call_count > 1:
                return False

    return True


def can_omit_invisible_parens(line: Line, line_length: int) -> bool:
    """Does `line` have a shape safe to reformat without optional parens around it?

    Returns True for only a subset of potentially nice looking formattings but
    the point is to not return false positives that end up producing lines that
    are too long.
    """
    bt = line.bracket_tracker
    if not bt.delimiters:
        # Without delimiters the optional parentheses are useless.
        return True

    max_priority = bt.max_delimiter_priority()
    if bt.delimiter_count_with_priority(max_priority) > 1:
        # With more than one delimiter of a kind the optional parentheses read better.
        return False

    if max_priority == DOT_PRIORITY:
        # A single stranded method call doesn't require optional parentheses.
        return True

    assert len(line.leaves) >= 2, "Stranded delimiter"

    first = line.leaves[0]
    second = line.leaves[1]
    penultimate = line.leaves[-2]
    last = line.leaves[-1]

    # With a single delimiter, omit if the expression starts or ends with
    # a bracket.
    if first.type in OPENING_BRACKETS and second.type not in CLOSING_BRACKETS:
        remainder = False
        length = 4 * line.depth
        for _index, leaf, leaf_length in enumerate_with_length(line):
            if leaf.type in CLOSING_BRACKETS and leaf.opening_bracket is first:
                remainder = True
            if remainder:
                length += leaf_length
                if length > line_length:
                    break

                if leaf.type in OPENING_BRACKETS:
                    # There are brackets we can further split on.
                    remainder = False

        else:
            # checked the entire string and line length wasn't exceeded
            if len(line.leaves) == _index + 1:
                return True

        # Note: we are not returning False here because a line might have *both*
        # a leading opening bracket and a trailing closing bracket.  If the
        # opening bracket doesn't match our rule, maybe the closing will.

    if (
        last.type == token.RPAR
        or last.type == token.RBRACE
        or (
            # don't use indexing for omitting optional parentheses;
            # it looks weird
            last.type == token.RSQB
            and last.parent
            and last.parent.type != syms.trailer
        )
    ):
        if penultimate.type in OPENING_BRACKETS:
            # Empty brackets don't help.
            return False

        if is_multiline_string(first):
            # Additional wrapping of a multiline string in this situation is
            # unnecessary.
            return True

        length = 4 * line.depth
        seen_other_brackets = False
        for _index, leaf, leaf_length in enumerate_with_length(line):
            length += leaf_length
            if leaf is last.opening_bracket:
                if seen_other_brackets or length <= line_length:
                    return True

            elif leaf.type in OPENING_BRACKETS:
                # There are brackets we can further split on.
                seen_other_brackets = True

    return False


def get_cache_file(mode: FileMode) -> Path:
    return CACHE_DIR / f"cache.{mode.get_cache_key()}.pickle"


def read_cache(mode: FileMode) -> Cache:
    """Read the cache if it exists and is well formed.

    If it is not well formed, the call to write_cache later should resolve the issue.
    """
    cache_file = get_cache_file(mode)
    if not cache_file.exists():
        return {}

    with cache_file.open("rb") as fobj:
        try:
            cache: Cache = pickle.load(fobj)
        except pickle.UnpicklingError:
            return {}

    return cache


def get_cache_info(path: Path) -> CacheInfo:
    """Return the information used to check if a file is already formatted or not."""
    stat = path.stat()
    return stat.st_mtime, stat.st_size


def filter_cached(cache: Cache, sources: Iterable[Path]) -> Tuple[Set[Path], Set[Path]]:
    """Split an iterable of paths in `sources` into two sets.

    The first contains paths of files that modified on disk or are not in the
    cache. The other contains paths to non-modified files.
    """
    todo, done = set(), set()
    for src in sources:
        src = src.resolve()
        if cache.get(src) != get_cache_info(src):
            todo.add(src)
        else:
            done.add(src)
    return todo, done


def write_cache(cache: Cache, sources: Iterable[Path], mode: FileMode) -> None:
    """Update the cache file."""
    cache_file = get_cache_file(mode)
    try:
        CACHE_DIR.mkdir(parents=True, exist_ok=True)
        new_cache = {**cache, **{src.resolve(): get_cache_info(src) for src in sources}}
        with tempfile.NamedTemporaryFile(dir=str(cache_file.parent), delete=False) as f:
            pickle.dump(new_cache, f, protocol=pickle.HIGHEST_PROTOCOL)
        os.replace(f.name, cache_file)
    except OSError:
        pass


def patch_click() -> None:
    """Make Click not crash.

    On certain misconfigured environments, Python 3 selects the ASCII encoding as the
    default which restricts paths that it can access during the lifetime of the
    application.  Click refuses to work in this scenario by raising a RuntimeError.

    In case of Black the likelihood that non-ASCII characters are going to be used in
    file paths is minimal since it's Python source code.  Moreover, this crash was
    spurious on Python 3.7 thanks to PEP 538 and PEP 540.
    """
    try:
        from click import core
        from click import _unicodefun  # type: ignore
    except ModuleNotFoundError:
        return

    for module in (core, _unicodefun):
        if hasattr(module, "_verify_python3_env"):
            module._verify_python3_env = lambda: None


def patched_main() -> None:
    freeze_support()
    patch_click()
    main()


if __name__ == "__main__":
    patched_main()<|MERGE_RESOLUTION|>--- conflicted
+++ resolved
@@ -2777,13 +2777,9 @@
     Only returns true for type comments for now."""
     t = leaf.type
     v = leaf.value
-<<<<<<< HEAD
-    return t in {token.COMMENT, STANDALONE_COMMENT} and v.startswith("# type:")
-=======
-    return t in {token.COMMENT, t == STANDALONE_COMMENT} and v.startswith(
+    return t in {token.COMMENT, STANDALONE_COMMENT} and v.startswith(
         "# type:" + suffix
     )
->>>>>>> 4bcae4cf
 
 
 def normalize_prefix(leaf: Leaf, *, inside_brackets: bool) -> None:
