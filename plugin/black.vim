" black.vim
" Author: Łukasz Langa
" Created: Mon Mar 26 23:27:53 2018 -0700
" Requires: Vim Ver7.0+
" Version:  1.2
"
" Documentation:
"   This plugin formats Python files.
"
" History:
"  1.0:
"    - initial version
"  1.1:
"    - restore cursor/window position after formatting
"  1.2:
"    - use autoload script

if v:version < 700 || !has('python3')
    func! __BLACK_MISSING()
        echo "The black.vim plugin requires vim7.0+ with Python 3.6 support."
    endfunc
    command! Black :call __BLACK_MISSING()
    command! BlackUpgrade :call __BLACK_MISSING()
    command! BlackVersion :call __BLACK_MISSING()
    finish
endif

if exists("g:load_black")
  finish
endif

let g:load_black = "py1.0"
if !exists("g:black_virtualenv")
  if has("nvim")
    let g:black_virtualenv = "~/.local/share/nvim/black"
  else
    let g:black_virtualenv = "~/.vim/black"
  endif
endif
if !exists("g:black_fast")
  let g:black_fast = 0
endif
if !exists("g:black_linelength")
  let g:black_linelength = 88
endif
if !exists("g:black_skip_string_normalization")
  if exists("g:black_string_normalization")
    let g:black_skip_string_normalization = !g:black_string_normalization
  else
    let g:black_skip_string_normalization = 0
  endif
endif
if !exists("g:black_quiet")
  let g:black_quiet = 0
endif
if !exists("g:black_target_version")
  let g:black_target_version = ""
endif

<<<<<<< HEAD
python3 << endpython3
import collections
import os
import sys
import vim


class Flag(collections.namedtuple("FlagBase", "name, cast")):
  @property
  def var_name(self):
    return self.name.replace("-", "_")

  @property
  def vim_rc_name(self):
    name = self.var_name
    if name == "line_length":
      name = name.replace("_", "")
    if name == "string_normalization":
      name = "skip_" + name
    return "g:black_" + name


FLAGS = [
  Flag(name="line_length", cast=int),
  Flag(name="fast", cast=bool),
  Flag(name="string_normalization", cast=bool),
  Flag(name="target_version", cast=str),
]


def _get_python_binary(exec_prefix):
  try:
    default = vim.eval("g:pymode_python").strip()
  except vim.error:
    default = ""
  if default and os.path.exists(default):
    return default
  if sys.platform[:3] == "win":
    return exec_prefix / 'python.exe'
  return exec_prefix / 'bin' / 'python3'

def _get_pip(venv_path):
  if sys.platform[:3] == "win":
    return venv_path / 'Scripts' / 'pip.exe'
  return venv_path / 'bin' / 'pip'

def _get_virtualenv_site_packages(venv_path, pyver):
  if sys.platform[:3] == "win":
    return venv_path / 'Lib' / 'site-packages'
  return venv_path / 'lib' / f'python{pyver[0]}.{pyver[1]}' / 'site-packages'

def _initialize_black_env(upgrade=False):
  pyver = sys.version_info[:2]
  if pyver < (3, 6):
    print("Sorry, Black requires Python 3.6+ to run.")
    return False

  from pathlib import Path
  import subprocess
  import venv
  virtualenv_path = Path(vim.eval("g:black_virtualenv")).expanduser()
  virtualenv_site_packages = str(_get_virtualenv_site_packages(virtualenv_path, pyver))
  first_install = False
  if not virtualenv_path.is_dir():
    print('Please wait, one time setup for Black.')
    _executable = sys.executable
    try:
      sys.executable = str(_get_python_binary(Path(sys.exec_prefix)))
      print(f'Creating a virtualenv in {virtualenv_path}...')
      print('(this path can be customized in .vimrc by setting g:black_virtualenv)')
      venv.create(virtualenv_path, with_pip=True)
    finally:
      sys.executable = _executable
    first_install = True
  if first_install:
    print('Installing Black with pip...')
  if upgrade:
    print('Upgrading Black with pip...')
  if first_install or upgrade:
    subprocess.run([str(_get_pip(virtualenv_path)), 'install', '-U', 'black'], stdout=subprocess.PIPE)
    print('DONE! You are all set, thanks for waiting ✨ 🍰 ✨')
  if first_install:
    print('Pro-tip: to upgrade Black in the future, use the :BlackUpgrade command and restart Vim.\n')
  if virtualenv_site_packages not in sys.path:
    sys.path.append(virtualenv_site_packages)
  return True

if _initialize_black_env():
  import black
  import time

def get_target_version(tv):
  if isinstance(tv, black.TargetVersion):
    return tv
  ret = None
  try:
    ret = black.TargetVersion[tv.upper()]
  except:
    pass
  return ret

def Black(**kwargs):
  """
  kwargs allows you to override the values for
  line_length, string_normalization and target_version.
  target_version needs to be cleaned because black.FileMode
  expects the target_versions argument to be a set of TargetVersion enums.

  Allow kwargs["target_version"] to be a string to allow
  to type it more quickly.

  Using also target_version instead of target_versions to remain
  consistent to Black's documentation of the structure of pyproject.toml.
  """
  start = time.time()
  configs = get_configs()
  line_length = kwargs.get("line_length") or configs["line_length"]
  try:
    string_normalization = bool(kwargs["string_normalization"])
  except:
    string_normalization = configs["string_normalization"]
  try:
    fast = bool(kwargs["fast"])
  except:
    fast = configs["fast"]
  target_version = kwargs.get("target_version") or configs["target_version"]
  if not isinstance(target_version, (list, set)):
    target_version = [target_version]
  target_version = set(filter(lambda x: x, map(lambda tv: get_target_version(tv), target_version)))

  mode = black.FileMode(
    target_versions = target_version,
    line_length=line_length,
    string_normalization=string_normalization,
    is_pyi=vim.current.buffer.name.endswith('.pyi'),
  )

  buffer_str = '\n'.join(vim.current.buffer) + '\n'
  try:
    new_buffer_str = black.format_file_contents(
      buffer_str,
      fast=fast,
      mode=mode,
    )
  except black.NothingChanged:
    print(f'Already well formatted, good job. (took {time.time() - start:.4f}s)')
  except Exception as exc:
    print(exc)
  else:
    current_buffer = vim.current.window.buffer
    cursors = []
    for i, tabpage in enumerate(vim.tabpages):
      if tabpage.valid:
        for j, window in enumerate(tabpage.windows):
          if window.valid and window.buffer == current_buffer:
            cursors.append((i, j, window.cursor))
    vim.current.buffer[:] = new_buffer_str.split('\n')[:-1]
    for i, j, cursor in cursors:
      window = vim.tabpages[i].windows[j]
      try:
        window.cursor = cursor
      except vim.error:
        window.cursor = (len(window.buffer), 0)
    print(f'Reformatted in {time.time() - start:.4f}s.')

def get_configs():
  path_pyproject_toml = black.find_pyproject_toml(vim.eval("fnamemodify(getcwd(), ':t')"))
  if path_pyproject_toml:
    toml_config = black.parse_pyproject_toml(path_pyproject_toml)
  else:
    toml_config = {}

  return {
    flag.var_name: toml_config.get(flag.name, flag.cast(vim.eval(flag.vim_rc_name)))
    for flag in FLAGS
  }


def BlackUpgrade():
  _initialize_black_env(upgrade=True)

def BlackVersion():
  print(f'Black, version {black.__version__} on Python {sys.version}.')

endpython3

function BlackComplete(ArgLead, CmdLine, CursorPos)
  return [
\    'target_version="py27"',
\    'target_version="py36"',
\    'target_version="py37"',
\    'target_version="py38"',
\    'line_length=',
\    'string_normalization=',
\    'fast=',
\  ]
endfunction

command! -nargs=* -complete=customlist,BlackComplete Black :py3 Black(<args>)
command! BlackUpgrade :py3 BlackUpgrade()
command! BlackVersion :py3 BlackVersion()
=======

command! Black :call black#Black()
command! BlackUpgrade :call black#BlackUpgrade()
command! BlackVersion :call black#BlackVersion()
>>>>>>> 911470a6
<|MERGE_RESOLUTION|>--- conflicted
+++ resolved
@@ -57,211 +57,16 @@
   let g:black_target_version = ""
 endif
 
-<<<<<<< HEAD
-python3 << endpython3
-import collections
-import os
-import sys
-import vim
-
-
-class Flag(collections.namedtuple("FlagBase", "name, cast")):
-  @property
-  def var_name(self):
-    return self.name.replace("-", "_")
-
-  @property
-  def vim_rc_name(self):
-    name = self.var_name
-    if name == "line_length":
-      name = name.replace("_", "")
-    if name == "string_normalization":
-      name = "skip_" + name
-    return "g:black_" + name
-
-
-FLAGS = [
-  Flag(name="line_length", cast=int),
-  Flag(name="fast", cast=bool),
-  Flag(name="string_normalization", cast=bool),
-  Flag(name="target_version", cast=str),
-]
-
-
-def _get_python_binary(exec_prefix):
-  try:
-    default = vim.eval("g:pymode_python").strip()
-  except vim.error:
-    default = ""
-  if default and os.path.exists(default):
-    return default
-  if sys.platform[:3] == "win":
-    return exec_prefix / 'python.exe'
-  return exec_prefix / 'bin' / 'python3'
-
-def _get_pip(venv_path):
-  if sys.platform[:3] == "win":
-    return venv_path / 'Scripts' / 'pip.exe'
-  return venv_path / 'bin' / 'pip'
-
-def _get_virtualenv_site_packages(venv_path, pyver):
-  if sys.platform[:3] == "win":
-    return venv_path / 'Lib' / 'site-packages'
-  return venv_path / 'lib' / f'python{pyver[0]}.{pyver[1]}' / 'site-packages'
-
-def _initialize_black_env(upgrade=False):
-  pyver = sys.version_info[:2]
-  if pyver < (3, 6):
-    print("Sorry, Black requires Python 3.6+ to run.")
-    return False
-
-  from pathlib import Path
-  import subprocess
-  import venv
-  virtualenv_path = Path(vim.eval("g:black_virtualenv")).expanduser()
-  virtualenv_site_packages = str(_get_virtualenv_site_packages(virtualenv_path, pyver))
-  first_install = False
-  if not virtualenv_path.is_dir():
-    print('Please wait, one time setup for Black.')
-    _executable = sys.executable
-    try:
-      sys.executable = str(_get_python_binary(Path(sys.exec_prefix)))
-      print(f'Creating a virtualenv in {virtualenv_path}...')
-      print('(this path can be customized in .vimrc by setting g:black_virtualenv)')
-      venv.create(virtualenv_path, with_pip=True)
-    finally:
-      sys.executable = _executable
-    first_install = True
-  if first_install:
-    print('Installing Black with pip...')
-  if upgrade:
-    print('Upgrading Black with pip...')
-  if first_install or upgrade:
-    subprocess.run([str(_get_pip(virtualenv_path)), 'install', '-U', 'black'], stdout=subprocess.PIPE)
-    print('DONE! You are all set, thanks for waiting ✨ 🍰 ✨')
-  if first_install:
-    print('Pro-tip: to upgrade Black in the future, use the :BlackUpgrade command and restart Vim.\n')
-  if virtualenv_site_packages not in sys.path:
-    sys.path.append(virtualenv_site_packages)
-  return True
-
-if _initialize_black_env():
-  import black
-  import time
-
-def get_target_version(tv):
-  if isinstance(tv, black.TargetVersion):
-    return tv
-  ret = None
-  try:
-    ret = black.TargetVersion[tv.upper()]
-  except:
-    pass
-  return ret
-
-def Black(**kwargs):
-  """
-  kwargs allows you to override the values for
-  line_length, string_normalization and target_version.
-  target_version needs to be cleaned because black.FileMode
-  expects the target_versions argument to be a set of TargetVersion enums.
-
-  Allow kwargs["target_version"] to be a string to allow
-  to type it more quickly.
-
-  Using also target_version instead of target_versions to remain
-  consistent to Black's documentation of the structure of pyproject.toml.
-  """
-  start = time.time()
-  configs = get_configs()
-  line_length = kwargs.get("line_length") or configs["line_length"]
-  try:
-    string_normalization = bool(kwargs["string_normalization"])
-  except:
-    string_normalization = configs["string_normalization"]
-  try:
-    fast = bool(kwargs["fast"])
-  except:
-    fast = configs["fast"]
-  target_version = kwargs.get("target_version") or configs["target_version"]
-  if not isinstance(target_version, (list, set)):
-    target_version = [target_version]
-  target_version = set(filter(lambda x: x, map(lambda tv: get_target_version(tv), target_version)))
-
-  mode = black.FileMode(
-    target_versions = target_version,
-    line_length=line_length,
-    string_normalization=string_normalization,
-    is_pyi=vim.current.buffer.name.endswith('.pyi'),
-  )
-
-  buffer_str = '\n'.join(vim.current.buffer) + '\n'
-  try:
-    new_buffer_str = black.format_file_contents(
-      buffer_str,
-      fast=fast,
-      mode=mode,
-    )
-  except black.NothingChanged:
-    print(f'Already well formatted, good job. (took {time.time() - start:.4f}s)')
-  except Exception as exc:
-    print(exc)
-  else:
-    current_buffer = vim.current.window.buffer
-    cursors = []
-    for i, tabpage in enumerate(vim.tabpages):
-      if tabpage.valid:
-        for j, window in enumerate(tabpage.windows):
-          if window.valid and window.buffer == current_buffer:
-            cursors.append((i, j, window.cursor))
-    vim.current.buffer[:] = new_buffer_str.split('\n')[:-1]
-    for i, j, cursor in cursors:
-      window = vim.tabpages[i].windows[j]
-      try:
-        window.cursor = cursor
-      except vim.error:
-        window.cursor = (len(window.buffer), 0)
-    print(f'Reformatted in {time.time() - start:.4f}s.')
-
-def get_configs():
-  path_pyproject_toml = black.find_pyproject_toml(vim.eval("fnamemodify(getcwd(), ':t')"))
-  if path_pyproject_toml:
-    toml_config = black.parse_pyproject_toml(path_pyproject_toml)
-  else:
-    toml_config = {}
-
-  return {
-    flag.var_name: toml_config.get(flag.name, flag.cast(vim.eval(flag.vim_rc_name)))
-    for flag in FLAGS
-  }
-
-
-def BlackUpgrade():
-  _initialize_black_env(upgrade=True)
-
-def BlackVersion():
-  print(f'Black, version {black.__version__} on Python {sys.version}.')
-
-endpython3
-
 function BlackComplete(ArgLead, CmdLine, CursorPos)
   return [
-\    'target_version="py27"',
-\    'target_version="py36"',
-\    'target_version="py37"',
-\    'target_version="py38"',
-\    'line_length=',
-\    'string_normalization=',
-\    'fast=',
+\    'target_version=py27',
+\    'target_version=py36',
+\    'target_version=py37',
+\    'target_version=py38',
+\    'target_version=py39',
 \  ]
 endfunction
 
-command! -nargs=* -complete=customlist,BlackComplete Black :py3 Black(<args>)
-command! BlackUpgrade :py3 BlackUpgrade()
-command! BlackVersion :py3 BlackVersion()
-=======
-
-command! Black :call black#Black()
+command! -nargs=* -complete=customlist,BlackComplete Black :call black#Black(<f-args>)
 command! BlackUpgrade :call black#BlackUpgrade()
-command! BlackVersion :call black#BlackVersion()
->>>>>>> 911470a6
+command! BlackVersion :call black#BlackVersion()