--- conflicted
+++ resolved
@@ -109,53 +109,20 @@
 
 def Black():
   start = time.time()
-<<<<<<< HEAD
-
-  path_pyproject_toml = black.abspath_pyproject_toml(vim.eval("fnamemodify(getcwd(), ':t')"))
-  try:
-    config_pyproject_toml = black.parse_pyproject_toml(path_pyproject_toml)
-  except Exception as exc:
-    config_pyproject_toml = {}
-
-  toml_line_length = config_pyproject_toml.get("line_length")
-  toml_fast = config_pyproject_toml.get("fast")
-  toml_skip_string_normalization = config_pyproject_toml.get(
-    "skip_string_normalization"
+  configs = get_configs()
+  mode = black.FileMode(
+    line_length=configs["line_length"],
+    string_normalization=configs["string_normalization"],
+    is_pyi=vim.current.buffer.name.endswith('.pyi'),
   )
 
-  line_length = (
-    toml_line_length
-    if isinstance(toml_line_length, int) else
-    int(vim.eval("g:black_linelength"))
-  )
-
-  fast = (
-    toml_fast
-    if isinstance(toml_fast, bool) else
-    bool(int(vim.eval("g:black_fast")))
-  )
-
-  skip_string_normalization = (
-    toml_skip_string_normalization
-    if isinstance(toml_skip_string_normalization, bool) else
-    bool(int(vim.eval("g:black_skip_string_normalization")))
-  )
-
-  mode = black.FileMode.AUTO_DETECT
-
-  if skip_string_normalization:
-    mode |= black.FileMode.NO_STRING_NORMALIZATION
-=======
-  fast = bool(int(vim.eval("g:black_fast")))
-  mode = black.FileMode(
-    line_length=int(vim.eval("g:black_linelength")),
-    string_normalization=not bool(int(vim.eval("g:black_skip_string_normalization"))),
-    is_pyi=vim.current.buffer.name.endswith('.pyi'),
-  )
->>>>>>> ce14fa8b
   buffer_str = '\n'.join(vim.current.buffer) + '\n'
   try:
-    new_buffer_str = black.format_file_contents(buffer_str, fast=fast, mode=mode)
+    new_buffer_str = black.format_file_contents(
+      buffer_str,
+      fast=configs["fast"],
+      mode=mode,
+    )
   except black.NothingChanged:
     print(f'Already well formatted, good job. (took {time.time() - start:.4f}s)')
   except Exception as exc:
@@ -177,6 +144,24 @@
         window.cursor = (len(window.buffer), 0)
     print(f'Reformatted in {time.time() - start:.4f}s.')
 
+def get_configs():
+  path_pyproject_toml = black.find_pyproject_toml(vim.eval("fnamemodify(getcwd(), ':t')"))
+  if path_pyproject_toml:
+    config_pyproject_toml = black.parse_pyproject_toml(path_pyproject_toml)
+  else:
+    config_pyproject_toml = {}
+
+  vim_rc_line_length = int(vim.eval("g:black_linelength"))
+  vim_rc_fast = bool(int(vim.eval("g:black_fast")))
+  vim_rc_skip_string_normalization = bool(int(vim.eval("g:black_skip_string_normalization")))
+
+  return {
+    "line_length": config_pyproject_toml.get("line_length", vim_rc_line_length),
+    "fast": config_pyproject_toml.get("fast", vim_rc_fast),
+    "string_normalization": not config_pyproject_toml.get("skip_string_normalization", vim_rc_string_normalization),
+  }
+
+
 def BlackUpgrade():
   _initialize_black_env(upgrade=True)
 
