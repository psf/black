# Change Log

## Unreleased

### _Black_

- A space is no longer inserted into empty docstrings (#2249)
- Fix handling of .gitignore files containing non-ASCII characters on Windows (#2229)
- Respect `.gitignore` files in all levels, not only `root/.gitignore` file (apply
  `.gitignore` rules like `git` does) (#2225)
- Restored compatibility with Click 8.0 on Python 3.6 when LANG=C used (#2227)
<<<<<<< HEAD
- Fixed option usage when using the `--code` flag (#2259)
=======
- Add extra uvloop install + import support if in python env (#2258)
>>>>>>> 754eecf6

### _Blackd_

- Add a lower bound for the `aiohttp-cors` dependency. Only 0.4.0 or higher is
  supported. (#2231)

### _Packaging_

- Release self-contained macOS binaries as part of the GitHub release pipeline (#2198)

### Documentation

- Fix typos discovered by codespell (#2228)
- Fix Vim plugin installation instructions. (#2235)
- Add new Frequently Asked Questions page (#2247)

## 21.5b1

### _Black_

- Refactor `src/black/__init__.py` into many files (#2206)

### Documentation

- Replaced all remaining references to the
  [`master`](https://github.com/psf/black/tree/main) branch with the
  [`main`](https://github.com/psf/black/tree/main) branch. Some additional changes in
  the source code were also made. (#2210)
- Sigificantly reorganized the documentation to make much more sense. Check them out by
  heading over to [the stable docs on RTD](https://black.readthedocs.io/en/stable/).
  (#2174)

## 21.5b0

### _Black_

- Set `--pyi` mode if `--stdin-filename` ends in `.pyi` (#2169)
- Stop detecting target version as Python 3.9+ with pre-PEP-614 decorators that are
  being called but with no arguments (#2182)

### _Black-Primer_

- Add `--no-diff` to black-primer to suppress formatting changes (#2187)

## 21.4b2

### _Black_

- Fix crash if the user configuration directory is inaccessible. (#2158)

- Clarify
  [circumstances](https://github.com/psf/black/blob/master/docs/the_black_code_style.md#pragmatism)
  in which _Black_ may change the AST (#2159)

- Allow `.gitignore` rules to be overridden by specifying `exclude` in `pyproject.toml`
  or on the command line. (#2170)

### _Packaging_

- Install `primer.json` (used by `black-primer` by default) with black. (#2154)

## 21.4b1

### _Black_

- Fix crash on docstrings ending with "\\ ". (#2142)

- Fix crash when atypical whitespace is cleaned out of dostrings (#2120)

- Reflect the `--skip-magic-trailing-comma` and `--experimental-string-processing` flags
  in the name of the cache file. Without this fix, changes in these flags would not take
  effect if the cache had already been populated. (#2131)

- Don't remove necessary parentheses from assignment expression containing assert /
  return statements. (#2143)

### _Packaging_

- Bump pathspec to >= 0.8.1 to solve invalid .gitignore exclusion handling

## 21.4b0

### _Black_

- Fixed a rare but annoying formatting instability created by the combination of
  optional trailing commas inserted by `Black` and optional parentheses looking at
  pre-existing "magic" trailing commas. This fixes issue #1629 and all of its many many
  duplicates. (#2126)

- `Black` now processes one-line docstrings by stripping leading and trailing spaces,
  and adding a padding space when needed to break up """". (#1740)

- `Black` now cleans up leading non-breaking spaces in comments (#2092)

- `Black` now respects `--skip-string-normalization` when normalizing multiline
  docstring quotes (#1637)

- `Black` no longer removes all empty lines between non-function code and decorators
  when formatting typing stubs. Now `Black` enforces a single empty line. (#1646)

- `Black` no longer adds an incorrect space after a parenthesized assignment expression
  in if/while statements (#1655)

- Added `--skip-magic-trailing-comma` / `-C` to avoid using trailing commas as a reason
  to split lines (#1824)

- fixed a crash when PWD=/ on POSIX (#1631)

- fixed "I/O operation on closed file" when using --diff (#1664)

- Prevent coloured diff output being interleaved with multiple files (#1673)

- Added support for PEP 614 relaxed decorator syntax on python 3.9 (#1711)

- Added parsing support for unparenthesized tuples and yield expressions in annotated
  assignments (#1835)

- added `--extend-exclude` argument (PR #2005)

- speed up caching by avoiding pathlib (#1950)

- `--diff` correctly indicates when a file doesn't end in a newline (#1662)

- Added `--stdin-filename` argument to allow stdin to respect `--force-exclude` rules
  (#1780)

- Lines ending with `fmt: skip` will now be not formatted (#1800)

- PR #2053: Black no longer relies on typed-ast for Python 3.8 and higher

- PR #2053: Python 2 support is now optional, install with
  `python3 -m pip install black[python2]` to maintain support.

- Exclude `venv` directory by default (#1683)

- Fixed "Black produced code that is not equivalent to the source" when formatting
  Python 2 docstrings (#2037)

### _Packaging_

- Self-contained native _Black_ binaries are now provided for releases via GitHub
  Releases (#1743)

## 20.8b1

### _Packaging_

- explicitly depend on Click 7.1.2 or newer as `Black` no longer works with versions
  older than 7.0

## 20.8b0

### _Black_

- re-implemented support for explicit trailing commas: now it works consistently within
  any bracket pair, including nested structures (#1288 and duplicates)

- `Black` now reindents docstrings when reindenting code around it (#1053)

- `Black` now shows colored diffs (#1266)

- `Black` is now packaged using 'py3' tagged wheels (#1388)

- `Black` now supports Python 3.8 code, e.g. star expressions in return statements
  (#1121)

- `Black` no longer normalizes capital R-string prefixes as those have a
  community-accepted meaning (#1244)

- `Black` now uses exit code 2 when specified configuration file doesn't exit (#1361)

- `Black` now works on AWS Lambda (#1141)

- added `--force-exclude` argument (#1032)

- removed deprecated `--py36` option (#1236)

- fixed `--diff` output when EOF is encountered (#526)

- fixed `# fmt: off` handling around decorators (#560)

- fixed unstable formatting with some `# type: ignore` comments (#1113)

- fixed invalid removal on organizing brackets followed by indexing (#1575)

- introduced `black-primer`, a CI tool that allows us to run regression tests against
  existing open source users of Black (#1402)

- introduced property-based fuzzing to our test suite based on Hypothesis and
  Hypothersmith (#1566)

- implemented experimental and disabled by default long string rewrapping (#1132),
  hidden under a `--experimental-string-processing` flag while it's being worked on;
  this is an undocumented and unsupported feature, you lose Internet points for
  depending on it (#1609)

### Vim plugin

- prefer virtualenv packages over global packages (#1383)

## 19.10b0

- added support for PEP 572 assignment expressions (#711)

- added support for PEP 570 positional-only arguments (#943)

- added support for async generators (#593)

- added support for pre-splitting collections by putting an explicit trailing comma
  inside (#826)

- added `black -c` as a way to format code passed from the command line (#761)

- --safe now works with Python 2 code (#840)

- fixed grammar selection for Python 2-specific code (#765)

- fixed feature detection for trailing commas in function definitions and call sites
  (#763)

- `# fmt: off`/`# fmt: on` comment pairs placed multiple times within the same block of
  code now behave correctly (#1005)

- _Black_ no longer crashes on Windows machines with more than 61 cores (#838)

- _Black_ no longer crashes on standalone comments prepended with a backslash (#767)

- _Black_ no longer crashes on `from` ... `import` blocks with comments (#829)

- _Black_ no longer crashes on Python 3.7 on some platform configurations (#494)

- _Black_ no longer fails on comments in from-imports (#671)

- _Black_ no longer fails when the file starts with a backslash (#922)

- _Black_ no longer merges regular comments with type comments (#1027)

- _Black_ no longer splits long lines that contain type comments (#997)

- removed unnecessary parentheses around `yield` expressions (#834)

- added parentheses around long tuples in unpacking assignments (#832)

- added parentheses around complex powers when they are prefixed by a unary operator
  (#646)

- fixed bug that led _Black_ format some code with a line length target of 1 (#762)

- _Black_ no longer introduces quotes in f-string subexpressions on string boundaries
  (#863)

- if _Black_ puts parenthesis around a single expression, it moves comments to the
  wrapped expression instead of after the brackets (#872)

- `blackd` now returns the version of _Black_ in the response headers (#1013)

- `blackd` can now output the diff of formats on source code when the `X-Diff` header is
  provided (#969)

## 19.3b0

- new option `--target-version` to control which Python versions _Black_-formatted code
  should target (#618)

- deprecated `--py36` (use `--target-version=py36` instead) (#724)

- _Black_ no longer normalizes numeric literals to include `_` separators (#696)

- long `del` statements are now split into multiple lines (#698)

- type comments are no longer mangled in function signatures

- improved performance of formatting deeply nested data structures (#509)

- _Black_ now properly formats multiple files in parallel on Windows (#632)

- _Black_ now creates cache files atomically which allows it to be used in parallel
  pipelines (like `xargs -P8`) (#673)

- _Black_ now correctly indents comments in files that were previously formatted with
  tabs (#262)

- `blackd` now supports CORS (#622)

## 18.9b0

- numeric literals are now formatted by _Black_ (#452, #461, #464, #469):

  - numeric literals are normalized to include `_` separators on Python 3.6+ code

  - added `--skip-numeric-underscore-normalization` to disable the above behavior and
    leave numeric underscores as they were in the input

  - code with `_` in numeric literals is recognized as Python 3.6+

  - most letters in numeric literals are lowercased (e.g., in `1e10`, `0x01`)

  - hexadecimal digits are always uppercased (e.g. `0xBADC0DE`)

- added `blackd`, see
  [its documentation](https://github.com/psf/black/blob/18.9b0/README.md#blackd) for
  more info (#349)

- adjacent string literals are now correctly split into multiple lines (#463)

- trailing comma is now added to single imports that don't fit on a line (#250)

- cache is now populated when `--check` is successful for a file which speeds up
  consecutive checks of properly formatted unmodified files (#448)

- whitespace at the beginning of the file is now removed (#399)

- fixed mangling [pweave](http://mpastell.com/pweave/) and
  [Spyder IDE](https://www.spyder-ide.org/) special comments (#532)

- fixed unstable formatting when unpacking big tuples (#267)

- fixed parsing of `__future__` imports with renames (#389)

- fixed scope of `# fmt: off` when directly preceding `yield` and other nodes (#385)

- fixed formatting of lambda expressions with default arguments (#468)

- fixed `async for` statements: _Black_ no longer breaks them into separate lines (#372)

- note: the Vim plugin stopped registering `,=` as a default chord as it turned out to
  be a bad idea (#415)

## 18.6b4

- hotfix: don't freeze when multiple comments directly precede `# fmt: off` (#371)

## 18.6b3

- typing stub files (`.pyi`) now have blank lines added after constants (#340)

- `# fmt: off` and `# fmt: on` are now much more dependable:

  - they now work also within bracket pairs (#329)

  - they now correctly work across function/class boundaries (#335)

  - they now work when an indentation block starts with empty lines or misaligned
    comments (#334)

- made Click not fail on invalid environments; note that Click is right but the
  likelihood we'll need to access non-ASCII file paths when dealing with Python source
  code is low (#277)

- fixed improper formatting of f-strings with quotes inside interpolated expressions
  (#322)

- fixed unnecessary slowdown when long list literals where found in a file

- fixed unnecessary slowdown on AST nodes with very many siblings

- fixed cannibalizing backslashes during string normalization

- fixed a crash due to symbolic links pointing outside of the project directory (#338)

## 18.6b2

- added `--config` (#65)

- added `-h` equivalent to `--help` (#316)

- fixed improper unmodified file caching when `-S` was used

- fixed extra space in string unpacking (#305)

- fixed formatting of empty triple quoted strings (#313)

- fixed unnecessary slowdown in comment placement calculation on lines without comments

## 18.6b1

- hotfix: don't output human-facing information on stdout (#299)

- hotfix: don't output cake emoji on non-zero return code (#300)

## 18.6b0

- added `--include` and `--exclude` (#270)

- added `--skip-string-normalization` (#118)

- added `--verbose` (#283)

- the header output in `--diff` now actually conforms to the unified diff spec

- fixed long trivial assignments being wrapped in unnecessary parentheses (#273)

- fixed unnecessary parentheses when a line contained multiline strings (#232)

- fixed stdin handling not working correctly if an old version of Click was used (#276)

- _Black_ now preserves line endings when formatting a file in place (#258)

## 18.5b1

- added `--pyi` (#249)

- added `--py36` (#249)

- Python grammar pickle caches are stored with the formatting caches, making _Black_
  work in environments where site-packages is not user-writable (#192)

- _Black_ now enforces a PEP 257 empty line after a class-level docstring (and/or
  fields) and the first method

- fixed invalid code produced when standalone comments were present in a trailer that
  was omitted from line splitting on a large expression (#237)

- fixed optional parentheses being removed within `# fmt: off` sections (#224)

- fixed invalid code produced when stars in very long imports were incorrectly wrapped
  in optional parentheses (#234)

- fixed unstable formatting when inline comments were moved around in a trailer that was
  omitted from line splitting on a large expression (#238)

- fixed extra empty line between a class declaration and the first method if no class
  docstring or fields are present (#219)

- fixed extra empty line between a function signature and an inner function or inner
  class (#196)

## 18.5b0

- call chains are now formatted according to the
  [fluent interfaces](https://en.wikipedia.org/wiki/Fluent_interface) style (#67)

- data structure literals (tuples, lists, dictionaries, and sets) are now also always
  exploded like imports when they don't fit in a single line (#152)

- slices are now formatted according to PEP 8 (#178)

- parentheses are now also managed automatically on the right-hand side of assignments
  and return statements (#140)

- math operators now use their respective priorities for delimiting multiline
  expressions (#148)

- optional parentheses are now omitted on expressions that start or end with a bracket
  and only contain a single operator (#177)

- empty parentheses in a class definition are now removed (#145, #180)

- string prefixes are now standardized to lowercase and `u` is removed on Python 3.6+
  only code and Python 2.7+ code with the `unicode_literals` future import (#188, #198,
  #199)

- typing stub files (`.pyi`) are now formatted in a style that is consistent with PEP
  484 (#207, #210)

- progress when reformatting many files is now reported incrementally

- fixed trailers (content with brackets) being unnecessarily exploded into their own
  lines after a dedented closing bracket (#119)

- fixed an invalid trailing comma sometimes left in imports (#185)

- fixed non-deterministic formatting when multiple pairs of removable parentheses were
  used (#183)

- fixed multiline strings being unnecessarily wrapped in optional parentheses in long
  assignments (#215)

- fixed not splitting long from-imports with only a single name

- fixed Python 3.6+ file discovery by also looking at function calls with unpacking.
  This fixed non-deterministic formatting if trailing commas where used both in function
  signatures with stars and function calls with stars but the former would be
  reformatted to a single line.

- fixed crash on dealing with optional parentheses (#193)

- fixed "is", "is not", "in", and "not in" not considered operators for splitting
  purposes

- fixed crash when dead symlinks where encountered

## 18.4a4

- don't populate the cache on `--check` (#175)

## 18.4a3

- added a "cache"; files already reformatted that haven't changed on disk won't be
  reformatted again (#109)

- `--check` and `--diff` are no longer mutually exclusive (#149)

- generalized star expression handling, including double stars; this fixes
  multiplication making expressions "unsafe" for trailing commas (#132)

- _Black_ no longer enforces putting empty lines behind control flow statements (#90)

- _Black_ now splits imports like "Mode 3 + trailing comma" of isort (#127)

- fixed comment indentation when a standalone comment closes a block (#16, #32)

- fixed standalone comments receiving extra empty lines if immediately preceding a
  class, def, or decorator (#56, #154)

- fixed `--diff` not showing entire path (#130)

- fixed parsing of complex expressions after star and double stars in function calls
  (#2)

- fixed invalid splitting on comma in lambda arguments (#133)

- fixed missing splits of ternary expressions (#141)

## 18.4a2

- fixed parsing of unaligned standalone comments (#99, #112)

- fixed placement of dictionary unpacking inside dictionary literals (#111)

- Vim plugin now works on Windows, too

- fixed unstable formatting when encountering unnecessarily escaped quotes in a string
  (#120)

## 18.4a1

- added `--quiet` (#78)

- added automatic parentheses management (#4)

- added [pre-commit](https://pre-commit.com) integration (#103, #104)

- fixed reporting on `--check` with multiple files (#101, #102)

- fixed removing backslash escapes from raw strings (#100, #105)

## 18.4a0

- added `--diff` (#87)

- add line breaks before all delimiters, except in cases like commas, to better comply
  with PEP 8 (#73)

- standardize string literals to use double quotes (almost) everywhere (#75)

- fixed handling of standalone comments within nested bracketed expressions; _Black_
  will no longer produce super long lines or put all standalone comments at the end of
  the expression (#22)

- fixed 18.3a4 regression: don't crash and burn on empty lines with trailing whitespace
  (#80)

- fixed 18.3a4 regression: `# yapf: disable` usage as trailing comment would cause
  _Black_ to not emit the rest of the file (#95)

- when CTRL+C is pressed while formatting many files, _Black_ no longer freaks out with
  a flurry of asyncio-related exceptions

- only allow up to two empty lines on module level and only single empty lines within
  functions (#74)

## 18.3a4

- `# fmt: off` and `# fmt: on` are implemented (#5)

- automatic detection of deprecated Python 2 forms of print statements and exec
  statements in the formatted file (#49)

- use proper spaces for complex expressions in default values of typed function
  arguments (#60)

- only return exit code 1 when --check is used (#50)

- don't remove single trailing commas from square bracket indexing (#59)

- don't omit whitespace if the previous factor leaf wasn't a math operator (#55)

- omit extra space in kwarg unpacking if it's the first argument (#46)

- omit extra space in
  [Sphinx auto-attribute comments](http://www.sphinx-doc.org/en/stable/ext/autodoc.html#directive-autoattribute)
  (#68)

## 18.3a3

- don't remove single empty lines outside of bracketed expressions (#19)

- added ability to pipe formatting from stdin to stdin (#25)

- restored ability to format code with legacy usage of `async` as a name (#20, #42)

- even better handling of numpy-style array indexing (#33, again)

## 18.3a2

- changed positioning of binary operators to occur at beginning of lines instead of at
  the end, following
  [a recent change to PEP 8](https://github.com/python/peps/commit/c59c4376ad233a62ca4b3a6060c81368bd21e85b)
  (#21)

- ignore empty bracket pairs while splitting. This avoids very weirdly looking
  formattings (#34, #35)

- remove a trailing comma if there is a single argument to a call

- if top level functions were separated by a comment, don't put four empty lines after
  the upper function

- fixed unstable formatting of newlines with imports

- fixed unintentional folding of post scriptum standalone comments into last statement
  if it was a simple statement (#18, #28)

- fixed missing space in numpy-style array indexing (#33)

- fixed spurious space after star-based unary expressions (#31)

## 18.3a1

- added `--check`

- only put trailing commas in function signatures and calls if it's safe to do so. If
  the file is Python 3.6+ it's always safe, otherwise only safe if there are no `*args`
  or `**kwargs` used in the signature or call. (#8)

- fixed invalid spacing of dots in relative imports (#6, #13)

- fixed invalid splitting after comma on unpacked variables in for-loops (#23)

- fixed spurious space in parenthesized set expressions (#7)

- fixed spurious space after opening parentheses and in default arguments (#14, #17)

- fixed spurious space after unary operators when the operand was a complex expression
  (#15)

## 18.3a0

- first published version, Happy 🍰 Day 2018!

- alpha quality

- date-versioned (see: <https://calver.org/>)<|MERGE_RESOLUTION|>--- conflicted
+++ resolved
@@ -9,11 +9,8 @@
 - Respect `.gitignore` files in all levels, not only `root/.gitignore` file (apply
   `.gitignore` rules like `git` does) (#2225)
 - Restored compatibility with Click 8.0 on Python 3.6 when LANG=C used (#2227)
-<<<<<<< HEAD
 - Fixed option usage when using the `--code` flag (#2259)
-=======
 - Add extra uvloop install + import support if in python env (#2258)
->>>>>>> 754eecf6
 
 ### _Blackd_
 
