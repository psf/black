--- conflicted
+++ resolved
@@ -20,12 +20,7 @@
 
 <!-- Changes that affect Black's preview style -->
 
-<<<<<<< HEAD
-- Remove redundant parentheses around awaited objects (#2991)
-- Parentheses around return annotations are now managed (#2990)
-- Remove unnecessary parentheses from `with` statements (#2926)
 - Require one empty line after module-level docstrings (#2996)
-=======
 - Fix a crash when formatting some dicts with parenthesis-wrapped long string keys
   (#3262)
 
@@ -52,7 +47,6 @@
 ### Output
 
 <!-- Changes to Black's terminal output and error messages -->
->>>>>>> 468ceafc
 
 ### _Blackd_
 
