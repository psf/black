--- conflicted
+++ resolved
@@ -38,16 +38,14 @@
 - Added `--stdin-filename` argument to allow stdin to respect `--force-exclude` rules
   (#1780)
 
-<<<<<<< HEAD
 - Reduce second-pass formatting stability errors (#1629)
-=======
+
 - Lines ending with `fmt: skip` will now be not formatted (#1800)
 
 - PR #2053: Black no longer relies on typed-ast for Python 3.8 and higher
 
 - PR #2053: Python 2 support is now optional, install with
   `python3 -m pip install black[python2]` to maintain support.
->>>>>>> ed9d58b7
 
 #### _Packaging_
 
