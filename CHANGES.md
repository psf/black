# Change Log

## Unreleased

### Highlights

<!-- Include any especially major or disruptive changes here -->

### Stable style

- Fix bug where `# fmt: off` automatically dedents when used with the `--line-ranges`
  option, even when it is not within the specified line range. (#4084)

### Preview style

- Prefer more equal signs before a break when splitting chained assignments (#4010)
- Standalone form feed characters at the module level are no longer removed (#4021)
- Additional cases of immediately nested tuples, lists, and dictionaries are now
  indented less (#4012)
<<<<<<< HEAD
- Keep suites consisting of an ellipsis followed by a comment on their own lines (#4066)
=======
- Fix crash in preview mode when using a short `--line-length` (#4086)
>>>>>>> 432d9050

### Configuration

<!-- Changes to how Black can be configured -->

- `--line-ranges` now skips _Black_'s internal stability check in `--safe` mode. This
  avoids a crash on rare inputs that have many unformatted same-content lines. (#4034)

### Packaging

- Upgrade to mypy 1.7.1 (#4049) (#4069)
- Faster compiled wheels are now available for CPython 3.12 (#4070)

### Parser

<!-- Changes to the parser or to version autodetection -->

### Performance

<!-- Changes that improve Black's performance. -->

### Output

<!-- Changes to Black's terminal output and error messages -->

### _Blackd_

<!-- Changes to blackd -->

### Integrations

- Enable 3.12 CI (#4035)
- Build docker images in parallel (#4054)
- Build docker images with 3.12 (#4055)

### Documentation

<!-- Major changes to documentation and policies. Small docs changes
     don't need a changelog entry. -->

## 23.11.0

### Highlights

- Support formatting ranges of lines with the new `--line-ranges` command-line option
  (#4020)

### Stable style

- Fix crash on formatting bytes strings that look like docstrings (#4003)
- Fix crash when whitespace followed a backslash before newline in a docstring (#4008)
- Fix standalone comments inside complex blocks crashing Black (#4016)
- Fix crash on formatting code like `await (a ** b)` (#3994)
- No longer treat leading f-strings as docstrings. This matches Python's behaviour and
  fixes a crash (#4019)

### Preview style

- Multiline dicts and lists that are the sole argument to a function are now indented
  less (#3964)
- Multiline unpacked dicts and lists as the sole argument to a function are now also
  indented less (#3992)
- In f-string debug expressions, quote types that are visible in the final string are
  now preserved (#4005)
- Fix a bug where long `case` blocks were not split into multiple lines. Also enable
  general trailing comma rules on `case` blocks (#4024)
- Keep requiring two empty lines between module-level docstring and first function or
  class definition (#4028)
- Add support for single-line format skip with other comments on the same line (#3959)

### Configuration

- Consistently apply force exclusion logic before resolving symlinks (#4015)
- Fix a bug in the matching of absolute path names in `--include` (#3976)

### Performance

- Fix mypyc builds on arm64 on macOS (#4017)

### Integrations

- Black's pre-commit integration will now run only on git hooks appropriate for a code
  formatter (#3940)

## 23.10.1

### Highlights

- Maintenance release to get a fix out for GitHub Action edge case (#3957)

### Preview style

- Fix merging implicit multiline strings that have inline comments (#3956)
- Allow empty first line after block open before a comment or compound statement (#3967)

### Packaging

- Change Dockerfile to hatch + compile black (#3965)

### Integrations

- The summary output for GitHub workflows is now suppressible using the `summary`
  parameter. (#3958)
- Fix the action failing when Black check doesn't pass (#3957)

### Documentation

- It is known Windows documentation CI is broken
  https://github.com/psf/black/issues/3968

## 23.10.0

### Stable style

- Fix comments getting removed from inside parenthesized strings (#3909)

### Preview style

- Fix long lines with power operators getting split before the line length (#3942)
- Long type hints are now wrapped in parentheses and properly indented when split across
  multiple lines (#3899)
- Magic trailing commas are now respected in return types. (#3916)
- Require one empty line after module-level docstrings. (#3932)
- Treat raw triple-quoted strings as docstrings (#3947)

### Configuration

- Fix cache versioning logic when `BLACK_CACHE_DIR` is set (#3937)

### Parser

- Fix bug where attributes named `type` were not accepted inside `match` statements
  (#3950)
- Add support for PEP 695 type aliases containing lambdas and other unusual expressions
  (#3949)

### Output

- Black no longer attempts to provide special errors for attempting to format Python 2
  code (#3933)
- Black will more consistently print stacktraces on internal errors in verbose mode
  (#3938)

### Integrations

- The action output displayed in the job summary is now wrapped in Markdown (#3914)

## 23.9.1

Due to various issues, the previous release (23.9.0) did not include compiled mypyc
wheels, which make Black significantly faster. These issues have now been fixed, and
this release should come with compiled wheels once again.

There will be no wheels for Python 3.12 due to a bug in mypyc. We will provide 3.12
wheels in a future release as soon as the mypyc bug is fixed.

### Packaging

- Upgrade to mypy 1.5.1 (#3864)

### Performance

- Store raw tuples instead of NamedTuples in Black's cache, improving performance and
  decreasing the size of the cache (#3877)

## 23.9.0

### Preview style

- More concise formatting for dummy implementations (#3796)
- In stub files, add a blank line between a statement with a body (e.g an
  `if sys.version_info > (3, x):`) and a function definition on the same level (#3862)
- Fix a bug whereby spaces were removed from walrus operators within subscript(#3823)

### Configuration

- Black now applies exclusion and ignore logic before resolving symlinks (#3846)

### Performance

- Avoid importing `IPython` if notebook cells do not contain magics (#3782)
- Improve caching by comparing file hashes as fallback for mtime and size (#3821)

### _Blackd_

- Fix an issue in `blackd` with single character input (#3558)

### Integrations

- Black now has an
  [official pre-commit mirror](https://github.com/psf/black-pre-commit-mirror). Swapping
  `https://github.com/psf/black` to `https://github.com/psf/black-pre-commit-mirror` in
  your `.pre-commit-config.yaml` will make Black about 2x faster (#3828)
- The `.black.env` folder specified by `ENV_PATH` will now be removed on the completion
  of the GitHub Action (#3759)

## 23.7.0

### Highlights

- Runtime support for Python 3.7 has been removed. Formatting 3.7 code will still be
  supported until further notice (#3765)

### Stable style

- Fix a bug where an illegal trailing comma was added to return type annotations using
  PEP 604 unions (#3735)
- Fix several bugs and crashes where comments in stub files were removed or mishandled
  under some circumstances (#3745)
- Fix a crash with multi-line magic comments like `type: ignore` within parentheses
  (#3740)
- Fix error in AST validation when _Black_ removes trailing whitespace in a type comment
  (#3773)

### Preview style

- Implicitly concatenated strings used as function args are no longer wrapped inside
  parentheses (#3640)
- Remove blank lines between a class definition and its docstring (#3692)

### Configuration

- The `--workers` argument to _Black_ can now be specified via the `BLACK_NUM_WORKERS`
  environment variable (#3743)
- `.pytest_cache`, `.ruff_cache` and `.vscode` are now excluded by default (#3691)
- Fix _Black_ not honouring `pyproject.toml` settings when running `--stdin-filename`
  and the `pyproject.toml` found isn't in the current working directory (#3719)
- _Black_ will now error if `exclude` and `extend-exclude` have invalid data types in
  `pyproject.toml`, instead of silently doing the wrong thing (#3764)

### Packaging

- Upgrade mypyc from 0.991 to 1.3 (#3697)
- Remove patching of Click that mitigated errors on Python 3.6 with `LANG=C` (#3768)

### Parser

- Add support for the new PEP 695 syntax in Python 3.12 (#3703)

### Performance

- Speed up _Black_ significantly when the cache is full (#3751)
- Avoid importing `IPython` in a case where we wouldn't need it (#3748)

### Output

- Use aware UTC datetimes internally, avoids deprecation warning on Python 3.12 (#3728)
- Change verbose logging to exactly mirror _Black_'s logic for source discovery (#3749)

### _Blackd_

- The `blackd` argument parser now shows the default values for options in their help
  text (#3712)

### Integrations

- Black is now tested with
  [`PYTHONWARNDEFAULTENCODING = 1`](https://docs.python.org/3/library/io.html#io-encoding-warning)
  (#3763)
- Update GitHub Action to display black output in the job summary (#3688)

### Documentation

- Add a CITATION.cff file to the root of the repository, containing metadata on how to
  cite this software (#3723)
- Update the _classes_ and _exceptions_ documentation in Developer reference to match
  the latest code base (#3755)

## 23.3.0

### Highlights

This release fixes a longstanding confusing behavior in Black's GitHub action, where the
version of the action did not determine the version of Black being run (issue #3382). In
addition, there is a small bug fix around imports and a number of improvements to the
preview style.

Please try out the
[preview style](https://black.readthedocs.io/en/stable/the_black_code_style/future_style.html#preview-style)
with `black --preview` and tell us your feedback. All changes in the preview style are
expected to become part of Black's stable style in January 2024.

### Stable style

- Import lines with `# fmt: skip` and `# fmt: off` no longer have an extra blank line
  added when they are right after another import line (#3610)

### Preview style

- Add trailing commas to collection literals even if there's a comment after the last
  entry (#3393)
- `async def`, `async for`, and `async with` statements are now formatted consistently
  compared to their non-async version. (#3609)
- `with` statements that contain two context managers will be consistently wrapped in
  parentheses (#3589)
- Let string splitters respect [East Asian Width](https://www.unicode.org/reports/tr11/)
  (#3445)
- Now long string literals can be split after East Asian commas and periods (`、` U+3001
  IDEOGRAPHIC COMMA, `。` U+3002 IDEOGRAPHIC FULL STOP, & `，` U+FF0C FULLWIDTH COMMA)
  besides before spaces (#3445)
- For stubs, enforce one blank line after a nested class with a body other than just
  `...` (#3564)
- Improve handling of multiline strings by changing line split behavior (#1879)

### Parser

- Added support for formatting files with invalid type comments (#3594)

### Integrations

- Update GitHub Action to use the version of Black equivalent to action's version if
  version input is not specified (#3543)
- Fix missing Python binary path in autoload script for vim (#3508)

### Documentation

- Document that only the most recent release is supported for security issues;
  vulnerabilities should be reported through Tidelift (#3612)

## 23.1.0

### Highlights

This is the first release of 2023, and following our
[stability policy](https://black.readthedocs.io/en/stable/the_black_code_style/index.html#stability-policy),
it comes with a number of improvements to our stable style, including improvements to
empty line handling, removal of redundant parentheses in several contexts, and output
that highlights implicitly concatenated strings better.

There are also many changes to the preview style; try out `black --preview` and give us
feedback to help us set the stable style for next year.

In addition to style changes, Black now automatically infers the supported Python
versions from your `pyproject.toml` file, removing the need to set Black's target
versions separately.

### Stable style

- Introduce the 2023 stable style, which incorporates most aspects of last year's
  preview style (#3418). Specific changes:
  - Enforce empty lines before classes and functions with sticky leading comments
    (#3302) (22.12.0)
  - Reformat empty and whitespace-only files as either an empty file (if no newline is
    present) or as a single newline character (if a newline is present) (#3348)
    (22.12.0)
  - Implicitly concatenated strings used as function args are now wrapped inside
    parentheses (#3307) (22.12.0)
  - Correctly handle trailing commas that are inside a line's leading non-nested parens
    (#3370) (22.12.0)
  - `--skip-string-normalization` / `-S` now prevents docstring prefixes from being
    normalized as expected (#3168) (since 22.8.0)
  - When using `--skip-magic-trailing-comma` or `-C`, trailing commas are stripped from
    subscript expressions with more than 1 element (#3209) (22.8.0)
  - Implicitly concatenated strings inside a list, set, or tuple are now wrapped inside
    parentheses (#3162) (22.8.0)
  - Fix a string merging/split issue when a comment is present in the middle of
    implicitly concatenated strings on its own line (#3227) (22.8.0)
  - Docstring quotes are no longer moved if it would violate the line length limit
    (#3044, #3430) (22.6.0)
  - Parentheses around return annotations are now managed (#2990) (22.6.0)
  - Remove unnecessary parentheses around awaited objects (#2991) (22.6.0)
  - Remove unnecessary parentheses in `with` statements (#2926) (22.6.0)
  - Remove trailing newlines after code block open (#3035) (22.6.0)
  - Code cell separators `#%%` are now standardised to `# %%` (#2919) (22.3.0)
  - Remove unnecessary parentheses from `except` statements (#2939) (22.3.0)
  - Remove unnecessary parentheses from tuple unpacking in `for` loops (#2945) (22.3.0)
  - Avoid magic-trailing-comma in single-element subscripts (#2942) (22.3.0)
- Fix a crash when a colon line is marked between `# fmt: off` and `# fmt: on` (#3439)

### Preview style

- Format hex codes in unicode escape sequences in string literals (#2916)
- Add parentheses around `if`-`else` expressions (#2278)
- Improve performance on large expressions that contain many strings (#3467)
- Fix a crash in preview style with assert + parenthesized string (#3415)
- Fix crashes in preview style with walrus operators used in function return annotations
  and except clauses (#3423)
- Fix a crash in preview advanced string processing where mixed implicitly concatenated
  regular and f-strings start with an empty span (#3463)
- Fix a crash in preview advanced string processing where a standalone comment is placed
  before a dict's value (#3469)
- Fix an issue where extra empty lines are added when a decorator has `# fmt: skip`
  applied or there is a standalone comment between decorators (#3470)
- Do not put the closing quotes in a docstring on a separate line, even if the line is
  too long (#3430)
- Long values in dict literals are now wrapped in parentheses; correspondingly
  unnecessary parentheses around short values in dict literals are now removed; long
  string lambda values are now wrapped in parentheses (#3440)
- Fix two crashes in preview style involving edge cases with docstrings (#3451)
- Exclude string type annotations from improved string processing; fix crash when the
  return type annotation is stringified and spans across multiple lines (#3462)
- Wrap multiple context managers in parentheses when targeting Python 3.9+ (#3489)
- Fix several crashes in preview style with walrus operators used in `with` statements
  or tuples (#3473)
- Fix an invalid quote escaping bug in f-string expressions where it produced invalid
  code. Implicitly concatenated f-strings with different quotes can now be merged or
  quote-normalized by changing the quotes used in expressions. (#3509)
- Fix crash on `await (yield)` when Black is compiled with mypyc (#3533)

### Configuration

- Black now tries to infer its `--target-version` from the project metadata specified in
  `pyproject.toml` (#3219)

### Packaging

- Upgrade mypyc from `0.971` to `0.991` so mypycified _Black_ can be built on armv7
  (#3380)
  - This also fixes some crashes while using compiled Black with a debug build of
    CPython
- Drop specific support for the `tomli` requirement on 3.11 alpha releases, working
  around a bug that would cause the requirement not to be installed on any non-final
  Python releases (#3448)
- Black now depends on `packaging` version `22.0` or later. This is required for new
  functionality that needs to parse part of the project metadata (#3219)

### Output

- Calling `black --help` multiple times will return the same help contents each time
  (#3516)
- Verbose logging now shows the values of `pyproject.toml` configuration variables
  (#3392)
- Fix false symlink detection messages in verbose output due to using an incorrect
  relative path to the project root (#3385)

### Integrations

- Move 3.11 CI to normal flow now that all dependencies support 3.11 (#3446)
- Docker: Add new `latest_prerelease` tag automation to follow latest black alpha
  release on docker images (#3465)

### Documentation

- Expand `vim-plug` installation instructions to offer more explicit options (#3468)

## 22.12.0

### Preview style

- Enforce empty lines before classes and functions with sticky leading comments (#3302)
- Reformat empty and whitespace-only files as either an empty file (if no newline is
  present) or as a single newline character (if a newline is present) (#3348)
- Implicitly concatenated strings used as function args are now wrapped inside
  parentheses (#3307)
- For assignment statements, prefer splitting the right hand side if the left hand side
  fits on a single line (#3368)
- Correctly handle trailing commas that are inside a line's leading non-nested parens
  (#3370)

### Configuration

- Fix incorrectly applied `.gitignore` rules by considering the `.gitignore` location
  and the relative path to the target file (#3338)
- Fix incorrectly ignoring `.gitignore` presence when more than one source directory is
  specified (#3336)

### Parser

- Parsing support has been added for walruses inside generator expression that are
  passed as function args (for example,
  `any(match := my_re.match(text) for text in texts)`) (#3327).

### Integrations

- Vim plugin: Optionally allow using the system installation of Black via
  `let g:black_use_virtualenv = 0`(#3309)

## 22.10.0

### Highlights

- Runtime support for Python 3.6 has been removed. Formatting 3.6 code will still be
  supported until further notice.

### Stable style

- Fix a crash when `# fmt: on` is used on a different block level than `# fmt: off`
  (#3281)

### Preview style

- Fix a crash when formatting some dicts with parenthesis-wrapped long string keys
  (#3262)

### Configuration

- `.ipynb_checkpoints` directories are now excluded by default (#3293)
- Add `--skip-source-first-line` / `-x` option to ignore the first line of source code
  while formatting (#3299)

### Packaging

- Executables made with PyInstaller will no longer crash when formatting several files
  at once on macOS. Native x86-64 executables for macOS are available once again.
  (#3275)
- Hatchling is now used as the build backend. This will not have any effect for users
  who install Black with its wheels from PyPI. (#3233)
- Faster compiled wheels are now available for CPython 3.11 (#3276)

### _Blackd_

- Windows style (CRLF) newlines will be preserved (#3257).

### Integrations

- Vim plugin: add flag (`g:black_preview`) to enable/disable the preview style (#3246)
- Update GitHub Action to support formatting of Jupyter Notebook files via a `jupyter`
  option (#3282)
- Update GitHub Action to support use of version specifiers (e.g. `<23`) for Black
  version (#3265)

## 22.8.0

### Highlights

- Python 3.11 is now supported, except for _blackd_ as aiohttp does not support 3.11 as
  of publishing (#3234)
- This is the last release that supports running _Black_ on Python 3.6 (formatting 3.6
  code will continue to be supported until further notice)
- Reword the stability policy to say that we may, in rare cases, make changes that
  affect code that was not previously formatted by _Black_ (#3155)

### Stable style

- Fix an infinite loop when using `# fmt: on/off` in the middle of an expression or code
  block (#3158)
- Fix incorrect handling of `# fmt: skip` on colon (`:`) lines (#3148)
- Comments are no longer deleted when a line had spaces removed around power operators
  (#2874)

### Preview style

- Single-character closing docstring quotes are no longer moved to their own line as
  this is invalid. This was a bug introduced in version 22.6.0. (#3166)
- `--skip-string-normalization` / `-S` now prevents docstring prefixes from being
  normalized as expected (#3168)
- When using `--skip-magic-trailing-comma` or `-C`, trailing commas are stripped from
  subscript expressions with more than 1 element (#3209)
- Implicitly concatenated strings inside a list, set, or tuple are now wrapped inside
  parentheses (#3162)
- Fix a string merging/split issue when a comment is present in the middle of implicitly
  concatenated strings on its own line (#3227)

### _Blackd_

- `blackd` now supports enabling the preview style via the `X-Preview` header (#3217)

### Configuration

- Black now uses the presence of debug f-strings to detect target version (#3215)
- Fix misdetection of project root and verbose logging of sources in cases involving
  `--stdin-filename` (#3216)
- Immediate `.gitignore` files in source directories given on the command line are now
  also respected, previously only `.gitignore` files in the project root and
  automatically discovered directories were respected (#3237)

### Documentation

- Recommend using BlackConnect in IntelliJ IDEs (#3150)

### Integrations

- Vim plugin: prefix messages with `Black: ` so it's clear they come from Black (#3194)
- Docker: changed to a /opt/venv installation + added to PATH to be available to
  non-root users (#3202)

### Output

- Change from deprecated `asyncio.get_event_loop()` to create our event loop which
  removes DeprecationWarning (#3164)
- Remove logging from internal `blib2to3` library since it regularly emits error logs
  about failed caching that can and should be ignored (#3193)

### Parser

- Type comments are now included in the AST equivalence check consistently so accidental
  deletion raises an error. Though type comments can't be tracked when running on PyPy
  3.7 due to standard library limitations. (#2874)

### Performance

- Reduce Black's startup time when formatting a single file by 15-30% (#3211)

## 22.6.0

### Style

- Fix unstable formatting involving `#fmt: skip` and `# fmt:skip` comments (notice the
  lack of spaces) (#2970)

### Preview style

- Docstring quotes are no longer moved if it would violate the line length limit (#3044)
- Parentheses around return annotations are now managed (#2990)
- Remove unnecessary parentheses around awaited objects (#2991)
- Remove unnecessary parentheses in `with` statements (#2926)
- Remove trailing newlines after code block open (#3035)

### Integrations

- Add `scripts/migrate-black.py` script to ease introduction of Black to a Git project
  (#3038)

### Output

- Output Python version and implementation as part of `--version` flag (#2997)

### Packaging

- Use `tomli` instead of `tomllib` on Python 3.11 builds where `tomllib` is not
  available (#2987)

### Parser

- [PEP 654](https://peps.python.org/pep-0654/#except) syntax (for example,
  `except *ExceptionGroup:`) is now supported (#3016)
- [PEP 646](https://peps.python.org/pep-0646) syntax (for example,
  `Array[Batch, *Shape]` or `def fn(*args: *T) -> None`) is now supported (#3071)

### Vim Plugin

- Fix `strtobool` function. It didn't parse true/on/false/off. (#3025)

## 22.3.0

### Preview style

- Code cell separators `#%%` are now standardised to `# %%` (#2919)
- Remove unnecessary parentheses from `except` statements (#2939)
- Remove unnecessary parentheses from tuple unpacking in `for` loops (#2945)
- Avoid magic-trailing-comma in single-element subscripts (#2942)

### Configuration

- Do not format `__pypackages__` directories by default (#2836)
- Add support for specifying stable version with `--required-version` (#2832).
- Avoid crashing when the user has no homedir (#2814)
- Avoid crashing when md5 is not available (#2905)
- Fix handling of directory junctions on Windows (#2904)

### Documentation

- Update pylint config documentation (#2931)

### Integrations

- Move test to disable plugin in Vim/Neovim, which speeds up loading (#2896)

### Output

- In verbose mode, log when _Black_ is using user-level config (#2861)

### Packaging

- Fix Black to work with Click 8.1.0 (#2966)
- On Python 3.11 and newer, use the standard library's `tomllib` instead of `tomli`
  (#2903)
- `black-primer`, the deprecated internal devtool, has been removed and copied to a
  [separate repository](https://github.com/cooperlees/black-primer) (#2924)

### Parser

- Black can now parse starred expressions in the target of `for` and `async for`
  statements, e.g `for item in *items_1, *items_2: pass` (#2879).

## 22.1.0

At long last, _Black_ is no longer a beta product! This is the first non-beta release
and the first release covered by our new
[stability policy](https://black.readthedocs.io/en/stable/the_black_code_style/index.html#stability-policy).

### Highlights

- **Remove Python 2 support** (#2740)
- Introduce the `--preview` flag (#2752)

### Style

- Deprecate `--experimental-string-processing` and move the functionality under
  `--preview` (#2789)
- For stubs, one blank line between class attributes and methods is now kept if there's
  at least one pre-existing blank line (#2736)
- Black now normalizes string prefix order (#2297)
- Remove spaces around power operators if both operands are simple (#2726)
- Work around bug that causes unstable formatting in some cases in the presence of the
  magic trailing comma (#2807)
- Use parentheses for attribute access on decimal float and int literals (#2799)
- Don't add whitespace for attribute access on hexadecimal, binary, octal, and complex
  literals (#2799)
- Treat blank lines in stubs the same inside top-level `if` statements (#2820)
- Fix unstable formatting with semicolons and arithmetic expressions (#2817)
- Fix unstable formatting around magic trailing comma (#2572)

### Parser

- Fix mapping cases that contain as-expressions, like `case {"key": 1 | 2 as password}`
  (#2686)
- Fix cases that contain multiple top-level as-expressions, like `case 1 as a, 2 as b`
  (#2716)
- Fix call patterns that contain as-expressions with keyword arguments, like
  `case Foo(bar=baz as quux)` (#2749)
- Tuple unpacking on `return` and `yield` constructs now implies 3.8+ (#2700)
- Unparenthesized tuples on annotated assignments (e.g
  `values: Tuple[int, ...] = 1, 2, 3`) now implies 3.8+ (#2708)
- Fix handling of standalone `match()` or `case()` when there is a trailing newline or a
  comment inside of the parentheses. (#2760)
- `from __future__ import annotations` statement now implies Python 3.7+ (#2690)

### Performance

- Speed-up the new backtracking parser about 4X in general (enabled when
  `--target-version` is set to 3.10 and higher). (#2728)
- _Black_ is now compiled with [mypyc](https://github.com/mypyc/mypyc) for an overall 2x
  speed-up. 64-bit Windows, MacOS, and Linux (not including musl) are supported. (#1009,
  #2431)

### Configuration

- Do not accept bare carriage return line endings in pyproject.toml (#2408)
- Add configuration option (`python-cell-magics`) to format cells with custom magics in
  Jupyter Notebooks (#2744)
- Allow setting custom cache directory on all platforms with environment variable
  `BLACK_CACHE_DIR` (#2739).
- Enable Python 3.10+ by default, without any extra need to specify
  `--target-version=py310`. (#2758)
- Make passing `SRC` or `--code` mandatory and mutually exclusive (#2804)

### Output

- Improve error message for invalid regular expression (#2678)
- Improve error message when parsing fails during AST safety check by embedding the
  underlying SyntaxError (#2693)
- No longer color diff headers white as it's unreadable in light themed terminals
  (#2691)
- Text coloring added in the final statistics (#2712)
- Verbose mode also now describes how a project root was discovered and which paths will
  be formatted. (#2526)

### Packaging

- All upper version bounds on dependencies have been removed (#2718)
- `typing-extensions` is no longer a required dependency in Python 3.10+ (#2772)
- Set `click` lower bound to `8.0.0` (#2791)

### Integrations

- Update GitHub action to support containerized runs (#2748)

### Documentation

- Change protocol in pip installation instructions to `https://` (#2761)
- Change HTML theme to Furo primarily for its responsive design and mobile support
  (#2793)
- Deprecate the `black-primer` tool (#2809)
- Document Python support policy (#2819)

## 21.12b0

### _Black_

- Fix determination of f-string expression spans (#2654)
- Fix bad formatting of error messages about EOF in multi-line statements (#2343)
- Functions and classes in blocks now have more consistent surrounding spacing (#2472)

#### Jupyter Notebook support

- Cell magics are now only processed if they are known Python cell magics. Earlier, all
  cell magics were tokenized, leading to possible indentation errors e.g. with
  `%%writefile`. (#2630)
- Fix assignment to environment variables in Jupyter Notebooks (#2642)

#### Python 3.10 support

- Point users to using `--target-version py310` if we detect 3.10-only syntax (#2668)
- Fix `match` statements with open sequence subjects, like `match a, b:` or
  `match a, *b:` (#2639) (#2659)
- Fix `match`/`case` statements that contain `match`/`case` soft keywords multiple
  times, like `match re.match()` (#2661)
- Fix `case` statements with an inline body (#2665)
- Fix styling of starred expressions inside `match` subject (#2667)
- Fix parser error location on invalid syntax in a `match` statement (#2649)
- Fix Python 3.10 support on platforms without ProcessPoolExecutor (#2631)
- Improve parsing performance on code that uses `match` under `--target-version py310`
  up to ~50% (#2670)

### Packaging

- Remove dependency on `regex` (#2644) (#2663)

## 21.11b1

### _Black_

- Bumped regex version minimum to 2021.4.4 to fix Pattern class usage (#2621)

## 21.11b0

### _Black_

- Warn about Python 2 deprecation in more cases by improving Python 2 only syntax
  detection (#2592)
- Add experimental PyPy support (#2559)
- Add partial support for the match statement. As it's experimental, it's only enabled
  when `--target-version py310` is explicitly specified (#2586)
- Add support for parenthesized with (#2586)
- Declare support for Python 3.10 for running Black (#2562)

### Integrations

- Fixed vim plugin with Python 3.10 by removing deprecated distutils import (#2610)
- The vim plugin now parses `skip_magic_trailing_comma` from pyproject.toml (#2613)

## 21.10b0

### _Black_

- Document stability policy, that will apply for non-beta releases (#2529)
- Add new `--workers` parameter (#2514)
- Fixed feature detection for positional-only arguments in lambdas (#2532)
- Bumped typed-ast version minimum to 1.4.3 for 3.10 compatibility (#2519)
- Fixed a Python 3.10 compatibility issue where the loop argument was still being passed
  even though it has been removed (#2580)
- Deprecate Python 2 formatting support (#2523)

### _Blackd_

- Remove dependency on aiohttp-cors (#2500)
- Bump required aiohttp version to 3.7.4 (#2509)

### _Black-Primer_

- Add primer support for --projects (#2555)
- Print primer summary after individual failures (#2570)

### Integrations

- Allow to pass `target_version` in the vim plugin (#1319)
- Install build tools in docker file and use multi-stage build to keep the image size
  down (#2582)

## 21.9b0

### Packaging

- Fix missing modules in self-contained binaries (#2466)
- Fix missing toml extra used during installation (#2475)

## 21.8b0

### _Black_

- Add support for formatting Jupyter Notebook files (#2357)
- Move from `appdirs` dependency to `platformdirs` (#2375)
- Present a more user-friendly error if .gitignore is invalid (#2414)
- The failsafe for accidentally added backslashes in f-string expressions has been
  hardened to handle more edge cases during quote normalization (#2437)
- Avoid changing a function return type annotation's type to a tuple by adding a
  trailing comma (#2384)
- Parsing support has been added for unparenthesized walruses in set literals, set
  comprehensions, and indices (#2447).
- Pin `setuptools-scm` build-time dependency version (#2457)
- Exclude typing-extensions version 3.10.0.1 due to it being broken on Python 3.10
  (#2460)

### _Blackd_

- Replace sys.exit(-1) with raise ImportError as it plays more nicely with tools that
  scan installed packages (#2440)

### Integrations

- The provided pre-commit hooks no longer specify `language_version` to avoid overriding
  `default_language_version` (#2430)

## 21.7b0

### _Black_

- Configuration files using TOML features higher than spec v0.5.0 are now supported
  (#2301)
- Add primer support and test for code piped into black via STDIN (#2315)
- Fix internal error when `FORCE_OPTIONAL_PARENTHESES` feature is enabled (#2332)
- Accept empty stdin (#2346)
- Provide a more useful error when parsing fails during AST safety checks (#2304)

### Docker

- Add new `latest_release` tag automation to follow latest black release on docker
  images (#2374)

### Integrations

- The vim plugin now searches upwards from the directory containing the current buffer
  instead of the current working directory for pyproject.toml. (#1871)
- The vim plugin now reads the correct string normalization option in pyproject.toml
  (#1869)
- The vim plugin no longer crashes Black when there's boolean values in pyproject.toml
  (#1869)

## 21.6b0

### _Black_

- Fix failure caused by `fmt: skip` and indentation (#2281)
- Account for += assignment when deciding whether to split string (#2312)
- Correct max string length calculation when there are string operators (#2292)
- Fixed option usage when using the `--code` flag (#2259)
- Do not call `uvloop.install()` when _Black_ is used as a library (#2303)
- Added `--required-version` option to require a specific version to be running (#2300)
- Fix incorrect custom breakpoint indices when string group contains fake f-strings
  (#2311)
- Fix regression where `R` prefixes would be lowercased for docstrings (#2285)
- Fix handling of named escapes (`\N{...}`) when `--experimental-string-processing` is
  used (#2319)

### Integrations

- The official Black action now supports choosing what version to use, and supports the
  major 3 OSes. (#1940)

## 21.5b2

### _Black_

- A space is no longer inserted into empty docstrings (#2249)
- Fix handling of .gitignore files containing non-ASCII characters on Windows (#2229)
- Respect `.gitignore` files in all levels, not only `root/.gitignore` file (apply
  `.gitignore` rules like `git` does) (#2225)
- Restored compatibility with Click 8.0 on Python 3.6 when LANG=C used (#2227)
- Add extra uvloop install + import support if in python env (#2258)
- Fix --experimental-string-processing crash when matching parens are not found (#2283)
- Make sure to split lines that start with a string operator (#2286)
- Fix regular expression that black uses to identify f-expressions (#2287)

### _Blackd_

- Add a lower bound for the `aiohttp-cors` dependency. Only 0.4.0 or higher is
  supported. (#2231)

### Packaging

- Release self-contained x86_64 MacOS binaries as part of the GitHub release pipeline
  (#2198)
- Always build binaries with the latest available Python (#2260)

### Documentation

- Add discussion of magic comments to FAQ page (#2272)
- `--experimental-string-processing` will be enabled by default in the future (#2273)
- Fix typos discovered by codespell (#2228)
- Fix Vim plugin installation instructions. (#2235)
- Add new Frequently Asked Questions page (#2247)
- Fix encoding + symlink issues preventing proper build on Windows (#2262)

## 21.5b1

### _Black_

- Refactor `src/black/__init__.py` into many files (#2206)

### Documentation

- Replaced all remaining references to the
  [`master`](https://github.com/psf/black/tree/main) branch with the
  [`main`](https://github.com/psf/black/tree/main) branch. Some additional changes in
  the source code were also made. (#2210)
- Significantly reorganized the documentation to make much more sense. Check them out by
  heading over to [the stable docs on RTD](https://black.readthedocs.io/en/stable/).
  (#2174)

## 21.5b0

### _Black_

- Set `--pyi` mode if `--stdin-filename` ends in `.pyi` (#2169)
- Stop detecting target version as Python 3.9+ with pre-PEP-614 decorators that are
  being called but with no arguments (#2182)

### _Black-Primer_

- Add `--no-diff` to black-primer to suppress formatting changes (#2187)

## 21.4b2

### _Black_

- Fix crash if the user configuration directory is inaccessible. (#2158)

- Clarify
  [circumstances](https://github.com/psf/black/blob/master/docs/the_black_code_style.md#pragmatism)
  in which _Black_ may change the AST (#2159)

- Allow `.gitignore` rules to be overridden by specifying `exclude` in `pyproject.toml`
  or on the command line. (#2170)

### _Packaging_

- Install `primer.json` (used by `black-primer` by default) with black. (#2154)

## 21.4b1

### _Black_

- Fix crash on docstrings ending with "\\ ". (#2142)

- Fix crash when atypical whitespace is cleaned out of dostrings (#2120)

- Reflect the `--skip-magic-trailing-comma` and `--experimental-string-processing` flags
  in the name of the cache file. Without this fix, changes in these flags would not take
  effect if the cache had already been populated. (#2131)

- Don't remove necessary parentheses from assignment expression containing assert /
  return statements. (#2143)

### _Packaging_

- Bump pathspec to >= 0.8.1 to solve invalid .gitignore exclusion handling

## 21.4b0

### _Black_

- Fixed a rare but annoying formatting instability created by the combination of
  optional trailing commas inserted by `Black` and optional parentheses looking at
  pre-existing "magic" trailing commas. This fixes issue #1629 and all of its many many
  duplicates. (#2126)

- `Black` now processes one-line docstrings by stripping leading and trailing spaces,
  and adding a padding space when needed to break up """". (#1740)

- `Black` now cleans up leading non-breaking spaces in comments (#2092)

- `Black` now respects `--skip-string-normalization` when normalizing multiline
  docstring quotes (#1637)

- `Black` no longer removes all empty lines between non-function code and decorators
  when formatting typing stubs. Now `Black` enforces a single empty line. (#1646)

- `Black` no longer adds an incorrect space after a parenthesized assignment expression
  in if/while statements (#1655)

- Added `--skip-magic-trailing-comma` / `-C` to avoid using trailing commas as a reason
  to split lines (#1824)

- fixed a crash when PWD=/ on POSIX (#1631)

- fixed "I/O operation on closed file" when using --diff (#1664)

- Prevent coloured diff output being interleaved with multiple files (#1673)

- Added support for PEP 614 relaxed decorator syntax on python 3.9 (#1711)

- Added parsing support for unparenthesized tuples and yield expressions in annotated
  assignments (#1835)

- added `--extend-exclude` argument (PR #2005)

- speed up caching by avoiding pathlib (#1950)

- `--diff` correctly indicates when a file doesn't end in a newline (#1662)

- Added `--stdin-filename` argument to allow stdin to respect `--force-exclude` rules
  (#1780)

- Lines ending with `fmt: skip` will now be not formatted (#1800)

- PR #2053: Black no longer relies on typed-ast for Python 3.8 and higher

- PR #2053: Python 2 support is now optional, install with
  `python3 -m pip install black[python2]` to maintain support.

- Exclude `venv` directory by default (#1683)

- Fixed "Black produced code that is not equivalent to the source" when formatting
  Python 2 docstrings (#2037)

### _Packaging_

- Self-contained native _Black_ binaries are now provided for releases via GitHub
  Releases (#1743)

## 20.8b1

### _Packaging_

- explicitly depend on Click 7.1.2 or newer as `Black` no longer works with versions
  older than 7.0

## 20.8b0

### _Black_

- re-implemented support for explicit trailing commas: now it works consistently within
  any bracket pair, including nested structures (#1288 and duplicates)

- `Black` now reindents docstrings when reindenting code around it (#1053)

- `Black` now shows colored diffs (#1266)

- `Black` is now packaged using 'py3' tagged wheels (#1388)

- `Black` now supports Python 3.8 code, e.g. star expressions in return statements
  (#1121)

- `Black` no longer normalizes capital R-string prefixes as those have a
  community-accepted meaning (#1244)

- `Black` now uses exit code 2 when specified configuration file doesn't exit (#1361)

- `Black` now works on AWS Lambda (#1141)

- added `--force-exclude` argument (#1032)

- removed deprecated `--py36` option (#1236)

- fixed `--diff` output when EOF is encountered (#526)

- fixed `# fmt: off` handling around decorators (#560)

- fixed unstable formatting with some `# type: ignore` comments (#1113)

- fixed invalid removal on organizing brackets followed by indexing (#1575)

- introduced `black-primer`, a CI tool that allows us to run regression tests against
  existing open source users of Black (#1402)

- introduced property-based fuzzing to our test suite based on Hypothesis and
  Hypothersmith (#1566)

- implemented experimental and disabled by default long string rewrapping (#1132),
  hidden under a `--experimental-string-processing` flag while it's being worked on;
  this is an undocumented and unsupported feature, you lose Internet points for
  depending on it (#1609)

### Vim plugin

- prefer virtualenv packages over global packages (#1383)

## 19.10b0

- added support for PEP 572 assignment expressions (#711)

- added support for PEP 570 positional-only arguments (#943)

- added support for async generators (#593)

- added support for pre-splitting collections by putting an explicit trailing comma
  inside (#826)

- added `black -c` as a way to format code passed from the command line (#761)

- --safe now works with Python 2 code (#840)

- fixed grammar selection for Python 2-specific code (#765)

- fixed feature detection for trailing commas in function definitions and call sites
  (#763)

- `# fmt: off`/`# fmt: on` comment pairs placed multiple times within the same block of
  code now behave correctly (#1005)

- _Black_ no longer crashes on Windows machines with more than 61 cores (#838)

- _Black_ no longer crashes on standalone comments prepended with a backslash (#767)

- _Black_ no longer crashes on `from` ... `import` blocks with comments (#829)

- _Black_ no longer crashes on Python 3.7 on some platform configurations (#494)

- _Black_ no longer fails on comments in from-imports (#671)

- _Black_ no longer fails when the file starts with a backslash (#922)

- _Black_ no longer merges regular comments with type comments (#1027)

- _Black_ no longer splits long lines that contain type comments (#997)

- removed unnecessary parentheses around `yield` expressions (#834)

- added parentheses around long tuples in unpacking assignments (#832)

- added parentheses around complex powers when they are prefixed by a unary operator
  (#646)

- fixed bug that led _Black_ format some code with a line length target of 1 (#762)

- _Black_ no longer introduces quotes in f-string subexpressions on string boundaries
  (#863)

- if _Black_ puts parenthesis around a single expression, it moves comments to the
  wrapped expression instead of after the brackets (#872)

- `blackd` now returns the version of _Black_ in the response headers (#1013)

- `blackd` can now output the diff of formats on source code when the `X-Diff` header is
  provided (#969)

## 19.3b0

- new option `--target-version` to control which Python versions _Black_-formatted code
  should target (#618)

- deprecated `--py36` (use `--target-version=py36` instead) (#724)

- _Black_ no longer normalizes numeric literals to include `_` separators (#696)

- long `del` statements are now split into multiple lines (#698)

- type comments are no longer mangled in function signatures

- improved performance of formatting deeply nested data structures (#509)

- _Black_ now properly formats multiple files in parallel on Windows (#632)

- _Black_ now creates cache files atomically which allows it to be used in parallel
  pipelines (like `xargs -P8`) (#673)

- _Black_ now correctly indents comments in files that were previously formatted with
  tabs (#262)

- `blackd` now supports CORS (#622)

## 18.9b0

- numeric literals are now formatted by _Black_ (#452, #461, #464, #469):

  - numeric literals are normalized to include `_` separators on Python 3.6+ code

  - added `--skip-numeric-underscore-normalization` to disable the above behavior and
    leave numeric underscores as they were in the input

  - code with `_` in numeric literals is recognized as Python 3.6+

  - most letters in numeric literals are lowercased (e.g., in `1e10`, `0x01`)

  - hexadecimal digits are always uppercased (e.g. `0xBADC0DE`)

- added `blackd`, see
  [its documentation](https://github.com/psf/black/blob/18.9b0/README.md#blackd) for
  more info (#349)

- adjacent string literals are now correctly split into multiple lines (#463)

- trailing comma is now added to single imports that don't fit on a line (#250)

- cache is now populated when `--check` is successful for a file which speeds up
  consecutive checks of properly formatted unmodified files (#448)

- whitespace at the beginning of the file is now removed (#399)

- fixed mangling [pweave](http://mpastell.com/pweave/) and
  [Spyder IDE](https://www.spyder-ide.org/) special comments (#532)

- fixed unstable formatting when unpacking big tuples (#267)

- fixed parsing of `__future__` imports with renames (#389)

- fixed scope of `# fmt: off` when directly preceding `yield` and other nodes (#385)

- fixed formatting of lambda expressions with default arguments (#468)

- fixed `async for` statements: _Black_ no longer breaks them into separate lines (#372)

- note: the Vim plugin stopped registering `,=` as a default chord as it turned out to
  be a bad idea (#415)

## 18.6b4

- hotfix: don't freeze when multiple comments directly precede `# fmt: off` (#371)

## 18.6b3

- typing stub files (`.pyi`) now have blank lines added after constants (#340)

- `# fmt: off` and `# fmt: on` are now much more dependable:

  - they now work also within bracket pairs (#329)

  - they now correctly work across function/class boundaries (#335)

  - they now work when an indentation block starts with empty lines or misaligned
    comments (#334)

- made Click not fail on invalid environments; note that Click is right but the
  likelihood we'll need to access non-ASCII file paths when dealing with Python source
  code is low (#277)

- fixed improper formatting of f-strings with quotes inside interpolated expressions
  (#322)

- fixed unnecessary slowdown when long list literals where found in a file

- fixed unnecessary slowdown on AST nodes with very many siblings

- fixed cannibalizing backslashes during string normalization

- fixed a crash due to symbolic links pointing outside of the project directory (#338)

## 18.6b2

- added `--config` (#65)

- added `-h` equivalent to `--help` (#316)

- fixed improper unmodified file caching when `-S` was used

- fixed extra space in string unpacking (#305)

- fixed formatting of empty triple quoted strings (#313)

- fixed unnecessary slowdown in comment placement calculation on lines without comments

## 18.6b1

- hotfix: don't output human-facing information on stdout (#299)

- hotfix: don't output cake emoji on non-zero return code (#300)

## 18.6b0

- added `--include` and `--exclude` (#270)

- added `--skip-string-normalization` (#118)

- added `--verbose` (#283)

- the header output in `--diff` now actually conforms to the unified diff spec

- fixed long trivial assignments being wrapped in unnecessary parentheses (#273)

- fixed unnecessary parentheses when a line contained multiline strings (#232)

- fixed stdin handling not working correctly if an old version of Click was used (#276)

- _Black_ now preserves line endings when formatting a file in place (#258)

## 18.5b1

- added `--pyi` (#249)

- added `--py36` (#249)

- Python grammar pickle caches are stored with the formatting caches, making _Black_
  work in environments where site-packages is not user-writable (#192)

- _Black_ now enforces a PEP 257 empty line after a class-level docstring (and/or
  fields) and the first method

- fixed invalid code produced when standalone comments were present in a trailer that
  was omitted from line splitting on a large expression (#237)

- fixed optional parentheses being removed within `# fmt: off` sections (#224)

- fixed invalid code produced when stars in very long imports were incorrectly wrapped
  in optional parentheses (#234)

- fixed unstable formatting when inline comments were moved around in a trailer that was
  omitted from line splitting on a large expression (#238)

- fixed extra empty line between a class declaration and the first method if no class
  docstring or fields are present (#219)

- fixed extra empty line between a function signature and an inner function or inner
  class (#196)

## 18.5b0

- call chains are now formatted according to the
  [fluent interfaces](https://en.wikipedia.org/wiki/Fluent_interface) style (#67)

- data structure literals (tuples, lists, dictionaries, and sets) are now also always
  exploded like imports when they don't fit in a single line (#152)

- slices are now formatted according to PEP 8 (#178)

- parentheses are now also managed automatically on the right-hand side of assignments
  and return statements (#140)

- math operators now use their respective priorities for delimiting multiline
  expressions (#148)

- optional parentheses are now omitted on expressions that start or end with a bracket
  and only contain a single operator (#177)

- empty parentheses in a class definition are now removed (#145, #180)

- string prefixes are now standardized to lowercase and `u` is removed on Python 3.6+
  only code and Python 2.7+ code with the `unicode_literals` future import (#188, #198,
  #199)

- typing stub files (`.pyi`) are now formatted in a style that is consistent with PEP
  484 (#207, #210)

- progress when reformatting many files is now reported incrementally

- fixed trailers (content with brackets) being unnecessarily exploded into their own
  lines after a dedented closing bracket (#119)

- fixed an invalid trailing comma sometimes left in imports (#185)

- fixed non-deterministic formatting when multiple pairs of removable parentheses were
  used (#183)

- fixed multiline strings being unnecessarily wrapped in optional parentheses in long
  assignments (#215)

- fixed not splitting long from-imports with only a single name

- fixed Python 3.6+ file discovery by also looking at function calls with unpacking.
  This fixed non-deterministic formatting if trailing commas where used both in function
  signatures with stars and function calls with stars but the former would be
  reformatted to a single line.

- fixed crash on dealing with optional parentheses (#193)

- fixed "is", "is not", "in", and "not in" not considered operators for splitting
  purposes

- fixed crash when dead symlinks where encountered

## 18.4a4

- don't populate the cache on `--check` (#175)

## 18.4a3

- added a "cache"; files already reformatted that haven't changed on disk won't be
  reformatted again (#109)

- `--check` and `--diff` are no longer mutually exclusive (#149)

- generalized star expression handling, including double stars; this fixes
  multiplication making expressions "unsafe" for trailing commas (#132)

- _Black_ no longer enforces putting empty lines behind control flow statements (#90)

- _Black_ now splits imports like "Mode 3 + trailing comma" of isort (#127)

- fixed comment indentation when a standalone comment closes a block (#16, #32)

- fixed standalone comments receiving extra empty lines if immediately preceding a
  class, def, or decorator (#56, #154)

- fixed `--diff` not showing entire path (#130)

- fixed parsing of complex expressions after star and double stars in function calls
  (#2)

- fixed invalid splitting on comma in lambda arguments (#133)

- fixed missing splits of ternary expressions (#141)

## 18.4a2

- fixed parsing of unaligned standalone comments (#99, #112)

- fixed placement of dictionary unpacking inside dictionary literals (#111)

- Vim plugin now works on Windows, too

- fixed unstable formatting when encountering unnecessarily escaped quotes in a string
  (#120)

## 18.4a1

- added `--quiet` (#78)

- added automatic parentheses management (#4)

- added [pre-commit](https://pre-commit.com) integration (#103, #104)

- fixed reporting on `--check` with multiple files (#101, #102)

- fixed removing backslash escapes from raw strings (#100, #105)

## 18.4a0

- added `--diff` (#87)

- add line breaks before all delimiters, except in cases like commas, to better comply
  with PEP 8 (#73)

- standardize string literals to use double quotes (almost) everywhere (#75)

- fixed handling of standalone comments within nested bracketed expressions; _Black_
  will no longer produce super long lines or put all standalone comments at the end of
  the expression (#22)

- fixed 18.3a4 regression: don't crash and burn on empty lines with trailing whitespace
  (#80)

- fixed 18.3a4 regression: `# yapf: disable` usage as trailing comment would cause
  _Black_ to not emit the rest of the file (#95)

- when CTRL+C is pressed while formatting many files, _Black_ no longer freaks out with
  a flurry of asyncio-related exceptions

- only allow up to two empty lines on module level and only single empty lines within
  functions (#74)

## 18.3a4

- `# fmt: off` and `# fmt: on` are implemented (#5)

- automatic detection of deprecated Python 2 forms of print statements and exec
  statements in the formatted file (#49)

- use proper spaces for complex expressions in default values of typed function
  arguments (#60)

- only return exit code 1 when --check is used (#50)

- don't remove single trailing commas from square bracket indexing (#59)

- don't omit whitespace if the previous factor leaf wasn't a math operator (#55)

- omit extra space in kwarg unpacking if it's the first argument (#46)

- omit extra space in
  [Sphinx auto-attribute comments](http://www.sphinx-doc.org/en/stable/ext/autodoc.html#directive-autoattribute)
  (#68)

## 18.3a3

- don't remove single empty lines outside of bracketed expressions (#19)

- added ability to pipe formatting from stdin to stdin (#25)

- restored ability to format code with legacy usage of `async` as a name (#20, #42)

- even better handling of numpy-style array indexing (#33, again)

## 18.3a2

- changed positioning of binary operators to occur at beginning of lines instead of at
  the end, following
  [a recent change to PEP 8](https://github.com/python/peps/commit/c59c4376ad233a62ca4b3a6060c81368bd21e85b)
  (#21)

- ignore empty bracket pairs while splitting. This avoids very weirdly looking
  formattings (#34, #35)

- remove a trailing comma if there is a single argument to a call

- if top level functions were separated by a comment, don't put four empty lines after
  the upper function

- fixed unstable formatting of newlines with imports

- fixed unintentional folding of post scriptum standalone comments into last statement
  if it was a simple statement (#18, #28)

- fixed missing space in numpy-style array indexing (#33)

- fixed spurious space after star-based unary expressions (#31)

## 18.3a1

- added `--check`

- only put trailing commas in function signatures and calls if it's safe to do so. If
  the file is Python 3.6+ it's always safe, otherwise only safe if there are no `*args`
  or `**kwargs` used in the signature or call. (#8)

- fixed invalid spacing of dots in relative imports (#6, #13)

- fixed invalid splitting after comma on unpacked variables in for-loops (#23)

- fixed spurious space in parenthesized set expressions (#7)

- fixed spurious space after opening parentheses and in default arguments (#14, #17)

- fixed spurious space after unary operators when the operand was a complex expression
  (#15)

## 18.3a0

- first published version, Happy 🍰 Day 2018!

- alpha quality

- date-versioned (see: <https://calver.org/>)<|MERGE_RESOLUTION|>--- conflicted
+++ resolved
@@ -17,11 +17,8 @@
 - Standalone form feed characters at the module level are no longer removed (#4021)
 - Additional cases of immediately nested tuples, lists, and dictionaries are now
   indented less (#4012)
-<<<<<<< HEAD
+- Fix crash in preview mode when using a short `--line-length` (#4086)
 - Keep suites consisting of an ellipsis followed by a comment on their own lines (#4066)
-=======
-- Fix crash in preview mode when using a short `--line-length` (#4086)
->>>>>>> 432d9050
 
 ### Configuration
 
