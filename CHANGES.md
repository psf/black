# Change Log

## Unreleased

### Highlights

<!-- Include any especially major or disruptive changes here -->

### Stable style

<!-- Changes that affect Black's stable style -->

### Preview style

<!-- Changes that affect Black's preview style -->

<<<<<<< HEAD
- Stop wrapping unnecessarily when there are comments inside brackets (#3362).
- Enforce empty lines before classes and functions with sticky leading comments (#3302)
- Implicitly concatenated strings used as function args are now wrapped inside
  parentheses (#3307)
=======
- Fix a crash in preview style with assert + parenthesized string (#3415)
>>>>>>> 16b98abc

### Configuration

<!-- Changes to how Black can be configured -->

### Packaging

<!-- Changes to how Black is packaged, such as dependency requirements -->

### Parser

<!-- Changes to the parser or to version autodetection -->

### Performance

<!-- Changes that improve Black's performance. -->

### Output

<!-- Changes to Black's terminal output and error messages -->

### _Blackd_

<!-- Changes to blackd -->

### Integrations

<!-- For example, Docker, GitHub Actions, pre-commit, editors -->

### Documentation

<!-- Major changes to documentation and policies. Small docs changes
     don't need a changelog entry. -->

## 22.12.0

### Preview style

<!-- Changes that affect Black's preview style -->

- Enforce empty lines before classes and functions with sticky leading comments (#3302)
- Reformat empty and whitespace-only files as either an empty file (if no newline is
  present) or as a single newline character (if a newline is present) (#3348)
- Implicitly concatenated strings used as function args are now wrapped inside
  parentheses (#3307)
- Correctly handle trailing commas that are inside a line's leading non-nested parens
  (#3370)

### Configuration

<!-- Changes to how Black can be configured -->

- Fix incorrectly applied `.gitignore` rules by considering the `.gitignore` location
  and the relative path to the target file (#3338)
- Fix incorrectly ignoring `.gitignore` presence when more than one source directory is
  specified (#3336)

### Parser

<!-- Changes to the parser or to version autodetection -->

- Parsing support has been added for walruses inside generator expression that are
  passed as function args (for example,
  `any(match := my_re.match(text) for text in texts)`) (#3327).

### Integrations

<!-- For example, Docker, GitHub Actions, pre-commit, editors -->

- Vim plugin: Optionally allow using the system installation of Black via
  `let g:black_use_virtualenv = 0`(#3309)

## 22.10.0

### Highlights

- Runtime support for Python 3.6 has been removed. Formatting 3.6 code will still be
  supported until further notice.

### Stable style

- Fix a crash when `# fmt: on` is used on a different block level than `# fmt: off`
  (#3281)

### Preview style

- Fix a crash when formatting some dicts with parenthesis-wrapped long string keys
  (#3262)

### Configuration

- `.ipynb_checkpoints` directories are now excluded by default (#3293)
- Add `--skip-source-first-line` / `-x` option to ignore the first line of source code
  while formatting (#3299)

### Packaging

- Executables made with PyInstaller will no longer crash when formatting several files
  at once on macOS. Native x86-64 executables for macOS are available once again.
  (#3275)
- Hatchling is now used as the build backend. This will not have any effect for users
  who install Black with its wheels from PyPI. (#3233)
- Faster compiled wheels are now available for CPython 3.11 (#3276)

### _Blackd_

- Windows style (CRLF) newlines will be preserved (#3257).

### Integrations

- Vim plugin: add flag (`g:black_preview`) to enable/disable the preview style (#3246)
- Update GitHub Action to support formatting of Jupyter Notebook files via a `jupyter`
  option (#3282)
- Update GitHub Action to support use of version specifiers (e.g. `<23`) for Black
  version (#3265)

## 22.8.0

### Highlights

- Python 3.11 is now supported, except for _blackd_ as aiohttp does not support 3.11 as
  of publishing (#3234)
- This is the last release that supports running _Black_ on Python 3.6 (formatting 3.6
  code will continue to be supported until further notice)
- Reword the stability policy to say that we may, in rare cases, make changes that
  affect code that was not previously formatted by _Black_ (#3155)

### Stable style

- Fix an infinite loop when using `# fmt: on/off` in the middle of an expression or code
  block (#3158)
- Fix incorrect handling of `# fmt: skip` on colon (`:`) lines (#3148)
- Comments are no longer deleted when a line had spaces removed around power operators
  (#2874)

### Preview style

- Single-character closing docstring quotes are no longer moved to their own line as
  this is invalid. This was a bug introduced in version 22.6.0. (#3166)
- `--skip-string-normalization` / `-S` now prevents docstring prefixes from being
  normalized as expected (#3168)
- When using `--skip-magic-trailing-comma` or `-C`, trailing commas are stripped from
  subscript expressions with more than 1 element (#3209)
- Implicitly concatenated strings inside a list, set, or tuple are now wrapped inside
  parentheses (#3162)
- Fix a string merging/split issue when a comment is present in the middle of implicitly
  concatenated strings on its own line (#3227)

### _Blackd_

- `blackd` now supports enabling the preview style via the `X-Preview` header (#3217)

### Configuration

- Black now uses the presence of debug f-strings to detect target version (#3215)
- Fix misdetection of project root and verbose logging of sources in cases involving
  `--stdin-filename` (#3216)
- Immediate `.gitignore` files in source directories given on the command line are now
  also respected, previously only `.gitignore` files in the project root and
  automatically discovered directories were respected (#3237)

### Documentation

- Recommend using BlackConnect in IntelliJ IDEs (#3150)

### Integrations

- Vim plugin: prefix messages with `Black: ` so it's clear they come from Black (#3194)
- Docker: changed to a /opt/venv installation + added to PATH to be available to
  non-root users (#3202)

### Output

- Change from deprecated `asyncio.get_event_loop()` to create our event loop which
  removes DeprecationWarning (#3164)
- Remove logging from internal `blib2to3` library since it regularly emits error logs
  about failed caching that can and should be ignored (#3193)

### Parser

- Type comments are now included in the AST equivalence check consistently so accidental
  deletion raises an error. Though type comments can't be tracked when running on PyPy
  3.7 due to standard library limitations. (#2874)

### Performance

- Reduce Black's startup time when formatting a single file by 15-30% (#3211)

## 22.6.0

### Style

- Fix unstable formatting involving `#fmt: skip` and `# fmt:skip` comments (notice the
  lack of spaces) (#2970)

### Preview style

- Docstring quotes are no longer moved if it would violate the line length limit (#3044)
- Parentheses around return annotations are now managed (#2990)
- Remove unnecessary parentheses around awaited objects (#2991)
- Remove unnecessary parentheses in `with` statements (#2926)
- Remove trailing newlines after code block open (#3035)

### Integrations

- Add `scripts/migrate-black.py` script to ease introduction of Black to a Git project
  (#3038)

### Output

- Output Python version and implementation as part of `--version` flag (#2997)

### Packaging

- Use `tomli` instead of `tomllib` on Python 3.11 builds where `tomllib` is not
  available (#2987)

### Parser

- [PEP 654](https://peps.python.org/pep-0654/#except) syntax (for example,
  `except *ExceptionGroup:`) is now supported (#3016)
- [PEP 646](https://peps.python.org/pep-0646) syntax (for example,
  `Array[Batch, *Shape]` or `def fn(*args: *T) -> None`) is now supported (#3071)

### Vim Plugin

- Fix `strtobool` function. It didn't parse true/on/false/off. (#3025)

## 22.3.0

### Preview style

- Code cell separators `#%%` are now standardised to `# %%` (#2919)
- Remove unnecessary parentheses from `except` statements (#2939)
- Remove unnecessary parentheses from tuple unpacking in `for` loops (#2945)
- Avoid magic-trailing-comma in single-element subscripts (#2942)

### Configuration

- Do not format `__pypackages__` directories by default (#2836)
- Add support for specifying stable version with `--required-version` (#2832).
- Avoid crashing when the user has no homedir (#2814)
- Avoid crashing when md5 is not available (#2905)
- Fix handling of directory junctions on Windows (#2904)

### Documentation

- Update pylint config documentation (#2931)

### Integrations

- Move test to disable plugin in Vim/Neovim, which speeds up loading (#2896)

### Output

- In verbose mode, log when _Black_ is using user-level config (#2861)

### Packaging

- Fix Black to work with Click 8.1.0 (#2966)
- On Python 3.11 and newer, use the standard library's `tomllib` instead of `tomli`
  (#2903)
- `black-primer`, the deprecated internal devtool, has been removed and copied to a
  [separate repository](https://github.com/cooperlees/black-primer) (#2924)

### Parser

- Black can now parse starred expressions in the target of `for` and `async for`
  statements, e.g `for item in *items_1, *items_2: pass` (#2879).

## 22.1.0

At long last, _Black_ is no longer a beta product! This is the first non-beta release
and the first release covered by our new
[stability policy](https://black.readthedocs.io/en/stable/the_black_code_style/index.html#stability-policy).

### Highlights

- **Remove Python 2 support** (#2740)
- Introduce the `--preview` flag (#2752)

### Style

- Deprecate `--experimental-string-processing` and move the functionality under
  `--preview` (#2789)
- For stubs, one blank line between class attributes and methods is now kept if there's
  at least one pre-existing blank line (#2736)
- Black now normalizes string prefix order (#2297)
- Remove spaces around power operators if both operands are simple (#2726)
- Work around bug that causes unstable formatting in some cases in the presence of the
  magic trailing comma (#2807)
- Use parentheses for attribute access on decimal float and int literals (#2799)
- Don't add whitespace for attribute access on hexadecimal, binary, octal, and complex
  literals (#2799)
- Treat blank lines in stubs the same inside top-level `if` statements (#2820)
- Fix unstable formatting with semicolons and arithmetic expressions (#2817)
- Fix unstable formatting around magic trailing comma (#2572)

### Parser

- Fix mapping cases that contain as-expressions, like `case {"key": 1 | 2 as password}`
  (#2686)
- Fix cases that contain multiple top-level as-expressions, like `case 1 as a, 2 as b`
  (#2716)
- Fix call patterns that contain as-expressions with keyword arguments, like
  `case Foo(bar=baz as quux)` (#2749)
- Tuple unpacking on `return` and `yield` constructs now implies 3.8+ (#2700)
- Unparenthesized tuples on annotated assignments (e.g
  `values: Tuple[int, ...] = 1, 2, 3`) now implies 3.8+ (#2708)
- Fix handling of standalone `match()` or `case()` when there is a trailing newline or a
  comment inside of the parentheses. (#2760)
- `from __future__ import annotations` statement now implies Python 3.7+ (#2690)

### Performance

- Speed-up the new backtracking parser about 4X in general (enabled when
  `--target-version` is set to 3.10 and higher). (#2728)
- _Black_ is now compiled with [mypyc](https://github.com/mypyc/mypyc) for an overall 2x
  speed-up. 64-bit Windows, MacOS, and Linux (not including musl) are supported. (#1009,
  #2431)

### Configuration

- Do not accept bare carriage return line endings in pyproject.toml (#2408)
- Add configuration option (`python-cell-magics`) to format cells with custom magics in
  Jupyter Notebooks (#2744)
- Allow setting custom cache directory on all platforms with environment variable
  `BLACK_CACHE_DIR` (#2739).
- Enable Python 3.10+ by default, without any extra need to specify
  `--target-version=py310`. (#2758)
- Make passing `SRC` or `--code` mandatory and mutually exclusive (#2804)

### Output

- Improve error message for invalid regular expression (#2678)
- Improve error message when parsing fails during AST safety check by embedding the
  underlying SyntaxError (#2693)
- No longer color diff headers white as it's unreadable in light themed terminals
  (#2691)
- Text coloring added in the final statistics (#2712)
- Verbose mode also now describes how a project root was discovered and which paths will
  be formatted. (#2526)

### Packaging

- All upper version bounds on dependencies have been removed (#2718)
- `typing-extensions` is no longer a required dependency in Python 3.10+ (#2772)
- Set `click` lower bound to `8.0.0` (#2791)

### Integrations

- Update GitHub action to support containerized runs (#2748)

### Documentation

- Change protocol in pip installation instructions to `https://` (#2761)
- Change HTML theme to Furo primarily for its responsive design and mobile support
  (#2793)
- Deprecate the `black-primer` tool (#2809)
- Document Python support policy (#2819)

## 21.12b0

### _Black_

- Fix determination of f-string expression spans (#2654)
- Fix bad formatting of error messages about EOF in multi-line statements (#2343)
- Functions and classes in blocks now have more consistent surrounding spacing (#2472)

#### Jupyter Notebook support

- Cell magics are now only processed if they are known Python cell magics. Earlier, all
  cell magics were tokenized, leading to possible indentation errors e.g. with
  `%%writefile`. (#2630)
- Fix assignment to environment variables in Jupyter Notebooks (#2642)

#### Python 3.10 support

- Point users to using `--target-version py310` if we detect 3.10-only syntax (#2668)
- Fix `match` statements with open sequence subjects, like `match a, b:` or
  `match a, *b:` (#2639) (#2659)
- Fix `match`/`case` statements that contain `match`/`case` soft keywords multiple
  times, like `match re.match()` (#2661)
- Fix `case` statements with an inline body (#2665)
- Fix styling of starred expressions inside `match` subject (#2667)
- Fix parser error location on invalid syntax in a `match` statement (#2649)
- Fix Python 3.10 support on platforms without ProcessPoolExecutor (#2631)
- Improve parsing performance on code that uses `match` under `--target-version py310`
  up to ~50% (#2670)

### Packaging

- Remove dependency on `regex` (#2644) (#2663)

## 21.11b1

### _Black_

- Bumped regex version minimum to 2021.4.4 to fix Pattern class usage (#2621)

## 21.11b0

### _Black_

- Warn about Python 2 deprecation in more cases by improving Python 2 only syntax
  detection (#2592)
- Add experimental PyPy support (#2559)
- Add partial support for the match statement. As it's experimental, it's only enabled
  when `--target-version py310` is explicitly specified (#2586)
- Add support for parenthesized with (#2586)
- Declare support for Python 3.10 for running Black (#2562)

### Integrations

- Fixed vim plugin with Python 3.10 by removing deprecated distutils import (#2610)
- The vim plugin now parses `skip_magic_trailing_comma` from pyproject.toml (#2613)

## 21.10b0

### _Black_

- Document stability policy, that will apply for non-beta releases (#2529)
- Add new `--workers` parameter (#2514)
- Fixed feature detection for positional-only arguments in lambdas (#2532)
- Bumped typed-ast version minimum to 1.4.3 for 3.10 compatibility (#2519)
- Fixed a Python 3.10 compatibility issue where the loop argument was still being passed
  even though it has been removed (#2580)
- Deprecate Python 2 formatting support (#2523)

### _Blackd_

- Remove dependency on aiohttp-cors (#2500)
- Bump required aiohttp version to 3.7.4 (#2509)

### _Black-Primer_

- Add primer support for --projects (#2555)
- Print primer summary after individual failures (#2570)

### Integrations

- Allow to pass `target_version` in the vim plugin (#1319)
- Install build tools in docker file and use multi-stage build to keep the image size
  down (#2582)

## 21.9b0

### Packaging

- Fix missing modules in self-contained binaries (#2466)
- Fix missing toml extra used during installation (#2475)

## 21.8b0

### _Black_

- Add support for formatting Jupyter Notebook files (#2357)
- Move from `appdirs` dependency to `platformdirs` (#2375)
- Present a more user-friendly error if .gitignore is invalid (#2414)
- The failsafe for accidentally added backslashes in f-string expressions has been
  hardened to handle more edge cases during quote normalization (#2437)
- Avoid changing a function return type annotation's type to a tuple by adding a
  trailing comma (#2384)
- Parsing support has been added for unparenthesized walruses in set literals, set
  comprehensions, and indices (#2447).
- Pin `setuptools-scm` build-time dependency version (#2457)
- Exclude typing-extensions version 3.10.0.1 due to it being broken on Python 3.10
  (#2460)

### _Blackd_

- Replace sys.exit(-1) with raise ImportError as it plays more nicely with tools that
  scan installed packages (#2440)

### Integrations

- The provided pre-commit hooks no longer specify `language_version` to avoid overriding
  `default_language_version` (#2430)

## 21.7b0

### _Black_

- Configuration files using TOML features higher than spec v0.5.0 are now supported
  (#2301)
- Add primer support and test for code piped into black via STDIN (#2315)
- Fix internal error when `FORCE_OPTIONAL_PARENTHESES` feature is enabled (#2332)
- Accept empty stdin (#2346)
- Provide a more useful error when parsing fails during AST safety checks (#2304)

### Docker

- Add new `latest_release` tag automation to follow latest black release on docker
  images (#2374)

### Integrations

- The vim plugin now searches upwards from the directory containing the current buffer
  instead of the current working directory for pyproject.toml. (#1871)
- The vim plugin now reads the correct string normalization option in pyproject.toml
  (#1869)
- The vim plugin no longer crashes Black when there's boolean values in pyproject.toml
  (#1869)

## 21.6b0

### _Black_

- Fix failure caused by `fmt: skip` and indentation (#2281)
- Account for += assignment when deciding whether to split string (#2312)
- Correct max string length calculation when there are string operators (#2292)
- Fixed option usage when using the `--code` flag (#2259)
- Do not call `uvloop.install()` when _Black_ is used as a library (#2303)
- Added `--required-version` option to require a specific version to be running (#2300)
- Fix incorrect custom breakpoint indices when string group contains fake f-strings
  (#2311)
- Fix regression where `R` prefixes would be lowercased for docstrings (#2285)
- Fix handling of named escapes (`\N{...}`) when `--experimental-string-processing` is
  used (#2319)

### Integrations

- The official Black action now supports choosing what version to use, and supports the
  major 3 OSes. (#1940)

## 21.5b2

### _Black_

- A space is no longer inserted into empty docstrings (#2249)
- Fix handling of .gitignore files containing non-ASCII characters on Windows (#2229)
- Respect `.gitignore` files in all levels, not only `root/.gitignore` file (apply
  `.gitignore` rules like `git` does) (#2225)
- Restored compatibility with Click 8.0 on Python 3.6 when LANG=C used (#2227)
- Add extra uvloop install + import support if in python env (#2258)
- Fix --experimental-string-processing crash when matching parens are not found (#2283)
- Make sure to split lines that start with a string operator (#2286)
- Fix regular expression that black uses to identify f-expressions (#2287)

### _Blackd_

- Add a lower bound for the `aiohttp-cors` dependency. Only 0.4.0 or higher is
  supported. (#2231)

### Packaging

- Release self-contained x86_64 MacOS binaries as part of the GitHub release pipeline
  (#2198)
- Always build binaries with the latest available Python (#2260)

### Documentation

- Add discussion of magic comments to FAQ page (#2272)
- `--experimental-string-processing` will be enabled by default in the future (#2273)
- Fix typos discovered by codespell (#2228)
- Fix Vim plugin installation instructions. (#2235)
- Add new Frequently Asked Questions page (#2247)
- Fix encoding + symlink issues preventing proper build on Windows (#2262)

## 21.5b1

### _Black_

- Refactor `src/black/__init__.py` into many files (#2206)

### Documentation

- Replaced all remaining references to the
  [`master`](https://github.com/psf/black/tree/main) branch with the
  [`main`](https://github.com/psf/black/tree/main) branch. Some additional changes in
  the source code were also made. (#2210)
- Sigificantly reorganized the documentation to make much more sense. Check them out by
  heading over to [the stable docs on RTD](https://black.readthedocs.io/en/stable/).
  (#2174)

## 21.5b0

### _Black_

- Set `--pyi` mode if `--stdin-filename` ends in `.pyi` (#2169)
- Stop detecting target version as Python 3.9+ with pre-PEP-614 decorators that are
  being called but with no arguments (#2182)

### _Black-Primer_

- Add `--no-diff` to black-primer to suppress formatting changes (#2187)

## 21.4b2

### _Black_

- Fix crash if the user configuration directory is inaccessible. (#2158)

- Clarify
  [circumstances](https://github.com/psf/black/blob/master/docs/the_black_code_style.md#pragmatism)
  in which _Black_ may change the AST (#2159)

- Allow `.gitignore` rules to be overridden by specifying `exclude` in `pyproject.toml`
  or on the command line. (#2170)

### _Packaging_

- Install `primer.json` (used by `black-primer` by default) with black. (#2154)

## 21.4b1

### _Black_

- Fix crash on docstrings ending with "\\ ". (#2142)

- Fix crash when atypical whitespace is cleaned out of dostrings (#2120)

- Reflect the `--skip-magic-trailing-comma` and `--experimental-string-processing` flags
  in the name of the cache file. Without this fix, changes in these flags would not take
  effect if the cache had already been populated. (#2131)

- Don't remove necessary parentheses from assignment expression containing assert /
  return statements. (#2143)

### _Packaging_

- Bump pathspec to >= 0.8.1 to solve invalid .gitignore exclusion handling

## 21.4b0

### _Black_

- Fixed a rare but annoying formatting instability created by the combination of
  optional trailing commas inserted by `Black` and optional parentheses looking at
  pre-existing "magic" trailing commas. This fixes issue #1629 and all of its many many
  duplicates. (#2126)

- `Black` now processes one-line docstrings by stripping leading and trailing spaces,
  and adding a padding space when needed to break up """". (#1740)

- `Black` now cleans up leading non-breaking spaces in comments (#2092)

- `Black` now respects `--skip-string-normalization` when normalizing multiline
  docstring quotes (#1637)

- `Black` no longer removes all empty lines between non-function code and decorators
  when formatting typing stubs. Now `Black` enforces a single empty line. (#1646)

- `Black` no longer adds an incorrect space after a parenthesized assignment expression
  in if/while statements (#1655)

- Added `--skip-magic-trailing-comma` / `-C` to avoid using trailing commas as a reason
  to split lines (#1824)

- fixed a crash when PWD=/ on POSIX (#1631)

- fixed "I/O operation on closed file" when using --diff (#1664)

- Prevent coloured diff output being interleaved with multiple files (#1673)

- Added support for PEP 614 relaxed decorator syntax on python 3.9 (#1711)

- Added parsing support for unparenthesized tuples and yield expressions in annotated
  assignments (#1835)

- added `--extend-exclude` argument (PR #2005)

- speed up caching by avoiding pathlib (#1950)

- `--diff` correctly indicates when a file doesn't end in a newline (#1662)

- Added `--stdin-filename` argument to allow stdin to respect `--force-exclude` rules
  (#1780)

- Lines ending with `fmt: skip` will now be not formatted (#1800)

- PR #2053: Black no longer relies on typed-ast for Python 3.8 and higher

- PR #2053: Python 2 support is now optional, install with
  `python3 -m pip install black[python2]` to maintain support.

- Exclude `venv` directory by default (#1683)

- Fixed "Black produced code that is not equivalent to the source" when formatting
  Python 2 docstrings (#2037)

### _Packaging_

- Self-contained native _Black_ binaries are now provided for releases via GitHub
  Releases (#1743)

## 20.8b1

### _Packaging_

- explicitly depend on Click 7.1.2 or newer as `Black` no longer works with versions
  older than 7.0

## 20.8b0

### _Black_

- re-implemented support for explicit trailing commas: now it works consistently within
  any bracket pair, including nested structures (#1288 and duplicates)

- `Black` now reindents docstrings when reindenting code around it (#1053)

- `Black` now shows colored diffs (#1266)

- `Black` is now packaged using 'py3' tagged wheels (#1388)

- `Black` now supports Python 3.8 code, e.g. star expressions in return statements
  (#1121)

- `Black` no longer normalizes capital R-string prefixes as those have a
  community-accepted meaning (#1244)

- `Black` now uses exit code 2 when specified configuration file doesn't exit (#1361)

- `Black` now works on AWS Lambda (#1141)

- added `--force-exclude` argument (#1032)

- removed deprecated `--py36` option (#1236)

- fixed `--diff` output when EOF is encountered (#526)

- fixed `# fmt: off` handling around decorators (#560)

- fixed unstable formatting with some `# type: ignore` comments (#1113)

- fixed invalid removal on organizing brackets followed by indexing (#1575)

- introduced `black-primer`, a CI tool that allows us to run regression tests against
  existing open source users of Black (#1402)

- introduced property-based fuzzing to our test suite based on Hypothesis and
  Hypothersmith (#1566)

- implemented experimental and disabled by default long string rewrapping (#1132),
  hidden under a `--experimental-string-processing` flag while it's being worked on;
  this is an undocumented and unsupported feature, you lose Internet points for
  depending on it (#1609)

### Vim plugin

- prefer virtualenv packages over global packages (#1383)

## 19.10b0

- added support for PEP 572 assignment expressions (#711)

- added support for PEP 570 positional-only arguments (#943)

- added support for async generators (#593)

- added support for pre-splitting collections by putting an explicit trailing comma
  inside (#826)

- added `black -c` as a way to format code passed from the command line (#761)

- --safe now works with Python 2 code (#840)

- fixed grammar selection for Python 2-specific code (#765)

- fixed feature detection for trailing commas in function definitions and call sites
  (#763)

- `# fmt: off`/`# fmt: on` comment pairs placed multiple times within the same block of
  code now behave correctly (#1005)

- _Black_ no longer crashes on Windows machines with more than 61 cores (#838)

- _Black_ no longer crashes on standalone comments prepended with a backslash (#767)

- _Black_ no longer crashes on `from` ... `import` blocks with comments (#829)

- _Black_ no longer crashes on Python 3.7 on some platform configurations (#494)

- _Black_ no longer fails on comments in from-imports (#671)

- _Black_ no longer fails when the file starts with a backslash (#922)

- _Black_ no longer merges regular comments with type comments (#1027)

- _Black_ no longer splits long lines that contain type comments (#997)

- removed unnecessary parentheses around `yield` expressions (#834)

- added parentheses around long tuples in unpacking assignments (#832)

- added parentheses around complex powers when they are prefixed by a unary operator
  (#646)

- fixed bug that led _Black_ format some code with a line length target of 1 (#762)

- _Black_ no longer introduces quotes in f-string subexpressions on string boundaries
  (#863)

- if _Black_ puts parenthesis around a single expression, it moves comments to the
  wrapped expression instead of after the brackets (#872)

- `blackd` now returns the version of _Black_ in the response headers (#1013)

- `blackd` can now output the diff of formats on source code when the `X-Diff` header is
  provided (#969)

## 19.3b0

- new option `--target-version` to control which Python versions _Black_-formatted code
  should target (#618)

- deprecated `--py36` (use `--target-version=py36` instead) (#724)

- _Black_ no longer normalizes numeric literals to include `_` separators (#696)

- long `del` statements are now split into multiple lines (#698)

- type comments are no longer mangled in function signatures

- improved performance of formatting deeply nested data structures (#509)

- _Black_ now properly formats multiple files in parallel on Windows (#632)

- _Black_ now creates cache files atomically which allows it to be used in parallel
  pipelines (like `xargs -P8`) (#673)

- _Black_ now correctly indents comments in files that were previously formatted with
  tabs (#262)

- `blackd` now supports CORS (#622)

## 18.9b0

- numeric literals are now formatted by _Black_ (#452, #461, #464, #469):

  - numeric literals are normalized to include `_` separators on Python 3.6+ code

  - added `--skip-numeric-underscore-normalization` to disable the above behavior and
    leave numeric underscores as they were in the input

  - code with `_` in numeric literals is recognized as Python 3.6+

  - most letters in numeric literals are lowercased (e.g., in `1e10`, `0x01`)

  - hexadecimal digits are always uppercased (e.g. `0xBADC0DE`)

- added `blackd`, see
  [its documentation](https://github.com/psf/black/blob/18.9b0/README.md#blackd) for
  more info (#349)

- adjacent string literals are now correctly split into multiple lines (#463)

- trailing comma is now added to single imports that don't fit on a line (#250)

- cache is now populated when `--check` is successful for a file which speeds up
  consecutive checks of properly formatted unmodified files (#448)

- whitespace at the beginning of the file is now removed (#399)

- fixed mangling [pweave](http://mpastell.com/pweave/) and
  [Spyder IDE](https://www.spyder-ide.org/) special comments (#532)

- fixed unstable formatting when unpacking big tuples (#267)

- fixed parsing of `__future__` imports with renames (#389)

- fixed scope of `# fmt: off` when directly preceding `yield` and other nodes (#385)

- fixed formatting of lambda expressions with default arguments (#468)

- fixed `async for` statements: _Black_ no longer breaks them into separate lines (#372)

- note: the Vim plugin stopped registering `,=` as a default chord as it turned out to
  be a bad idea (#415)

## 18.6b4

- hotfix: don't freeze when multiple comments directly precede `# fmt: off` (#371)

## 18.6b3

- typing stub files (`.pyi`) now have blank lines added after constants (#340)

- `# fmt: off` and `# fmt: on` are now much more dependable:

  - they now work also within bracket pairs (#329)

  - they now correctly work across function/class boundaries (#335)

  - they now work when an indentation block starts with empty lines or misaligned
    comments (#334)

- made Click not fail on invalid environments; note that Click is right but the
  likelihood we'll need to access non-ASCII file paths when dealing with Python source
  code is low (#277)

- fixed improper formatting of f-strings with quotes inside interpolated expressions
  (#322)

- fixed unnecessary slowdown when long list literals where found in a file

- fixed unnecessary slowdown on AST nodes with very many siblings

- fixed cannibalizing backslashes during string normalization

- fixed a crash due to symbolic links pointing outside of the project directory (#338)

## 18.6b2

- added `--config` (#65)

- added `-h` equivalent to `--help` (#316)

- fixed improper unmodified file caching when `-S` was used

- fixed extra space in string unpacking (#305)

- fixed formatting of empty triple quoted strings (#313)

- fixed unnecessary slowdown in comment placement calculation on lines without comments

## 18.6b1

- hotfix: don't output human-facing information on stdout (#299)

- hotfix: don't output cake emoji on non-zero return code (#300)

## 18.6b0

- added `--include` and `--exclude` (#270)

- added `--skip-string-normalization` (#118)

- added `--verbose` (#283)

- the header output in `--diff` now actually conforms to the unified diff spec

- fixed long trivial assignments being wrapped in unnecessary parentheses (#273)

- fixed unnecessary parentheses when a line contained multiline strings (#232)

- fixed stdin handling not working correctly if an old version of Click was used (#276)

- _Black_ now preserves line endings when formatting a file in place (#258)

## 18.5b1

- added `--pyi` (#249)

- added `--py36` (#249)

- Python grammar pickle caches are stored with the formatting caches, making _Black_
  work in environments where site-packages is not user-writable (#192)

- _Black_ now enforces a PEP 257 empty line after a class-level docstring (and/or
  fields) and the first method

- fixed invalid code produced when standalone comments were present in a trailer that
  was omitted from line splitting on a large expression (#237)

- fixed optional parentheses being removed within `# fmt: off` sections (#224)

- fixed invalid code produced when stars in very long imports were incorrectly wrapped
  in optional parentheses (#234)

- fixed unstable formatting when inline comments were moved around in a trailer that was
  omitted from line splitting on a large expression (#238)

- fixed extra empty line between a class declaration and the first method if no class
  docstring or fields are present (#219)

- fixed extra empty line between a function signature and an inner function or inner
  class (#196)

## 18.5b0

- call chains are now formatted according to the
  [fluent interfaces](https://en.wikipedia.org/wiki/Fluent_interface) style (#67)

- data structure literals (tuples, lists, dictionaries, and sets) are now also always
  exploded like imports when they don't fit in a single line (#152)

- slices are now formatted according to PEP 8 (#178)

- parentheses are now also managed automatically on the right-hand side of assignments
  and return statements (#140)

- math operators now use their respective priorities for delimiting multiline
  expressions (#148)

- optional parentheses are now omitted on expressions that start or end with a bracket
  and only contain a single operator (#177)

- empty parentheses in a class definition are now removed (#145, #180)

- string prefixes are now standardized to lowercase and `u` is removed on Python 3.6+
  only code and Python 2.7+ code with the `unicode_literals` future import (#188, #198,
  #199)

- typing stub files (`.pyi`) are now formatted in a style that is consistent with PEP
  484 (#207, #210)

- progress when reformatting many files is now reported incrementally

- fixed trailers (content with brackets) being unnecessarily exploded into their own
  lines after a dedented closing bracket (#119)

- fixed an invalid trailing comma sometimes left in imports (#185)

- fixed non-deterministic formatting when multiple pairs of removable parentheses were
  used (#183)

- fixed multiline strings being unnecessarily wrapped in optional parentheses in long
  assignments (#215)

- fixed not splitting long from-imports with only a single name

- fixed Python 3.6+ file discovery by also looking at function calls with unpacking.
  This fixed non-deterministic formatting if trailing commas where used both in function
  signatures with stars and function calls with stars but the former would be
  reformatted to a single line.

- fixed crash on dealing with optional parentheses (#193)

- fixed "is", "is not", "in", and "not in" not considered operators for splitting
  purposes

- fixed crash when dead symlinks where encountered

## 18.4a4

- don't populate the cache on `--check` (#175)

## 18.4a3

- added a "cache"; files already reformatted that haven't changed on disk won't be
  reformatted again (#109)

- `--check` and `--diff` are no longer mutually exclusive (#149)

- generalized star expression handling, including double stars; this fixes
  multiplication making expressions "unsafe" for trailing commas (#132)

- _Black_ no longer enforces putting empty lines behind control flow statements (#90)

- _Black_ now splits imports like "Mode 3 + trailing comma" of isort (#127)

- fixed comment indentation when a standalone comment closes a block (#16, #32)

- fixed standalone comments receiving extra empty lines if immediately preceding a
  class, def, or decorator (#56, #154)

- fixed `--diff` not showing entire path (#130)

- fixed parsing of complex expressions after star and double stars in function calls
  (#2)

- fixed invalid splitting on comma in lambda arguments (#133)

- fixed missing splits of ternary expressions (#141)

## 18.4a2

- fixed parsing of unaligned standalone comments (#99, #112)

- fixed placement of dictionary unpacking inside dictionary literals (#111)

- Vim plugin now works on Windows, too

- fixed unstable formatting when encountering unnecessarily escaped quotes in a string
  (#120)

## 18.4a1

- added `--quiet` (#78)

- added automatic parentheses management (#4)

- added [pre-commit](https://pre-commit.com) integration (#103, #104)

- fixed reporting on `--check` with multiple files (#101, #102)

- fixed removing backslash escapes from raw strings (#100, #105)

## 18.4a0

- added `--diff` (#87)

- add line breaks before all delimiters, except in cases like commas, to better comply
  with PEP 8 (#73)

- standardize string literals to use double quotes (almost) everywhere (#75)

- fixed handling of standalone comments within nested bracketed expressions; _Black_
  will no longer produce super long lines or put all standalone comments at the end of
  the expression (#22)

- fixed 18.3a4 regression: don't crash and burn on empty lines with trailing whitespace
  (#80)

- fixed 18.3a4 regression: `# yapf: disable` usage as trailing comment would cause
  _Black_ to not emit the rest of the file (#95)

- when CTRL+C is pressed while formatting many files, _Black_ no longer freaks out with
  a flurry of asyncio-related exceptions

- only allow up to two empty lines on module level and only single empty lines within
  functions (#74)

## 18.3a4

- `# fmt: off` and `# fmt: on` are implemented (#5)

- automatic detection of deprecated Python 2 forms of print statements and exec
  statements in the formatted file (#49)

- use proper spaces for complex expressions in default values of typed function
  arguments (#60)

- only return exit code 1 when --check is used (#50)

- don't remove single trailing commas from square bracket indexing (#59)

- don't omit whitespace if the previous factor leaf wasn't a math operator (#55)

- omit extra space in kwarg unpacking if it's the first argument (#46)

- omit extra space in
  [Sphinx auto-attribute comments](http://www.sphinx-doc.org/en/stable/ext/autodoc.html#directive-autoattribute)
  (#68)

## 18.3a3

- don't remove single empty lines outside of bracketed expressions (#19)

- added ability to pipe formatting from stdin to stdin (#25)

- restored ability to format code with legacy usage of `async` as a name (#20, #42)

- even better handling of numpy-style array indexing (#33, again)

## 18.3a2

- changed positioning of binary operators to occur at beginning of lines instead of at
  the end, following
  [a recent change to PEP 8](https://github.com/python/peps/commit/c59c4376ad233a62ca4b3a6060c81368bd21e85b)
  (#21)

- ignore empty bracket pairs while splitting. This avoids very weirdly looking
  formattings (#34, #35)

- remove a trailing comma if there is a single argument to a call

- if top level functions were separated by a comment, don't put four empty lines after
  the upper function

- fixed unstable formatting of newlines with imports

- fixed unintentional folding of post scriptum standalone comments into last statement
  if it was a simple statement (#18, #28)

- fixed missing space in numpy-style array indexing (#33)

- fixed spurious space after star-based unary expressions (#31)

## 18.3a1

- added `--check`

- only put trailing commas in function signatures and calls if it's safe to do so. If
  the file is Python 3.6+ it's always safe, otherwise only safe if there are no `*args`
  or `**kwargs` used in the signature or call. (#8)

- fixed invalid spacing of dots in relative imports (#6, #13)

- fixed invalid splitting after comma on unpacked variables in for-loops (#23)

- fixed spurious space in parenthesized set expressions (#7)

- fixed spurious space after opening parentheses and in default arguments (#14, #17)

- fixed spurious space after unary operators when the operand was a complex expression
  (#15)

## 18.3a0

- first published version, Happy 🍰 Day 2018!

- alpha quality

- date-versioned (see: <https://calver.org/>)<|MERGE_RESOLUTION|>--- conflicted
+++ resolved
@@ -14,14 +14,8 @@
 
 <!-- Changes that affect Black's preview style -->
 
-<<<<<<< HEAD
+- Fix a crash in preview style with assert + parenthesized string (#3415)
 - Stop wrapping unnecessarily when there are comments inside brackets (#3362).
-- Enforce empty lines before classes and functions with sticky leading comments (#3302)
-- Implicitly concatenated strings used as function args are now wrapped inside
-  parentheses (#3307)
-=======
-- Fix a crash in preview style with assert + parenthesized string (#3415)
->>>>>>> 16b98abc
 
 ### Configuration
 
