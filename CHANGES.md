# Change Log

## Unreleased

### _Black_

- Cell magics are now only processed if they are known Python cell magics. Earlier, all
  cell magics were tokenized, leading to possible indentation errors e.g. with
  `%%writefile`. (#2630)
- Fix Python 3.10 support on platforms without ProcessPoolExecutor (#2631)
- Reduce usage of the `regex` dependency (#2644)
- Fix `match` statements with open sequence subjects, like `match a, b:` or
  `match a, *b:` (#2639) (#2659)
- Fix `match`/`case` statements that contain `match`/`case` soft keywords multiple
  times, like `match re.match()` (#2661)
- Fix assignment to environment variables in Jupyter Notebooks (#2642)
- Add `flake8-simplify` and `flake8-comprehensions` plugins (#2653)
<<<<<<< HEAD
- Fixed determination of f-string expression spans (#2654)
=======
- Fix parser error location on invalid syntax in a `match` statement (#2649)
>>>>>>> 0f7cf918

## 21.11b1

### _Black_

- Bumped regex version minimum to 2021.4.4 to fix Pattern class usage (#2621)

## 21.11b0

### _Black_

- Warn about Python 2 deprecation in more cases by improving Python 2 only syntax
  detection (#2592)
- Add experimental PyPy support (#2559)
- Add partial support for the match statement. As it's experimental, it's only enabled
  when `--target-version py310` is explicitly specified (#2586)
- Add support for parenthesized with (#2586)
- Declare support for Python 3.10 for running Black (#2562)

### Integrations

- Fixed vim plugin with Python 3.10 by removing deprecated distutils import (#2610)
- The vim plugin now parses `skip_magic_trailing_comma` from pyproject.toml (#2613)

## 21.10b0

### _Black_

- Document stability policy, that will apply for non-beta releases (#2529)
- Add new `--workers` parameter (#2514)
- Fixed feature detection for positional-only arguments in lambdas (#2532)
- Bumped typed-ast version minimum to 1.4.3 for 3.10 compatibility (#2519)
- Fixed a Python 3.10 compatibility issue where the loop argument was still being passed
  even though it has been removed (#2580)
- Deprecate Python 2 formatting support (#2523)

### _Blackd_

- Remove dependency on aiohttp-cors (#2500)
- Bump required aiohttp version to 3.7.4 (#2509)

### _Black-Primer_

- Add primer support for --projects (#2555)
- Print primer summary after individual failures (#2570)

### Integrations

- Allow to pass `target_version` in the vim plugin (#1319)
- Install build tools in docker file and use multi-stage build to keep the image size
  down (#2582)

## 21.9b0

### Packaging

- Fix missing modules in self-contained binaries (#2466)
- Fix missing toml extra used during installation (#2475)

## 21.8b0

### _Black_

- Add support for formatting Jupyter Notebook files (#2357)
- Move from `appdirs` dependency to `platformdirs` (#2375)
- Present a more user-friendly error if .gitignore is invalid (#2414)
- The failsafe for accidentally added backslashes in f-string expressions has been
  hardened to handle more edge cases during quote normalization (#2437)
- Avoid changing a function return type annotation's type to a tuple by adding a
  trailing comma (#2384)
- Parsing support has been added for unparenthesized walruses in set literals, set
  comprehensions, and indices (#2447).
- Pin `setuptools-scm` build-time dependency version (#2457)
- Exclude typing-extensions version 3.10.0.1 due to it being broken on Python 3.10
  (#2460)

### _Blackd_

- Replace sys.exit(-1) with raise ImportError as it plays more nicely with tools that
  scan installed packages (#2440)

### Integrations

- The provided pre-commit hooks no longer specify `language_version` to avoid overriding
  `default_language_version` (#2430)

## 21.7b0

### _Black_

- Configuration files using TOML features higher than spec v0.5.0 are now supported
  (#2301)
- Add primer support and test for code piped into black via STDIN (#2315)
- Fix internal error when `FORCE_OPTIONAL_PARENTHESES` feature is enabled (#2332)
- Accept empty stdin (#2346)
- Provide a more useful error when parsing fails during AST safety checks (#2304)

### Docker

- Add new `latest_release` tag automation to follow latest black release on docker
  images (#2374)

### Integrations

- The vim plugin now searches upwards from the directory containing the current buffer
  instead of the current working directory for pyproject.toml. (#1871)
- The vim plugin now reads the correct string normalization option in pyproject.toml
  (#1869)
- The vim plugin no longer crashes Black when there's boolean values in pyproject.toml
  (#1869)

## 21.6b0

### _Black_

- Fix failure caused by `fmt: skip` and indentation (#2281)
- Account for += assignment when deciding whether to split string (#2312)
- Correct max string length calculation when there are string operators (#2292)
- Fixed option usage when using the `--code` flag (#2259)
- Do not call `uvloop.install()` when _Black_ is used as a library (#2303)
- Added `--required-version` option to require a specific version to be running (#2300)
- Fix incorrect custom breakpoint indices when string group contains fake f-strings
  (#2311)
- Fix regression where `R` prefixes would be lowercased for docstrings (#2285)
- Fix handling of named escapes (`\N{...}`) when `--experimental-string-processing` is
  used (#2319)

### Integrations

- The official Black action now supports choosing what version to use, and supports the
  major 3 OSes. (#1940)

## 21.5b2

### _Black_

- A space is no longer inserted into empty docstrings (#2249)
- Fix handling of .gitignore files containing non-ASCII characters on Windows (#2229)
- Respect `.gitignore` files in all levels, not only `root/.gitignore` file (apply
  `.gitignore` rules like `git` does) (#2225)
- Restored compatibility with Click 8.0 on Python 3.6 when LANG=C used (#2227)
- Add extra uvloop install + import support if in python env (#2258)
- Fix --experimental-string-processing crash when matching parens are not found (#2283)
- Make sure to split lines that start with a string operator (#2286)
- Fix regular expression that black uses to identify f-expressions (#2287)

### _Blackd_

- Add a lower bound for the `aiohttp-cors` dependency. Only 0.4.0 or higher is
  supported. (#2231)

### Packaging

- Release self-contained x86_64 MacOS binaries as part of the GitHub release pipeline
  (#2198)
- Always build binaries with the latest available Python (#2260)

### Documentation

- Add discussion of magic comments to FAQ page (#2272)
- `--experimental-string-processing` will be enabled by default in the future (#2273)
- Fix typos discovered by codespell (#2228)
- Fix Vim plugin installation instructions. (#2235)
- Add new Frequently Asked Questions page (#2247)
- Fix encoding + symlink issues preventing proper build on Windows (#2262)

## 21.5b1

### _Black_

- Refactor `src/black/__init__.py` into many files (#2206)

### Documentation

- Replaced all remaining references to the
  [`master`](https://github.com/psf/black/tree/main) branch with the
  [`main`](https://github.com/psf/black/tree/main) branch. Some additional changes in
  the source code were also made. (#2210)
- Sigificantly reorganized the documentation to make much more sense. Check them out by
  heading over to [the stable docs on RTD](https://black.readthedocs.io/en/stable/).
  (#2174)

## 21.5b0

### _Black_

- Set `--pyi` mode if `--stdin-filename` ends in `.pyi` (#2169)
- Stop detecting target version as Python 3.9+ with pre-PEP-614 decorators that are
  being called but with no arguments (#2182)

### _Black-Primer_

- Add `--no-diff` to black-primer to suppress formatting changes (#2187)

## 21.4b2

### _Black_

- Fix crash if the user configuration directory is inaccessible. (#2158)

- Clarify
  [circumstances](https://github.com/psf/black/blob/master/docs/the_black_code_style.md#pragmatism)
  in which _Black_ may change the AST (#2159)

- Allow `.gitignore` rules to be overridden by specifying `exclude` in `pyproject.toml`
  or on the command line. (#2170)

### _Packaging_

- Install `primer.json` (used by `black-primer` by default) with black. (#2154)

## 21.4b1

### _Black_

- Fix crash on docstrings ending with "\\ ". (#2142)

- Fix crash when atypical whitespace is cleaned out of dostrings (#2120)

- Reflect the `--skip-magic-trailing-comma` and `--experimental-string-processing` flags
  in the name of the cache file. Without this fix, changes in these flags would not take
  effect if the cache had already been populated. (#2131)

- Don't remove necessary parentheses from assignment expression containing assert /
  return statements. (#2143)

### _Packaging_

- Bump pathspec to >= 0.8.1 to solve invalid .gitignore exclusion handling

## 21.4b0

### _Black_

- Fixed a rare but annoying formatting instability created by the combination of
  optional trailing commas inserted by `Black` and optional parentheses looking at
  pre-existing "magic" trailing commas. This fixes issue #1629 and all of its many many
  duplicates. (#2126)

- `Black` now processes one-line docstrings by stripping leading and trailing spaces,
  and adding a padding space when needed to break up """". (#1740)

- `Black` now cleans up leading non-breaking spaces in comments (#2092)

- `Black` now respects `--skip-string-normalization` when normalizing multiline
  docstring quotes (#1637)

- `Black` no longer removes all empty lines between non-function code and decorators
  when formatting typing stubs. Now `Black` enforces a single empty line. (#1646)

- `Black` no longer adds an incorrect space after a parenthesized assignment expression
  in if/while statements (#1655)

- Added `--skip-magic-trailing-comma` / `-C` to avoid using trailing commas as a reason
  to split lines (#1824)

- fixed a crash when PWD=/ on POSIX (#1631)

- fixed "I/O operation on closed file" when using --diff (#1664)

- Prevent coloured diff output being interleaved with multiple files (#1673)

- Added support for PEP 614 relaxed decorator syntax on python 3.9 (#1711)

- Added parsing support for unparenthesized tuples and yield expressions in annotated
  assignments (#1835)

- added `--extend-exclude` argument (PR #2005)

- speed up caching by avoiding pathlib (#1950)

- `--diff` correctly indicates when a file doesn't end in a newline (#1662)

- Added `--stdin-filename` argument to allow stdin to respect `--force-exclude` rules
  (#1780)

- Lines ending with `fmt: skip` will now be not formatted (#1800)

- PR #2053: Black no longer relies on typed-ast for Python 3.8 and higher

- PR #2053: Python 2 support is now optional, install with
  `python3 -m pip install black[python2]` to maintain support.

- Exclude `venv` directory by default (#1683)

- Fixed "Black produced code that is not equivalent to the source" when formatting
  Python 2 docstrings (#2037)

### _Packaging_

- Self-contained native _Black_ binaries are now provided for releases via GitHub
  Releases (#1743)

## 20.8b1

### _Packaging_

- explicitly depend on Click 7.1.2 or newer as `Black` no longer works with versions
  older than 7.0

## 20.8b0

### _Black_

- re-implemented support for explicit trailing commas: now it works consistently within
  any bracket pair, including nested structures (#1288 and duplicates)

- `Black` now reindents docstrings when reindenting code around it (#1053)

- `Black` now shows colored diffs (#1266)

- `Black` is now packaged using 'py3' tagged wheels (#1388)

- `Black` now supports Python 3.8 code, e.g. star expressions in return statements
  (#1121)

- `Black` no longer normalizes capital R-string prefixes as those have a
  community-accepted meaning (#1244)

- `Black` now uses exit code 2 when specified configuration file doesn't exit (#1361)

- `Black` now works on AWS Lambda (#1141)

- added `--force-exclude` argument (#1032)

- removed deprecated `--py36` option (#1236)

- fixed `--diff` output when EOF is encountered (#526)

- fixed `# fmt: off` handling around decorators (#560)

- fixed unstable formatting with some `# type: ignore` comments (#1113)

- fixed invalid removal on organizing brackets followed by indexing (#1575)

- introduced `black-primer`, a CI tool that allows us to run regression tests against
  existing open source users of Black (#1402)

- introduced property-based fuzzing to our test suite based on Hypothesis and
  Hypothersmith (#1566)

- implemented experimental and disabled by default long string rewrapping (#1132),
  hidden under a `--experimental-string-processing` flag while it's being worked on;
  this is an undocumented and unsupported feature, you lose Internet points for
  depending on it (#1609)

### Vim plugin

- prefer virtualenv packages over global packages (#1383)

## 19.10b0

- added support for PEP 572 assignment expressions (#711)

- added support for PEP 570 positional-only arguments (#943)

- added support for async generators (#593)

- added support for pre-splitting collections by putting an explicit trailing comma
  inside (#826)

- added `black -c` as a way to format code passed from the command line (#761)

- --safe now works with Python 2 code (#840)

- fixed grammar selection for Python 2-specific code (#765)

- fixed feature detection for trailing commas in function definitions and call sites
  (#763)

- `# fmt: off`/`# fmt: on` comment pairs placed multiple times within the same block of
  code now behave correctly (#1005)

- _Black_ no longer crashes on Windows machines with more than 61 cores (#838)

- _Black_ no longer crashes on standalone comments prepended with a backslash (#767)

- _Black_ no longer crashes on `from` ... `import` blocks with comments (#829)

- _Black_ no longer crashes on Python 3.7 on some platform configurations (#494)

- _Black_ no longer fails on comments in from-imports (#671)

- _Black_ no longer fails when the file starts with a backslash (#922)

- _Black_ no longer merges regular comments with type comments (#1027)

- _Black_ no longer splits long lines that contain type comments (#997)

- removed unnecessary parentheses around `yield` expressions (#834)

- added parentheses around long tuples in unpacking assignments (#832)

- added parentheses around complex powers when they are prefixed by a unary operator
  (#646)

- fixed bug that led _Black_ format some code with a line length target of 1 (#762)

- _Black_ no longer introduces quotes in f-string subexpressions on string boundaries
  (#863)

- if _Black_ puts parenthesis around a single expression, it moves comments to the
  wrapped expression instead of after the brackets (#872)

- `blackd` now returns the version of _Black_ in the response headers (#1013)

- `blackd` can now output the diff of formats on source code when the `X-Diff` header is
  provided (#969)

## 19.3b0

- new option `--target-version` to control which Python versions _Black_-formatted code
  should target (#618)

- deprecated `--py36` (use `--target-version=py36` instead) (#724)

- _Black_ no longer normalizes numeric literals to include `_` separators (#696)

- long `del` statements are now split into multiple lines (#698)

- type comments are no longer mangled in function signatures

- improved performance of formatting deeply nested data structures (#509)

- _Black_ now properly formats multiple files in parallel on Windows (#632)

- _Black_ now creates cache files atomically which allows it to be used in parallel
  pipelines (like `xargs -P8`) (#673)

- _Black_ now correctly indents comments in files that were previously formatted with
  tabs (#262)

- `blackd` now supports CORS (#622)

## 18.9b0

- numeric literals are now formatted by _Black_ (#452, #461, #464, #469):

  - numeric literals are normalized to include `_` separators on Python 3.6+ code

  - added `--skip-numeric-underscore-normalization` to disable the above behavior and
    leave numeric underscores as they were in the input

  - code with `_` in numeric literals is recognized as Python 3.6+

  - most letters in numeric literals are lowercased (e.g., in `1e10`, `0x01`)

  - hexadecimal digits are always uppercased (e.g. `0xBADC0DE`)

- added `blackd`, see
  [its documentation](https://github.com/psf/black/blob/18.9b0/README.md#blackd) for
  more info (#349)

- adjacent string literals are now correctly split into multiple lines (#463)

- trailing comma is now added to single imports that don't fit on a line (#250)

- cache is now populated when `--check` is successful for a file which speeds up
  consecutive checks of properly formatted unmodified files (#448)

- whitespace at the beginning of the file is now removed (#399)

- fixed mangling [pweave](http://mpastell.com/pweave/) and
  [Spyder IDE](https://www.spyder-ide.org/) special comments (#532)

- fixed unstable formatting when unpacking big tuples (#267)

- fixed parsing of `__future__` imports with renames (#389)

- fixed scope of `# fmt: off` when directly preceding `yield` and other nodes (#385)

- fixed formatting of lambda expressions with default arguments (#468)

- fixed `async for` statements: _Black_ no longer breaks them into separate lines (#372)

- note: the Vim plugin stopped registering `,=` as a default chord as it turned out to
  be a bad idea (#415)

## 18.6b4

- hotfix: don't freeze when multiple comments directly precede `# fmt: off` (#371)

## 18.6b3

- typing stub files (`.pyi`) now have blank lines added after constants (#340)

- `# fmt: off` and `# fmt: on` are now much more dependable:

  - they now work also within bracket pairs (#329)

  - they now correctly work across function/class boundaries (#335)

  - they now work when an indentation block starts with empty lines or misaligned
    comments (#334)

- made Click not fail on invalid environments; note that Click is right but the
  likelihood we'll need to access non-ASCII file paths when dealing with Python source
  code is low (#277)

- fixed improper formatting of f-strings with quotes inside interpolated expressions
  (#322)

- fixed unnecessary slowdown when long list literals where found in a file

- fixed unnecessary slowdown on AST nodes with very many siblings

- fixed cannibalizing backslashes during string normalization

- fixed a crash due to symbolic links pointing outside of the project directory (#338)

## 18.6b2

- added `--config` (#65)

- added `-h` equivalent to `--help` (#316)

- fixed improper unmodified file caching when `-S` was used

- fixed extra space in string unpacking (#305)

- fixed formatting of empty triple quoted strings (#313)

- fixed unnecessary slowdown in comment placement calculation on lines without comments

## 18.6b1

- hotfix: don't output human-facing information on stdout (#299)

- hotfix: don't output cake emoji on non-zero return code (#300)

## 18.6b0

- added `--include` and `--exclude` (#270)

- added `--skip-string-normalization` (#118)

- added `--verbose` (#283)

- the header output in `--diff` now actually conforms to the unified diff spec

- fixed long trivial assignments being wrapped in unnecessary parentheses (#273)

- fixed unnecessary parentheses when a line contained multiline strings (#232)

- fixed stdin handling not working correctly if an old version of Click was used (#276)

- _Black_ now preserves line endings when formatting a file in place (#258)

## 18.5b1

- added `--pyi` (#249)

- added `--py36` (#249)

- Python grammar pickle caches are stored with the formatting caches, making _Black_
  work in environments where site-packages is not user-writable (#192)

- _Black_ now enforces a PEP 257 empty line after a class-level docstring (and/or
  fields) and the first method

- fixed invalid code produced when standalone comments were present in a trailer that
  was omitted from line splitting on a large expression (#237)

- fixed optional parentheses being removed within `# fmt: off` sections (#224)

- fixed invalid code produced when stars in very long imports were incorrectly wrapped
  in optional parentheses (#234)

- fixed unstable formatting when inline comments were moved around in a trailer that was
  omitted from line splitting on a large expression (#238)

- fixed extra empty line between a class declaration and the first method if no class
  docstring or fields are present (#219)

- fixed extra empty line between a function signature and an inner function or inner
  class (#196)

## 18.5b0

- call chains are now formatted according to the
  [fluent interfaces](https://en.wikipedia.org/wiki/Fluent_interface) style (#67)

- data structure literals (tuples, lists, dictionaries, and sets) are now also always
  exploded like imports when they don't fit in a single line (#152)

- slices are now formatted according to PEP 8 (#178)

- parentheses are now also managed automatically on the right-hand side of assignments
  and return statements (#140)

- math operators now use their respective priorities for delimiting multiline
  expressions (#148)

- optional parentheses are now omitted on expressions that start or end with a bracket
  and only contain a single operator (#177)

- empty parentheses in a class definition are now removed (#145, #180)

- string prefixes are now standardized to lowercase and `u` is removed on Python 3.6+
  only code and Python 2.7+ code with the `unicode_literals` future import (#188, #198,
  #199)

- typing stub files (`.pyi`) are now formatted in a style that is consistent with PEP
  484 (#207, #210)

- progress when reformatting many files is now reported incrementally

- fixed trailers (content with brackets) being unnecessarily exploded into their own
  lines after a dedented closing bracket (#119)

- fixed an invalid trailing comma sometimes left in imports (#185)

- fixed non-deterministic formatting when multiple pairs of removable parentheses were
  used (#183)

- fixed multiline strings being unnecessarily wrapped in optional parentheses in long
  assignments (#215)

- fixed not splitting long from-imports with only a single name

- fixed Python 3.6+ file discovery by also looking at function calls with unpacking.
  This fixed non-deterministic formatting if trailing commas where used both in function
  signatures with stars and function calls with stars but the former would be
  reformatted to a single line.

- fixed crash on dealing with optional parentheses (#193)

- fixed "is", "is not", "in", and "not in" not considered operators for splitting
  purposes

- fixed crash when dead symlinks where encountered

## 18.4a4

- don't populate the cache on `--check` (#175)

## 18.4a3

- added a "cache"; files already reformatted that haven't changed on disk won't be
  reformatted again (#109)

- `--check` and `--diff` are no longer mutually exclusive (#149)

- generalized star expression handling, including double stars; this fixes
  multiplication making expressions "unsafe" for trailing commas (#132)

- _Black_ no longer enforces putting empty lines behind control flow statements (#90)

- _Black_ now splits imports like "Mode 3 + trailing comma" of isort (#127)

- fixed comment indentation when a standalone comment closes a block (#16, #32)

- fixed standalone comments receiving extra empty lines if immediately preceding a
  class, def, or decorator (#56, #154)

- fixed `--diff` not showing entire path (#130)

- fixed parsing of complex expressions after star and double stars in function calls
  (#2)

- fixed invalid splitting on comma in lambda arguments (#133)

- fixed missing splits of ternary expressions (#141)

## 18.4a2

- fixed parsing of unaligned standalone comments (#99, #112)

- fixed placement of dictionary unpacking inside dictionary literals (#111)

- Vim plugin now works on Windows, too

- fixed unstable formatting when encountering unnecessarily escaped quotes in a string
  (#120)

## 18.4a1

- added `--quiet` (#78)

- added automatic parentheses management (#4)

- added [pre-commit](https://pre-commit.com) integration (#103, #104)

- fixed reporting on `--check` with multiple files (#101, #102)

- fixed removing backslash escapes from raw strings (#100, #105)

## 18.4a0

- added `--diff` (#87)

- add line breaks before all delimiters, except in cases like commas, to better comply
  with PEP 8 (#73)

- standardize string literals to use double quotes (almost) everywhere (#75)

- fixed handling of standalone comments within nested bracketed expressions; _Black_
  will no longer produce super long lines or put all standalone comments at the end of
  the expression (#22)

- fixed 18.3a4 regression: don't crash and burn on empty lines with trailing whitespace
  (#80)

- fixed 18.3a4 regression: `# yapf: disable` usage as trailing comment would cause
  _Black_ to not emit the rest of the file (#95)

- when CTRL+C is pressed while formatting many files, _Black_ no longer freaks out with
  a flurry of asyncio-related exceptions

- only allow up to two empty lines on module level and only single empty lines within
  functions (#74)

## 18.3a4

- `# fmt: off` and `# fmt: on` are implemented (#5)

- automatic detection of deprecated Python 2 forms of print statements and exec
  statements in the formatted file (#49)

- use proper spaces for complex expressions in default values of typed function
  arguments (#60)

- only return exit code 1 when --check is used (#50)

- don't remove single trailing commas from square bracket indexing (#59)

- don't omit whitespace if the previous factor leaf wasn't a math operator (#55)

- omit extra space in kwarg unpacking if it's the first argument (#46)

- omit extra space in
  [Sphinx auto-attribute comments](http://www.sphinx-doc.org/en/stable/ext/autodoc.html#directive-autoattribute)
  (#68)

## 18.3a3

- don't remove single empty lines outside of bracketed expressions (#19)

- added ability to pipe formatting from stdin to stdin (#25)

- restored ability to format code with legacy usage of `async` as a name (#20, #42)

- even better handling of numpy-style array indexing (#33, again)

## 18.3a2

- changed positioning of binary operators to occur at beginning of lines instead of at
  the end, following
  [a recent change to PEP 8](https://github.com/python/peps/commit/c59c4376ad233a62ca4b3a6060c81368bd21e85b)
  (#21)

- ignore empty bracket pairs while splitting. This avoids very weirdly looking
  formattings (#34, #35)

- remove a trailing comma if there is a single argument to a call

- if top level functions were separated by a comment, don't put four empty lines after
  the upper function

- fixed unstable formatting of newlines with imports

- fixed unintentional folding of post scriptum standalone comments into last statement
  if it was a simple statement (#18, #28)

- fixed missing space in numpy-style array indexing (#33)

- fixed spurious space after star-based unary expressions (#31)

## 18.3a1

- added `--check`

- only put trailing commas in function signatures and calls if it's safe to do so. If
  the file is Python 3.6+ it's always safe, otherwise only safe if there are no `*args`
  or `**kwargs` used in the signature or call. (#8)

- fixed invalid spacing of dots in relative imports (#6, #13)

- fixed invalid splitting after comma on unpacked variables in for-loops (#23)

- fixed spurious space in parenthesized set expressions (#7)

- fixed spurious space after opening parentheses and in default arguments (#14, #17)

- fixed spurious space after unary operators when the operand was a complex expression
  (#15)

## 18.3a0

- first published version, Happy 🍰 Day 2018!

- alpha quality

- date-versioned (see: <https://calver.org/>)<|MERGE_RESOLUTION|>--- conflicted
+++ resolved
@@ -15,11 +15,8 @@
   times, like `match re.match()` (#2661)
 - Fix assignment to environment variables in Jupyter Notebooks (#2642)
 - Add `flake8-simplify` and `flake8-comprehensions` plugins (#2653)
-<<<<<<< HEAD
 - Fixed determination of f-string expression spans (#2654)
-=======
 - Fix parser error location on invalid syntax in a `match` statement (#2649)
->>>>>>> 0f7cf918
 
 ## 21.11b1
 
