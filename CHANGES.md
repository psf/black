# Change Log

## Unreleased

### Highlights

<!-- Include any especially major or disruptive changes here -->

### Stable style

<!-- Changes that affect Black's stable style -->

- Fix a crash when a colon line is marked between `# fmt: off` and `# fmt: on` (#3439)

### Preview style

<!-- Changes that affect Black's preview style -->

- Fix a crash in preview style with assert + parenthesized string (#3415)
<<<<<<< HEAD
- Fix crashes in preview style with walrus operators used in function return annotations
  and except clauses (#3423)
=======
- Do not put the closing quotes in a docstring on a separate line, even if the line is
  too long (#3430)
- Long values in dict literals are now wrapped in parentheses; correspondingly
  unnecessary parentheses around short values in dict literals are now removed; long
  string lambda values are now wrapped in parentheses (#3440)
>>>>>>> c0089ef1

### Configuration

<!-- Changes to how Black can be configured -->

### Packaging

<!-- Changes to how Black is packaged, such as dependency requirements -->

- Upgrade mypyc from `0.971` to `0.991` so mypycified _Black_ can be built on armv7
  (#3380)

### Parser

<!-- Changes to the parser or to version autodetection -->

### Performance

<!-- Changes that improve Black's performance. -->

### Output

<!-- Changes to Black's terminal output and error messages -->

- Verbose logging now shows the values of `pyproject.toml` configuration variables
  (#3392)

### _Blackd_

<!-- Changes to blackd -->

### Integrations

<!-- For example, Docker, GitHub Actions, pre-commit, editors -->

- Move 3.11 CI to normal flow now all dependencies support 3.11 (#3446)

### Documentation

<!-- Major changes to documentation and policies. Small docs changes
     don't need a changelog entry. -->

## 22.12.0

### Preview style

<!-- Changes that affect Black's preview style -->

- Enforce empty lines before classes and functions with sticky leading comments (#3302)
- Reformat empty and whitespace-only files as either an empty file (if no newline is
  present) or as a single newline character (if a newline is present) (#3348)
- Implicitly concatenated strings used as function args are now wrapped inside
  parentheses (#3307)
- For assignment statements, prefer splitting the right hand side if the left hand side
  fits on a single line (#3368)
- Correctly handle trailing commas that are inside a line's leading non-nested parens
  (#3370)

### Configuration

<!-- Changes to how Black can be configured -->

- Fix incorrectly applied `.gitignore` rules by considering the `.gitignore` location
  and the relative path to the target file (#3338)
- Fix incorrectly ignoring `.gitignore` presence when more than one source directory is
  specified (#3336)

### Parser

<!-- Changes to the parser or to version autodetection -->

- Parsing support has been added for walruses inside generator expression that are
  passed as function args (for example,
  `any(match := my_re.match(text) for text in texts)`) (#3327).

### Integrations

<!-- For example, Docker, GitHub Actions, pre-commit, editors -->

- Vim plugin: Optionally allow using the system installation of Black via
  `let g:black_use_virtualenv = 0`(#3309)

## 22.10.0

### Highlights

- Runtime support for Python 3.6 has been removed. Formatting 3.6 code will still be
  supported until further notice.

### Stable style

- Fix a crash when `# fmt: on` is used on a different block level than `# fmt: off`
  (#3281)

### Preview style

- Fix a crash when formatting some dicts with parenthesis-wrapped long string keys
  (#3262)

### Configuration

- `.ipynb_checkpoints` directories are now excluded by default (#3293)
- Add `--skip-source-first-line` / `-x` option to ignore the first line of source code
  while formatting (#3299)

### Packaging

- Executables made with PyInstaller will no longer crash when formatting several files
  at once on macOS. Native x86-64 executables for macOS are available once again.
  (#3275)
- Hatchling is now used as the build backend. This will not have any effect for users
  who install Black with its wheels from PyPI. (#3233)
- Faster compiled wheels are now available for CPython 3.11 (#3276)

### _Blackd_

- Windows style (CRLF) newlines will be preserved (#3257).

### Integrations

- Vim plugin: add flag (`g:black_preview`) to enable/disable the preview style (#3246)
- Update GitHub Action to support formatting of Jupyter Notebook files via a `jupyter`
  option (#3282)
- Update GitHub Action to support use of version specifiers (e.g. `<23`) for Black
  version (#3265)

## 22.8.0

### Highlights

- Python 3.11 is now supported, except for _blackd_ as aiohttp does not support 3.11 as
  of publishing (#3234)
- This is the last release that supports running _Black_ on Python 3.6 (formatting 3.6
  code will continue to be supported until further notice)
- Reword the stability policy to say that we may, in rare cases, make changes that
  affect code that was not previously formatted by _Black_ (#3155)

### Stable style

- Fix an infinite loop when using `# fmt: on/off` in the middle of an expression or code
  block (#3158)
- Fix incorrect handling of `# fmt: skip` on colon (`:`) lines (#3148)
- Comments are no longer deleted when a line had spaces removed around power operators
  (#2874)

### Preview style

- Single-character closing docstring quotes are no longer moved to their own line as
  this is invalid. This was a bug introduced in version 22.6.0. (#3166)
- `--skip-string-normalization` / `-S` now prevents docstring prefixes from being
  normalized as expected (#3168)
- When using `--skip-magic-trailing-comma` or `-C`, trailing commas are stripped from
  subscript expressions with more than 1 element (#3209)
- Implicitly concatenated strings inside a list, set, or tuple are now wrapped inside
  parentheses (#3162)
- Fix a string merging/split issue when a comment is present in the middle of implicitly
  concatenated strings on its own line (#3227)

### _Blackd_

- `blackd` now supports enabling the preview style via the `X-Preview` header (#3217)

### Configuration

- Black now uses the presence of debug f-strings to detect target version (#3215)
- Fix misdetection of project root and verbose logging of sources in cases involving
  `--stdin-filename` (#3216)
- Immediate `.gitignore` files in source directories given on the command line are now
  also respected, previously only `.gitignore` files in the project root and
  automatically discovered directories were respected (#3237)

### Documentation

- Recommend using BlackConnect in IntelliJ IDEs (#3150)

### Integrations

- Vim plugin: prefix messages with `Black: ` so it's clear they come from Black (#3194)
- Docker: changed to a /opt/venv installation + added to PATH to be available to
  non-root users (#3202)

### Output

- Change from deprecated `asyncio.get_event_loop()` to create our event loop which
  removes DeprecationWarning (#3164)
- Remove logging from internal `blib2to3` library since it regularly emits error logs
  about failed caching that can and should be ignored (#3193)

### Parser

- Type comments are now included in the AST equivalence check consistently so accidental
  deletion raises an error. Though type comments can't be tracked when running on PyPy
  3.7 due to standard library limitations. (#2874)

### Performance

- Reduce Black's startup time when formatting a single file by 15-30% (#3211)

## 22.6.0

### Style

- Fix unstable formatting involving `#fmt: skip` and `# fmt:skip` comments (notice the
  lack of spaces) (#2970)

### Preview style

- Docstring quotes are no longer moved if it would violate the line length limit (#3044)
- Parentheses around return annotations are now managed (#2990)
- Remove unnecessary parentheses around awaited objects (#2991)
- Remove unnecessary parentheses in `with` statements (#2926)
- Remove trailing newlines after code block open (#3035)

### Integrations

- Add `scripts/migrate-black.py` script to ease introduction of Black to a Git project
  (#3038)

### Output

- Output Python version and implementation as part of `--version` flag (#2997)

### Packaging

- Use `tomli` instead of `tomllib` on Python 3.11 builds where `tomllib` is not
  available (#2987)

### Parser

- [PEP 654](https://peps.python.org/pep-0654/#except) syntax (for example,
  `except *ExceptionGroup:`) is now supported (#3016)
- [PEP 646](https://peps.python.org/pep-0646) syntax (for example,
  `Array[Batch, *Shape]` or `def fn(*args: *T) -> None`) is now supported (#3071)

### Vim Plugin

- Fix `strtobool` function. It didn't parse true/on/false/off. (#3025)

## 22.3.0

### Preview style

- Code cell separators `#%%` are now standardised to `# %%` (#2919)
- Remove unnecessary parentheses from `except` statements (#2939)
- Remove unnecessary parentheses from tuple unpacking in `for` loops (#2945)
- Avoid magic-trailing-comma in single-element subscripts (#2942)

### Configuration

- Do not format `__pypackages__` directories by default (#2836)
- Add support for specifying stable version with `--required-version` (#2832).
- Avoid crashing when the user has no homedir (#2814)
- Avoid crashing when md5 is not available (#2905)
- Fix handling of directory junctions on Windows (#2904)

### Documentation

- Update pylint config documentation (#2931)

### Integrations

- Move test to disable plugin in Vim/Neovim, which speeds up loading (#2896)

### Output

- In verbose mode, log when _Black_ is using user-level config (#2861)

### Packaging

- Fix Black to work with Click 8.1.0 (#2966)
- On Python 3.11 and newer, use the standard library's `tomllib` instead of `tomli`
  (#2903)
- `black-primer`, the deprecated internal devtool, has been removed and copied to a
  [separate repository](https://github.com/cooperlees/black-primer) (#2924)

### Parser

- Black can now parse starred expressions in the target of `for` and `async for`
  statements, e.g `for item in *items_1, *items_2: pass` (#2879).

## 22.1.0

At long last, _Black_ is no longer a beta product! This is the first non-beta release
and the first release covered by our new
[stability policy](https://black.readthedocs.io/en/stable/the_black_code_style/index.html#stability-policy).

### Highlights

- **Remove Python 2 support** (#2740)
- Introduce the `--preview` flag (#2752)

### Style

- Deprecate `--experimental-string-processing` and move the functionality under
  `--preview` (#2789)
- For stubs, one blank line between class attributes and methods is now kept if there's
  at least one pre-existing blank line (#2736)
- Black now normalizes string prefix order (#2297)
- Remove spaces around power operators if both operands are simple (#2726)
- Work around bug that causes unstable formatting in some cases in the presence of the
  magic trailing comma (#2807)
- Use parentheses for attribute access on decimal float and int literals (#2799)
- Don't add whitespace for attribute access on hexadecimal, binary, octal, and complex
  literals (#2799)
- Treat blank lines in stubs the same inside top-level `if` statements (#2820)
- Fix unstable formatting with semicolons and arithmetic expressions (#2817)
- Fix unstable formatting around magic trailing comma (#2572)

### Parser

- Fix mapping cases that contain as-expressions, like `case {"key": 1 | 2 as password}`
  (#2686)
- Fix cases that contain multiple top-level as-expressions, like `case 1 as a, 2 as b`
  (#2716)
- Fix call patterns that contain as-expressions with keyword arguments, like
  `case Foo(bar=baz as quux)` (#2749)
- Tuple unpacking on `return` and `yield` constructs now implies 3.8+ (#2700)
- Unparenthesized tuples on annotated assignments (e.g
  `values: Tuple[int, ...] = 1, 2, 3`) now implies 3.8+ (#2708)
- Fix handling of standalone `match()` or `case()` when there is a trailing newline or a
  comment inside of the parentheses. (#2760)
- `from __future__ import annotations` statement now implies Python 3.7+ (#2690)

### Performance

- Speed-up the new backtracking parser about 4X in general (enabled when
  `--target-version` is set to 3.10 and higher). (#2728)
- _Black_ is now compiled with [mypyc](https://github.com/mypyc/mypyc) for an overall 2x
  speed-up. 64-bit Windows, MacOS, and Linux (not including musl) are supported. (#1009,
  #2431)

### Configuration

- Do not accept bare carriage return line endings in pyproject.toml (#2408)
- Add configuration option (`python-cell-magics`) to format cells with custom magics in
  Jupyter Notebooks (#2744)
- Allow setting custom cache directory on all platforms with environment variable
  `BLACK_CACHE_DIR` (#2739).
- Enable Python 3.10+ by default, without any extra need to specify
  `--target-version=py310`. (#2758)
- Make passing `SRC` or `--code` mandatory and mutually exclusive (#2804)

### Output

- Improve error message for invalid regular expression (#2678)
- Improve error message when parsing fails during AST safety check by embedding the
  underlying SyntaxError (#2693)
- No longer color diff headers white as it's unreadable in light themed terminals
  (#2691)
- Text coloring added in the final statistics (#2712)
- Verbose mode also now describes how a project root was discovered and which paths will
  be formatted. (#2526)

### Packaging

- All upper version bounds on dependencies have been removed (#2718)
- `typing-extensions` is no longer a required dependency in Python 3.10+ (#2772)
- Set `click` lower bound to `8.0.0` (#2791)

### Integrations

- Update GitHub action to support containerized runs (#2748)

### Documentation

- Change protocol in pip installation instructions to `https://` (#2761)
- Change HTML theme to Furo primarily for its responsive design and mobile support
  (#2793)
- Deprecate the `black-primer` tool (#2809)
- Document Python support policy (#2819)

## 21.12b0

### _Black_

- Fix determination of f-string expression spans (#2654)
- Fix bad formatting of error messages about EOF in multi-line statements (#2343)
- Functions and classes in blocks now have more consistent surrounding spacing (#2472)

#### Jupyter Notebook support

- Cell magics are now only processed if they are known Python cell magics. Earlier, all
  cell magics were tokenized, leading to possible indentation errors e.g. with
  `%%writefile`. (#2630)
- Fix assignment to environment variables in Jupyter Notebooks (#2642)

#### Python 3.10 support

- Point users to using `--target-version py310` if we detect 3.10-only syntax (#2668)
- Fix `match` statements with open sequence subjects, like `match a, b:` or
  `match a, *b:` (#2639) (#2659)
- Fix `match`/`case` statements that contain `match`/`case` soft keywords multiple
  times, like `match re.match()` (#2661)
- Fix `case` statements with an inline body (#2665)
- Fix styling of starred expressions inside `match` subject (#2667)
- Fix parser error location on invalid syntax in a `match` statement (#2649)
- Fix Python 3.10 support on platforms without ProcessPoolExecutor (#2631)
- Improve parsing performance on code that uses `match` under `--target-version py310`
  up to ~50% (#2670)

### Packaging

- Remove dependency on `regex` (#2644) (#2663)

## 21.11b1

### _Black_

- Bumped regex version minimum to 2021.4.4 to fix Pattern class usage (#2621)

## 21.11b0

### _Black_

- Warn about Python 2 deprecation in more cases by improving Python 2 only syntax
  detection (#2592)
- Add experimental PyPy support (#2559)
- Add partial support for the match statement. As it's experimental, it's only enabled
  when `--target-version py310` is explicitly specified (#2586)
- Add support for parenthesized with (#2586)
- Declare support for Python 3.10 for running Black (#2562)

### Integrations

- Fixed vim plugin with Python 3.10 by removing deprecated distutils import (#2610)
- The vim plugin now parses `skip_magic_trailing_comma` from pyproject.toml (#2613)

## 21.10b0

### _Black_

- Document stability policy, that will apply for non-beta releases (#2529)
- Add new `--workers` parameter (#2514)
- Fixed feature detection for positional-only arguments in lambdas (#2532)
- Bumped typed-ast version minimum to 1.4.3 for 3.10 compatibility (#2519)
- Fixed a Python 3.10 compatibility issue where the loop argument was still being passed
  even though it has been removed (#2580)
- Deprecate Python 2 formatting support (#2523)

### _Blackd_

- Remove dependency on aiohttp-cors (#2500)
- Bump required aiohttp version to 3.7.4 (#2509)

### _Black-Primer_

- Add primer support for --projects (#2555)
- Print primer summary after individual failures (#2570)

### Integrations

- Allow to pass `target_version` in the vim plugin (#1319)
- Install build tools in docker file and use multi-stage build to keep the image size
  down (#2582)

## 21.9b0

### Packaging

- Fix missing modules in self-contained binaries (#2466)
- Fix missing toml extra used during installation (#2475)

## 21.8b0

### _Black_

- Add support for formatting Jupyter Notebook files (#2357)
- Move from `appdirs` dependency to `platformdirs` (#2375)
- Present a more user-friendly error if .gitignore is invalid (#2414)
- The failsafe for accidentally added backslashes in f-string expressions has been
  hardened to handle more edge cases during quote normalization (#2437)
- Avoid changing a function return type annotation's type to a tuple by adding a
  trailing comma (#2384)
- Parsing support has been added for unparenthesized walruses in set literals, set
  comprehensions, and indices (#2447).
- Pin `setuptools-scm` build-time dependency version (#2457)
- Exclude typing-extensions version 3.10.0.1 due to it being broken on Python 3.10
  (#2460)

### _Blackd_

- Replace sys.exit(-1) with raise ImportError as it plays more nicely with tools that
  scan installed packages (#2440)

### Integrations

- The provided pre-commit hooks no longer specify `language_version` to avoid overriding
  `default_language_version` (#2430)

## 21.7b0

### _Black_

- Configuration files using TOML features higher than spec v0.5.0 are now supported
  (#2301)
- Add primer support and test for code piped into black via STDIN (#2315)
- Fix internal error when `FORCE_OPTIONAL_PARENTHESES` feature is enabled (#2332)
- Accept empty stdin (#2346)
- Provide a more useful error when parsing fails during AST safety checks (#2304)

### Docker

- Add new `latest_release` tag automation to follow latest black release on docker
  images (#2374)

### Integrations

- The vim plugin now searches upwards from the directory containing the current buffer
  instead of the current working directory for pyproject.toml. (#1871)
- The vim plugin now reads the correct string normalization option in pyproject.toml
  (#1869)
- The vim plugin no longer crashes Black when there's boolean values in pyproject.toml
  (#1869)

## 21.6b0

### _Black_

- Fix failure caused by `fmt: skip` and indentation (#2281)
- Account for += assignment when deciding whether to split string (#2312)
- Correct max string length calculation when there are string operators (#2292)
- Fixed option usage when using the `--code` flag (#2259)
- Do not call `uvloop.install()` when _Black_ is used as a library (#2303)
- Added `--required-version` option to require a specific version to be running (#2300)
- Fix incorrect custom breakpoint indices when string group contains fake f-strings
  (#2311)
- Fix regression where `R` prefixes would be lowercased for docstrings (#2285)
- Fix handling of named escapes (`\N{...}`) when `--experimental-string-processing` is
  used (#2319)

### Integrations

- The official Black action now supports choosing what version to use, and supports the
  major 3 OSes. (#1940)

## 21.5b2

### _Black_

- A space is no longer inserted into empty docstrings (#2249)
- Fix handling of .gitignore files containing non-ASCII characters on Windows (#2229)
- Respect `.gitignore` files in all levels, not only `root/.gitignore` file (apply
  `.gitignore` rules like `git` does) (#2225)
- Restored compatibility with Click 8.0 on Python 3.6 when LANG=C used (#2227)
- Add extra uvloop install + import support if in python env (#2258)
- Fix --experimental-string-processing crash when matching parens are not found (#2283)
- Make sure to split lines that start with a string operator (#2286)
- Fix regular expression that black uses to identify f-expressions (#2287)

### _Blackd_

- Add a lower bound for the `aiohttp-cors` dependency. Only 0.4.0 or higher is
  supported. (#2231)

### Packaging

- Release self-contained x86_64 MacOS binaries as part of the GitHub release pipeline
  (#2198)
- Always build binaries with the latest available Python (#2260)

### Documentation

- Add discussion of magic comments to FAQ page (#2272)
- `--experimental-string-processing` will be enabled by default in the future (#2273)
- Fix typos discovered by codespell (#2228)
- Fix Vim plugin installation instructions. (#2235)
- Add new Frequently Asked Questions page (#2247)
- Fix encoding + symlink issues preventing proper build on Windows (#2262)

## 21.5b1

### _Black_

- Refactor `src/black/__init__.py` into many files (#2206)

### Documentation

- Replaced all remaining references to the
  [`master`](https://github.com/psf/black/tree/main) branch with the
  [`main`](https://github.com/psf/black/tree/main) branch. Some additional changes in
  the source code were also made. (#2210)
- Sigificantly reorganized the documentation to make much more sense. Check them out by
  heading over to [the stable docs on RTD](https://black.readthedocs.io/en/stable/).
  (#2174)

## 21.5b0

### _Black_

- Set `--pyi` mode if `--stdin-filename` ends in `.pyi` (#2169)
- Stop detecting target version as Python 3.9+ with pre-PEP-614 decorators that are
  being called but with no arguments (#2182)

### _Black-Primer_

- Add `--no-diff` to black-primer to suppress formatting changes (#2187)

## 21.4b2

### _Black_

- Fix crash if the user configuration directory is inaccessible. (#2158)

- Clarify
  [circumstances](https://github.com/psf/black/blob/master/docs/the_black_code_style.md#pragmatism)
  in which _Black_ may change the AST (#2159)

- Allow `.gitignore` rules to be overridden by specifying `exclude` in `pyproject.toml`
  or on the command line. (#2170)

### _Packaging_

- Install `primer.json` (used by `black-primer` by default) with black. (#2154)

## 21.4b1

### _Black_

- Fix crash on docstrings ending with "\\ ". (#2142)

- Fix crash when atypical whitespace is cleaned out of dostrings (#2120)

- Reflect the `--skip-magic-trailing-comma` and `--experimental-string-processing` flags
  in the name of the cache file. Without this fix, changes in these flags would not take
  effect if the cache had already been populated. (#2131)

- Don't remove necessary parentheses from assignment expression containing assert /
  return statements. (#2143)

### _Packaging_

- Bump pathspec to >= 0.8.1 to solve invalid .gitignore exclusion handling

## 21.4b0

### _Black_

- Fixed a rare but annoying formatting instability created by the combination of
  optional trailing commas inserted by `Black` and optional parentheses looking at
  pre-existing "magic" trailing commas. This fixes issue #1629 and all of its many many
  duplicates. (#2126)

- `Black` now processes one-line docstrings by stripping leading and trailing spaces,
  and adding a padding space when needed to break up """". (#1740)

- `Black` now cleans up leading non-breaking spaces in comments (#2092)

- `Black` now respects `--skip-string-normalization` when normalizing multiline
  docstring quotes (#1637)

- `Black` no longer removes all empty lines between non-function code and decorators
  when formatting typing stubs. Now `Black` enforces a single empty line. (#1646)

- `Black` no longer adds an incorrect space after a parenthesized assignment expression
  in if/while statements (#1655)

- Added `--skip-magic-trailing-comma` / `-C` to avoid using trailing commas as a reason
  to split lines (#1824)

- fixed a crash when PWD=/ on POSIX (#1631)

- fixed "I/O operation on closed file" when using --diff (#1664)

- Prevent coloured diff output being interleaved with multiple files (#1673)

- Added support for PEP 614 relaxed decorator syntax on python 3.9 (#1711)

- Added parsing support for unparenthesized tuples and yield expressions in annotated
  assignments (#1835)

- added `--extend-exclude` argument (PR #2005)

- speed up caching by avoiding pathlib (#1950)

- `--diff` correctly indicates when a file doesn't end in a newline (#1662)

- Added `--stdin-filename` argument to allow stdin to respect `--force-exclude` rules
  (#1780)

- Lines ending with `fmt: skip` will now be not formatted (#1800)

- PR #2053: Black no longer relies on typed-ast for Python 3.8 and higher

- PR #2053: Python 2 support is now optional, install with
  `python3 -m pip install black[python2]` to maintain support.

- Exclude `venv` directory by default (#1683)

- Fixed "Black produced code that is not equivalent to the source" when formatting
  Python 2 docstrings (#2037)

### _Packaging_

- Self-contained native _Black_ binaries are now provided for releases via GitHub
  Releases (#1743)

## 20.8b1

### _Packaging_

- explicitly depend on Click 7.1.2 or newer as `Black` no longer works with versions
  older than 7.0

## 20.8b0

### _Black_

- re-implemented support for explicit trailing commas: now it works consistently within
  any bracket pair, including nested structures (#1288 and duplicates)

- `Black` now reindents docstrings when reindenting code around it (#1053)

- `Black` now shows colored diffs (#1266)

- `Black` is now packaged using 'py3' tagged wheels (#1388)

- `Black` now supports Python 3.8 code, e.g. star expressions in return statements
  (#1121)

- `Black` no longer normalizes capital R-string prefixes as those have a
  community-accepted meaning (#1244)

- `Black` now uses exit code 2 when specified configuration file doesn't exit (#1361)

- `Black` now works on AWS Lambda (#1141)

- added `--force-exclude` argument (#1032)

- removed deprecated `--py36` option (#1236)

- fixed `--diff` output when EOF is encountered (#526)

- fixed `# fmt: off` handling around decorators (#560)

- fixed unstable formatting with some `# type: ignore` comments (#1113)

- fixed invalid removal on organizing brackets followed by indexing (#1575)

- introduced `black-primer`, a CI tool that allows us to run regression tests against
  existing open source users of Black (#1402)

- introduced property-based fuzzing to our test suite based on Hypothesis and
  Hypothersmith (#1566)

- implemented experimental and disabled by default long string rewrapping (#1132),
  hidden under a `--experimental-string-processing` flag while it's being worked on;
  this is an undocumented and unsupported feature, you lose Internet points for
  depending on it (#1609)

### Vim plugin

- prefer virtualenv packages over global packages (#1383)

## 19.10b0

- added support for PEP 572 assignment expressions (#711)

- added support for PEP 570 positional-only arguments (#943)

- added support for async generators (#593)

- added support for pre-splitting collections by putting an explicit trailing comma
  inside (#826)

- added `black -c` as a way to format code passed from the command line (#761)

- --safe now works with Python 2 code (#840)

- fixed grammar selection for Python 2-specific code (#765)

- fixed feature detection for trailing commas in function definitions and call sites
  (#763)

- `# fmt: off`/`# fmt: on` comment pairs placed multiple times within the same block of
  code now behave correctly (#1005)

- _Black_ no longer crashes on Windows machines with more than 61 cores (#838)

- _Black_ no longer crashes on standalone comments prepended with a backslash (#767)

- _Black_ no longer crashes on `from` ... `import` blocks with comments (#829)

- _Black_ no longer crashes on Python 3.7 on some platform configurations (#494)

- _Black_ no longer fails on comments in from-imports (#671)

- _Black_ no longer fails when the file starts with a backslash (#922)

- _Black_ no longer merges regular comments with type comments (#1027)

- _Black_ no longer splits long lines that contain type comments (#997)

- removed unnecessary parentheses around `yield` expressions (#834)

- added parentheses around long tuples in unpacking assignments (#832)

- added parentheses around complex powers when they are prefixed by a unary operator
  (#646)

- fixed bug that led _Black_ format some code with a line length target of 1 (#762)

- _Black_ no longer introduces quotes in f-string subexpressions on string boundaries
  (#863)

- if _Black_ puts parenthesis around a single expression, it moves comments to the
  wrapped expression instead of after the brackets (#872)

- `blackd` now returns the version of _Black_ in the response headers (#1013)

- `blackd` can now output the diff of formats on source code when the `X-Diff` header is
  provided (#969)

## 19.3b0

- new option `--target-version` to control which Python versions _Black_-formatted code
  should target (#618)

- deprecated `--py36` (use `--target-version=py36` instead) (#724)

- _Black_ no longer normalizes numeric literals to include `_` separators (#696)

- long `del` statements are now split into multiple lines (#698)

- type comments are no longer mangled in function signatures

- improved performance of formatting deeply nested data structures (#509)

- _Black_ now properly formats multiple files in parallel on Windows (#632)

- _Black_ now creates cache files atomically which allows it to be used in parallel
  pipelines (like `xargs -P8`) (#673)

- _Black_ now correctly indents comments in files that were previously formatted with
  tabs (#262)

- `blackd` now supports CORS (#622)

## 18.9b0

- numeric literals are now formatted by _Black_ (#452, #461, #464, #469):

  - numeric literals are normalized to include `_` separators on Python 3.6+ code

  - added `--skip-numeric-underscore-normalization` to disable the above behavior and
    leave numeric underscores as they were in the input

  - code with `_` in numeric literals is recognized as Python 3.6+

  - most letters in numeric literals are lowercased (e.g., in `1e10`, `0x01`)

  - hexadecimal digits are always uppercased (e.g. `0xBADC0DE`)

- added `blackd`, see
  [its documentation](https://github.com/psf/black/blob/18.9b0/README.md#blackd) for
  more info (#349)

- adjacent string literals are now correctly split into multiple lines (#463)

- trailing comma is now added to single imports that don't fit on a line (#250)

- cache is now populated when `--check` is successful for a file which speeds up
  consecutive checks of properly formatted unmodified files (#448)

- whitespace at the beginning of the file is now removed (#399)

- fixed mangling [pweave](http://mpastell.com/pweave/) and
  [Spyder IDE](https://www.spyder-ide.org/) special comments (#532)

- fixed unstable formatting when unpacking big tuples (#267)

- fixed parsing of `__future__` imports with renames (#389)

- fixed scope of `# fmt: off` when directly preceding `yield` and other nodes (#385)

- fixed formatting of lambda expressions with default arguments (#468)

- fixed `async for` statements: _Black_ no longer breaks them into separate lines (#372)

- note: the Vim plugin stopped registering `,=` as a default chord as it turned out to
  be a bad idea (#415)

## 18.6b4

- hotfix: don't freeze when multiple comments directly precede `# fmt: off` (#371)

## 18.6b3

- typing stub files (`.pyi`) now have blank lines added after constants (#340)

- `# fmt: off` and `# fmt: on` are now much more dependable:

  - they now work also within bracket pairs (#329)

  - they now correctly work across function/class boundaries (#335)

  - they now work when an indentation block starts with empty lines or misaligned
    comments (#334)

- made Click not fail on invalid environments; note that Click is right but the
  likelihood we'll need to access non-ASCII file paths when dealing with Python source
  code is low (#277)

- fixed improper formatting of f-strings with quotes inside interpolated expressions
  (#322)

- fixed unnecessary slowdown when long list literals where found in a file

- fixed unnecessary slowdown on AST nodes with very many siblings

- fixed cannibalizing backslashes during string normalization

- fixed a crash due to symbolic links pointing outside of the project directory (#338)

## 18.6b2

- added `--config` (#65)

- added `-h` equivalent to `--help` (#316)

- fixed improper unmodified file caching when `-S` was used

- fixed extra space in string unpacking (#305)

- fixed formatting of empty triple quoted strings (#313)

- fixed unnecessary slowdown in comment placement calculation on lines without comments

## 18.6b1

- hotfix: don't output human-facing information on stdout (#299)

- hotfix: don't output cake emoji on non-zero return code (#300)

## 18.6b0

- added `--include` and `--exclude` (#270)

- added `--skip-string-normalization` (#118)

- added `--verbose` (#283)

- the header output in `--diff` now actually conforms to the unified diff spec

- fixed long trivial assignments being wrapped in unnecessary parentheses (#273)

- fixed unnecessary parentheses when a line contained multiline strings (#232)

- fixed stdin handling not working correctly if an old version of Click was used (#276)

- _Black_ now preserves line endings when formatting a file in place (#258)

## 18.5b1

- added `--pyi` (#249)

- added `--py36` (#249)

- Python grammar pickle caches are stored with the formatting caches, making _Black_
  work in environments where site-packages is not user-writable (#192)

- _Black_ now enforces a PEP 257 empty line after a class-level docstring (and/or
  fields) and the first method

- fixed invalid code produced when standalone comments were present in a trailer that
  was omitted from line splitting on a large expression (#237)

- fixed optional parentheses being removed within `# fmt: off` sections (#224)

- fixed invalid code produced when stars in very long imports were incorrectly wrapped
  in optional parentheses (#234)

- fixed unstable formatting when inline comments were moved around in a trailer that was
  omitted from line splitting on a large expression (#238)

- fixed extra empty line between a class declaration and the first method if no class
  docstring or fields are present (#219)

- fixed extra empty line between a function signature and an inner function or inner
  class (#196)

## 18.5b0

- call chains are now formatted according to the
  [fluent interfaces](https://en.wikipedia.org/wiki/Fluent_interface) style (#67)

- data structure literals (tuples, lists, dictionaries, and sets) are now also always
  exploded like imports when they don't fit in a single line (#152)

- slices are now formatted according to PEP 8 (#178)

- parentheses are now also managed automatically on the right-hand side of assignments
  and return statements (#140)

- math operators now use their respective priorities for delimiting multiline
  expressions (#148)

- optional parentheses are now omitted on expressions that start or end with a bracket
  and only contain a single operator (#177)

- empty parentheses in a class definition are now removed (#145, #180)

- string prefixes are now standardized to lowercase and `u` is removed on Python 3.6+
  only code and Python 2.7+ code with the `unicode_literals` future import (#188, #198,
  #199)

- typing stub files (`.pyi`) are now formatted in a style that is consistent with PEP
  484 (#207, #210)

- progress when reformatting many files is now reported incrementally

- fixed trailers (content with brackets) being unnecessarily exploded into their own
  lines after a dedented closing bracket (#119)

- fixed an invalid trailing comma sometimes left in imports (#185)

- fixed non-deterministic formatting when multiple pairs of removable parentheses were
  used (#183)

- fixed multiline strings being unnecessarily wrapped in optional parentheses in long
  assignments (#215)

- fixed not splitting long from-imports with only a single name

- fixed Python 3.6+ file discovery by also looking at function calls with unpacking.
  This fixed non-deterministic formatting if trailing commas where used both in function
  signatures with stars and function calls with stars but the former would be
  reformatted to a single line.

- fixed crash on dealing with optional parentheses (#193)

- fixed "is", "is not", "in", and "not in" not considered operators for splitting
  purposes

- fixed crash when dead symlinks where encountered

## 18.4a4

- don't populate the cache on `--check` (#175)

## 18.4a3

- added a "cache"; files already reformatted that haven't changed on disk won't be
  reformatted again (#109)

- `--check` and `--diff` are no longer mutually exclusive (#149)

- generalized star expression handling, including double stars; this fixes
  multiplication making expressions "unsafe" for trailing commas (#132)

- _Black_ no longer enforces putting empty lines behind control flow statements (#90)

- _Black_ now splits imports like "Mode 3 + trailing comma" of isort (#127)

- fixed comment indentation when a standalone comment closes a block (#16, #32)

- fixed standalone comments receiving extra empty lines if immediately preceding a
  class, def, or decorator (#56, #154)

- fixed `--diff` not showing entire path (#130)

- fixed parsing of complex expressions after star and double stars in function calls
  (#2)

- fixed invalid splitting on comma in lambda arguments (#133)

- fixed missing splits of ternary expressions (#141)

## 18.4a2

- fixed parsing of unaligned standalone comments (#99, #112)

- fixed placement of dictionary unpacking inside dictionary literals (#111)

- Vim plugin now works on Windows, too

- fixed unstable formatting when encountering unnecessarily escaped quotes in a string
  (#120)

## 18.4a1

- added `--quiet` (#78)

- added automatic parentheses management (#4)

- added [pre-commit](https://pre-commit.com) integration (#103, #104)

- fixed reporting on `--check` with multiple files (#101, #102)

- fixed removing backslash escapes from raw strings (#100, #105)

## 18.4a0

- added `--diff` (#87)

- add line breaks before all delimiters, except in cases like commas, to better comply
  with PEP 8 (#73)

- standardize string literals to use double quotes (almost) everywhere (#75)

- fixed handling of standalone comments within nested bracketed expressions; _Black_
  will no longer produce super long lines or put all standalone comments at the end of
  the expression (#22)

- fixed 18.3a4 regression: don't crash and burn on empty lines with trailing whitespace
  (#80)

- fixed 18.3a4 regression: `# yapf: disable` usage as trailing comment would cause
  _Black_ to not emit the rest of the file (#95)

- when CTRL+C is pressed while formatting many files, _Black_ no longer freaks out with
  a flurry of asyncio-related exceptions

- only allow up to two empty lines on module level and only single empty lines within
  functions (#74)

## 18.3a4

- `# fmt: off` and `# fmt: on` are implemented (#5)

- automatic detection of deprecated Python 2 forms of print statements and exec
  statements in the formatted file (#49)

- use proper spaces for complex expressions in default values of typed function
  arguments (#60)

- only return exit code 1 when --check is used (#50)

- don't remove single trailing commas from square bracket indexing (#59)

- don't omit whitespace if the previous factor leaf wasn't a math operator (#55)

- omit extra space in kwarg unpacking if it's the first argument (#46)

- omit extra space in
  [Sphinx auto-attribute comments](http://www.sphinx-doc.org/en/stable/ext/autodoc.html#directive-autoattribute)
  (#68)

## 18.3a3

- don't remove single empty lines outside of bracketed expressions (#19)

- added ability to pipe formatting from stdin to stdin (#25)

- restored ability to format code with legacy usage of `async` as a name (#20, #42)

- even better handling of numpy-style array indexing (#33, again)

## 18.3a2

- changed positioning of binary operators to occur at beginning of lines instead of at
  the end, following
  [a recent change to PEP 8](https://github.com/python/peps/commit/c59c4376ad233a62ca4b3a6060c81368bd21e85b)
  (#21)

- ignore empty bracket pairs while splitting. This avoids very weirdly looking
  formattings (#34, #35)

- remove a trailing comma if there is a single argument to a call

- if top level functions were separated by a comment, don't put four empty lines after
  the upper function

- fixed unstable formatting of newlines with imports

- fixed unintentional folding of post scriptum standalone comments into last statement
  if it was a simple statement (#18, #28)

- fixed missing space in numpy-style array indexing (#33)

- fixed spurious space after star-based unary expressions (#31)

## 18.3a1

- added `--check`

- only put trailing commas in function signatures and calls if it's safe to do so. If
  the file is Python 3.6+ it's always safe, otherwise only safe if there are no `*args`
  or `**kwargs` used in the signature or call. (#8)

- fixed invalid spacing of dots in relative imports (#6, #13)

- fixed invalid splitting after comma on unpacked variables in for-loops (#23)

- fixed spurious space in parenthesized set expressions (#7)

- fixed spurious space after opening parentheses and in default arguments (#14, #17)

- fixed spurious space after unary operators when the operand was a complex expression
  (#15)

## 18.3a0

- first published version, Happy 🍰 Day 2018!

- alpha quality

- date-versioned (see: <https://calver.org/>)<|MERGE_RESOLUTION|>--- conflicted
+++ resolved
@@ -17,16 +17,13 @@
 <!-- Changes that affect Black's preview style -->
 
 - Fix a crash in preview style with assert + parenthesized string (#3415)
-<<<<<<< HEAD
 - Fix crashes in preview style with walrus operators used in function return annotations
   and except clauses (#3423)
-=======
 - Do not put the closing quotes in a docstring on a separate line, even if the line is
   too long (#3430)
 - Long values in dict literals are now wrapped in parentheses; correspondingly
   unnecessary parentheses around short values in dict literals are now removed; long
   string lambda values are now wrapped in parentheses (#3440)
->>>>>>> c0089ef1
 
 ### Configuration
 
