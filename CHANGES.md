--- conflicted
+++ resolved
@@ -61,13 +61,10 @@
 
 <!-- Changes to Black's terminal output and error messages -->
 
-<<<<<<< HEAD
 - Fix emoji rendering on Windows 10+ when standard output is redirected or captured by
   forcing UTF-8 encoding in this case (#3374)
-=======
 - Verbose logging now shows the values of `pyproject.toml` configuration variables
   (#3392)
->>>>>>> 4e3303fa
 
 ### _Blackd_
 
