# Change Log

## Unreleased

### Highlights

<!-- Include any especially major or disruptive changes here -->

### Stable style

<!-- Changes that affect Black's stable style -->

- Fix a crash when a colon line is marked between `# fmt: off` and `# fmt: on` (#3439)

### Preview style

<!-- Changes that affect Black's preview style -->

- Add parentheses around `if`-`else` expressions (#2278)
- Improve the performance on large expressions that contain many strings (#3467)
- Fix a crash in preview style with assert + parenthesized string (#3415)
- Fix crashes in preview style with walrus operators used in function return annotations
  and except clauses (#3423)
- Fix a crash in preview advanced string processing where mixed implicitly concatenated
  regular and f-strings start with an empty span (#3463)
- Fix a crash in preview advanced string processing where a standalone comment is placed
  before a dict's value (#3469)
- Fix an issue where extra empty lines are added when a decorator has `# fmt: skip`
  applied or there is a standalone comment between decorators (#3470)
- Do not put the closing quotes in a docstring on a separate line, even if the line is
  too long (#3430)
- Long values in dict literals are now wrapped in parentheses; correspondingly
  unnecessary parentheses around short values in dict literals are now removed; long
  string lambda values are now wrapped in parentheses (#3440)
- Fix two crashes in preview style involving edge cases with docstrings (#3451)
- Exclude string type annotations from improved string processing; fix crash when the
  return type annotation is stringified and spans across multiple lines (#3462)
<<<<<<< HEAD
- Wrap multiple context managers in parentheses when targeting Python 3.9+ (#3489)
=======
- Fix several crashes in preview style with walrus operators used in `with` statements
  or tuples (#3473)
>>>>>>> 18fb8848

### Configuration

<!-- Changes to how Black can be configured -->

### Packaging

<!-- Changes to how Black is packaged, such as dependency requirements -->

- Upgrade mypyc from `0.971` to `0.991` so mypycified _Black_ can be built on armv7
  (#3380)
- Drop specific support for the `tomli` requirement on 3.11 alpha releases, working
  around a bug that would cause the requirement not to be installed on any non-final
  Python releases (#3448)

### Parser

<!-- Changes to the parser or to version autodetection -->

### Performance

<!-- Changes that improve Black's performance. -->

### Output

<!-- Changes to Black's terminal output and error messages -->

- Verbose logging now shows the values of `pyproject.toml` configuration variables
  (#3392)
- Fix false symlink detection messages in verbose output due to using an incorrect
  relative path to the project root (#3385)

### _Blackd_

<!-- Changes to blackd -->

### Integrations

<!-- For example, Docker, GitHub Actions, pre-commit, editors -->

- Move 3.11 CI to normal flow now all dependencies support 3.11 (#3446)
- Docker: Add new `latest_prerelease` tag automation to follow latest black alpha
  release on docker images (#3465)

### Documentation

<!-- Major changes to documentation and policies. Small docs changes
     don't need a changelog entry. -->

- Expand `vim-plug` installation instructions to offer more explicit options (#3468)

## 22.12.0

### Preview style

<!-- Changes that affect Black's preview style -->

- Enforce empty lines before classes and functions with sticky leading comments (#3302)
- Reformat empty and whitespace-only files as either an empty file (if no newline is
  present) or as a single newline character (if a newline is present) (#3348)
- Implicitly concatenated strings used as function args are now wrapped inside
  parentheses (#3307)
- For assignment statements, prefer splitting the right hand side if the left hand side
  fits on a single line (#3368)
- Correctly handle trailing commas that are inside a line's leading non-nested parens
  (#3370)

### Configuration

<!-- Changes to how Black can be configured -->

- Fix incorrectly applied `.gitignore` rules by considering the `.gitignore` location
  and the relative path to the target file (#3338)
- Fix incorrectly ignoring `.gitignore` presence when more than one source directory is
  specified (#3336)

### Parser

<!-- Changes to the parser or to version autodetection -->

- Parsing support has been added for walruses inside generator expression that are
  passed as function args (for example,
  `any(match := my_re.match(text) for text in texts)`) (#3327).

### Integrations

<!-- For example, Docker, GitHub Actions, pre-commit, editors -->

- Vim plugin: Optionally allow using the system installation of Black via
  `let g:black_use_virtualenv = 0`(#3309)

## 22.10.0

### Highlights

- Runtime support for Python 3.6 has been removed. Formatting 3.6 code will still be
  supported until further notice.

### Stable style

- Fix a crash when `# fmt: on` is used on a different block level than `# fmt: off`
  (#3281)

### Preview style

- Fix a crash when formatting some dicts with parenthesis-wrapped long string keys
  (#3262)

### Configuration

- `.ipynb_checkpoints` directories are now excluded by default (#3293)
- Add `--skip-source-first-line` / `-x` option to ignore the first line of source code
  while formatting (#3299)

### Packaging

- Executables made with PyInstaller will no longer crash when formatting several files
  at once on macOS. Native x86-64 executables for macOS are available once again.
  (#3275)
- Hatchling is now used as the build backend. This will not have any effect for users
  who install Black with its wheels from PyPI. (#3233)
- Faster compiled wheels are now available for CPython 3.11 (#3276)

### _Blackd_

- Windows style (CRLF) newlines will be preserved (#3257).

### Integrations

- Vim plugin: add flag (`g:black_preview`) to enable/disable the preview style (#3246)
- Update GitHub Action to support formatting of Jupyter Notebook files via a `jupyter`
  option (#3282)
- Update GitHub Action to support use of version specifiers (e.g. `<23`) for Black
  version (#3265)

## 22.8.0

### Highlights

- Python 3.11 is now supported, except for _blackd_ as aiohttp does not support 3.11 as
  of publishing (#3234)
- This is the last release that supports running _Black_ on Python 3.6 (formatting 3.6
  code will continue to be supported until further notice)
- Reword the stability policy to say that we may, in rare cases, make changes that
  affect code that was not previously formatted by _Black_ (#3155)

### Stable style

- Fix an infinite loop when using `# fmt: on/off` in the middle of an expression or code
  block (#3158)
- Fix incorrect handling of `# fmt: skip` on colon (`:`) lines (#3148)
- Comments are no longer deleted when a line had spaces removed around power operators
  (#2874)

### Preview style

- Single-character closing docstring quotes are no longer moved to their own line as
  this is invalid. This was a bug introduced in version 22.6.0. (#3166)
- `--skip-string-normalization` / `-S` now prevents docstring prefixes from being
  normalized as expected (#3168)
- When using `--skip-magic-trailing-comma` or `-C`, trailing commas are stripped from
  subscript expressions with more than 1 element (#3209)
- Implicitly concatenated strings inside a list, set, or tuple are now wrapped inside
  parentheses (#3162)
- Fix a string merging/split issue when a comment is present in the middle of implicitly
  concatenated strings on its own line (#3227)

### _Blackd_

- `blackd` now supports enabling the preview style via the `X-Preview` header (#3217)

### Configuration

- Black now uses the presence of debug f-strings to detect target version (#3215)
- Fix misdetection of project root and verbose logging of sources in cases involving
  `--stdin-filename` (#3216)
- Immediate `.gitignore` files in source directories given on the command line are now
  also respected, previously only `.gitignore` files in the project root and
  automatically discovered directories were respected (#3237)

### Documentation

- Recommend using BlackConnect in IntelliJ IDEs (#3150)

### Integrations

- Vim plugin: prefix messages with `Black: ` so it's clear they come from Black (#3194)
- Docker: changed to a /opt/venv installation + added to PATH to be available to
  non-root users (#3202)

### Output

- Change from deprecated `asyncio.get_event_loop()` to create our event loop which
  removes DeprecationWarning (#3164)
- Remove logging from internal `blib2to3` library since it regularly emits error logs
  about failed caching that can and should be ignored (#3193)

### Parser

- Type comments are now included in the AST equivalence check consistently so accidental
  deletion raises an error. Though type comments can't be tracked when running on PyPy
  3.7 due to standard library limitations. (#2874)

### Performance

- Reduce Black's startup time when formatting a single file by 15-30% (#3211)

## 22.6.0

### Style

- Fix unstable formatting involving `#fmt: skip` and `# fmt:skip` comments (notice the
  lack of spaces) (#2970)

### Preview style

- Docstring quotes are no longer moved if it would violate the line length limit (#3044)
- Parentheses around return annotations are now managed (#2990)
- Remove unnecessary parentheses around awaited objects (#2991)
- Remove unnecessary parentheses in `with` statements (#2926)
- Remove trailing newlines after code block open (#3035)

### Integrations

- Add `scripts/migrate-black.py` script to ease introduction of Black to a Git project
  (#3038)

### Output

- Output Python version and implementation as part of `--version` flag (#2997)

### Packaging

- Use `tomli` instead of `tomllib` on Python 3.11 builds where `tomllib` is not
  available (#2987)

### Parser

- [PEP 654](https://peps.python.org/pep-0654/#except) syntax (for example,
  `except *ExceptionGroup:`) is now supported (#3016)
- [PEP 646](https://peps.python.org/pep-0646) syntax (for example,
  `Array[Batch, *Shape]` or `def fn(*args: *T) -> None`) is now supported (#3071)

### Vim Plugin

- Fix `strtobool` function. It didn't parse true/on/false/off. (#3025)

## 22.3.0

### Preview style

- Code cell separators `#%%` are now standardised to `# %%` (#2919)
- Remove unnecessary parentheses from `except` statements (#2939)
- Remove unnecessary parentheses from tuple unpacking in `for` loops (#2945)
- Avoid magic-trailing-comma in single-element subscripts (#2942)

### Configuration

- Do not format `__pypackages__` directories by default (#2836)
- Add support for specifying stable version with `--required-version` (#2832).
- Avoid crashing when the user has no homedir (#2814)
- Avoid crashing when md5 is not available (#2905)
- Fix handling of directory junctions on Windows (#2904)

### Documentation

- Update pylint config documentation (#2931)

### Integrations

- Move test to disable plugin in Vim/Neovim, which speeds up loading (#2896)

### Output

- In verbose mode, log when _Black_ is using user-level config (#2861)

### Packaging

- Fix Black to work with Click 8.1.0 (#2966)
- On Python 3.11 and newer, use the standard library's `tomllib` instead of `tomli`
  (#2903)
- `black-primer`, the deprecated internal devtool, has been removed and copied to a
  [separate repository](https://github.com/cooperlees/black-primer) (#2924)

### Parser

- Black can now parse starred expressions in the target of `for` and `async for`
  statements, e.g `for item in *items_1, *items_2: pass` (#2879).

## 22.1.0

At long last, _Black_ is no longer a beta product! This is the first non-beta release
and the first release covered by our new
[stability policy](https://black.readthedocs.io/en/stable/the_black_code_style/index.html#stability-policy).

### Highlights

- **Remove Python 2 support** (#2740)
- Introduce the `--preview` flag (#2752)

### Style

- Deprecate `--experimental-string-processing` and move the functionality under
  `--preview` (#2789)
- For stubs, one blank line between class attributes and methods is now kept if there's
  at least one pre-existing blank line (#2736)
- Black now normalizes string prefix order (#2297)
- Remove spaces around power operators if both operands are simple (#2726)
- Work around bug that causes unstable formatting in some cases in the presence of the
  magic trailing comma (#2807)
- Use parentheses for attribute access on decimal float and int literals (#2799)
- Don't add whitespace for attribute access on hexadecimal, binary, octal, and complex
  literals (#2799)
- Treat blank lines in stubs the same inside top-level `if` statements (#2820)
- Fix unstable formatting with semicolons and arithmetic expressions (#2817)
- Fix unstable formatting around magic trailing comma (#2572)

### Parser

- Fix mapping cases that contain as-expressions, like `case {"key": 1 | 2 as password}`
  (#2686)
- Fix cases that contain multiple top-level as-expressions, like `case 1 as a, 2 as b`
  (#2716)
- Fix call patterns that contain as-expressions with keyword arguments, like
  `case Foo(bar=baz as quux)` (#2749)
- Tuple unpacking on `return` and `yield` constructs now implies 3.8+ (#2700)
- Unparenthesized tuples on annotated assignments (e.g
  `values: Tuple[int, ...] = 1, 2, 3`) now implies 3.8+ (#2708)
- Fix handling of standalone `match()` or `case()` when there is a trailing newline or a
  comment inside of the parentheses. (#2760)
- `from __future__ import annotations` statement now implies Python 3.7+ (#2690)

### Performance

- Speed-up the new backtracking parser about 4X in general (enabled when
  `--target-version` is set to 3.10 and higher). (#2728)
- _Black_ is now compiled with [mypyc](https://github.com/mypyc/mypyc) for an overall 2x
  speed-up. 64-bit Windows, MacOS, and Linux (not including musl) are supported. (#1009,
  #2431)

### Configuration

- Do not accept bare carriage return line endings in pyproject.toml (#2408)
- Add configuration option (`python-cell-magics`) to format cells with custom magics in
  Jupyter Notebooks (#2744)
- Allow setting custom cache directory on all platforms with environment variable
  `BLACK_CACHE_DIR` (#2739).
- Enable Python 3.10+ by default, without any extra need to specify
  `--target-version=py310`. (#2758)
- Make passing `SRC` or `--code` mandatory and mutually exclusive (#2804)

### Output

- Improve error message for invalid regular expression (#2678)
- Improve error message when parsing fails during AST safety check by embedding the
  underlying SyntaxError (#2693)
- No longer color diff headers white as it's unreadable in light themed terminals
  (#2691)
- Text coloring added in the final statistics (#2712)
- Verbose mode also now describes how a project root was discovered and which paths will
  be formatted. (#2526)

### Packaging

- All upper version bounds on dependencies have been removed (#2718)
- `typing-extensions` is no longer a required dependency in Python 3.10+ (#2772)
- Set `click` lower bound to `8.0.0` (#2791)

### Integrations

- Update GitHub action to support containerized runs (#2748)

### Documentation

- Change protocol in pip installation instructions to `https://` (#2761)
- Change HTML theme to Furo primarily for its responsive design and mobile support
  (#2793)
- Deprecate the `black-primer` tool (#2809)
- Document Python support policy (#2819)

## 21.12b0

### _Black_

- Fix determination of f-string expression spans (#2654)
- Fix bad formatting of error messages about EOF in multi-line statements (#2343)
- Functions and classes in blocks now have more consistent surrounding spacing (#2472)

#### Jupyter Notebook support

- Cell magics are now only processed if they are known Python cell magics. Earlier, all
  cell magics were tokenized, leading to possible indentation errors e.g. with
  `%%writefile`. (#2630)
- Fix assignment to environment variables in Jupyter Notebooks (#2642)

#### Python 3.10 support

- Point users to using `--target-version py310` if we detect 3.10-only syntax (#2668)
- Fix `match` statements with open sequence subjects, like `match a, b:` or
  `match a, *b:` (#2639) (#2659)
- Fix `match`/`case` statements that contain `match`/`case` soft keywords multiple
  times, like `match re.match()` (#2661)
- Fix `case` statements with an inline body (#2665)
- Fix styling of starred expressions inside `match` subject (#2667)
- Fix parser error location on invalid syntax in a `match` statement (#2649)
- Fix Python 3.10 support on platforms without ProcessPoolExecutor (#2631)
- Improve parsing performance on code that uses `match` under `--target-version py310`
  up to ~50% (#2670)

### Packaging

- Remove dependency on `regex` (#2644) (#2663)

## 21.11b1

### _Black_

- Bumped regex version minimum to 2021.4.4 to fix Pattern class usage (#2621)

## 21.11b0

### _Black_

- Warn about Python 2 deprecation in more cases by improving Python 2 only syntax
  detection (#2592)
- Add experimental PyPy support (#2559)
- Add partial support for the match statement. As it's experimental, it's only enabled
  when `--target-version py310` is explicitly specified (#2586)
- Add support for parenthesized with (#2586)
- Declare support for Python 3.10 for running Black (#2562)

### Integrations

- Fixed vim plugin with Python 3.10 by removing deprecated distutils import (#2610)
- The vim plugin now parses `skip_magic_trailing_comma` from pyproject.toml (#2613)

## 21.10b0

### _Black_

- Document stability policy, that will apply for non-beta releases (#2529)
- Add new `--workers` parameter (#2514)
- Fixed feature detection for positional-only arguments in lambdas (#2532)
- Bumped typed-ast version minimum to 1.4.3 for 3.10 compatibility (#2519)
- Fixed a Python 3.10 compatibility issue where the loop argument was still being passed
  even though it has been removed (#2580)
- Deprecate Python 2 formatting support (#2523)

### _Blackd_

- Remove dependency on aiohttp-cors (#2500)
- Bump required aiohttp version to 3.7.4 (#2509)

### _Black-Primer_

- Add primer support for --projects (#2555)
- Print primer summary after individual failures (#2570)

### Integrations

- Allow to pass `target_version` in the vim plugin (#1319)
- Install build tools in docker file and use multi-stage build to keep the image size
  down (#2582)

## 21.9b0

### Packaging

- Fix missing modules in self-contained binaries (#2466)
- Fix missing toml extra used during installation (#2475)

## 21.8b0

### _Black_

- Add support for formatting Jupyter Notebook files (#2357)
- Move from `appdirs` dependency to `platformdirs` (#2375)
- Present a more user-friendly error if .gitignore is invalid (#2414)
- The failsafe for accidentally added backslashes in f-string expressions has been
  hardened to handle more edge cases during quote normalization (#2437)
- Avoid changing a function return type annotation's type to a tuple by adding a
  trailing comma (#2384)
- Parsing support has been added for unparenthesized walruses in set literals, set
  comprehensions, and indices (#2447).
- Pin `setuptools-scm` build-time dependency version (#2457)
- Exclude typing-extensions version 3.10.0.1 due to it being broken on Python 3.10
  (#2460)

### _Blackd_

- Replace sys.exit(-1) with raise ImportError as it plays more nicely with tools that
  scan installed packages (#2440)

### Integrations

- The provided pre-commit hooks no longer specify `language_version` to avoid overriding
  `default_language_version` (#2430)

## 21.7b0

### _Black_

- Configuration files using TOML features higher than spec v0.5.0 are now supported
  (#2301)
- Add primer support and test for code piped into black via STDIN (#2315)
- Fix internal error when `FORCE_OPTIONAL_PARENTHESES` feature is enabled (#2332)
- Accept empty stdin (#2346)
- Provide a more useful error when parsing fails during AST safety checks (#2304)

### Docker

- Add new `latest_release` tag automation to follow latest black release on docker
  images (#2374)

### Integrations

- The vim plugin now searches upwards from the directory containing the current buffer
  instead of the current working directory for pyproject.toml. (#1871)
- The vim plugin now reads the correct string normalization option in pyproject.toml
  (#1869)
- The vim plugin no longer crashes Black when there's boolean values in pyproject.toml
  (#1869)

## 21.6b0

### _Black_

- Fix failure caused by `fmt: skip` and indentation (#2281)
- Account for += assignment when deciding whether to split string (#2312)
- Correct max string length calculation when there are string operators (#2292)
- Fixed option usage when using the `--code` flag (#2259)
- Do not call `uvloop.install()` when _Black_ is used as a library (#2303)
- Added `--required-version` option to require a specific version to be running (#2300)
- Fix incorrect custom breakpoint indices when string group contains fake f-strings
  (#2311)
- Fix regression where `R` prefixes would be lowercased for docstrings (#2285)
- Fix handling of named escapes (`\N{...}`) when `--experimental-string-processing` is
  used (#2319)

### Integrations

- The official Black action now supports choosing what version to use, and supports the
  major 3 OSes. (#1940)

## 21.5b2

### _Black_

- A space is no longer inserted into empty docstrings (#2249)
- Fix handling of .gitignore files containing non-ASCII characters on Windows (#2229)
- Respect `.gitignore` files in all levels, not only `root/.gitignore` file (apply
  `.gitignore` rules like `git` does) (#2225)
- Restored compatibility with Click 8.0 on Python 3.6 when LANG=C used (#2227)
- Add extra uvloop install + import support if in python env (#2258)
- Fix --experimental-string-processing crash when matching parens are not found (#2283)
- Make sure to split lines that start with a string operator (#2286)
- Fix regular expression that black uses to identify f-expressions (#2287)

### _Blackd_

- Add a lower bound for the `aiohttp-cors` dependency. Only 0.4.0 or higher is
  supported. (#2231)

### Packaging

- Release self-contained x86_64 MacOS binaries as part of the GitHub release pipeline
  (#2198)
- Always build binaries with the latest available Python (#2260)

### Documentation

- Add discussion of magic comments to FAQ page (#2272)
- `--experimental-string-processing` will be enabled by default in the future (#2273)
- Fix typos discovered by codespell (#2228)
- Fix Vim plugin installation instructions. (#2235)
- Add new Frequently Asked Questions page (#2247)
- Fix encoding + symlink issues preventing proper build on Windows (#2262)

## 21.5b1

### _Black_

- Refactor `src/black/__init__.py` into many files (#2206)

### Documentation

- Replaced all remaining references to the
  [`master`](https://github.com/psf/black/tree/main) branch with the
  [`main`](https://github.com/psf/black/tree/main) branch. Some additional changes in
  the source code were also made. (#2210)
- Sigificantly reorganized the documentation to make much more sense. Check them out by
  heading over to [the stable docs on RTD](https://black.readthedocs.io/en/stable/).
  (#2174)

## 21.5b0

### _Black_

- Set `--pyi` mode if `--stdin-filename` ends in `.pyi` (#2169)
- Stop detecting target version as Python 3.9+ with pre-PEP-614 decorators that are
  being called but with no arguments (#2182)

### _Black-Primer_

- Add `--no-diff` to black-primer to suppress formatting changes (#2187)

## 21.4b2

### _Black_

- Fix crash if the user configuration directory is inaccessible. (#2158)

- Clarify
  [circumstances](https://github.com/psf/black/blob/master/docs/the_black_code_style.md#pragmatism)
  in which _Black_ may change the AST (#2159)

- Allow `.gitignore` rules to be overridden by specifying `exclude` in `pyproject.toml`
  or on the command line. (#2170)

### _Packaging_

- Install `primer.json` (used by `black-primer` by default) with black. (#2154)

## 21.4b1

### _Black_

- Fix crash on docstrings ending with "\\ ". (#2142)

- Fix crash when atypical whitespace is cleaned out of dostrings (#2120)

- Reflect the `--skip-magic-trailing-comma` and `--experimental-string-processing` flags
  in the name of the cache file. Without this fix, changes in these flags would not take
  effect if the cache had already been populated. (#2131)

- Don't remove necessary parentheses from assignment expression containing assert /
  return statements. (#2143)

### _Packaging_

- Bump pathspec to >= 0.8.1 to solve invalid .gitignore exclusion handling

## 21.4b0

### _Black_

- Fixed a rare but annoying formatting instability created by the combination of
  optional trailing commas inserted by `Black` and optional parentheses looking at
  pre-existing "magic" trailing commas. This fixes issue #1629 and all of its many many
  duplicates. (#2126)

- `Black` now processes one-line docstrings by stripping leading and trailing spaces,
  and adding a padding space when needed to break up """". (#1740)

- `Black` now cleans up leading non-breaking spaces in comments (#2092)

- `Black` now respects `--skip-string-normalization` when normalizing multiline
  docstring quotes (#1637)

- `Black` no longer removes all empty lines between non-function code and decorators
  when formatting typing stubs. Now `Black` enforces a single empty line. (#1646)

- `Black` no longer adds an incorrect space after a parenthesized assignment expression
  in if/while statements (#1655)

- Added `--skip-magic-trailing-comma` / `-C` to avoid using trailing commas as a reason
  to split lines (#1824)

- fixed a crash when PWD=/ on POSIX (#1631)

- fixed "I/O operation on closed file" when using --diff (#1664)

- Prevent coloured diff output being interleaved with multiple files (#1673)

- Added support for PEP 614 relaxed decorator syntax on python 3.9 (#1711)

- Added parsing support for unparenthesized tuples and yield expressions in annotated
  assignments (#1835)

- added `--extend-exclude` argument (PR #2005)

- speed up caching by avoiding pathlib (#1950)

- `--diff` correctly indicates when a file doesn't end in a newline (#1662)

- Added `--stdin-filename` argument to allow stdin to respect `--force-exclude` rules
  (#1780)

- Lines ending with `fmt: skip` will now be not formatted (#1800)

- PR #2053: Black no longer relies on typed-ast for Python 3.8 and higher

- PR #2053: Python 2 support is now optional, install with
  `python3 -m pip install black[python2]` to maintain support.

- Exclude `venv` directory by default (#1683)

- Fixed "Black produced code that is not equivalent to the source" when formatting
  Python 2 docstrings (#2037)

### _Packaging_

- Self-contained native _Black_ binaries are now provided for releases via GitHub
  Releases (#1743)

## 20.8b1

### _Packaging_

- explicitly depend on Click 7.1.2 or newer as `Black` no longer works with versions
  older than 7.0

## 20.8b0

### _Black_

- re-implemented support for explicit trailing commas: now it works consistently within
  any bracket pair, including nested structures (#1288 and duplicates)

- `Black` now reindents docstrings when reindenting code around it (#1053)

- `Black` now shows colored diffs (#1266)

- `Black` is now packaged using 'py3' tagged wheels (#1388)

- `Black` now supports Python 3.8 code, e.g. star expressions in return statements
  (#1121)

- `Black` no longer normalizes capital R-string prefixes as those have a
  community-accepted meaning (#1244)

- `Black` now uses exit code 2 when specified configuration file doesn't exit (#1361)

- `Black` now works on AWS Lambda (#1141)

- added `--force-exclude` argument (#1032)

- removed deprecated `--py36` option (#1236)

- fixed `--diff` output when EOF is encountered (#526)

- fixed `# fmt: off` handling around decorators (#560)

- fixed unstable formatting with some `# type: ignore` comments (#1113)

- fixed invalid removal on organizing brackets followed by indexing (#1575)

- introduced `black-primer`, a CI tool that allows us to run regression tests against
  existing open source users of Black (#1402)

- introduced property-based fuzzing to our test suite based on Hypothesis and
  Hypothersmith (#1566)

- implemented experimental and disabled by default long string rewrapping (#1132),
  hidden under a `--experimental-string-processing` flag while it's being worked on;
  this is an undocumented and unsupported feature, you lose Internet points for
  depending on it (#1609)

### Vim plugin

- prefer virtualenv packages over global packages (#1383)

## 19.10b0

- added support for PEP 572 assignment expressions (#711)

- added support for PEP 570 positional-only arguments (#943)

- added support for async generators (#593)

- added support for pre-splitting collections by putting an explicit trailing comma
  inside (#826)

- added `black -c` as a way to format code passed from the command line (#761)

- --safe now works with Python 2 code (#840)

- fixed grammar selection for Python 2-specific code (#765)

- fixed feature detection for trailing commas in function definitions and call sites
  (#763)

- `# fmt: off`/`# fmt: on` comment pairs placed multiple times within the same block of
  code now behave correctly (#1005)

- _Black_ no longer crashes on Windows machines with more than 61 cores (#838)

- _Black_ no longer crashes on standalone comments prepended with a backslash (#767)

- _Black_ no longer crashes on `from` ... `import` blocks with comments (#829)

- _Black_ no longer crashes on Python 3.7 on some platform configurations (#494)

- _Black_ no longer fails on comments in from-imports (#671)

- _Black_ no longer fails when the file starts with a backslash (#922)

- _Black_ no longer merges regular comments with type comments (#1027)

- _Black_ no longer splits long lines that contain type comments (#997)

- removed unnecessary parentheses around `yield` expressions (#834)

- added parentheses around long tuples in unpacking assignments (#832)

- added parentheses around complex powers when they are prefixed by a unary operator
  (#646)

- fixed bug that led _Black_ format some code with a line length target of 1 (#762)

- _Black_ no longer introduces quotes in f-string subexpressions on string boundaries
  (#863)

- if _Black_ puts parenthesis around a single expression, it moves comments to the
  wrapped expression instead of after the brackets (#872)

- `blackd` now returns the version of _Black_ in the response headers (#1013)

- `blackd` can now output the diff of formats on source code when the `X-Diff` header is
  provided (#969)

## 19.3b0

- new option `--target-version` to control which Python versions _Black_-formatted code
  should target (#618)

- deprecated `--py36` (use `--target-version=py36` instead) (#724)

- _Black_ no longer normalizes numeric literals to include `_` separators (#696)

- long `del` statements are now split into multiple lines (#698)

- type comments are no longer mangled in function signatures

- improved performance of formatting deeply nested data structures (#509)

- _Black_ now properly formats multiple files in parallel on Windows (#632)

- _Black_ now creates cache files atomically which allows it to be used in parallel
  pipelines (like `xargs -P8`) (#673)

- _Black_ now correctly indents comments in files that were previously formatted with
  tabs (#262)

- `blackd` now supports CORS (#622)

## 18.9b0

- numeric literals are now formatted by _Black_ (#452, #461, #464, #469):

  - numeric literals are normalized to include `_` separators on Python 3.6+ code

  - added `--skip-numeric-underscore-normalization` to disable the above behavior and
    leave numeric underscores as they were in the input

  - code with `_` in numeric literals is recognized as Python 3.6+

  - most letters in numeric literals are lowercased (e.g., in `1e10`, `0x01`)

  - hexadecimal digits are always uppercased (e.g. `0xBADC0DE`)

- added `blackd`, see
  [its documentation](https://github.com/psf/black/blob/18.9b0/README.md#blackd) for
  more info (#349)

- adjacent string literals are now correctly split into multiple lines (#463)

- trailing comma is now added to single imports that don't fit on a line (#250)

- cache is now populated when `--check` is successful for a file which speeds up
  consecutive checks of properly formatted unmodified files (#448)

- whitespace at the beginning of the file is now removed (#399)

- fixed mangling [pweave](http://mpastell.com/pweave/) and
  [Spyder IDE](https://www.spyder-ide.org/) special comments (#532)

- fixed unstable formatting when unpacking big tuples (#267)

- fixed parsing of `__future__` imports with renames (#389)

- fixed scope of `# fmt: off` when directly preceding `yield` and other nodes (#385)

- fixed formatting of lambda expressions with default arguments (#468)

- fixed `async for` statements: _Black_ no longer breaks them into separate lines (#372)

- note: the Vim plugin stopped registering `,=` as a default chord as it turned out to
  be a bad idea (#415)

## 18.6b4

- hotfix: don't freeze when multiple comments directly precede `# fmt: off` (#371)

## 18.6b3

- typing stub files (`.pyi`) now have blank lines added after constants (#340)

- `# fmt: off` and `# fmt: on` are now much more dependable:

  - they now work also within bracket pairs (#329)

  - they now correctly work across function/class boundaries (#335)

  - they now work when an indentation block starts with empty lines or misaligned
    comments (#334)

- made Click not fail on invalid environments; note that Click is right but the
  likelihood we'll need to access non-ASCII file paths when dealing with Python source
  code is low (#277)

- fixed improper formatting of f-strings with quotes inside interpolated expressions
  (#322)

- fixed unnecessary slowdown when long list literals where found in a file

- fixed unnecessary slowdown on AST nodes with very many siblings

- fixed cannibalizing backslashes during string normalization

- fixed a crash due to symbolic links pointing outside of the project directory (#338)

## 18.6b2

- added `--config` (#65)

- added `-h` equivalent to `--help` (#316)

- fixed improper unmodified file caching when `-S` was used

- fixed extra space in string unpacking (#305)

- fixed formatting of empty triple quoted strings (#313)

- fixed unnecessary slowdown in comment placement calculation on lines without comments

## 18.6b1

- hotfix: don't output human-facing information on stdout (#299)

- hotfix: don't output cake emoji on non-zero return code (#300)

## 18.6b0

- added `--include` and `--exclude` (#270)

- added `--skip-string-normalization` (#118)

- added `--verbose` (#283)

- the header output in `--diff` now actually conforms to the unified diff spec

- fixed long trivial assignments being wrapped in unnecessary parentheses (#273)

- fixed unnecessary parentheses when a line contained multiline strings (#232)

- fixed stdin handling not working correctly if an old version of Click was used (#276)

- _Black_ now preserves line endings when formatting a file in place (#258)

## 18.5b1

- added `--pyi` (#249)

- added `--py36` (#249)

- Python grammar pickle caches are stored with the formatting caches, making _Black_
  work in environments where site-packages is not user-writable (#192)

- _Black_ now enforces a PEP 257 empty line after a class-level docstring (and/or
  fields) and the first method

- fixed invalid code produced when standalone comments were present in a trailer that
  was omitted from line splitting on a large expression (#237)

- fixed optional parentheses being removed within `# fmt: off` sections (#224)

- fixed invalid code produced when stars in very long imports were incorrectly wrapped
  in optional parentheses (#234)

- fixed unstable formatting when inline comments were moved around in a trailer that was
  omitted from line splitting on a large expression (#238)

- fixed extra empty line between a class declaration and the first method if no class
  docstring or fields are present (#219)

- fixed extra empty line between a function signature and an inner function or inner
  class (#196)

## 18.5b0

- call chains are now formatted according to the
  [fluent interfaces](https://en.wikipedia.org/wiki/Fluent_interface) style (#67)

- data structure literals (tuples, lists, dictionaries, and sets) are now also always
  exploded like imports when they don't fit in a single line (#152)

- slices are now formatted according to PEP 8 (#178)

- parentheses are now also managed automatically on the right-hand side of assignments
  and return statements (#140)

- math operators now use their respective priorities for delimiting multiline
  expressions (#148)

- optional parentheses are now omitted on expressions that start or end with a bracket
  and only contain a single operator (#177)

- empty parentheses in a class definition are now removed (#145, #180)

- string prefixes are now standardized to lowercase and `u` is removed on Python 3.6+
  only code and Python 2.7+ code with the `unicode_literals` future import (#188, #198,
  #199)

- typing stub files (`.pyi`) are now formatted in a style that is consistent with PEP
  484 (#207, #210)

- progress when reformatting many files is now reported incrementally

- fixed trailers (content with brackets) being unnecessarily exploded into their own
  lines after a dedented closing bracket (#119)

- fixed an invalid trailing comma sometimes left in imports (#185)

- fixed non-deterministic formatting when multiple pairs of removable parentheses were
  used (#183)

- fixed multiline strings being unnecessarily wrapped in optional parentheses in long
  assignments (#215)

- fixed not splitting long from-imports with only a single name

- fixed Python 3.6+ file discovery by also looking at function calls with unpacking.
  This fixed non-deterministic formatting if trailing commas where used both in function
  signatures with stars and function calls with stars but the former would be
  reformatted to a single line.

- fixed crash on dealing with optional parentheses (#193)

- fixed "is", "is not", "in", and "not in" not considered operators for splitting
  purposes

- fixed crash when dead symlinks where encountered

## 18.4a4

- don't populate the cache on `--check` (#175)

## 18.4a3

- added a "cache"; files already reformatted that haven't changed on disk won't be
  reformatted again (#109)

- `--check` and `--diff` are no longer mutually exclusive (#149)

- generalized star expression handling, including double stars; this fixes
  multiplication making expressions "unsafe" for trailing commas (#132)

- _Black_ no longer enforces putting empty lines behind control flow statements (#90)

- _Black_ now splits imports like "Mode 3 + trailing comma" of isort (#127)

- fixed comment indentation when a standalone comment closes a block (#16, #32)

- fixed standalone comments receiving extra empty lines if immediately preceding a
  class, def, or decorator (#56, #154)

- fixed `--diff` not showing entire path (#130)

- fixed parsing of complex expressions after star and double stars in function calls
  (#2)

- fixed invalid splitting on comma in lambda arguments (#133)

- fixed missing splits of ternary expressions (#141)

## 18.4a2

- fixed parsing of unaligned standalone comments (#99, #112)

- fixed placement of dictionary unpacking inside dictionary literals (#111)

- Vim plugin now works on Windows, too

- fixed unstable formatting when encountering unnecessarily escaped quotes in a string
  (#120)

## 18.4a1

- added `--quiet` (#78)

- added automatic parentheses management (#4)

- added [pre-commit](https://pre-commit.com) integration (#103, #104)

- fixed reporting on `--check` with multiple files (#101, #102)

- fixed removing backslash escapes from raw strings (#100, #105)

## 18.4a0

- added `--diff` (#87)

- add line breaks before all delimiters, except in cases like commas, to better comply
  with PEP 8 (#73)

- standardize string literals to use double quotes (almost) everywhere (#75)

- fixed handling of standalone comments within nested bracketed expressions; _Black_
  will no longer produce super long lines or put all standalone comments at the end of
  the expression (#22)

- fixed 18.3a4 regression: don't crash and burn on empty lines with trailing whitespace
  (#80)

- fixed 18.3a4 regression: `# yapf: disable` usage as trailing comment would cause
  _Black_ to not emit the rest of the file (#95)

- when CTRL+C is pressed while formatting many files, _Black_ no longer freaks out with
  a flurry of asyncio-related exceptions

- only allow up to two empty lines on module level and only single empty lines within
  functions (#74)

## 18.3a4

- `# fmt: off` and `# fmt: on` are implemented (#5)

- automatic detection of deprecated Python 2 forms of print statements and exec
  statements in the formatted file (#49)

- use proper spaces for complex expressions in default values of typed function
  arguments (#60)

- only return exit code 1 when --check is used (#50)

- don't remove single trailing commas from square bracket indexing (#59)

- don't omit whitespace if the previous factor leaf wasn't a math operator (#55)

- omit extra space in kwarg unpacking if it's the first argument (#46)

- omit extra space in
  [Sphinx auto-attribute comments](http://www.sphinx-doc.org/en/stable/ext/autodoc.html#directive-autoattribute)
  (#68)

## 18.3a3

- don't remove single empty lines outside of bracketed expressions (#19)

- added ability to pipe formatting from stdin to stdin (#25)

- restored ability to format code with legacy usage of `async` as a name (#20, #42)

- even better handling of numpy-style array indexing (#33, again)

## 18.3a2

- changed positioning of binary operators to occur at beginning of lines instead of at
  the end, following
  [a recent change to PEP 8](https://github.com/python/peps/commit/c59c4376ad233a62ca4b3a6060c81368bd21e85b)
  (#21)

- ignore empty bracket pairs while splitting. This avoids very weirdly looking
  formattings (#34, #35)

- remove a trailing comma if there is a single argument to a call

- if top level functions were separated by a comment, don't put four empty lines after
  the upper function

- fixed unstable formatting of newlines with imports

- fixed unintentional folding of post scriptum standalone comments into last statement
  if it was a simple statement (#18, #28)

- fixed missing space in numpy-style array indexing (#33)

- fixed spurious space after star-based unary expressions (#31)

## 18.3a1

- added `--check`

- only put trailing commas in function signatures and calls if it's safe to do so. If
  the file is Python 3.6+ it's always safe, otherwise only safe if there are no `*args`
  or `**kwargs` used in the signature or call. (#8)

- fixed invalid spacing of dots in relative imports (#6, #13)

- fixed invalid splitting after comma on unpacked variables in for-loops (#23)

- fixed spurious space in parenthesized set expressions (#7)

- fixed spurious space after opening parentheses and in default arguments (#14, #17)

- fixed spurious space after unary operators when the operand was a complex expression
  (#15)

## 18.3a0

- first published version, Happy 🍰 Day 2018!

- alpha quality

- date-versioned (see: <https://calver.org/>)<|MERGE_RESOLUTION|>--- conflicted
+++ resolved
@@ -35,12 +35,9 @@
 - Fix two crashes in preview style involving edge cases with docstrings (#3451)
 - Exclude string type annotations from improved string processing; fix crash when the
   return type annotation is stringified and spans across multiple lines (#3462)
-<<<<<<< HEAD
 - Wrap multiple context managers in parentheses when targeting Python 3.9+ (#3489)
-=======
 - Fix several crashes in preview style with walrus operators used in `with` statements
   or tuples (#3473)
->>>>>>> 18fb8848
 
 ### Configuration
 
