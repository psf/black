--- conflicted
+++ resolved
@@ -17,16 +17,9 @@
 
 <!-- Changes that affect Black's preview style -->
 
-<<<<<<< HEAD
-- Code cell separators `#%%` are now standardised to `# %%` (#2919)
-- Remove unnecessary parentheses from `except` statements (#2939)
-- Remove unnecessary parentheses from tuple unpacking in `for` loops (#2945)
-- Avoid magic-trailing-comma in single-element subscripts (#2942)
 - Format docstrings to have consistent quote placement (#2885)
-=======
 - Remove redundant parentheses around awaited objects (#2991)
 - Parentheses around return annotations are now managed (#2990)
->>>>>>> 497a7256
 - Remove unnecessary parentheses from `with` statements (#2926)
 
 ### _Blackd_
