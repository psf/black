# Change Log

## Unreleased

At long last, _Black_ is no longer a beta product! This is the first non-beta release
and the first release covered by our new stability policy.

### Highlights

- **Remove Python 2 support** (#2740)
- Introduce the `--preview` flag (#2752)

### Style

- Deprecate `--experimental-string-processing` and move the functionality under
  `--preview` (#2789)
- For stubs, one blank line between class attributes and methods is now kept if there's
  at least one pre-existing blank line (#2736)
- Black now normalizes string prefix order (#2297)
- Remove spaces around power operators if both operands are simple (#2726)
- Work around bug that causes unstable formatting in some cases in the presence of the
  magic trailing comma (#2807)
- Use parentheses for attribute access on decimal float and int literals (#2799)
- Don't add whitespace for attribute access on hexadecimal, binary, octal, and complex
  literals (#2799)

### Parser

- Fix mapping cases that contain as-expressions, like `case {"key": 1 | 2 as password}`
  (#2686)
- Fix cases that contain multiple top-level as-expressions, like `case 1 as a, 2 as b`
  (#2716)
- Fix call patterns that contain as-expressions with keyword arguments, like
  `case Foo(bar=baz as quux)` (#2749)
- Tuple unpacking on `return` and `yield` constructs now implies 3.8+ (#2700)
- Unparenthesized tuples on annotated assignments (e.g
  `values: Tuple[int, ...] = 1, 2, 3`) now implies 3.8+ (#2708)
- Fix handling of standalone `match()` or `case()` when there is a trailing newline or a
  comment inside of the parentheses. (#2760)

### Performance

- Speed-up the new backtracking parser about 4X in general (enabled when
  `--target-version` is set to 3.10 and higher). (#2728)
- _Black_ is now compiled with [mypyc](https://github.com/mypyc/mypyc) for an overall 2x
  speed-up. 64-bit Windows, MacOS, and Linux (not including musl) are supported. (#1009,
  #2431)

### Configuration

- Do not accept bare carriage return line endings in pyproject.toml (#2408)
- Add configuration option (`python-cell-magics`) to format cells with custom magics in
  Jupyter Notebooks (#2744)
- Allow setting custom cache directory on all platforms with environment variable
  `BLACK_CACHE_DIR` (#2739).
- Enable Python 3.10+ by default, without any extra need to specify
  `--target-version=py310`. (#2758)
- Make passing `SRC` or `--code` mandatory and mutually exclusive (#2804)
<<<<<<< HEAD
- Work around bug that causes unstable formatting in some cases in the presence of the
  magic trailing comma (#2807)
- Deprecate the `black-primer` tool (#2809)
- Fix unstable formatting with semicolons and arithmetic expressions (#2817)
=======

### Output

- Improve error message for invalid regular expression (#2678)
- Improve error message when parsing fails during AST safety check by embedding the
  underlying SyntaxError (#2693)
- No longer color diff headers white as it's unreadable in light themed terminals
  (#2691)
- Text coloring added in the final statistics (#2712)
- Verbose mode also now describes how a project root was discovered and which paths will
  be formatted. (#2526)
>>>>>>> 5f01b872

### Packaging

- All upper version bounds on dependencies have been removed (#2718)
- `typing-extensions` is no longer a required dependency in Python 3.10+ (#2772)
- Set `click` lower bound to `8.0.0` (#2791)

### Integrations

- Update GitHub action to support containerized runs (#2748)

### Documentation

- Change protocol in pip installation instructions to `https://` (#2761)
- Change HTML theme to Furo primarily for its responsive design and mobile support
  (#2793)
- Deprecate the `black-primer` tool (#2809)

## 21.12b0

### _Black_

- Fix determination of f-string expression spans (#2654)
- Fix bad formatting of error messages about EOF in multi-line statements (#2343)
- Functions and classes in blocks now have more consistent surrounding spacing (#2472)
- `from __future__ import annotations` statement now implies Python 3.7+ (#2690)

#### Jupyter Notebook support

- Cell magics are now only processed if they are known Python cell magics. Earlier, all
  cell magics were tokenized, leading to possible indentation errors e.g. with
  `%%writefile`. (#2630)
- Fix assignment to environment variables in Jupyter Notebooks (#2642)

#### Python 3.10 support

- Point users to using `--target-version py310` if we detect 3.10-only syntax (#2668)
- Fix `match` statements with open sequence subjects, like `match a, b:` or
  `match a, *b:` (#2639) (#2659)
- Fix `match`/`case` statements that contain `match`/`case` soft keywords multiple
  times, like `match re.match()` (#2661)
- Fix `case` statements with an inline body (#2665)
- Fix styling of starred expressions inside `match` subject (#2667)
- Fix parser error location on invalid syntax in a `match` statement (#2649)
- Fix Python 3.10 support on platforms without ProcessPoolExecutor (#2631)
- Improve parsing performance on code that uses `match` under `--target-version py310`
  up to ~50% (#2670)

### Packaging

- Remove dependency on `regex` (#2644) (#2663)

## 21.11b1

### _Black_

- Bumped regex version minimum to 2021.4.4 to fix Pattern class usage (#2621)

## 21.11b0

### _Black_

- Warn about Python 2 deprecation in more cases by improving Python 2 only syntax
  detection (#2592)
- Add experimental PyPy support (#2559)
- Add partial support for the match statement. As it's experimental, it's only enabled
  when `--target-version py310` is explicitly specified (#2586)
- Add support for parenthesized with (#2586)
- Declare support for Python 3.10 for running Black (#2562)

### Integrations

- Fixed vim plugin with Python 3.10 by removing deprecated distutils import (#2610)
- The vim plugin now parses `skip_magic_trailing_comma` from pyproject.toml (#2613)

## 21.10b0

### _Black_

- Document stability policy, that will apply for non-beta releases (#2529)
- Add new `--workers` parameter (#2514)
- Fixed feature detection for positional-only arguments in lambdas (#2532)
- Bumped typed-ast version minimum to 1.4.3 for 3.10 compatibility (#2519)
- Fixed a Python 3.10 compatibility issue where the loop argument was still being passed
  even though it has been removed (#2580)
- Deprecate Python 2 formatting support (#2523)

### _Blackd_

- Remove dependency on aiohttp-cors (#2500)
- Bump required aiohttp version to 3.7.4 (#2509)

### _Black-Primer_

- Add primer support for --projects (#2555)
- Print primer summary after individual failures (#2570)

### Integrations

- Allow to pass `target_version` in the vim plugin (#1319)
- Install build tools in docker file and use multi-stage build to keep the image size
  down (#2582)

## 21.9b0

### Packaging

- Fix missing modules in self-contained binaries (#2466)
- Fix missing toml extra used during installation (#2475)

## 21.8b0

### _Black_

- Add support for formatting Jupyter Notebook files (#2357)
- Move from `appdirs` dependency to `platformdirs` (#2375)
- Present a more user-friendly error if .gitignore is invalid (#2414)
- The failsafe for accidentally added backslashes in f-string expressions has been
  hardened to handle more edge cases during quote normalization (#2437)
- Avoid changing a function return type annotation's type to a tuple by adding a
  trailing comma (#2384)
- Parsing support has been added for unparenthesized walruses in set literals, set
  comprehensions, and indices (#2447).
- Pin `setuptools-scm` build-time dependency version (#2457)
- Exclude typing-extensions version 3.10.0.1 due to it being broken on Python 3.10
  (#2460)

### _Blackd_

- Replace sys.exit(-1) with raise ImportError as it plays more nicely with tools that
  scan installed packages (#2440)

### Integrations

- The provided pre-commit hooks no longer specify `language_version` to avoid overriding
  `default_language_version` (#2430)

## 21.7b0

### _Black_

- Configuration files using TOML features higher than spec v0.5.0 are now supported
  (#2301)
- Add primer support and test for code piped into black via STDIN (#2315)
- Fix internal error when `FORCE_OPTIONAL_PARENTHESES` feature is enabled (#2332)
- Accept empty stdin (#2346)
- Provide a more useful error when parsing fails during AST safety checks (#2304)

### Docker

- Add new `latest_release` tag automation to follow latest black release on docker
  images (#2374)

### Integrations

- The vim plugin now searches upwards from the directory containing the current buffer
  instead of the current working directory for pyproject.toml. (#1871)
- The vim plugin now reads the correct string normalization option in pyproject.toml
  (#1869)
- The vim plugin no longer crashes Black when there's boolean values in pyproject.toml
  (#1869)

## 21.6b0

### _Black_

- Fix failure caused by `fmt: skip` and indentation (#2281)
- Account for += assignment when deciding whether to split string (#2312)
- Correct max string length calculation when there are string operators (#2292)
- Fixed option usage when using the `--code` flag (#2259)
- Do not call `uvloop.install()` when _Black_ is used as a library (#2303)
- Added `--required-version` option to require a specific version to be running (#2300)
- Fix incorrect custom breakpoint indices when string group contains fake f-strings
  (#2311)
- Fix regression where `R` prefixes would be lowercased for docstrings (#2285)
- Fix handling of named escapes (`\N{...}`) when `--experimental-string-processing` is
  used (#2319)

### Integrations

- The official Black action now supports choosing what version to use, and supports the
  major 3 OSes. (#1940)

## 21.5b2

### _Black_

- A space is no longer inserted into empty docstrings (#2249)
- Fix handling of .gitignore files containing non-ASCII characters on Windows (#2229)
- Respect `.gitignore` files in all levels, not only `root/.gitignore` file (apply
  `.gitignore` rules like `git` does) (#2225)
- Restored compatibility with Click 8.0 on Python 3.6 when LANG=C used (#2227)
- Add extra uvloop install + import support if in python env (#2258)
- Fix --experimental-string-processing crash when matching parens are not found (#2283)
- Make sure to split lines that start with a string operator (#2286)
- Fix regular expression that black uses to identify f-expressions (#2287)

### _Blackd_

- Add a lower bound for the `aiohttp-cors` dependency. Only 0.4.0 or higher is
  supported. (#2231)

### Packaging

- Release self-contained x86_64 MacOS binaries as part of the GitHub release pipeline
  (#2198)
- Always build binaries with the latest available Python (#2260)

### Documentation

- Add discussion of magic comments to FAQ page (#2272)
- `--experimental-string-processing` will be enabled by default in the future (#2273)
- Fix typos discovered by codespell (#2228)
- Fix Vim plugin installation instructions. (#2235)
- Add new Frequently Asked Questions page (#2247)
- Fix encoding + symlink issues preventing proper build on Windows (#2262)

## 21.5b1

### _Black_

- Refactor `src/black/__init__.py` into many files (#2206)

### Documentation

- Replaced all remaining references to the
  [`master`](https://github.com/psf/black/tree/main) branch with the
  [`main`](https://github.com/psf/black/tree/main) branch. Some additional changes in
  the source code were also made. (#2210)
- Sigificantly reorganized the documentation to make much more sense. Check them out by
  heading over to [the stable docs on RTD](https://black.readthedocs.io/en/stable/).
  (#2174)

## 21.5b0

### _Black_

- Set `--pyi` mode if `--stdin-filename` ends in `.pyi` (#2169)
- Stop detecting target version as Python 3.9+ with pre-PEP-614 decorators that are
  being called but with no arguments (#2182)

### _Black-Primer_

- Add `--no-diff` to black-primer to suppress formatting changes (#2187)

## 21.4b2

### _Black_

- Fix crash if the user configuration directory is inaccessible. (#2158)

- Clarify
  [circumstances](https://github.com/psf/black/blob/master/docs/the_black_code_style.md#pragmatism)
  in which _Black_ may change the AST (#2159)

- Allow `.gitignore` rules to be overridden by specifying `exclude` in `pyproject.toml`
  or on the command line. (#2170)

### _Packaging_

- Install `primer.json` (used by `black-primer` by default) with black. (#2154)

## 21.4b1

### _Black_

- Fix crash on docstrings ending with "\\ ". (#2142)

- Fix crash when atypical whitespace is cleaned out of dostrings (#2120)

- Reflect the `--skip-magic-trailing-comma` and `--experimental-string-processing` flags
  in the name of the cache file. Without this fix, changes in these flags would not take
  effect if the cache had already been populated. (#2131)

- Don't remove necessary parentheses from assignment expression containing assert /
  return statements. (#2143)

### _Packaging_

- Bump pathspec to >= 0.8.1 to solve invalid .gitignore exclusion handling

## 21.4b0

### _Black_

- Fixed a rare but annoying formatting instability created by the combination of
  optional trailing commas inserted by `Black` and optional parentheses looking at
  pre-existing "magic" trailing commas. This fixes issue #1629 and all of its many many
  duplicates. (#2126)

- `Black` now processes one-line docstrings by stripping leading and trailing spaces,
  and adding a padding space when needed to break up """". (#1740)

- `Black` now cleans up leading non-breaking spaces in comments (#2092)

- `Black` now respects `--skip-string-normalization` when normalizing multiline
  docstring quotes (#1637)

- `Black` no longer removes all empty lines between non-function code and decorators
  when formatting typing stubs. Now `Black` enforces a single empty line. (#1646)

- `Black` no longer adds an incorrect space after a parenthesized assignment expression
  in if/while statements (#1655)

- Added `--skip-magic-trailing-comma` / `-C` to avoid using trailing commas as a reason
  to split lines (#1824)

- fixed a crash when PWD=/ on POSIX (#1631)

- fixed "I/O operation on closed file" when using --diff (#1664)

- Prevent coloured diff output being interleaved with multiple files (#1673)

- Added support for PEP 614 relaxed decorator syntax on python 3.9 (#1711)

- Added parsing support for unparenthesized tuples and yield expressions in annotated
  assignments (#1835)

- added `--extend-exclude` argument (PR #2005)

- speed up caching by avoiding pathlib (#1950)

- `--diff` correctly indicates when a file doesn't end in a newline (#1662)

- Added `--stdin-filename` argument to allow stdin to respect `--force-exclude` rules
  (#1780)

- Lines ending with `fmt: skip` will now be not formatted (#1800)

- PR #2053: Black no longer relies on typed-ast for Python 3.8 and higher

- PR #2053: Python 2 support is now optional, install with
  `python3 -m pip install black[python2]` to maintain support.

- Exclude `venv` directory by default (#1683)

- Fixed "Black produced code that is not equivalent to the source" when formatting
  Python 2 docstrings (#2037)

### _Packaging_

- Self-contained native _Black_ binaries are now provided for releases via GitHub
  Releases (#1743)

## 20.8b1

### _Packaging_

- explicitly depend on Click 7.1.2 or newer as `Black` no longer works with versions
  older than 7.0

## 20.8b0

### _Black_

- re-implemented support for explicit trailing commas: now it works consistently within
  any bracket pair, including nested structures (#1288 and duplicates)

- `Black` now reindents docstrings when reindenting code around it (#1053)

- `Black` now shows colored diffs (#1266)

- `Black` is now packaged using 'py3' tagged wheels (#1388)

- `Black` now supports Python 3.8 code, e.g. star expressions in return statements
  (#1121)

- `Black` no longer normalizes capital R-string prefixes as those have a
  community-accepted meaning (#1244)

- `Black` now uses exit code 2 when specified configuration file doesn't exit (#1361)

- `Black` now works on AWS Lambda (#1141)

- added `--force-exclude` argument (#1032)

- removed deprecated `--py36` option (#1236)

- fixed `--diff` output when EOF is encountered (#526)

- fixed `# fmt: off` handling around decorators (#560)

- fixed unstable formatting with some `# type: ignore` comments (#1113)

- fixed invalid removal on organizing brackets followed by indexing (#1575)

- introduced `black-primer`, a CI tool that allows us to run regression tests against
  existing open source users of Black (#1402)

- introduced property-based fuzzing to our test suite based on Hypothesis and
  Hypothersmith (#1566)

- implemented experimental and disabled by default long string rewrapping (#1132),
  hidden under a `--experimental-string-processing` flag while it's being worked on;
  this is an undocumented and unsupported feature, you lose Internet points for
  depending on it (#1609)

### Vim plugin

- prefer virtualenv packages over global packages (#1383)

## 19.10b0

- added support for PEP 572 assignment expressions (#711)

- added support for PEP 570 positional-only arguments (#943)

- added support for async generators (#593)

- added support for pre-splitting collections by putting an explicit trailing comma
  inside (#826)

- added `black -c` as a way to format code passed from the command line (#761)

- --safe now works with Python 2 code (#840)

- fixed grammar selection for Python 2-specific code (#765)

- fixed feature detection for trailing commas in function definitions and call sites
  (#763)

- `# fmt: off`/`# fmt: on` comment pairs placed multiple times within the same block of
  code now behave correctly (#1005)

- _Black_ no longer crashes on Windows machines with more than 61 cores (#838)

- _Black_ no longer crashes on standalone comments prepended with a backslash (#767)

- _Black_ no longer crashes on `from` ... `import` blocks with comments (#829)

- _Black_ no longer crashes on Python 3.7 on some platform configurations (#494)

- _Black_ no longer fails on comments in from-imports (#671)

- _Black_ no longer fails when the file starts with a backslash (#922)

- _Black_ no longer merges regular comments with type comments (#1027)

- _Black_ no longer splits long lines that contain type comments (#997)

- removed unnecessary parentheses around `yield` expressions (#834)

- added parentheses around long tuples in unpacking assignments (#832)

- added parentheses around complex powers when they are prefixed by a unary operator
  (#646)

- fixed bug that led _Black_ format some code with a line length target of 1 (#762)

- _Black_ no longer introduces quotes in f-string subexpressions on string boundaries
  (#863)

- if _Black_ puts parenthesis around a single expression, it moves comments to the
  wrapped expression instead of after the brackets (#872)

- `blackd` now returns the version of _Black_ in the response headers (#1013)

- `blackd` can now output the diff of formats on source code when the `X-Diff` header is
  provided (#969)

## 19.3b0

- new option `--target-version` to control which Python versions _Black_-formatted code
  should target (#618)

- deprecated `--py36` (use `--target-version=py36` instead) (#724)

- _Black_ no longer normalizes numeric literals to include `_` separators (#696)

- long `del` statements are now split into multiple lines (#698)

- type comments are no longer mangled in function signatures

- improved performance of formatting deeply nested data structures (#509)

- _Black_ now properly formats multiple files in parallel on Windows (#632)

- _Black_ now creates cache files atomically which allows it to be used in parallel
  pipelines (like `xargs -P8`) (#673)

- _Black_ now correctly indents comments in files that were previously formatted with
  tabs (#262)

- `blackd` now supports CORS (#622)

## 18.9b0

- numeric literals are now formatted by _Black_ (#452, #461, #464, #469):

  - numeric literals are normalized to include `_` separators on Python 3.6+ code

  - added `--skip-numeric-underscore-normalization` to disable the above behavior and
    leave numeric underscores as they were in the input

  - code with `_` in numeric literals is recognized as Python 3.6+

  - most letters in numeric literals are lowercased (e.g., in `1e10`, `0x01`)

  - hexadecimal digits are always uppercased (e.g. `0xBADC0DE`)

- added `blackd`, see
  [its documentation](https://github.com/psf/black/blob/18.9b0/README.md#blackd) for
  more info (#349)

- adjacent string literals are now correctly split into multiple lines (#463)

- trailing comma is now added to single imports that don't fit on a line (#250)

- cache is now populated when `--check` is successful for a file which speeds up
  consecutive checks of properly formatted unmodified files (#448)

- whitespace at the beginning of the file is now removed (#399)

- fixed mangling [pweave](http://mpastell.com/pweave/) and
  [Spyder IDE](https://www.spyder-ide.org/) special comments (#532)

- fixed unstable formatting when unpacking big tuples (#267)

- fixed parsing of `__future__` imports with renames (#389)

- fixed scope of `# fmt: off` when directly preceding `yield` and other nodes (#385)

- fixed formatting of lambda expressions with default arguments (#468)

- fixed `async for` statements: _Black_ no longer breaks them into separate lines (#372)

- note: the Vim plugin stopped registering `,=` as a default chord as it turned out to
  be a bad idea (#415)

## 18.6b4

- hotfix: don't freeze when multiple comments directly precede `# fmt: off` (#371)

## 18.6b3

- typing stub files (`.pyi`) now have blank lines added after constants (#340)

- `# fmt: off` and `# fmt: on` are now much more dependable:

  - they now work also within bracket pairs (#329)

  - they now correctly work across function/class boundaries (#335)

  - they now work when an indentation block starts with empty lines or misaligned
    comments (#334)

- made Click not fail on invalid environments; note that Click is right but the
  likelihood we'll need to access non-ASCII file paths when dealing with Python source
  code is low (#277)

- fixed improper formatting of f-strings with quotes inside interpolated expressions
  (#322)

- fixed unnecessary slowdown when long list literals where found in a file

- fixed unnecessary slowdown on AST nodes with very many siblings

- fixed cannibalizing backslashes during string normalization

- fixed a crash due to symbolic links pointing outside of the project directory (#338)

## 18.6b2

- added `--config` (#65)

- added `-h` equivalent to `--help` (#316)

- fixed improper unmodified file caching when `-S` was used

- fixed extra space in string unpacking (#305)

- fixed formatting of empty triple quoted strings (#313)

- fixed unnecessary slowdown in comment placement calculation on lines without comments

## 18.6b1

- hotfix: don't output human-facing information on stdout (#299)

- hotfix: don't output cake emoji on non-zero return code (#300)

## 18.6b0

- added `--include` and `--exclude` (#270)

- added `--skip-string-normalization` (#118)

- added `--verbose` (#283)

- the header output in `--diff` now actually conforms to the unified diff spec

- fixed long trivial assignments being wrapped in unnecessary parentheses (#273)

- fixed unnecessary parentheses when a line contained multiline strings (#232)

- fixed stdin handling not working correctly if an old version of Click was used (#276)

- _Black_ now preserves line endings when formatting a file in place (#258)

## 18.5b1

- added `--pyi` (#249)

- added `--py36` (#249)

- Python grammar pickle caches are stored with the formatting caches, making _Black_
  work in environments where site-packages is not user-writable (#192)

- _Black_ now enforces a PEP 257 empty line after a class-level docstring (and/or
  fields) and the first method

- fixed invalid code produced when standalone comments were present in a trailer that
  was omitted from line splitting on a large expression (#237)

- fixed optional parentheses being removed within `# fmt: off` sections (#224)

- fixed invalid code produced when stars in very long imports were incorrectly wrapped
  in optional parentheses (#234)

- fixed unstable formatting when inline comments were moved around in a trailer that was
  omitted from line splitting on a large expression (#238)

- fixed extra empty line between a class declaration and the first method if no class
  docstring or fields are present (#219)

- fixed extra empty line between a function signature and an inner function or inner
  class (#196)

## 18.5b0

- call chains are now formatted according to the
  [fluent interfaces](https://en.wikipedia.org/wiki/Fluent_interface) style (#67)

- data structure literals (tuples, lists, dictionaries, and sets) are now also always
  exploded like imports when they don't fit in a single line (#152)

- slices are now formatted according to PEP 8 (#178)

- parentheses are now also managed automatically on the right-hand side of assignments
  and return statements (#140)

- math operators now use their respective priorities for delimiting multiline
  expressions (#148)

- optional parentheses are now omitted on expressions that start or end with a bracket
  and only contain a single operator (#177)

- empty parentheses in a class definition are now removed (#145, #180)

- string prefixes are now standardized to lowercase and `u` is removed on Python 3.6+
  only code and Python 2.7+ code with the `unicode_literals` future import (#188, #198,
  #199)

- typing stub files (`.pyi`) are now formatted in a style that is consistent with PEP
  484 (#207, #210)

- progress when reformatting many files is now reported incrementally

- fixed trailers (content with brackets) being unnecessarily exploded into their own
  lines after a dedented closing bracket (#119)

- fixed an invalid trailing comma sometimes left in imports (#185)

- fixed non-deterministic formatting when multiple pairs of removable parentheses were
  used (#183)

- fixed multiline strings being unnecessarily wrapped in optional parentheses in long
  assignments (#215)

- fixed not splitting long from-imports with only a single name

- fixed Python 3.6+ file discovery by also looking at function calls with unpacking.
  This fixed non-deterministic formatting if trailing commas where used both in function
  signatures with stars and function calls with stars but the former would be
  reformatted to a single line.

- fixed crash on dealing with optional parentheses (#193)

- fixed "is", "is not", "in", and "not in" not considered operators for splitting
  purposes

- fixed crash when dead symlinks where encountered

## 18.4a4

- don't populate the cache on `--check` (#175)

## 18.4a3

- added a "cache"; files already reformatted that haven't changed on disk won't be
  reformatted again (#109)

- `--check` and `--diff` are no longer mutually exclusive (#149)

- generalized star expression handling, including double stars; this fixes
  multiplication making expressions "unsafe" for trailing commas (#132)

- _Black_ no longer enforces putting empty lines behind control flow statements (#90)

- _Black_ now splits imports like "Mode 3 + trailing comma" of isort (#127)

- fixed comment indentation when a standalone comment closes a block (#16, #32)

- fixed standalone comments receiving extra empty lines if immediately preceding a
  class, def, or decorator (#56, #154)

- fixed `--diff` not showing entire path (#130)

- fixed parsing of complex expressions after star and double stars in function calls
  (#2)

- fixed invalid splitting on comma in lambda arguments (#133)

- fixed missing splits of ternary expressions (#141)

## 18.4a2

- fixed parsing of unaligned standalone comments (#99, #112)

- fixed placement of dictionary unpacking inside dictionary literals (#111)

- Vim plugin now works on Windows, too

- fixed unstable formatting when encountering unnecessarily escaped quotes in a string
  (#120)

## 18.4a1

- added `--quiet` (#78)

- added automatic parentheses management (#4)

- added [pre-commit](https://pre-commit.com) integration (#103, #104)

- fixed reporting on `--check` with multiple files (#101, #102)

- fixed removing backslash escapes from raw strings (#100, #105)

## 18.4a0

- added `--diff` (#87)

- add line breaks before all delimiters, except in cases like commas, to better comply
  with PEP 8 (#73)

- standardize string literals to use double quotes (almost) everywhere (#75)

- fixed handling of standalone comments within nested bracketed expressions; _Black_
  will no longer produce super long lines or put all standalone comments at the end of
  the expression (#22)

- fixed 18.3a4 regression: don't crash and burn on empty lines with trailing whitespace
  (#80)

- fixed 18.3a4 regression: `# yapf: disable` usage as trailing comment would cause
  _Black_ to not emit the rest of the file (#95)

- when CTRL+C is pressed while formatting many files, _Black_ no longer freaks out with
  a flurry of asyncio-related exceptions

- only allow up to two empty lines on module level and only single empty lines within
  functions (#74)

## 18.3a4

- `# fmt: off` and `# fmt: on` are implemented (#5)

- automatic detection of deprecated Python 2 forms of print statements and exec
  statements in the formatted file (#49)

- use proper spaces for complex expressions in default values of typed function
  arguments (#60)

- only return exit code 1 when --check is used (#50)

- don't remove single trailing commas from square bracket indexing (#59)

- don't omit whitespace if the previous factor leaf wasn't a math operator (#55)

- omit extra space in kwarg unpacking if it's the first argument (#46)

- omit extra space in
  [Sphinx auto-attribute comments](http://www.sphinx-doc.org/en/stable/ext/autodoc.html#directive-autoattribute)
  (#68)

## 18.3a3

- don't remove single empty lines outside of bracketed expressions (#19)

- added ability to pipe formatting from stdin to stdin (#25)

- restored ability to format code with legacy usage of `async` as a name (#20, #42)

- even better handling of numpy-style array indexing (#33, again)

## 18.3a2

- changed positioning of binary operators to occur at beginning of lines instead of at
  the end, following
  [a recent change to PEP 8](https://github.com/python/peps/commit/c59c4376ad233a62ca4b3a6060c81368bd21e85b)
  (#21)

- ignore empty bracket pairs while splitting. This avoids very weirdly looking
  formattings (#34, #35)

- remove a trailing comma if there is a single argument to a call

- if top level functions were separated by a comment, don't put four empty lines after
  the upper function

- fixed unstable formatting of newlines with imports

- fixed unintentional folding of post scriptum standalone comments into last statement
  if it was a simple statement (#18, #28)

- fixed missing space in numpy-style array indexing (#33)

- fixed spurious space after star-based unary expressions (#31)

## 18.3a1

- added `--check`

- only put trailing commas in function signatures and calls if it's safe to do so. If
  the file is Python 3.6+ it's always safe, otherwise only safe if there are no `*args`
  or `**kwargs` used in the signature or call. (#8)

- fixed invalid spacing of dots in relative imports (#6, #13)

- fixed invalid splitting after comma on unpacked variables in for-loops (#23)

- fixed spurious space in parenthesized set expressions (#7)

- fixed spurious space after opening parentheses and in default arguments (#14, #17)

- fixed spurious space after unary operators when the operand was a complex expression
  (#15)

## 18.3a0

- first published version, Happy 🍰 Day 2018!

- alpha quality

- date-versioned (see: <https://calver.org/>)<|MERGE_RESOLUTION|>--- conflicted
+++ resolved
@@ -23,6 +23,7 @@
 - Use parentheses for attribute access on decimal float and int literals (#2799)
 - Don't add whitespace for attribute access on hexadecimal, binary, octal, and complex
   literals (#2799)
+- Fix unstable formatting with semicolons and arithmetic expressions (#2817)
 
 ### Parser
 
@@ -56,12 +57,6 @@
 - Enable Python 3.10+ by default, without any extra need to specify
   `--target-version=py310`. (#2758)
 - Make passing `SRC` or `--code` mandatory and mutually exclusive (#2804)
-<<<<<<< HEAD
-- Work around bug that causes unstable formatting in some cases in the presence of the
-  magic trailing comma (#2807)
-- Deprecate the `black-primer` tool (#2809)
-- Fix unstable formatting with semicolons and arithmetic expressions (#2817)
-=======
 
 ### Output
 
@@ -73,7 +68,6 @@
 - Text coloring added in the final statistics (#2712)
 - Verbose mode also now describes how a project root was discovered and which paths will
   be formatted. (#2526)
->>>>>>> 5f01b872
 
 ### Packaging
 
