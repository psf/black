--- conflicted
+++ resolved
@@ -11,12 +11,9 @@
   (#2686)
 - No longer color diff headers white as it's unreadable in light themed terminals
   (#2691)
-<<<<<<< HEAD
 - No longer attempt to write grammar table cache on import emitting confusing log
   messages (#2701)
-=======
 - Tuple unpacking on `return` and `yield` constructs now implies 3.8+ (#2700)
->>>>>>> dc90d495
 
 ## 21.12b0
 
