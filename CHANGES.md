--- conflicted
+++ resolved
@@ -16,9 +16,7 @@
 
 <!-- Changes that affect Black's preview style -->
 
-<<<<<<< HEAD
 - Format hex code in unicode escape sequences in string literals (#2916)
-=======
 - Fix a crash in preview style with assert + parenthesized string (#3415)
 - Fix crashes in preview style with walrus operators used in function return annotations
   and except clauses (#3423)
@@ -56,7 +54,6 @@
 
 - Verbose logging now shows the values of `pyproject.toml` configuration variables
   (#3392)
->>>>>>> cd9fef8b
 
 ### _Blackd_
 
