--- conflicted
+++ resolved
@@ -10,20 +10,14 @@
 - Add partial support for the match statement. As it's experimental, it's only enabled
   when `--target-version py310` is explicitly specified (#2586)
 - Add support for parenthesized with (#2586)
-<<<<<<< HEAD
+- Declare support for Python 3.10 for running Black (#2562)
+
+### Integrations
+
+- Fixed vim plugin with Python 3.10 by removing deprecated distutils import (#2610)
+- The vim plugin now parses `skip_magic_trailing_comma` from pyproject.toml (#2504)
 
 ## 21.10b0
-
-- The vim plugin now parses `skip_magic_trailing_comma` from pyproject.toml (#2504)
-=======
-- Declare support for Python 3.10 for running Black (#2562)
-
-### Integrations
-
-- Fixed vim plugin with Python 3.10 by removing deprecated distutils import (#2610)
-
-## 21.10b0
->>>>>>> 1d716395
 
 ### _Black_
 
