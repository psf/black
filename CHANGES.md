# Change Log

## Unreleased

### Highlights

<!-- Include any especially major or disruptive changes here -->

### Stable style

<!-- Changes that affect Black's stable style -->

### Preview style

<!-- Changes that affect Black's preview style -->

<<<<<<< HEAD
- Move `multiline_string_handling` from `--unstable` to `--preview` (#4760)
=======
- Fix bug where module docstrings would be treated as normal strings if preceeded by
  comments (#4764)
>>>>>>> 903bef54

### Configuration

<!-- Changes to how Black can be configured -->

### Packaging

<!-- Changes to how Black is packaged, such as dependency requirements -->

### Parser

<!-- Changes to the parser or to version autodetection -->

### Performance

<!-- Changes that improve Black's performance. -->

### Output

<!-- Changes to Black's terminal output and error messages -->

### _Blackd_

<!-- Changes to blackd -->

### Integrations

<!-- For example, Docker, GitHub Actions, pre-commit, editors -->

### Documentation

<!-- Major changes to documentation and policies. Small docs changes
     don't need a changelog entry. -->

## 25.9.0

### Highlights

- Remove support for pre-python 3.7 `await/async` as soft keywords/variable names
  (#4676)

### Stable style

- Fix crash while formatting a long `del` statement containing tuples (#4628)
- Fix crash while formatting expressions using the walrus operator in complex `with`
  statements (#4630)
- Handle `# fmt: skip` followed by a comment at the end of file (#4635)
- Fix crash when a tuple appears in the `as` clause of a `with` statement (#4634)
- Fix crash when tuple is used as a context manager inside a `with` statement (#4646)
- Fix crash when formatting a `\` followed by a `\r` followed by a comment (#4663)
- Fix crash on a `\\r\n` (#4673)
- Fix crash on `await ...` (where `...` is a literal `Ellipsis`) (#4676)
- Fix crash on parenthesized expression inside a type parameter bound (#4684)
- Fix crash when using line ranges excluding indented single line decorated items
  (#4670)

### Preview style

- Fix a bug where one-liner functions/conditionals marked with `# fmt: skip` would still
  be formatted (#4552)
- Improve `multiline_string_handling` with ternaries and dictionaries (#4657)
- Fix a bug where `string_processing` would not split f-strings directly after
  expressions (#4680)
- Wrap the `in` clause of comprehensions across lines if necessary (#4699)
- Remove parentheses around multiple exception types in `except` and `except*` without
  `as`. (#4720)
- Add `\r` style newlines to the potential newlines to normalize file newlines both from
  and to (#4710)

### Parser

- Rewrite tokenizer to improve performance and compliance (#4536)
- Fix bug where certain unusual expressions (e.g., lambdas) were not accepted in type
  parameter bounds and defaults. (#4602)

### Performance

- Avoid using an extra process when running with only one worker (#4734)

### Integrations

- Fix the version check in the vim file to reject Python 3.8 (#4567)
- Enhance GitHub Action `psf/black` to read Black version from an additional section in
  pyproject.toml: `[project.dependency-groups]` (#4606)
- Build gallery docker image with python3-slim and reduce image size (#4686)

### Documentation

- Add FAQ entry for windows emoji not displaying (#4714)

## 25.1.0

### Highlights

This release introduces the new 2025 stable style (#4558), stabilizing the following
changes:

- Normalize casing of Unicode escape characters in strings to lowercase (#2916)
- Fix inconsistencies in whether certain strings are detected as docstrings (#4095)
- Consistently add trailing commas to typed function parameters (#4164)
- Remove redundant parentheses in if guards for case blocks (#4214)
- Add parentheses to if clauses in case blocks when the line is too long (#4269)
- Whitespace before `# fmt: skip` comments is no longer normalized (#4146)
- Fix line length computation for certain expressions that involve the power operator
  (#4154)
- Check if there is a newline before the terminating quotes of a docstring (#4185)
- Fix type annotation spacing between `*` and more complex type variable tuple (#4440)

The following changes were not in any previous release:

- Remove parentheses around sole list items (#4312)
- Generic function definitions are now formatted more elegantly: parameters are split
  over multiple lines first instead of type parameter definitions (#4553)

### Stable style

- Fix formatting cells in IPython notebooks with magic methods and starting or trailing
  empty lines (#4484)
- Fix crash when formatting `with` statements containing tuple generators/unpacking
  (#4538)

### Preview style

- Fix/remove string merging changing f-string quotes on f-strings with internal quotes
  (#4498)
- Collapse multiple empty lines after an import into one (#4489)
- Prevent `string_processing` and `wrap_long_dict_values_in_parens` from removing
  parentheses around long dictionary values (#4377)
- Move `wrap_long_dict_values_in_parens` from the unstable to preview style (#4561)

### Packaging

- Store license identifier inside the `License-Expression` metadata field, see
  [PEP 639](https://peps.python.org/pep-0639/). (#4479)

### Performance

- Speed up the `is_fstring_start` function in Black's tokenizer (#4541)

### Integrations

- If using stdin with `--stdin-filename` set to a force excluded path, stdin won't be
  formatted. (#4539)

## 24.10.0

### Highlights

- Black is now officially tested with Python 3.13 and provides Python 3.13
  mypyc-compiled wheels. (#4436) (#4449)
- Black will issue an error when used with Python 3.12.5, due to an upstream memory
  safety issue in Python 3.12.5 that can cause Black's AST safety checks to fail. Please
  use Python 3.12.6 or Python 3.12.4 instead. (#4447)
- Black no longer supports running with Python 3.8 (#4452)

### Stable style

- Fix crashes involving comments in parenthesised return types or `X | Y` style unions.
  (#4453)
- Fix skipping Jupyter cells with unknown `%%` magic (#4462)

### Preview style

- Fix type annotation spacing between * and more complex type variable tuple (i.e. `def
  fn(*args: *tuple[*Ts, T]) -> None: pass`) (#4440)

### Caching

- Fix bug where the cache was shared between runs with and without `--unstable` (#4466)

### Packaging

- Upgrade version of mypyc used to 1.12 beta (#4450) (#4449)
- `blackd` now requires a newer version of aiohttp. (#4451)

### Output

- Added Python target version information on parse error (#4378)
- Add information about Black version to internal error messages (#4457)

## 24.8.0

### Stable style

- Fix crash when `# fmt: off` is used before a closing parenthesis or bracket. (#4363)

### Packaging

- Packaging metadata updated: docs are explictly linked, the issue tracker is now also
  linked. This improves the PyPI listing for Black. (#4345)

### Parser

- Fix regression where Black failed to parse a multiline f-string containing another
  multiline string (#4339)
- Fix regression where Black failed to parse an escaped single quote inside an f-string
  (#4401)
- Fix bug with Black incorrectly parsing empty lines with a backslash (#4343)
- Fix bugs with Black's tokenizer not handling `\{` inside f-strings very well (#4422)
- Fix incorrect line numbers in the tokenizer for certain tokens within f-strings
  (#4423)

### Performance

- Improve performance when a large directory is listed in `.gitignore` (#4415)

### _Blackd_

- Fix blackd (and all extras installs) for docker container (#4357)

## 24.4.2

This is a bugfix release to fix two regressions in the new f-string parser introduced in
24.4.1.

### Parser

- Fix regression where certain complex f-strings failed to parse (#4332)

### Performance

- Fix bad performance on certain complex string literals (#4331)

## 24.4.1

### Highlights

- Add support for the new Python 3.12 f-string syntax introduced by PEP 701 (#3822)

### Stable style

- Fix crash involving indented dummy functions containing newlines (#4318)

### Parser

- Add support for type parameter defaults, a new syntactic feature added to Python 3.13
  by PEP 696 (#4327)

### Integrations

- Github Action now works even when `git archive` is skipped (#4313)

## 24.4.0

### Stable style

- Fix unwanted crashes caused by AST equivalency check (#4290)

### Preview style

- `if` guards in `case` blocks are now wrapped in parentheses when the line is too long.
  (#4269)
- Stop moving multiline strings to a new line unless inside brackets (#4289)

### Integrations

- Add a new option `use_pyproject` to the GitHub Action `psf/black`. This will read the
  Black version from `pyproject.toml`. (#4294)

## 24.3.0

### Highlights

This release is a milestone: it fixes Black's first CVE security vulnerability. If you
run Black on untrusted input, or if you habitually put thousands of leading tab
characters in your docstrings, you are strongly encouraged to upgrade immediately to fix
[CVE-2024-21503](https://cve.mitre.org/cgi-bin/cvename.cgi?name=CVE-2024-21503).

This release also fixes a bug in Black's AST safety check that allowed Black to make
incorrect changes to certain f-strings that are valid in Python 3.12 and higher.

### Stable style

- Don't move comments along with delimiters, which could cause crashes (#4248)
- Strengthen AST safety check to catch more unsafe changes to strings. Previous versions
  of Black would incorrectly format the contents of certain unusual f-strings containing
  nested strings with the same quote type. Now, Black will crash on such strings until
  support for the new f-string syntax is implemented. (#4270)
- Fix a bug where line-ranges exceeding the last code line would not work as expected
  (#4273)

### Performance

- Fix catastrophic performance on docstrings that contain large numbers of leading tab
  characters. This fixes
  [CVE-2024-21503](https://cve.mitre.org/cgi-bin/cvename.cgi?name=CVE-2024-21503).
  (#4278)

### Documentation

- Note what happens when `--check` is used with `--quiet` (#4236)

## 24.2.0

### Stable style

- Fixed a bug where comments where mistakenly removed along with redundant parentheses
  (#4218)

### Preview style

- Move the `hug_parens_with_braces_and_square_brackets` feature to the unstable style
  due to an outstanding crash and proposed formatting tweaks (#4198)
- Fixed a bug where base expressions caused inconsistent formatting of \*\* in tenary
  expression (#4154)
- Checking for newline before adding one on docstring that is almost at the line limit
  (#4185)
- Remove redundant parentheses in `case` statement `if` guards (#4214).

### Configuration

- Fix issue where _Black_ would ignore input files in the presence of symlinks (#4222)
- _Black_ now ignores `pyproject.toml` that is missing a `tool.black` section when
  discovering project root and configuration. Since _Black_ continues to use version
  control as an indicator of project root, this is expected to primarily change behavior
  for users in a monorepo setup (desirably). If you wish to preserve previous behavior,
  simply add an empty `[tool.black]` to the previously discovered `pyproject.toml`
  (#4204)

### Output

- Black will swallow any `SyntaxWarning`s or `DeprecationWarning`s produced by the `ast`
  module when performing equivalence checks (#4189)

### Integrations

- Add a JSONSchema and provide a validate-pyproject entry-point (#4181)

## 24.1.1

Bugfix release to fix a bug that made Black unusable on certain file systems with strict
limits on path length.

### Preview style

- Consistently add trailing comma on typed parameters (#4164)

### Configuration

- Shorten the length of the name of the cache file to fix crashes on file systems that
  do not support long paths (#4176)

## 24.1.0

### Highlights

This release introduces the new 2024 stable style (#4106), stabilizing the following
changes:

- Add parentheses around `if`-`else` expressions (#2278)
- Dummy class and function implementations consisting only of `...` are formatted more
  compactly (#3796)
- If an assignment statement is too long, we now prefer splitting on the right-hand side
  (#3368)
- Hex codes in Unicode escape sequences are now standardized to lowercase (#2916)
- Allow empty first lines at the beginning of most blocks (#3967, #4061)
- Add parentheses around long type annotations (#3899)
- Enforce newline after module docstrings (#3932, #4028)
- Fix incorrect magic trailing comma handling in return types (#3916)
- Remove blank lines before class docstrings (#3692)
- Wrap multiple context managers in parentheses if combined in a single `with` statement
  (#3489)
- Fix bug in line length calculations for power operations (#3942)
- Add trailing commas to collection literals even if there's a comment after the last
  entry (#3393)
- When using `--skip-magic-trailing-comma` or `-C`, trailing commas are stripped from
  subscript expressions with more than 1 element (#3209)
- Add extra blank lines in stubs in a few cases (#3564, #3862)
- Accept raw strings as docstrings (#3947)
- Split long lines in case blocks (#4024)
- Stop removing spaces from walrus operators within subscripts (#3823)
- Fix incorrect formatting of certain async statements (#3609)
- Allow combining `# fmt: skip` with other comments (#3959)

There are already a few improvements in the `--preview` style, which are slated for the
2025 stable style. Try them out and
[share your feedback](https://github.com/psf/black/issues). In the past, the preview
style has included some features that we were not able to stabilize. This year, we're
adding a separate `--unstable` style for features with known problems. Now, the
`--preview` style only includes features that we actually expect to make it into next
year's stable style.

### Stable style

Several bug fixes were made in features that are moved to the stable style in this
release:

- Fix comment handling when parenthesising conditional expressions (#4134)
- Fix bug where spaces were not added around parenthesized walruses in subscripts,
  unlike other binary operators (#4109)
- Remove empty lines before docstrings in async functions (#4132)
- Address a missing case in the change to allow empty lines at the beginning of all
  blocks, except immediately before a docstring (#4130)
- For stubs, fix logic to enforce empty line after nested classes with bodies (#4141)

### Preview style

- Add `--unstable` style, covering preview features that have known problems that would
  block them from going into the stable style. Also add the `--enable-unstable-feature`
  flag; for example, use
  `--enable-unstable-feature hug_parens_with_braces_and_square_brackets` to apply this
  preview feature throughout 2024, even if a later Black release downgrades the feature
  to unstable (#4096)
- Format module docstrings the same as class and function docstrings (#4095)
- Fix crash when using a walrus in a dictionary (#4155)
- Fix unnecessary parentheses when wrapping long dicts (#4135)
- Stop normalizing spaces before `# fmt: skip` comments (#4146)

### Configuration

- Print warning when configuration in `pyproject.toml` contains an invalid key (#4165)
- Fix symlink handling, properly ignoring symlinks that point outside of root (#4161)
- Fix cache mtime logic that resulted in false positive cache hits (#4128)
- Remove the long-deprecated `--experimental-string-processing` flag. This feature can
  currently be enabled with `--preview --enable-unstable-feature string_processing`.
  (#4096)

### Integrations

- Revert the change to run Black's pre-commit integration only on specific git hooks
  (#3940) for better compatibility with older versions of pre-commit (#4137)

## 23.12.1

### Packaging

- Fixed a bug that included dependencies from the `d` extra by default (#4108)

## 23.12.0

### Highlights

It's almost 2024, which means it's time for a new edition of _Black_'s stable style!
Together with this release, we'll put out an alpha release 24.1a1 showcasing the draft
2024 stable style, which we'll finalize in the January release. Please try it out and
[share your feedback](https://github.com/psf/black/issues/4042).

This release (23.12.0) will still produce the 2023 style. Most but not all of the
changes in `--preview` mode will be in the 2024 stable style.

### Stable style

- Fix bug where `# fmt: off` automatically dedents when used with the `--line-ranges`
  option, even when it is not within the specified line range. (#4084)
- Fix feature detection for parenthesized context managers (#4104)

### Preview style

- Prefer more equal signs before a break when splitting chained assignments (#4010)
- Standalone form feed characters at the module level are no longer removed (#4021)
- Additional cases of immediately nested tuples, lists, and dictionaries are now
  indented less (#4012)
- Allow empty lines at the beginning of all blocks, except immediately before a
  docstring (#4060)
- Fix crash in preview mode when using a short `--line-length` (#4086)
- Keep suites consisting of only an ellipsis on their own lines if they are not
  functions or class definitions (#4066) (#4103)

### Configuration

- `--line-ranges` now skips _Black_'s internal stability check in `--safe` mode. This
  avoids a crash on rare inputs that have many unformatted same-content lines. (#4034)

### Packaging

- Upgrade to mypy 1.7.1 (#4049) (#4069)
- Faster compiled wheels are now available for CPython 3.12 (#4070)

### Integrations

- Enable 3.12 CI (#4035)
- Build docker images in parallel (#4054)
- Build docker images with 3.12 (#4055)

## 23.11.0

### Highlights

- Support formatting ranges of lines with the new `--line-ranges` command-line option
  (#4020)

### Stable style

- Fix crash on formatting bytes strings that look like docstrings (#4003)
- Fix crash when whitespace followed a backslash before newline in a docstring (#4008)
- Fix standalone comments inside complex blocks crashing Black (#4016)
- Fix crash on formatting code like `await (a ** b)` (#3994)
- No longer treat leading f-strings as docstrings. This matches Python's behaviour and
  fixes a crash (#4019)

### Preview style

- Multiline dicts and lists that are the sole argument to a function are now indented
  less (#3964)
- Multiline unpacked dicts and lists as the sole argument to a function are now also
  indented less (#3992)
- In f-string debug expressions, quote types that are visible in the final string are
  now preserved (#4005)
- Fix a bug where long `case` blocks were not split into multiple lines. Also enable
  general trailing comma rules on `case` blocks (#4024)
- Keep requiring two empty lines between module-level docstring and first function or
  class definition (#4028)
- Add support for single-line format skip with other comments on the same line (#3959)

### Configuration

- Consistently apply force exclusion logic before resolving symlinks (#4015)
- Fix a bug in the matching of absolute path names in `--include` (#3976)

### Performance

- Fix mypyc builds on arm64 on macOS (#4017)

### Integrations

- Black's pre-commit integration will now run only on git hooks appropriate for a code
  formatter (#3940)

## 23.10.1

### Highlights

- Maintenance release to get a fix out for GitHub Action edge case (#3957)

### Preview style

- Fix merging implicit multiline strings that have inline comments (#3956)
- Allow empty first line after block open before a comment or compound statement (#3967)

### Packaging

- Change Dockerfile to hatch + compile black (#3965)

### Integrations

- The summary output for GitHub workflows is now suppressible using the `summary`
  parameter. (#3958)
- Fix the action failing when Black check doesn't pass (#3957)

### Documentation

- It is known Windows documentation CI is broken
  https://github.com/psf/black/issues/3968

## 23.10.0

### Stable style

- Fix comments getting removed from inside parenthesized strings (#3909)

### Preview style

- Fix long lines with power operators getting split before the line length (#3942)
- Long type hints are now wrapped in parentheses and properly indented when split across
  multiple lines (#3899)
- Magic trailing commas are now respected in return types. (#3916)
- Require one empty line after module-level docstrings. (#3932)
- Treat raw triple-quoted strings as docstrings (#3947)

### Configuration

- Fix cache versioning logic when `BLACK_CACHE_DIR` is set (#3937)

### Parser

- Fix bug where attributes named `type` were not accepted inside `match` statements
  (#3950)
- Add support for PEP 695 type aliases containing lambdas and other unusual expressions
  (#3949)

### Output

- Black no longer attempts to provide special errors for attempting to format Python 2
  code (#3933)
- Black will more consistently print stacktraces on internal errors in verbose mode
  (#3938)

### Integrations

- The action output displayed in the job summary is now wrapped in Markdown (#3914)

## 23.9.1

Due to various issues, the previous release (23.9.0) did not include compiled mypyc
wheels, which make Black significantly faster. These issues have now been fixed, and
this release should come with compiled wheels once again.

There will be no wheels for Python 3.12 due to a bug in mypyc. We will provide 3.12
wheels in a future release as soon as the mypyc bug is fixed.

### Packaging

- Upgrade to mypy 1.5.1 (#3864)

### Performance

- Store raw tuples instead of NamedTuples in Black's cache, improving performance and
  decreasing the size of the cache (#3877)

## 23.9.0

### Preview style

- More concise formatting for dummy implementations (#3796)
- In stub files, add a blank line between a statement with a body (e.g an
  `if sys.version_info > (3, x):`) and a function definition on the same level (#3862)
- Fix a bug whereby spaces were removed from walrus operators within subscript(#3823)

### Configuration

- Black now applies exclusion and ignore logic before resolving symlinks (#3846)

### Performance

- Avoid importing `IPython` if notebook cells do not contain magics (#3782)
- Improve caching by comparing file hashes as fallback for mtime and size (#3821)

### _Blackd_

- Fix an issue in `blackd` with single character input (#3558)

### Integrations

- Black now has an
  [official pre-commit mirror](https://github.com/psf/black-pre-commit-mirror). Swapping
  `https://github.com/psf/black` to `https://github.com/psf/black-pre-commit-mirror` in
  your `.pre-commit-config.yaml` will make Black about 2x faster (#3828)
- The `.black.env` folder specified by `ENV_PATH` will now be removed on the completion
  of the GitHub Action (#3759)

## 23.7.0

### Highlights

- Runtime support for Python 3.7 has been removed. Formatting 3.7 code will still be
  supported until further notice (#3765)

### Stable style

- Fix a bug where an illegal trailing comma was added to return type annotations using
  PEP 604 unions (#3735)
- Fix several bugs and crashes where comments in stub files were removed or mishandled
  under some circumstances (#3745)
- Fix a crash with multi-line magic comments like `type: ignore` within parentheses
  (#3740)
- Fix error in AST validation when _Black_ removes trailing whitespace in a type comment
  (#3773)

### Preview style

- Implicitly concatenated strings used as function args are no longer wrapped inside
  parentheses (#3640)
- Remove blank lines between a class definition and its docstring (#3692)

### Configuration

- The `--workers` argument to _Black_ can now be specified via the `BLACK_NUM_WORKERS`
  environment variable (#3743)
- `.pytest_cache`, `.ruff_cache` and `.vscode` are now excluded by default (#3691)
- Fix _Black_ not honouring `pyproject.toml` settings when running `--stdin-filename`
  and the `pyproject.toml` found isn't in the current working directory (#3719)
- _Black_ will now error if `exclude` and `extend-exclude` have invalid data types in
  `pyproject.toml`, instead of silently doing the wrong thing (#3764)

### Packaging

- Upgrade mypyc from 0.991 to 1.3 (#3697)
- Remove patching of Click that mitigated errors on Python 3.6 with `LANG=C` (#3768)

### Parser

- Add support for the new PEP 695 syntax in Python 3.12 (#3703)

### Performance

- Speed up _Black_ significantly when the cache is full (#3751)
- Avoid importing `IPython` in a case where we wouldn't need it (#3748)

### Output

- Use aware UTC datetimes internally, avoids deprecation warning on Python 3.12 (#3728)
- Change verbose logging to exactly mirror _Black_'s logic for source discovery (#3749)

### _Blackd_

- The `blackd` argument parser now shows the default values for options in their help
  text (#3712)

### Integrations

- Black is now tested with
  [`PYTHONWARNDEFAULTENCODING = 1`](https://docs.python.org/3/library/io.html#io-encoding-warning)
  (#3763)
- Update GitHub Action to display black output in the job summary (#3688)

### Documentation

- Add a CITATION.cff file to the root of the repository, containing metadata on how to
  cite this software (#3723)
- Update the _classes_ and _exceptions_ documentation in Developer reference to match
  the latest code base (#3755)

## 23.3.0

### Highlights

This release fixes a longstanding confusing behavior in Black's GitHub action, where the
version of the action did not determine the version of Black being run (issue #3382). In
addition, there is a small bug fix around imports and a number of improvements to the
preview style.

Please try out the
[preview style](https://black.readthedocs.io/en/stable/the_black_code_style/future_style.html#preview-style)
with `black --preview` and tell us your feedback. All changes in the preview style are
expected to become part of Black's stable style in January 2024.

### Stable style

- Import lines with `# fmt: skip` and `# fmt: off` no longer have an extra blank line
  added when they are right after another import line (#3610)

### Preview style

- Add trailing commas to collection literals even if there's a comment after the last
  entry (#3393)
- `async def`, `async for`, and `async with` statements are now formatted consistently
  compared to their non-async version. (#3609)
- `with` statements that contain two context managers will be consistently wrapped in
  parentheses (#3589)
- Let string splitters respect [East Asian Width](https://www.unicode.org/reports/tr11/)
  (#3445)
- Now long string literals can be split after East Asian commas and periods (`、` U+3001
  IDEOGRAPHIC COMMA, `。` U+3002 IDEOGRAPHIC FULL STOP, & `，` U+FF0C FULLWIDTH COMMA)
  besides before spaces (#3445)
- For stubs, enforce one blank line after a nested class with a body other than just
  `...` (#3564)
- Improve handling of multiline strings by changing line split behavior (#1879)

### Parser

- Added support for formatting files with invalid type comments (#3594)

### Integrations

- Update GitHub Action to use the version of Black equivalent to action's version if
  version input is not specified (#3543)
- Fix missing Python binary path in autoload script for vim (#3508)

### Documentation

- Document that only the most recent release is supported for security issues;
  vulnerabilities should be reported through Tidelift (#3612)

## 23.1.0

### Highlights

This is the first release of 2023, and following our
[stability policy](https://black.readthedocs.io/en/stable/the_black_code_style/index.html#stability-policy),
it comes with a number of improvements to our stable style, including improvements to
empty line handling, removal of redundant parentheses in several contexts, and output
that highlights implicitly concatenated strings better.

There are also many changes to the preview style; try out `black --preview` and give us
feedback to help us set the stable style for next year.

In addition to style changes, Black now automatically infers the supported Python
versions from your `pyproject.toml` file, removing the need to set Black's target
versions separately.

### Stable style

- Introduce the 2023 stable style, which incorporates most aspects of last year's
  preview style (#3418). Specific changes:
  - Enforce empty lines before classes and functions with sticky leading comments
    (#3302) (22.12.0)
  - Reformat empty and whitespace-only files as either an empty file (if no newline is
    present) or as a single newline character (if a newline is present) (#3348)
    (22.12.0)
  - Implicitly concatenated strings used as function args are now wrapped inside
    parentheses (#3307) (22.12.0)
  - Correctly handle trailing commas that are inside a line's leading non-nested parens
    (#3370) (22.12.0)
  - `--skip-string-normalization` / `-S` now prevents docstring prefixes from being
    normalized as expected (#3168) (since 22.8.0)
  - When using `--skip-magic-trailing-comma` or `-C`, trailing commas are stripped from
    subscript expressions with more than 1 element (#3209) (22.8.0)
  - Implicitly concatenated strings inside a list, set, or tuple are now wrapped inside
    parentheses (#3162) (22.8.0)
  - Fix a string merging/split issue when a comment is present in the middle of
    implicitly concatenated strings on its own line (#3227) (22.8.0)
  - Docstring quotes are no longer moved if it would violate the line length limit
    (#3044, #3430) (22.6.0)
  - Parentheses around return annotations are now managed (#2990) (22.6.0)
  - Remove unnecessary parentheses around awaited objects (#2991) (22.6.0)
  - Remove unnecessary parentheses in `with` statements (#2926) (22.6.0)
  - Remove trailing newlines after code block open (#3035) (22.6.0)
  - Code cell separators `#%%` are now standardised to `# %%` (#2919) (22.3.0)
  - Remove unnecessary parentheses from `except` statements (#2939) (22.3.0)
  - Remove unnecessary parentheses from tuple unpacking in `for` loops (#2945) (22.3.0)
  - Avoid magic-trailing-comma in single-element subscripts (#2942) (22.3.0)
- Fix a crash when a colon line is marked between `# fmt: off` and `# fmt: on` (#3439)

### Preview style

- Format hex codes in unicode escape sequences in string literals (#2916)
- Add parentheses around `if`-`else` expressions (#2278)
- Improve performance on large expressions that contain many strings (#3467)
- Fix a crash in preview style with assert + parenthesized string (#3415)
- Fix crashes in preview style with walrus operators used in function return annotations
  and except clauses (#3423)
- Fix a crash in preview advanced string processing where mixed implicitly concatenated
  regular and f-strings start with an empty span (#3463)
- Fix a crash in preview advanced string processing where a standalone comment is placed
  before a dict's value (#3469)
- Fix an issue where extra empty lines are added when a decorator has `# fmt: skip`
  applied or there is a standalone comment between decorators (#3470)
- Do not put the closing quotes in a docstring on a separate line, even if the line is
  too long (#3430)
- Long values in dict literals are now wrapped in parentheses; correspondingly
  unnecessary parentheses around short values in dict literals are now removed; long
  string lambda values are now wrapped in parentheses (#3440)
- Fix two crashes in preview style involving edge cases with docstrings (#3451)
- Exclude string type annotations from improved string processing; fix crash when the
  return type annotation is stringified and spans across multiple lines (#3462)
- Wrap multiple context managers in parentheses when targeting Python 3.9+ (#3489)
- Fix several crashes in preview style with walrus operators used in `with` statements
  or tuples (#3473)
- Fix an invalid quote escaping bug in f-string expressions where it produced invalid
  code. Implicitly concatenated f-strings with different quotes can now be merged or
  quote-normalized by changing the quotes used in expressions. (#3509)
- Fix crash on `await (yield)` when Black is compiled with mypyc (#3533)

### Configuration

- Black now tries to infer its `--target-version` from the project metadata specified in
  `pyproject.toml` (#3219)

### Packaging

- Upgrade mypyc from `0.971` to `0.991` so mypycified _Black_ can be built on armv7
  (#3380)
  - This also fixes some crashes while using compiled Black with a debug build of
    CPython
- Drop specific support for the `tomli` requirement on 3.11 alpha releases, working
  around a bug that would cause the requirement not to be installed on any non-final
  Python releases (#3448)
- Black now depends on `packaging` version `22.0` or later. This is required for new
  functionality that needs to parse part of the project metadata (#3219)

### Output

- Calling `black --help` multiple times will return the same help contents each time
  (#3516)
- Verbose logging now shows the values of `pyproject.toml` configuration variables
  (#3392)
- Fix false symlink detection messages in verbose output due to using an incorrect
  relative path to the project root (#3385)

### Integrations

- Move 3.11 CI to normal flow now that all dependencies support 3.11 (#3446)
- Docker: Add new `latest_prerelease` tag automation to follow latest black alpha
  release on docker images (#3465)

### Documentation

- Expand `vim-plug` installation instructions to offer more explicit options (#3468)

## 22.12.0

### Preview style

- Enforce empty lines before classes and functions with sticky leading comments (#3302)
- Reformat empty and whitespace-only files as either an empty file (if no newline is
  present) or as a single newline character (if a newline is present) (#3348)
- Implicitly concatenated strings used as function args are now wrapped inside
  parentheses (#3307)
- For assignment statements, prefer splitting the right hand side if the left hand side
  fits on a single line (#3368)
- Correctly handle trailing commas that are inside a line's leading non-nested parens
  (#3370)

### Configuration

- Fix incorrectly applied `.gitignore` rules by considering the `.gitignore` location
  and the relative path to the target file (#3338)
- Fix incorrectly ignoring `.gitignore` presence when more than one source directory is
  specified (#3336)

### Parser

- Parsing support has been added for walruses inside generator expression that are
  passed as function args (for example,
  `any(match := my_re.match(text) for text in texts)`) (#3327).

### Integrations

- Vim plugin: Optionally allow using the system installation of Black via
  `let g:black_use_virtualenv = 0`(#3309)

## 22.10.0

### Highlights

- Runtime support for Python 3.6 has been removed. Formatting 3.6 code will still be
  supported until further notice.

### Stable style

- Fix a crash when `# fmt: on` is used on a different block level than `# fmt: off`
  (#3281)

### Preview style

- Fix a crash when formatting some dicts with parenthesis-wrapped long string keys
  (#3262)

### Configuration

- `.ipynb_checkpoints` directories are now excluded by default (#3293)
- Add `--skip-source-first-line` / `-x` option to ignore the first line of source code
  while formatting (#3299)

### Packaging

- Executables made with PyInstaller will no longer crash when formatting several files
  at once on macOS. Native x86-64 executables for macOS are available once again.
  (#3275)
- Hatchling is now used as the build backend. This will not have any effect for users
  who install Black with its wheels from PyPI. (#3233)
- Faster compiled wheels are now available for CPython 3.11 (#3276)

### _Blackd_

- Windows style (CRLF) newlines will be preserved (#3257).

### Integrations

- Vim plugin: add flag (`g:black_preview`) to enable/disable the preview style (#3246)
- Update GitHub Action to support formatting of Jupyter Notebook files via a `jupyter`
  option (#3282)
- Update GitHub Action to support use of version specifiers (e.g. `<23`) for Black
  version (#3265)

## 22.8.0

### Highlights

- Python 3.11 is now supported, except for _blackd_ as aiohttp does not support 3.11 as
  of publishing (#3234)
- This is the last release that supports running _Black_ on Python 3.6 (formatting 3.6
  code will continue to be supported until further notice)
- Reword the stability policy to say that we may, in rare cases, make changes that
  affect code that was not previously formatted by _Black_ (#3155)

### Stable style

- Fix an infinite loop when using `# fmt: on/off` in the middle of an expression or code
  block (#3158)
- Fix incorrect handling of `# fmt: skip` on colon (`:`) lines (#3148)
- Comments are no longer deleted when a line had spaces removed around power operators
  (#2874)

### Preview style

- Single-character closing docstring quotes are no longer moved to their own line as
  this is invalid. This was a bug introduced in version 22.6.0. (#3166)
- `--skip-string-normalization` / `-S` now prevents docstring prefixes from being
  normalized as expected (#3168)
- When using `--skip-magic-trailing-comma` or `-C`, trailing commas are stripped from
  subscript expressions with more than 1 element (#3209)
- Implicitly concatenated strings inside a list, set, or tuple are now wrapped inside
  parentheses (#3162)
- Fix a string merging/split issue when a comment is present in the middle of implicitly
  concatenated strings on its own line (#3227)

### _Blackd_

- `blackd` now supports enabling the preview style via the `X-Preview` header (#3217)

### Configuration

- Black now uses the presence of debug f-strings to detect target version (#3215)
- Fix misdetection of project root and verbose logging of sources in cases involving
  `--stdin-filename` (#3216)
- Immediate `.gitignore` files in source directories given on the command line are now
  also respected, previously only `.gitignore` files in the project root and
  automatically discovered directories were respected (#3237)

### Documentation

- Recommend using BlackConnect in IntelliJ IDEs (#3150)

### Integrations

- Vim plugin: prefix messages with `Black: ` so it's clear they come from Black (#3194)
- Docker: changed to a /opt/venv installation + added to PATH to be available to
  non-root users (#3202)

### Output

- Change from deprecated `asyncio.get_event_loop()` to create our event loop which
  removes DeprecationWarning (#3164)
- Remove logging from internal `blib2to3` library since it regularly emits error logs
  about failed caching that can and should be ignored (#3193)

### Parser

- Type comments are now included in the AST equivalence check consistently so accidental
  deletion raises an error. Though type comments can't be tracked when running on PyPy
  3.7 due to standard library limitations. (#2874)

### Performance

- Reduce Black's startup time when formatting a single file by 15-30% (#3211)

## 22.6.0

### Style

- Fix unstable formatting involving `#fmt: skip` and `# fmt:skip` comments (notice the
  lack of spaces) (#2970)

### Preview style

- Docstring quotes are no longer moved if it would violate the line length limit (#3044)
- Parentheses around return annotations are now managed (#2990)
- Remove unnecessary parentheses around awaited objects (#2991)
- Remove unnecessary parentheses in `with` statements (#2926)
- Remove trailing newlines after code block open (#3035)

### Integrations

- Add `scripts/migrate-black.py` script to ease introduction of Black to a Git project
  (#3038)

### Output

- Output Python version and implementation as part of `--version` flag (#2997)

### Packaging

- Use `tomli` instead of `tomllib` on Python 3.11 builds where `tomllib` is not
  available (#2987)

### Parser

- [PEP 654](https://peps.python.org/pep-0654/#except) syntax (for example,
  `except *ExceptionGroup:`) is now supported (#3016)
- [PEP 646](https://peps.python.org/pep-0646) syntax (for example,
  `Array[Batch, *Shape]` or `def fn(*args: *T) -> None`) is now supported (#3071)

### Vim Plugin

- Fix `strtobool` function. It didn't parse true/on/false/off. (#3025)

## 22.3.0

### Preview style

- Code cell separators `#%%` are now standardised to `# %%` (#2919)
- Remove unnecessary parentheses from `except` statements (#2939)
- Remove unnecessary parentheses from tuple unpacking in `for` loops (#2945)
- Avoid magic-trailing-comma in single-element subscripts (#2942)

### Configuration

- Do not format `__pypackages__` directories by default (#2836)
- Add support for specifying stable version with `--required-version` (#2832).
- Avoid crashing when the user has no homedir (#2814)
- Avoid crashing when md5 is not available (#2905)
- Fix handling of directory junctions on Windows (#2904)

### Documentation

- Update pylint config documentation (#2931)

### Integrations

- Move test to disable plugin in Vim/Neovim, which speeds up loading (#2896)

### Output

- In verbose mode, log when _Black_ is using user-level config (#2861)

### Packaging

- Fix Black to work with Click 8.1.0 (#2966)
- On Python 3.11 and newer, use the standard library's `tomllib` instead of `tomli`
  (#2903)
- `black-primer`, the deprecated internal devtool, has been removed and copied to a
  [separate repository](https://github.com/cooperlees/black-primer) (#2924)

### Parser

- Black can now parse starred expressions in the target of `for` and `async for`
  statements, e.g `for item in *items_1, *items_2: pass` (#2879).

## 22.1.0

At long last, _Black_ is no longer a beta product! This is the first non-beta release
and the first release covered by our new
[stability policy](https://black.readthedocs.io/en/stable/the_black_code_style/index.html#stability-policy).

### Highlights

- **Remove Python 2 support** (#2740)
- Introduce the `--preview` flag (#2752)

### Style

- Deprecate `--experimental-string-processing` and move the functionality under
  `--preview` (#2789)
- For stubs, one blank line between class attributes and methods is now kept if there's
  at least one pre-existing blank line (#2736)
- Black now normalizes string prefix order (#2297)
- Remove spaces around power operators if both operands are simple (#2726)
- Work around bug that causes unstable formatting in some cases in the presence of the
  magic trailing comma (#2807)
- Use parentheses for attribute access on decimal float and int literals (#2799)
- Don't add whitespace for attribute access on hexadecimal, binary, octal, and complex
  literals (#2799)
- Treat blank lines in stubs the same inside top-level `if` statements (#2820)
- Fix unstable formatting with semicolons and arithmetic expressions (#2817)
- Fix unstable formatting around magic trailing comma (#2572)

### Parser

- Fix mapping cases that contain as-expressions, like `case {"key": 1 | 2 as password}`
  (#2686)
- Fix cases that contain multiple top-level as-expressions, like `case 1 as a, 2 as b`
  (#2716)
- Fix call patterns that contain as-expressions with keyword arguments, like
  `case Foo(bar=baz as quux)` (#2749)
- Tuple unpacking on `return` and `yield` constructs now implies 3.8+ (#2700)
- Unparenthesized tuples on annotated assignments (e.g
  `values: Tuple[int, ...] = 1, 2, 3`) now implies 3.8+ (#2708)
- Fix handling of standalone `match()` or `case()` when there is a trailing newline or a
  comment inside of the parentheses. (#2760)
- `from __future__ import annotations` statement now implies Python 3.7+ (#2690)

### Performance

- Speed-up the new backtracking parser about 4X in general (enabled when
  `--target-version` is set to 3.10 and higher). (#2728)
- _Black_ is now compiled with [mypyc](https://github.com/mypyc/mypyc) for an overall 2x
  speed-up. 64-bit Windows, MacOS, and Linux (not including musl) are supported. (#1009,
  #2431)

### Configuration

- Do not accept bare carriage return line endings in pyproject.toml (#2408)
- Add configuration option (`python-cell-magics`) to format cells with custom magics in
  Jupyter Notebooks (#2744)
- Allow setting custom cache directory on all platforms with environment variable
  `BLACK_CACHE_DIR` (#2739).
- Enable Python 3.10+ by default, without any extra need to specify
  `--target-version=py310`. (#2758)
- Make passing `SRC` or `--code` mandatory and mutually exclusive (#2804)

### Output

- Improve error message for invalid regular expression (#2678)
- Improve error message when parsing fails during AST safety check by embedding the
  underlying SyntaxError (#2693)
- No longer color diff headers white as it's unreadable in light themed terminals
  (#2691)
- Text coloring added in the final statistics (#2712)
- Verbose mode also now describes how a project root was discovered and which paths will
  be formatted. (#2526)

### Packaging

- All upper version bounds on dependencies have been removed (#2718)
- `typing-extensions` is no longer a required dependency in Python 3.10+ (#2772)
- Set `click` lower bound to `8.0.0` (#2791)

### Integrations

- Update GitHub action to support containerized runs (#2748)

### Documentation

- Change protocol in pip installation instructions to `https://` (#2761)
- Change HTML theme to Furo primarily for its responsive design and mobile support
  (#2793)
- Deprecate the `black-primer` tool (#2809)
- Document Python support policy (#2819)

## 21.12b0

### _Black_

- Fix determination of f-string expression spans (#2654)
- Fix bad formatting of error messages about EOF in multi-line statements (#2343)
- Functions and classes in blocks now have more consistent surrounding spacing (#2472)

#### Jupyter Notebook support

- Cell magics are now only processed if they are known Python cell magics. Earlier, all
  cell magics were tokenized, leading to possible indentation errors e.g. with
  `%%writefile`. (#2630)
- Fix assignment to environment variables in Jupyter Notebooks (#2642)

#### Python 3.10 support

- Point users to using `--target-version py310` if we detect 3.10-only syntax (#2668)
- Fix `match` statements with open sequence subjects, like `match a, b:` or
  `match a, *b:` (#2639) (#2659)
- Fix `match`/`case` statements that contain `match`/`case` soft keywords multiple
  times, like `match re.match()` (#2661)
- Fix `case` statements with an inline body (#2665)
- Fix styling of starred expressions inside `match` subject (#2667)
- Fix parser error location on invalid syntax in a `match` statement (#2649)
- Fix Python 3.10 support on platforms without ProcessPoolExecutor (#2631)
- Improve parsing performance on code that uses `match` under `--target-version py310`
  up to ~50% (#2670)

### Packaging

- Remove dependency on `regex` (#2644) (#2663)

## 21.11b1

### _Black_

- Bumped regex version minimum to 2021.4.4 to fix Pattern class usage (#2621)

## 21.11b0

### _Black_

- Warn about Python 2 deprecation in more cases by improving Python 2 only syntax
  detection (#2592)
- Add experimental PyPy support (#2559)
- Add partial support for the match statement. As it's experimental, it's only enabled
  when `--target-version py310` is explicitly specified (#2586)
- Add support for parenthesized with (#2586)
- Declare support for Python 3.10 for running Black (#2562)

### Integrations

- Fixed vim plugin with Python 3.10 by removing deprecated distutils import (#2610)
- The vim plugin now parses `skip_magic_trailing_comma` from pyproject.toml (#2613)

## 21.10b0

### _Black_

- Document stability policy, that will apply for non-beta releases (#2529)
- Add new `--workers` parameter (#2514)
- Fixed feature detection for positional-only arguments in lambdas (#2532)
- Bumped typed-ast version minimum to 1.4.3 for 3.10 compatibility (#2519)
- Fixed a Python 3.10 compatibility issue where the loop argument was still being passed
  even though it has been removed (#2580)
- Deprecate Python 2 formatting support (#2523)

### _Blackd_

- Remove dependency on aiohttp-cors (#2500)
- Bump required aiohttp version to 3.7.4 (#2509)

### _Black-Primer_

- Add primer support for --projects (#2555)
- Print primer summary after individual failures (#2570)

### Integrations

- Allow to pass `target_version` in the vim plugin (#1319)
- Install build tools in docker file and use multi-stage build to keep the image size
  down (#2582)

## 21.9b0

### Packaging

- Fix missing modules in self-contained binaries (#2466)
- Fix missing toml extra used during installation (#2475)

## 21.8b0

### _Black_

- Add support for formatting Jupyter Notebook files (#2357)
- Move from `appdirs` dependency to `platformdirs` (#2375)
- Present a more user-friendly error if .gitignore is invalid (#2414)
- The failsafe for accidentally added backslashes in f-string expressions has been
  hardened to handle more edge cases during quote normalization (#2437)
- Avoid changing a function return type annotation's type to a tuple by adding a
  trailing comma (#2384)
- Parsing support has been added for unparenthesized walruses in set literals, set
  comprehensions, and indices (#2447).
- Pin `setuptools-scm` build-time dependency version (#2457)
- Exclude typing-extensions version 3.10.0.1 due to it being broken on Python 3.10
  (#2460)

### _Blackd_

- Replace sys.exit(-1) with raise ImportError as it plays more nicely with tools that
  scan installed packages (#2440)

### Integrations

- The provided pre-commit hooks no longer specify `language_version` to avoid overriding
  `default_language_version` (#2430)

## 21.7b0

### _Black_

- Configuration files using TOML features higher than spec v0.5.0 are now supported
  (#2301)
- Add primer support and test for code piped into black via STDIN (#2315)
- Fix internal error when `FORCE_OPTIONAL_PARENTHESES` feature is enabled (#2332)
- Accept empty stdin (#2346)
- Provide a more useful error when parsing fails during AST safety checks (#2304)

### Docker

- Add new `latest_release` tag automation to follow latest black release on docker
  images (#2374)

### Integrations

- The vim plugin now searches upwards from the directory containing the current buffer
  instead of the current working directory for pyproject.toml. (#1871)
- The vim plugin now reads the correct string normalization option in pyproject.toml
  (#1869)
- The vim plugin no longer crashes Black when there's boolean values in pyproject.toml
  (#1869)

## 21.6b0

### _Black_

- Fix failure caused by `fmt: skip` and indentation (#2281)
- Account for += assignment when deciding whether to split string (#2312)
- Correct max string length calculation when there are string operators (#2292)
- Fixed option usage when using the `--code` flag (#2259)
- Do not call `uvloop.install()` when _Black_ is used as a library (#2303)
- Added `--required-version` option to require a specific version to be running (#2300)
- Fix incorrect custom breakpoint indices when string group contains fake f-strings
  (#2311)
- Fix regression where `R` prefixes would be lowercased for docstrings (#2285)
- Fix handling of named escapes (`\N{...}`) when `--experimental-string-processing` is
  used (#2319)

### Integrations

- The official Black action now supports choosing what version to use, and supports the
  major 3 OSes. (#1940)

## 21.5b2

### _Black_

- A space is no longer inserted into empty docstrings (#2249)
- Fix handling of .gitignore files containing non-ASCII characters on Windows (#2229)
- Respect `.gitignore` files in all levels, not only `root/.gitignore` file (apply
  `.gitignore` rules like `git` does) (#2225)
- Restored compatibility with Click 8.0 on Python 3.6 when LANG=C used (#2227)
- Add extra uvloop install + import support if in python env (#2258)
- Fix --experimental-string-processing crash when matching parens are not found (#2283)
- Make sure to split lines that start with a string operator (#2286)
- Fix regular expression that black uses to identify f-expressions (#2287)

### _Blackd_

- Add a lower bound for the `aiohttp-cors` dependency. Only 0.4.0 or higher is
  supported. (#2231)

### Packaging

- Release self-contained x86_64 MacOS binaries as part of the GitHub release pipeline
  (#2198)
- Always build binaries with the latest available Python (#2260)

### Documentation

- Add discussion of magic comments to FAQ page (#2272)
- `--experimental-string-processing` will be enabled by default in the future (#2273)
- Fix typos discovered by codespell (#2228)
- Fix Vim plugin installation instructions. (#2235)
- Add new Frequently Asked Questions page (#2247)
- Fix encoding + symlink issues preventing proper build on Windows (#2262)

## 21.5b1

### _Black_

- Refactor `src/black/__init__.py` into many files (#2206)

### Documentation

- Replaced all remaining references to the
  [`master`](https://github.com/psf/black/tree/main) branch with the
  [`main`](https://github.com/psf/black/tree/main) branch. Some additional changes in
  the source code were also made. (#2210)
- Significantly reorganized the documentation to make much more sense. Check them out by
  heading over to [the stable docs on RTD](https://black.readthedocs.io/en/stable/).
  (#2174)

## 21.5b0

### _Black_

- Set `--pyi` mode if `--stdin-filename` ends in `.pyi` (#2169)
- Stop detecting target version as Python 3.9+ with pre-PEP-614 decorators that are
  being called but with no arguments (#2182)

### _Black-Primer_

- Add `--no-diff` to black-primer to suppress formatting changes (#2187)

## 21.4b2

### _Black_

- Fix crash if the user configuration directory is inaccessible. (#2158)

- Clarify
  [circumstances](https://github.com/psf/black/blob/master/docs/the_black_code_style.md#pragmatism)
  in which _Black_ may change the AST (#2159)

- Allow `.gitignore` rules to be overridden by specifying `exclude` in `pyproject.toml`
  or on the command line. (#2170)

### _Packaging_

- Install `primer.json` (used by `black-primer` by default) with black. (#2154)

## 21.4b1

### _Black_

- Fix crash on docstrings ending with "\\ ". (#2142)

- Fix crash when atypical whitespace is cleaned out of dostrings (#2120)

- Reflect the `--skip-magic-trailing-comma` and `--experimental-string-processing` flags
  in the name of the cache file. Without this fix, changes in these flags would not take
  effect if the cache had already been populated. (#2131)

- Don't remove necessary parentheses from assignment expression containing assert /
  return statements. (#2143)

### _Packaging_

- Bump pathspec to >= 0.8.1 to solve invalid .gitignore exclusion handling

## 21.4b0

### _Black_

- Fixed a rare but annoying formatting instability created by the combination of
  optional trailing commas inserted by `Black` and optional parentheses looking at
  pre-existing "magic" trailing commas. This fixes issue #1629 and all of its many many
  duplicates. (#2126)

- `Black` now processes one-line docstrings by stripping leading and trailing spaces,
  and adding a padding space when needed to break up """". (#1740)

- `Black` now cleans up leading non-breaking spaces in comments (#2092)

- `Black` now respects `--skip-string-normalization` when normalizing multiline
  docstring quotes (#1637)

- `Black` no longer removes all empty lines between non-function code and decorators
  when formatting typing stubs. Now `Black` enforces a single empty line. (#1646)

- `Black` no longer adds an incorrect space after a parenthesized assignment expression
  in if/while statements (#1655)

- Added `--skip-magic-trailing-comma` / `-C` to avoid using trailing commas as a reason
  to split lines (#1824)

- fixed a crash when PWD=/ on POSIX (#1631)

- fixed "I/O operation on closed file" when using --diff (#1664)

- Prevent coloured diff output being interleaved with multiple files (#1673)

- Added support for PEP 614 relaxed decorator syntax on python 3.9 (#1711)

- Added parsing support for unparenthesized tuples and yield expressions in annotated
  assignments (#1835)

- added `--extend-exclude` argument (PR #2005)

- speed up caching by avoiding pathlib (#1950)

- `--diff` correctly indicates when a file doesn't end in a newline (#1662)

- Added `--stdin-filename` argument to allow stdin to respect `--force-exclude` rules
  (#1780)

- Lines ending with `fmt: skip` will now be not formatted (#1800)

- PR #2053: Black no longer relies on typed-ast for Python 3.8 and higher

- PR #2053: Python 2 support is now optional, install with
  `python3 -m pip install black[python2]` to maintain support.

- Exclude `venv` directory by default (#1683)

- Fixed "Black produced code that is not equivalent to the source" when formatting
  Python 2 docstrings (#2037)

### _Packaging_

- Self-contained native _Black_ binaries are now provided for releases via GitHub
  Releases (#1743)

## 20.8b1

### _Packaging_

- explicitly depend on Click 7.1.2 or newer as `Black` no longer works with versions
  older than 7.0

## 20.8b0

### _Black_

- re-implemented support for explicit trailing commas: now it works consistently within
  any bracket pair, including nested structures (#1288 and duplicates)

- `Black` now reindents docstrings when reindenting code around it (#1053)

- `Black` now shows colored diffs (#1266)

- `Black` is now packaged using 'py3' tagged wheels (#1388)

- `Black` now supports Python 3.8 code, e.g. star expressions in return statements
  (#1121)

- `Black` no longer normalizes capital R-string prefixes as those have a
  community-accepted meaning (#1244)

- `Black` now uses exit code 2 when specified configuration file doesn't exit (#1361)

- `Black` now works on AWS Lambda (#1141)

- added `--force-exclude` argument (#1032)

- removed deprecated `--py36` option (#1236)

- fixed `--diff` output when EOF is encountered (#526)

- fixed `# fmt: off` handling around decorators (#560)

- fixed unstable formatting with some `# type: ignore` comments (#1113)

- fixed invalid removal on organizing brackets followed by indexing (#1575)

- introduced `black-primer`, a CI tool that allows us to run regression tests against
  existing open source users of Black (#1402)

- introduced property-based fuzzing to our test suite based on Hypothesis and
  Hypothersmith (#1566)

- implemented experimental and disabled by default long string rewrapping (#1132),
  hidden under a `--experimental-string-processing` flag while it's being worked on;
  this is an undocumented and unsupported feature, you lose Internet points for
  depending on it (#1609)

### Vim plugin

- prefer virtualenv packages over global packages (#1383)

## 19.10b0

- added support for PEP 572 assignment expressions (#711)

- added support for PEP 570 positional-only arguments (#943)

- added support for async generators (#593)

- added support for pre-splitting collections by putting an explicit trailing comma
  inside (#826)

- added `black -c` as a way to format code passed from the command line (#761)

- --safe now works with Python 2 code (#840)

- fixed grammar selection for Python 2-specific code (#765)

- fixed feature detection for trailing commas in function definitions and call sites
  (#763)

- `# fmt: off`/`# fmt: on` comment pairs placed multiple times within the same block of
  code now behave correctly (#1005)

- _Black_ no longer crashes on Windows machines with more than 61 cores (#838)

- _Black_ no longer crashes on standalone comments prepended with a backslash (#767)

- _Black_ no longer crashes on `from` ... `import` blocks with comments (#829)

- _Black_ no longer crashes on Python 3.7 on some platform configurations (#494)

- _Black_ no longer fails on comments in from-imports (#671)

- _Black_ no longer fails when the file starts with a backslash (#922)

- _Black_ no longer merges regular comments with type comments (#1027)

- _Black_ no longer splits long lines that contain type comments (#997)

- removed unnecessary parentheses around `yield` expressions (#834)

- added parentheses around long tuples in unpacking assignments (#832)

- added parentheses around complex powers when they are prefixed by a unary operator
  (#646)

- fixed bug that led _Black_ format some code with a line length target of 1 (#762)

- _Black_ no longer introduces quotes in f-string subexpressions on string boundaries
  (#863)

- if _Black_ puts parenthesis around a single expression, it moves comments to the
  wrapped expression instead of after the brackets (#872)

- `blackd` now returns the version of _Black_ in the response headers (#1013)

- `blackd` can now output the diff of formats on source code when the `X-Diff` header is
  provided (#969)

## 19.3b0

- new option `--target-version` to control which Python versions _Black_-formatted code
  should target (#618)

- deprecated `--py36` (use `--target-version=py36` instead) (#724)

- _Black_ no longer normalizes numeric literals to include `_` separators (#696)

- long `del` statements are now split into multiple lines (#698)

- type comments are no longer mangled in function signatures

- improved performance of formatting deeply nested data structures (#509)

- _Black_ now properly formats multiple files in parallel on Windows (#632)

- _Black_ now creates cache files atomically which allows it to be used in parallel
  pipelines (like `xargs -P8`) (#673)

- _Black_ now correctly indents comments in files that were previously formatted with
  tabs (#262)

- `blackd` now supports CORS (#622)

## 18.9b0

- numeric literals are now formatted by _Black_ (#452, #461, #464, #469):
  - numeric literals are normalized to include `_` separators on Python 3.6+ code

  - added `--skip-numeric-underscore-normalization` to disable the above behavior and
    leave numeric underscores as they were in the input

  - code with `_` in numeric literals is recognized as Python 3.6+

  - most letters in numeric literals are lowercased (e.g., in `1e10`, `0x01`)

  - hexadecimal digits are always uppercased (e.g. `0xBADC0DE`)

- added `blackd`, see
  [its documentation](https://github.com/psf/black/blob/18.9b0/README.md#blackd) for
  more info (#349)

- adjacent string literals are now correctly split into multiple lines (#463)

- trailing comma is now added to single imports that don't fit on a line (#250)

- cache is now populated when `--check` is successful for a file which speeds up
  consecutive checks of properly formatted unmodified files (#448)

- whitespace at the beginning of the file is now removed (#399)

- fixed mangling [pweave](http://mpastell.com/pweave/) and
  [Spyder IDE](https://www.spyder-ide.org/) special comments (#532)

- fixed unstable formatting when unpacking big tuples (#267)

- fixed parsing of `__future__` imports with renames (#389)

- fixed scope of `# fmt: off` when directly preceding `yield` and other nodes (#385)

- fixed formatting of lambda expressions with default arguments (#468)

- fixed `async for` statements: _Black_ no longer breaks them into separate lines (#372)

- note: the Vim plugin stopped registering `,=` as a default chord as it turned out to
  be a bad idea (#415)

## 18.6b4

- hotfix: don't freeze when multiple comments directly precede `# fmt: off` (#371)

## 18.6b3

- typing stub files (`.pyi`) now have blank lines added after constants (#340)

- `# fmt: off` and `# fmt: on` are now much more dependable:
  - they now work also within bracket pairs (#329)

  - they now correctly work across function/class boundaries (#335)

  - they now work when an indentation block starts with empty lines or misaligned
    comments (#334)

- made Click not fail on invalid environments; note that Click is right but the
  likelihood we'll need to access non-ASCII file paths when dealing with Python source
  code is low (#277)

- fixed improper formatting of f-strings with quotes inside interpolated expressions
  (#322)

- fixed unnecessary slowdown when long list literals where found in a file

- fixed unnecessary slowdown on AST nodes with very many siblings

- fixed cannibalizing backslashes during string normalization

- fixed a crash due to symbolic links pointing outside of the project directory (#338)

## 18.6b2

- added `--config` (#65)

- added `-h` equivalent to `--help` (#316)

- fixed improper unmodified file caching when `-S` was used

- fixed extra space in string unpacking (#305)

- fixed formatting of empty triple quoted strings (#313)

- fixed unnecessary slowdown in comment placement calculation on lines without comments

## 18.6b1

- hotfix: don't output human-facing information on stdout (#299)

- hotfix: don't output cake emoji on non-zero return code (#300)

## 18.6b0

- added `--include` and `--exclude` (#270)

- added `--skip-string-normalization` (#118)

- added `--verbose` (#283)

- the header output in `--diff` now actually conforms to the unified diff spec

- fixed long trivial assignments being wrapped in unnecessary parentheses (#273)

- fixed unnecessary parentheses when a line contained multiline strings (#232)

- fixed stdin handling not working correctly if an old version of Click was used (#276)

- _Black_ now preserves line endings when formatting a file in place (#258)

## 18.5b1

- added `--pyi` (#249)

- added `--py36` (#249)

- Python grammar pickle caches are stored with the formatting caches, making _Black_
  work in environments where site-packages is not user-writable (#192)

- _Black_ now enforces a PEP 257 empty line after a class-level docstring (and/or
  fields) and the first method

- fixed invalid code produced when standalone comments were present in a trailer that
  was omitted from line splitting on a large expression (#237)

- fixed optional parentheses being removed within `# fmt: off` sections (#224)

- fixed invalid code produced when stars in very long imports were incorrectly wrapped
  in optional parentheses (#234)

- fixed unstable formatting when inline comments were moved around in a trailer that was
  omitted from line splitting on a large expression (#238)

- fixed extra empty line between a class declaration and the first method if no class
  docstring or fields are present (#219)

- fixed extra empty line between a function signature and an inner function or inner
  class (#196)

## 18.5b0

- call chains are now formatted according to the
  [fluent interfaces](https://en.wikipedia.org/wiki/Fluent_interface) style (#67)

- data structure literals (tuples, lists, dictionaries, and sets) are now also always
  exploded like imports when they don't fit in a single line (#152)

- slices are now formatted according to PEP 8 (#178)

- parentheses are now also managed automatically on the right-hand side of assignments
  and return statements (#140)

- math operators now use their respective priorities for delimiting multiline
  expressions (#148)

- optional parentheses are now omitted on expressions that start or end with a bracket
  and only contain a single operator (#177)

- empty parentheses in a class definition are now removed (#145, #180)

- string prefixes are now standardized to lowercase and `u` is removed on Python 3.6+
  only code and Python 2.7+ code with the `unicode_literals` future import (#188, #198,
  #199)

- typing stub files (`.pyi`) are now formatted in a style that is consistent with PEP
  484 (#207, #210)

- progress when reformatting many files is now reported incrementally

- fixed trailers (content with brackets) being unnecessarily exploded into their own
  lines after a dedented closing bracket (#119)

- fixed an invalid trailing comma sometimes left in imports (#185)

- fixed non-deterministic formatting when multiple pairs of removable parentheses were
  used (#183)

- fixed multiline strings being unnecessarily wrapped in optional parentheses in long
  assignments (#215)

- fixed not splitting long from-imports with only a single name

- fixed Python 3.6+ file discovery by also looking at function calls with unpacking.
  This fixed non-deterministic formatting if trailing commas where used both in function
  signatures with stars and function calls with stars but the former would be
  reformatted to a single line.

- fixed crash on dealing with optional parentheses (#193)

- fixed "is", "is not", "in", and "not in" not considered operators for splitting
  purposes

- fixed crash when dead symlinks where encountered

## 18.4a4

- don't populate the cache on `--check` (#175)

## 18.4a3

- added a "cache"; files already reformatted that haven't changed on disk won't be
  reformatted again (#109)

- `--check` and `--diff` are no longer mutually exclusive (#149)

- generalized star expression handling, including double stars; this fixes
  multiplication making expressions "unsafe" for trailing commas (#132)

- _Black_ no longer enforces putting empty lines behind control flow statements (#90)

- _Black_ now splits imports like "Mode 3 + trailing comma" of isort (#127)

- fixed comment indentation when a standalone comment closes a block (#16, #32)

- fixed standalone comments receiving extra empty lines if immediately preceding a
  class, def, or decorator (#56, #154)

- fixed `--diff` not showing entire path (#130)

- fixed parsing of complex expressions after star and double stars in function calls
  (#2)

- fixed invalid splitting on comma in lambda arguments (#133)

- fixed missing splits of ternary expressions (#141)

## 18.4a2

- fixed parsing of unaligned standalone comments (#99, #112)

- fixed placement of dictionary unpacking inside dictionary literals (#111)

- Vim plugin now works on Windows, too

- fixed unstable formatting when encountering unnecessarily escaped quotes in a string
  (#120)

## 18.4a1

- added `--quiet` (#78)

- added automatic parentheses management (#4)

- added [pre-commit](https://pre-commit.com) integration (#103, #104)

- fixed reporting on `--check` with multiple files (#101, #102)

- fixed removing backslash escapes from raw strings (#100, #105)

## 18.4a0

- added `--diff` (#87)

- add line breaks before all delimiters, except in cases like commas, to better comply
  with PEP 8 (#73)

- standardize string literals to use double quotes (almost) everywhere (#75)

- fixed handling of standalone comments within nested bracketed expressions; _Black_
  will no longer produce super long lines or put all standalone comments at the end of
  the expression (#22)

- fixed 18.3a4 regression: don't crash and burn on empty lines with trailing whitespace
  (#80)

- fixed 18.3a4 regression: `# yapf: disable` usage as trailing comment would cause
  _Black_ to not emit the rest of the file (#95)

- when CTRL+C is pressed while formatting many files, _Black_ no longer freaks out with
  a flurry of asyncio-related exceptions

- only allow up to two empty lines on module level and only single empty lines within
  functions (#74)

## 18.3a4

- `# fmt: off` and `# fmt: on` are implemented (#5)

- automatic detection of deprecated Python 2 forms of print statements and exec
  statements in the formatted file (#49)

- use proper spaces for complex expressions in default values of typed function
  arguments (#60)

- only return exit code 1 when --check is used (#50)

- don't remove single trailing commas from square bracket indexing (#59)

- don't omit whitespace if the previous factor leaf wasn't a math operator (#55)

- omit extra space in kwarg unpacking if it's the first argument (#46)

- omit extra space in
  [Sphinx auto-attribute comments](http://www.sphinx-doc.org/en/stable/ext/autodoc.html#directive-autoattribute)
  (#68)

## 18.3a3

- don't remove single empty lines outside of bracketed expressions (#19)

- added ability to pipe formatting from stdin to stdin (#25)

- restored ability to format code with legacy usage of `async` as a name (#20, #42)

- even better handling of numpy-style array indexing (#33, again)

## 18.3a2

- changed positioning of binary operators to occur at beginning of lines instead of at
  the end, following
  [a recent change to PEP 8](https://github.com/python/peps/commit/c59c4376ad233a62ca4b3a6060c81368bd21e85b)
  (#21)

- ignore empty bracket pairs while splitting. This avoids very weirdly looking
  formattings (#34, #35)

- remove a trailing comma if there is a single argument to a call

- if top level functions were separated by a comment, don't put four empty lines after
  the upper function

- fixed unstable formatting of newlines with imports

- fixed unintentional folding of post scriptum standalone comments into last statement
  if it was a simple statement (#18, #28)

- fixed missing space in numpy-style array indexing (#33)

- fixed spurious space after star-based unary expressions (#31)

## 18.3a1

- added `--check`

- only put trailing commas in function signatures and calls if it's safe to do so. If
  the file is Python 3.6+ it's always safe, otherwise only safe if there are no `*args`
  or `**kwargs` used in the signature or call. (#8)

- fixed invalid spacing of dots in relative imports (#6, #13)

- fixed invalid splitting after comma on unpacked variables in for-loops (#23)

- fixed spurious space in parenthesized set expressions (#7)

- fixed spurious space after opening parentheses and in default arguments (#14, #17)

- fixed spurious space after unary operators when the operand was a complex expression
  (#15)

## 18.3a0

- first published version, Happy 🍰 Day 2018!

- alpha quality

- date-versioned (see: <https://calver.org/>)<|MERGE_RESOLUTION|>--- conflicted
+++ resolved
@@ -14,12 +14,9 @@
 
 <!-- Changes that affect Black's preview style -->
 
-<<<<<<< HEAD
 - Move `multiline_string_handling` from `--unstable` to `--preview` (#4760)
-=======
 - Fix bug where module docstrings would be treated as normal strings if preceeded by
   comments (#4764)
->>>>>>> 903bef54
 
 ### Configuration
 
