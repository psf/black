--- conflicted
+++ resolved
@@ -58,15 +58,7 @@
 - Enable Python 3.10+ by default, without any extra need to specify
   `--target-version=py310`. (#2758)
 - Make passing `SRC` or `--code` mandatory and mutually exclusive (#2804)
-<<<<<<< HEAD
-- Work around bug that causes unstable formatting in some cases in the presence of the
-  magic trailing comma (#2807)
-- Use parentheses for attribute access on decimal float and int literals (#2799)
-- Don't add whitespace for attribute access on hexadecimal, binary, octal, and complex
-  literals (#2799)
-- Deprecate the `black-primer` tool (#2809)
 - Allow specifying `config` in config files (#2525)
-=======
 
 ### Output
 
@@ -78,7 +70,6 @@
 - Text coloring added in the final statistics (#2712)
 - Verbose mode also now describes how a project root was discovered and which paths will
   be formatted. (#2526)
->>>>>>> a24e1f79
 
 ### Packaging
 
