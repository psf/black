# Change Log

## Unreleased

### _Black_

- Cell magics are now only processed if they are known Python cell magics. Earlier, all
  cell magics were tokenized, leading to possible indentation errors e.g. with
  `%%writefile`. (#2630)
- Fix Python 3.10 support on platforms without ProcessPoolExecutor (#2631)
- Fix `match` statements with open sequence subjects, like `match a, b:` or
  `match a, *b:` (#2639) (#2659)
<<<<<<< HEAD
- Fix assignment to environment variables in Jupyter Notebooks (#2642)
=======
- Fixed `match`/`case` statements that contain `match`/`case` soft keywords multiple
  times, like `match re.match()` (#2661)
- Fixed assignment to environment variables in Jupyter Notebooks (#2642)
>>>>>>> b336b390
- Add `flake8-simplify` and `flake8-comprehensions` plugins (#2653)
- Fix parser error location on invalid syntax in a `match` statement (#2649)

## 21.11b1

### _Black_

- Bumped regex version minimum to 2021.4.4 to fix Pattern class usage (#2621)

## 21.11b0

### _Black_

- Warn about Python 2 deprecation in more cases by improving Python 2 only syntax
  detection (#2592)
- Add experimental PyPy support (#2559)
- Add partial support for the match statement. As it's experimental, it's only enabled
  when `--target-version py310` is explicitly specified (#2586)
- Add support for parenthesized with (#2586)
- Declare support for Python 3.10 for running Black (#2562)

### Integrations

- Fixed vim plugin with Python 3.10 by removing deprecated distutils import (#2610)
- The vim plugin now parses `skip_magic_trailing_comma` from pyproject.toml (#2613)

## 21.10b0

### _Black_

- Document stability policy, that will apply for non-beta releases (#2529)
- Add new `--workers` parameter (#2514)
- Fixed feature detection for positional-only arguments in lambdas (#2532)
- Bumped typed-ast version minimum to 1.4.3 for 3.10 compatibility (#2519)
- Fixed a Python 3.10 compatibility issue where the loop argument was still being passed
  even though it has been removed (#2580)
- Deprecate Python 2 formatting support (#2523)

### _Blackd_

- Remove dependency on aiohttp-cors (#2500)
- Bump required aiohttp version to 3.7.4 (#2509)

### _Black-Primer_

- Add primer support for --projects (#2555)
- Print primer summary after individual failures (#2570)

### Integrations

- Allow to pass `target_version` in the vim plugin (#1319)
- Install build tools in docker file and use multi-stage build to keep the image size
  down (#2582)

## 21.9b0

### Packaging

- Fix missing modules in self-contained binaries (#2466)
- Fix missing toml extra used during installation (#2475)

## 21.8b0

### _Black_

- Add support for formatting Jupyter Notebook files (#2357)
- Move from `appdirs` dependency to `platformdirs` (#2375)
- Present a more user-friendly error if .gitignore is invalid (#2414)
- The failsafe for accidentally added backslashes in f-string expressions has been
  hardened to handle more edge cases during quote normalization (#2437)
- Avoid changing a function return type annotation's type to a tuple by adding a
  trailing comma (#2384)
- Parsing support has been added for unparenthesized walruses in set literals, set
  comprehensions, and indices (#2447).
- Pin `setuptools-scm` build-time dependency version (#2457)
- Exclude typing-extensions version 3.10.0.1 due to it being broken on Python 3.10
  (#2460)

### _Blackd_

- Replace sys.exit(-1) with raise ImportError as it plays more nicely with tools that
  scan installed packages (#2440)

### Integrations

- The provided pre-commit hooks no longer specify `language_version` to avoid overriding
  `default_language_version` (#2430)

## 21.7b0

### _Black_

- Configuration files using TOML features higher than spec v0.5.0 are now supported
  (#2301)
- Add primer support and test for code piped into black via STDIN (#2315)
- Fix internal error when `FORCE_OPTIONAL_PARENTHESES` feature is enabled (#2332)
- Accept empty stdin (#2346)
- Provide a more useful error when parsing fails during AST safety checks (#2304)

### Docker

- Add new `latest_release` tag automation to follow latest black release on docker
  images (#2374)

### Integrations

- The vim plugin now searches upwards from the directory containing the current buffer
  instead of the current working directory for pyproject.toml. (#1871)
- The vim plugin now reads the correct string normalization option in pyproject.toml
  (#1869)
- The vim plugin no longer crashes Black when there's boolean values in pyproject.toml
  (#1869)

## 21.6b0

### _Black_

- Fix failure caused by `fmt: skip` and indentation (#2281)
- Account for += assignment when deciding whether to split string (#2312)
- Correct max string length calculation when there are string operators (#2292)
- Fixed option usage when using the `--code` flag (#2259)
- Do not call `uvloop.install()` when _Black_ is used as a library (#2303)
- Added `--required-version` option to require a specific version to be running (#2300)
- Fix incorrect custom breakpoint indices when string group contains fake f-strings
  (#2311)
- Fix regression where `R` prefixes would be lowercased for docstrings (#2285)
- Fix handling of named escapes (`\N{...}`) when `--experimental-string-processing` is
  used (#2319)

### Integrations

- The official Black action now supports choosing what version to use, and supports the
  major 3 OSes. (#1940)

## 21.5b2

### _Black_

- A space is no longer inserted into empty docstrings (#2249)
- Fix handling of .gitignore files containing non-ASCII characters on Windows (#2229)
- Respect `.gitignore` files in all levels, not only `root/.gitignore` file (apply
  `.gitignore` rules like `git` does) (#2225)
- Restored compatibility with Click 8.0 on Python 3.6 when LANG=C used (#2227)
- Add extra uvloop install + import support if in python env (#2258)
- Fix --experimental-string-processing crash when matching parens are not found (#2283)
- Make sure to split lines that start with a string operator (#2286)
- Fix regular expression that black uses to identify f-expressions (#2287)

### _Blackd_

- Add a lower bound for the `aiohttp-cors` dependency. Only 0.4.0 or higher is
  supported. (#2231)

### Packaging

- Release self-contained x86_64 MacOS binaries as part of the GitHub release pipeline
  (#2198)
- Always build binaries with the latest available Python (#2260)

### Documentation

- Add discussion of magic comments to FAQ page (#2272)
- `--experimental-string-processing` will be enabled by default in the future (#2273)
- Fix typos discovered by codespell (#2228)
- Fix Vim plugin installation instructions. (#2235)
- Add new Frequently Asked Questions page (#2247)
- Fix encoding + symlink issues preventing proper build on Windows (#2262)

## 21.5b1

### _Black_

- Refactor `src/black/__init__.py` into many files (#2206)

### Documentation

- Replaced all remaining references to the
  [`master`](https://github.com/psf/black/tree/main) branch with the
  [`main`](https://github.com/psf/black/tree/main) branch. Some additional changes in
  the source code were also made. (#2210)
- Sigificantly reorganized the documentation to make much more sense. Check them out by
  heading over to [the stable docs on RTD](https://black.readthedocs.io/en/stable/).
  (#2174)

## 21.5b0

### _Black_

- Set `--pyi` mode if `--stdin-filename` ends in `.pyi` (#2169)
- Stop detecting target version as Python 3.9+ with pre-PEP-614 decorators that are
  being called but with no arguments (#2182)

### _Black-Primer_

- Add `--no-diff` to black-primer to suppress formatting changes (#2187)

## 21.4b2

### _Black_

- Fix crash if the user configuration directory is inaccessible. (#2158)

- Clarify
  [circumstances](https://github.com/psf/black/blob/master/docs/the_black_code_style.md#pragmatism)
  in which _Black_ may change the AST (#2159)

- Allow `.gitignore` rules to be overridden by specifying `exclude` in `pyproject.toml`
  or on the command line. (#2170)

### _Packaging_

- Install `primer.json` (used by `black-primer` by default) with black. (#2154)

## 21.4b1

### _Black_

- Fix crash on docstrings ending with "\\ ". (#2142)

- Fix crash when atypical whitespace is cleaned out of dostrings (#2120)

- Reflect the `--skip-magic-trailing-comma` and `--experimental-string-processing` flags
  in the name of the cache file. Without this fix, changes in these flags would not take
  effect if the cache had already been populated. (#2131)

- Don't remove necessary parentheses from assignment expression containing assert /
  return statements. (#2143)

### _Packaging_

- Bump pathspec to >= 0.8.1 to solve invalid .gitignore exclusion handling

## 21.4b0

### _Black_

- Fixed a rare but annoying formatting instability created by the combination of
  optional trailing commas inserted by `Black` and optional parentheses looking at
  pre-existing "magic" trailing commas. This fixes issue #1629 and all of its many many
  duplicates. (#2126)

- `Black` now processes one-line docstrings by stripping leading and trailing spaces,
  and adding a padding space when needed to break up """". (#1740)

- `Black` now cleans up leading non-breaking spaces in comments (#2092)

- `Black` now respects `--skip-string-normalization` when normalizing multiline
  docstring quotes (#1637)

- `Black` no longer removes all empty lines between non-function code and decorators
  when formatting typing stubs. Now `Black` enforces a single empty line. (#1646)

- `Black` no longer adds an incorrect space after a parenthesized assignment expression
  in if/while statements (#1655)

- Added `--skip-magic-trailing-comma` / `-C` to avoid using trailing commas as a reason
  to split lines (#1824)

- fixed a crash when PWD=/ on POSIX (#1631)

- fixed "I/O operation on closed file" when using --diff (#1664)

- Prevent coloured diff output being interleaved with multiple files (#1673)

- Added support for PEP 614 relaxed decorator syntax on python 3.9 (#1711)

- Added parsing support for unparenthesized tuples and yield expressions in annotated
  assignments (#1835)

- added `--extend-exclude` argument (PR #2005)

- speed up caching by avoiding pathlib (#1950)

- `--diff` correctly indicates when a file doesn't end in a newline (#1662)

- Added `--stdin-filename` argument to allow stdin to respect `--force-exclude` rules
  (#1780)

- Lines ending with `fmt: skip` will now be not formatted (#1800)

- PR #2053: Black no longer relies on typed-ast for Python 3.8 and higher

- PR #2053: Python 2 support is now optional, install with
  `python3 -m pip install black[python2]` to maintain support.

- Exclude `venv` directory by default (#1683)

- Fixed "Black produced code that is not equivalent to the source" when formatting
  Python 2 docstrings (#2037)

### _Packaging_

- Self-contained native _Black_ binaries are now provided for releases via GitHub
  Releases (#1743)

## 20.8b1

### _Packaging_

- explicitly depend on Click 7.1.2 or newer as `Black` no longer works with versions
  older than 7.0

## 20.8b0

### _Black_

- re-implemented support for explicit trailing commas: now it works consistently within
  any bracket pair, including nested structures (#1288 and duplicates)

- `Black` now reindents docstrings when reindenting code around it (#1053)

- `Black` now shows colored diffs (#1266)

- `Black` is now packaged using 'py3' tagged wheels (#1388)

- `Black` now supports Python 3.8 code, e.g. star expressions in return statements
  (#1121)

- `Black` no longer normalizes capital R-string prefixes as those have a
  community-accepted meaning (#1244)

- `Black` now uses exit code 2 when specified configuration file doesn't exit (#1361)

- `Black` now works on AWS Lambda (#1141)

- added `--force-exclude` argument (#1032)

- removed deprecated `--py36` option (#1236)

- fixed `--diff` output when EOF is encountered (#526)

- fixed `# fmt: off` handling around decorators (#560)

- fixed unstable formatting with some `# type: ignore` comments (#1113)

- fixed invalid removal on organizing brackets followed by indexing (#1575)

- introduced `black-primer`, a CI tool that allows us to run regression tests against
  existing open source users of Black (#1402)

- introduced property-based fuzzing to our test suite based on Hypothesis and
  Hypothersmith (#1566)

- implemented experimental and disabled by default long string rewrapping (#1132),
  hidden under a `--experimental-string-processing` flag while it's being worked on;
  this is an undocumented and unsupported feature, you lose Internet points for
  depending on it (#1609)

### Vim plugin

- prefer virtualenv packages over global packages (#1383)

## 19.10b0

- added support for PEP 572 assignment expressions (#711)

- added support for PEP 570 positional-only arguments (#943)

- added support for async generators (#593)

- added support for pre-splitting collections by putting an explicit trailing comma
  inside (#826)

- added `black -c` as a way to format code passed from the command line (#761)

- --safe now works with Python 2 code (#840)

- fixed grammar selection for Python 2-specific code (#765)

- fixed feature detection for trailing commas in function definitions and call sites
  (#763)

- `# fmt: off`/`# fmt: on` comment pairs placed multiple times within the same block of
  code now behave correctly (#1005)

- _Black_ no longer crashes on Windows machines with more than 61 cores (#838)

- _Black_ no longer crashes on standalone comments prepended with a backslash (#767)

- _Black_ no longer crashes on `from` ... `import` blocks with comments (#829)

- _Black_ no longer crashes on Python 3.7 on some platform configurations (#494)

- _Black_ no longer fails on comments in from-imports (#671)

- _Black_ no longer fails when the file starts with a backslash (#922)

- _Black_ no longer merges regular comments with type comments (#1027)

- _Black_ no longer splits long lines that contain type comments (#997)

- removed unnecessary parentheses around `yield` expressions (#834)

- added parentheses around long tuples in unpacking assignments (#832)

- added parentheses around complex powers when they are prefixed by a unary operator
  (#646)

- fixed bug that led _Black_ format some code with a line length target of 1 (#762)

- _Black_ no longer introduces quotes in f-string subexpressions on string boundaries
  (#863)

- if _Black_ puts parenthesis around a single expression, it moves comments to the
  wrapped expression instead of after the brackets (#872)

- `blackd` now returns the version of _Black_ in the response headers (#1013)

- `blackd` can now output the diff of formats on source code when the `X-Diff` header is
  provided (#969)

## 19.3b0

- new option `--target-version` to control which Python versions _Black_-formatted code
  should target (#618)

- deprecated `--py36` (use `--target-version=py36` instead) (#724)

- _Black_ no longer normalizes numeric literals to include `_` separators (#696)

- long `del` statements are now split into multiple lines (#698)

- type comments are no longer mangled in function signatures

- improved performance of formatting deeply nested data structures (#509)

- _Black_ now properly formats multiple files in parallel on Windows (#632)

- _Black_ now creates cache files atomically which allows it to be used in parallel
  pipelines (like `xargs -P8`) (#673)

- _Black_ now correctly indents comments in files that were previously formatted with
  tabs (#262)

- `blackd` now supports CORS (#622)

## 18.9b0

- numeric literals are now formatted by _Black_ (#452, #461, #464, #469):

  - numeric literals are normalized to include `_` separators on Python 3.6+ code

  - added `--skip-numeric-underscore-normalization` to disable the above behavior and
    leave numeric underscores as they were in the input

  - code with `_` in numeric literals is recognized as Python 3.6+

  - most letters in numeric literals are lowercased (e.g., in `1e10`, `0x01`)

  - hexadecimal digits are always uppercased (e.g. `0xBADC0DE`)

- added `blackd`, see
  [its documentation](https://github.com/psf/black/blob/18.9b0/README.md#blackd) for
  more info (#349)

- adjacent string literals are now correctly split into multiple lines (#463)

- trailing comma is now added to single imports that don't fit on a line (#250)

- cache is now populated when `--check` is successful for a file which speeds up
  consecutive checks of properly formatted unmodified files (#448)

- whitespace at the beginning of the file is now removed (#399)

- fixed mangling [pweave](http://mpastell.com/pweave/) and
  [Spyder IDE](https://www.spyder-ide.org/) special comments (#532)

- fixed unstable formatting when unpacking big tuples (#267)

- fixed parsing of `__future__` imports with renames (#389)

- fixed scope of `# fmt: off` when directly preceding `yield` and other nodes (#385)

- fixed formatting of lambda expressions with default arguments (#468)

- fixed `async for` statements: _Black_ no longer breaks them into separate lines (#372)

- note: the Vim plugin stopped registering `,=` as a default chord as it turned out to
  be a bad idea (#415)

## 18.6b4

- hotfix: don't freeze when multiple comments directly precede `# fmt: off` (#371)

## 18.6b3

- typing stub files (`.pyi`) now have blank lines added after constants (#340)

- `# fmt: off` and `# fmt: on` are now much more dependable:

  - they now work also within bracket pairs (#329)

  - they now correctly work across function/class boundaries (#335)

  - they now work when an indentation block starts with empty lines or misaligned
    comments (#334)

- made Click not fail on invalid environments; note that Click is right but the
  likelihood we'll need to access non-ASCII file paths when dealing with Python source
  code is low (#277)

- fixed improper formatting of f-strings with quotes inside interpolated expressions
  (#322)

- fixed unnecessary slowdown when long list literals where found in a file

- fixed unnecessary slowdown on AST nodes with very many siblings

- fixed cannibalizing backslashes during string normalization

- fixed a crash due to symbolic links pointing outside of the project directory (#338)

## 18.6b2

- added `--config` (#65)

- added `-h` equivalent to `--help` (#316)

- fixed improper unmodified file caching when `-S` was used

- fixed extra space in string unpacking (#305)

- fixed formatting of empty triple quoted strings (#313)

- fixed unnecessary slowdown in comment placement calculation on lines without comments

## 18.6b1

- hotfix: don't output human-facing information on stdout (#299)

- hotfix: don't output cake emoji on non-zero return code (#300)

## 18.6b0

- added `--include` and `--exclude` (#270)

- added `--skip-string-normalization` (#118)

- added `--verbose` (#283)

- the header output in `--diff` now actually conforms to the unified diff spec

- fixed long trivial assignments being wrapped in unnecessary parentheses (#273)

- fixed unnecessary parentheses when a line contained multiline strings (#232)

- fixed stdin handling not working correctly if an old version of Click was used (#276)

- _Black_ now preserves line endings when formatting a file in place (#258)

## 18.5b1

- added `--pyi` (#249)

- added `--py36` (#249)

- Python grammar pickle caches are stored with the formatting caches, making _Black_
  work in environments where site-packages is not user-writable (#192)

- _Black_ now enforces a PEP 257 empty line after a class-level docstring (and/or
  fields) and the first method

- fixed invalid code produced when standalone comments were present in a trailer that
  was omitted from line splitting on a large expression (#237)

- fixed optional parentheses being removed within `# fmt: off` sections (#224)

- fixed invalid code produced when stars in very long imports were incorrectly wrapped
  in optional parentheses (#234)

- fixed unstable formatting when inline comments were moved around in a trailer that was
  omitted from line splitting on a large expression (#238)

- fixed extra empty line between a class declaration and the first method if no class
  docstring or fields are present (#219)

- fixed extra empty line between a function signature and an inner function or inner
  class (#196)

## 18.5b0

- call chains are now formatted according to the
  [fluent interfaces](https://en.wikipedia.org/wiki/Fluent_interface) style (#67)

- data structure literals (tuples, lists, dictionaries, and sets) are now also always
  exploded like imports when they don't fit in a single line (#152)

- slices are now formatted according to PEP 8 (#178)

- parentheses are now also managed automatically on the right-hand side of assignments
  and return statements (#140)

- math operators now use their respective priorities for delimiting multiline
  expressions (#148)

- optional parentheses are now omitted on expressions that start or end with a bracket
  and only contain a single operator (#177)

- empty parentheses in a class definition are now removed (#145, #180)

- string prefixes are now standardized to lowercase and `u` is removed on Python 3.6+
  only code and Python 2.7+ code with the `unicode_literals` future import (#188, #198,
  #199)

- typing stub files (`.pyi`) are now formatted in a style that is consistent with PEP
  484 (#207, #210)

- progress when reformatting many files is now reported incrementally

- fixed trailers (content with brackets) being unnecessarily exploded into their own
  lines after a dedented closing bracket (#119)

- fixed an invalid trailing comma sometimes left in imports (#185)

- fixed non-deterministic formatting when multiple pairs of removable parentheses were
  used (#183)

- fixed multiline strings being unnecessarily wrapped in optional parentheses in long
  assignments (#215)

- fixed not splitting long from-imports with only a single name

- fixed Python 3.6+ file discovery by also looking at function calls with unpacking.
  This fixed non-deterministic formatting if trailing commas where used both in function
  signatures with stars and function calls with stars but the former would be
  reformatted to a single line.

- fixed crash on dealing with optional parentheses (#193)

- fixed "is", "is not", "in", and "not in" not considered operators for splitting
  purposes

- fixed crash when dead symlinks where encountered

## 18.4a4

- don't populate the cache on `--check` (#175)

## 18.4a3

- added a "cache"; files already reformatted that haven't changed on disk won't be
  reformatted again (#109)

- `--check` and `--diff` are no longer mutually exclusive (#149)

- generalized star expression handling, including double stars; this fixes
  multiplication making expressions "unsafe" for trailing commas (#132)

- _Black_ no longer enforces putting empty lines behind control flow statements (#90)

- _Black_ now splits imports like "Mode 3 + trailing comma" of isort (#127)

- fixed comment indentation when a standalone comment closes a block (#16, #32)

- fixed standalone comments receiving extra empty lines if immediately preceding a
  class, def, or decorator (#56, #154)

- fixed `--diff` not showing entire path (#130)

- fixed parsing of complex expressions after star and double stars in function calls
  (#2)

- fixed invalid splitting on comma in lambda arguments (#133)

- fixed missing splits of ternary expressions (#141)

## 18.4a2

- fixed parsing of unaligned standalone comments (#99, #112)

- fixed placement of dictionary unpacking inside dictionary literals (#111)

- Vim plugin now works on Windows, too

- fixed unstable formatting when encountering unnecessarily escaped quotes in a string
  (#120)

## 18.4a1

- added `--quiet` (#78)

- added automatic parentheses management (#4)

- added [pre-commit](https://pre-commit.com) integration (#103, #104)

- fixed reporting on `--check` with multiple files (#101, #102)

- fixed removing backslash escapes from raw strings (#100, #105)

## 18.4a0

- added `--diff` (#87)

- add line breaks before all delimiters, except in cases like commas, to better comply
  with PEP 8 (#73)

- standardize string literals to use double quotes (almost) everywhere (#75)

- fixed handling of standalone comments within nested bracketed expressions; _Black_
  will no longer produce super long lines or put all standalone comments at the end of
  the expression (#22)

- fixed 18.3a4 regression: don't crash and burn on empty lines with trailing whitespace
  (#80)

- fixed 18.3a4 regression: `# yapf: disable` usage as trailing comment would cause
  _Black_ to not emit the rest of the file (#95)

- when CTRL+C is pressed while formatting many files, _Black_ no longer freaks out with
  a flurry of asyncio-related exceptions

- only allow up to two empty lines on module level and only single empty lines within
  functions (#74)

## 18.3a4

- `# fmt: off` and `# fmt: on` are implemented (#5)

- automatic detection of deprecated Python 2 forms of print statements and exec
  statements in the formatted file (#49)

- use proper spaces for complex expressions in default values of typed function
  arguments (#60)

- only return exit code 1 when --check is used (#50)

- don't remove single trailing commas from square bracket indexing (#59)

- don't omit whitespace if the previous factor leaf wasn't a math operator (#55)

- omit extra space in kwarg unpacking if it's the first argument (#46)

- omit extra space in
  [Sphinx auto-attribute comments](http://www.sphinx-doc.org/en/stable/ext/autodoc.html#directive-autoattribute)
  (#68)

## 18.3a3

- don't remove single empty lines outside of bracketed expressions (#19)

- added ability to pipe formatting from stdin to stdin (#25)

- restored ability to format code with legacy usage of `async` as a name (#20, #42)

- even better handling of numpy-style array indexing (#33, again)

## 18.3a2

- changed positioning of binary operators to occur at beginning of lines instead of at
  the end, following
  [a recent change to PEP 8](https://github.com/python/peps/commit/c59c4376ad233a62ca4b3a6060c81368bd21e85b)
  (#21)

- ignore empty bracket pairs while splitting. This avoids very weirdly looking
  formattings (#34, #35)

- remove a trailing comma if there is a single argument to a call

- if top level functions were separated by a comment, don't put four empty lines after
  the upper function

- fixed unstable formatting of newlines with imports

- fixed unintentional folding of post scriptum standalone comments into last statement
  if it was a simple statement (#18, #28)

- fixed missing space in numpy-style array indexing (#33)

- fixed spurious space after star-based unary expressions (#31)

## 18.3a1

- added `--check`

- only put trailing commas in function signatures and calls if it's safe to do so. If
  the file is Python 3.6+ it's always safe, otherwise only safe if there are no `*args`
  or `**kwargs` used in the signature or call. (#8)

- fixed invalid spacing of dots in relative imports (#6, #13)

- fixed invalid splitting after comma on unpacked variables in for-loops (#23)

- fixed spurious space in parenthesized set expressions (#7)

- fixed spurious space after opening parentheses and in default arguments (#14, #17)

- fixed spurious space after unary operators when the operand was a complex expression
  (#15)

## 18.3a0

- first published version, Happy 🍰 Day 2018!

- alpha quality

- date-versioned (see: <https://calver.org/>)<|MERGE_RESOLUTION|>--- conflicted
+++ resolved
@@ -10,13 +10,9 @@
 - Fix Python 3.10 support on platforms without ProcessPoolExecutor (#2631)
 - Fix `match` statements with open sequence subjects, like `match a, b:` or
   `match a, *b:` (#2639) (#2659)
-<<<<<<< HEAD
+- Fix `match`/`case` statements that contain `match`/`case` soft keywords multiple
+  times, like `match re.match()` (#2661)
 - Fix assignment to environment variables in Jupyter Notebooks (#2642)
-=======
-- Fixed `match`/`case` statements that contain `match`/`case` soft keywords multiple
-  times, like `match re.match()` (#2661)
-- Fixed assignment to environment variables in Jupyter Notebooks (#2642)
->>>>>>> b336b390
 - Add `flake8-simplify` and `flake8-comprehensions` plugins (#2653)
 - Fix parser error location on invalid syntax in a `match` statement (#2649)
 
