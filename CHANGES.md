--- conflicted
+++ resolved
@@ -21,11 +21,7 @@
   magic trailing commas and intentional multiline formatting (#4865)
 - Fix `fix_fmt_skip_in_one_liners` crashing on `with` statements (#4853)
 - Fix `fix_fmt_skip_in_one_liners` crashing on annotated parameters (#4854)
-<<<<<<< HEAD
-- Fix `# fmt: skip` behavior for deeply nested expressions (#4883)
 - Fix new lines being added after imports with `# fmt: skip` on them (#4894)
-=======
->>>>>>> 70fc1941
 
 ### Packaging
 
