# Change Log

## Unreleased

### Highlights

<!-- Include any especially major or disruptive changes here -->

### Stable style

<!-- Changes that affect Black's stable style -->

### Preview style

<!-- Changes that affect Black's preview style -->

<<<<<<< HEAD
- Consistently add trailing comma on typed parameters (#4164)
- Checking for newline before adding one on docstring that is almost at the line limit
  (#4185)

=======
>>>>>>> 0b4364b7
### Configuration

<!-- Changes to how Black can be configured -->

### Packaging

<!-- Changes to how Black is packaged, such as dependency requirements -->

### Parser

<!-- Changes to the parser or to version autodetection -->

### Performance

<!-- Changes that improve Black's performance. -->

### Output

<!-- Changes to Black's terminal output and error messages -->

### _Blackd_

<!-- Changes to blackd -->

### Integrations

<!-- For example, Docker, GitHub Actions, pre-commit, editors -->

### Documentation

<!-- Major changes to documentation and policies. Small docs changes
     don't need a changelog entry. -->

## 24.1.1

Bugfix release to fix a bug that made Black unusable on certain file systems with strict
limits on path length.

### Preview style

- Consistently add trailing comma on typed parameters (#4164)

### Configuration

- Shorten the length of the name of the cache file to fix crashes on file systems that
  do not support long paths (#4176)

## 24.1.0

### Highlights

This release introduces the new 2024 stable style (#4106), stabilizing the following
changes:

- Add parentheses around `if`-`else` expressions (#2278)
- Dummy class and function implementations consisting only of `...` are formatted more
  compactly (#3796)
- If an assignment statement is too long, we now prefer splitting on the right-hand side
  (#3368)
- Hex codes in Unicode escape sequences are now standardized to lowercase (#2916)
- Allow empty first lines at the beginning of most blocks (#3967, #4061)
- Add parentheses around long type annotations (#3899)
- Enforce newline after module docstrings (#3932, #4028)
- Fix incorrect magic trailing comma handling in return types (#3916)
- Remove blank lines before class docstrings (#3692)
- Wrap multiple context managers in parentheses if combined in a single `with` statement
  (#3489)
- Fix bug in line length calculations for power operations (#3942)
- Add trailing commas to collection literals even if there's a comment after the last
  entry (#3393)
- When using `--skip-magic-trailing-comma` or `-C`, trailing commas are stripped from
  subscript expressions with more than 1 element (#3209)
- Add extra blank lines in stubs in a few cases (#3564, #3862)
- Accept raw strings as docstrings (#3947)
- Split long lines in case blocks (#4024)
- Stop removing spaces from walrus operators within subscripts (#3823)
- Fix incorrect formatting of certain async statements (#3609)
- Allow combining `# fmt: skip` with other comments (#3959)

There are already a few improvements in the `--preview` style, which are slated for the
2025 stable style. Try them out and
[share your feedback](https://github.com/psf/black/issues). In the past, the preview
style has included some features that we were not able to stabilize. This year, we're
adding a separate `--unstable` style for features with known problems. Now, the
`--preview` style only includes features that we actually expect to make it into next
year's stable style.

### Stable style

Several bug fixes were made in features that are moved to the stable style in this
release:

- Fix comment handling when parenthesising conditional expressions (#4134)
- Fix bug where spaces were not added around parenthesized walruses in subscripts,
  unlike other binary operators (#4109)
- Remove empty lines before docstrings in async functions (#4132)
- Address a missing case in the change to allow empty lines at the beginning of all
  blocks, except immediately before a docstring (#4130)
- For stubs, fix logic to enforce empty line after nested classes with bodies (#4141)

### Preview style

- Add `--unstable` style, covering preview features that have known problems that would
  block them from going into the stable style. Also add the `--enable-unstable-feature`
  flag; for example, use
  `--enable-unstable-feature hug_parens_with_braces_and_square_brackets` to apply this
  preview feature throughout 2024, even if a later Black release downgrades the feature
  to unstable (#4096)
- Format module docstrings the same as class and function docstrings (#4095)
- Fix crash when using a walrus in a dictionary (#4155)
- Fix unnecessary parentheses when wrapping long dicts (#4135)
- Stop normalizing spaces before `# fmt: skip` comments (#4146)

### Configuration

- Print warning when configuration in `pyproject.toml` contains an invalid key (#4165)
- Fix symlink handling, properly ignoring symlinks that point outside of root (#4161)
- Fix cache mtime logic that resulted in false positive cache hits (#4128)
- Remove the long-deprecated `--experimental-string-processing` flag. This feature can
  currently be enabled with `--preview --enable-unstable-feature string_processing`.
  (#4096)

### Integrations

- Revert the change to run Black's pre-commit integration only on specific git hooks
  (#3940) for better compatibility with older versions of pre-commit (#4137)

## 23.12.1

### Packaging

- Fixed a bug that included dependencies from the `d` extra by default (#4108)

## 23.12.0

### Highlights

It's almost 2024, which means it's time for a new edition of _Black_'s stable style!
Together with this release, we'll put out an alpha release 24.1a1 showcasing the draft
2024 stable style, which we'll finalize in the January release. Please try it out and
[share your feedback](https://github.com/psf/black/issues/4042).

This release (23.12.0) will still produce the 2023 style. Most but not all of the
changes in `--preview` mode will be in the 2024 stable style.

### Stable style

- Fix bug where `# fmt: off` automatically dedents when used with the `--line-ranges`
  option, even when it is not within the specified line range. (#4084)
- Fix feature detection for parenthesized context managers (#4104)

### Preview style

- Prefer more equal signs before a break when splitting chained assignments (#4010)
- Standalone form feed characters at the module level are no longer removed (#4021)
- Additional cases of immediately nested tuples, lists, and dictionaries are now
  indented less (#4012)
- Allow empty lines at the beginning of all blocks, except immediately before a
  docstring (#4060)
- Fix crash in preview mode when using a short `--line-length` (#4086)
- Keep suites consisting of only an ellipsis on their own lines if they are not
  functions or class definitions (#4066) (#4103)

### Configuration

- `--line-ranges` now skips _Black_'s internal stability check in `--safe` mode. This
  avoids a crash on rare inputs that have many unformatted same-content lines. (#4034)

### Packaging

- Upgrade to mypy 1.7.1 (#4049) (#4069)
- Faster compiled wheels are now available for CPython 3.12 (#4070)

### Integrations

- Enable 3.12 CI (#4035)
- Build docker images in parallel (#4054)
- Build docker images with 3.12 (#4055)

## 23.11.0

### Highlights

- Support formatting ranges of lines with the new `--line-ranges` command-line option
  (#4020)

### Stable style

- Fix crash on formatting bytes strings that look like docstrings (#4003)
- Fix crash when whitespace followed a backslash before newline in a docstring (#4008)
- Fix standalone comments inside complex blocks crashing Black (#4016)
- Fix crash on formatting code like `await (a ** b)` (#3994)
- No longer treat leading f-strings as docstrings. This matches Python's behaviour and
  fixes a crash (#4019)

### Preview style

- Multiline dicts and lists that are the sole argument to a function are now indented
  less (#3964)
- Multiline unpacked dicts and lists as the sole argument to a function are now also
  indented less (#3992)
- In f-string debug expressions, quote types that are visible in the final string are
  now preserved (#4005)
- Fix a bug where long `case` blocks were not split into multiple lines. Also enable
  general trailing comma rules on `case` blocks (#4024)
- Keep requiring two empty lines between module-level docstring and first function or
  class definition (#4028)
- Add support for single-line format skip with other comments on the same line (#3959)

### Configuration

- Consistently apply force exclusion logic before resolving symlinks (#4015)
- Fix a bug in the matching of absolute path names in `--include` (#3976)

### Performance

- Fix mypyc builds on arm64 on macOS (#4017)

### Integrations

- Black's pre-commit integration will now run only on git hooks appropriate for a code
  formatter (#3940)

## 23.10.1

### Highlights

- Maintenance release to get a fix out for GitHub Action edge case (#3957)

### Preview style

- Fix merging implicit multiline strings that have inline comments (#3956)
- Allow empty first line after block open before a comment or compound statement (#3967)

### Packaging

- Change Dockerfile to hatch + compile black (#3965)

### Integrations

- The summary output for GitHub workflows is now suppressible using the `summary`
  parameter. (#3958)
- Fix the action failing when Black check doesn't pass (#3957)

### Documentation

- It is known Windows documentation CI is broken
  https://github.com/psf/black/issues/3968

## 23.10.0

### Stable style

- Fix comments getting removed from inside parenthesized strings (#3909)

### Preview style

- Fix long lines with power operators getting split before the line length (#3942)
- Long type hints are now wrapped in parentheses and properly indented when split across
  multiple lines (#3899)
- Magic trailing commas are now respected in return types. (#3916)
- Require one empty line after module-level docstrings. (#3932)
- Treat raw triple-quoted strings as docstrings (#3947)

### Configuration

- Fix cache versioning logic when `BLACK_CACHE_DIR` is set (#3937)

### Parser

- Fix bug where attributes named `type` were not accepted inside `match` statements
  (#3950)
- Add support for PEP 695 type aliases containing lambdas and other unusual expressions
  (#3949)

### Output

- Black no longer attempts to provide special errors for attempting to format Python 2
  code (#3933)
- Black will more consistently print stacktraces on internal errors in verbose mode
  (#3938)

### Integrations

- The action output displayed in the job summary is now wrapped in Markdown (#3914)

## 23.9.1

Due to various issues, the previous release (23.9.0) did not include compiled mypyc
wheels, which make Black significantly faster. These issues have now been fixed, and
this release should come with compiled wheels once again.

There will be no wheels for Python 3.12 due to a bug in mypyc. We will provide 3.12
wheels in a future release as soon as the mypyc bug is fixed.

### Packaging

- Upgrade to mypy 1.5.1 (#3864)

### Performance

- Store raw tuples instead of NamedTuples in Black's cache, improving performance and
  decreasing the size of the cache (#3877)

## 23.9.0

### Preview style

- More concise formatting for dummy implementations (#3796)
- In stub files, add a blank line between a statement with a body (e.g an
  `if sys.version_info > (3, x):`) and a function definition on the same level (#3862)
- Fix a bug whereby spaces were removed from walrus operators within subscript(#3823)

### Configuration

- Black now applies exclusion and ignore logic before resolving symlinks (#3846)

### Performance

- Avoid importing `IPython` if notebook cells do not contain magics (#3782)
- Improve caching by comparing file hashes as fallback for mtime and size (#3821)

### _Blackd_

- Fix an issue in `blackd` with single character input (#3558)

### Integrations

- Black now has an
  [official pre-commit mirror](https://github.com/psf/black-pre-commit-mirror). Swapping
  `https://github.com/psf/black` to `https://github.com/psf/black-pre-commit-mirror` in
  your `.pre-commit-config.yaml` will make Black about 2x faster (#3828)
- The `.black.env` folder specified by `ENV_PATH` will now be removed on the completion
  of the GitHub Action (#3759)

## 23.7.0

### Highlights

- Runtime support for Python 3.7 has been removed. Formatting 3.7 code will still be
  supported until further notice (#3765)

### Stable style

- Fix a bug where an illegal trailing comma was added to return type annotations using
  PEP 604 unions (#3735)
- Fix several bugs and crashes where comments in stub files were removed or mishandled
  under some circumstances (#3745)
- Fix a crash with multi-line magic comments like `type: ignore` within parentheses
  (#3740)
- Fix error in AST validation when _Black_ removes trailing whitespace in a type comment
  (#3773)

### Preview style

- Implicitly concatenated strings used as function args are no longer wrapped inside
  parentheses (#3640)
- Remove blank lines between a class definition and its docstring (#3692)

### Configuration

- The `--workers` argument to _Black_ can now be specified via the `BLACK_NUM_WORKERS`
  environment variable (#3743)
- `.pytest_cache`, `.ruff_cache` and `.vscode` are now excluded by default (#3691)
- Fix _Black_ not honouring `pyproject.toml` settings when running `--stdin-filename`
  and the `pyproject.toml` found isn't in the current working directory (#3719)
- _Black_ will now error if `exclude` and `extend-exclude` have invalid data types in
  `pyproject.toml`, instead of silently doing the wrong thing (#3764)

### Packaging

- Upgrade mypyc from 0.991 to 1.3 (#3697)
- Remove patching of Click that mitigated errors on Python 3.6 with `LANG=C` (#3768)

### Parser

- Add support for the new PEP 695 syntax in Python 3.12 (#3703)

### Performance

- Speed up _Black_ significantly when the cache is full (#3751)
- Avoid importing `IPython` in a case where we wouldn't need it (#3748)

### Output

- Use aware UTC datetimes internally, avoids deprecation warning on Python 3.12 (#3728)
- Change verbose logging to exactly mirror _Black_'s logic for source discovery (#3749)

### _Blackd_

- The `blackd` argument parser now shows the default values for options in their help
  text (#3712)

### Integrations

- Black is now tested with
  [`PYTHONWARNDEFAULTENCODING = 1`](https://docs.python.org/3/library/io.html#io-encoding-warning)
  (#3763)
- Update GitHub Action to display black output in the job summary (#3688)

### Documentation

- Add a CITATION.cff file to the root of the repository, containing metadata on how to
  cite this software (#3723)
- Update the _classes_ and _exceptions_ documentation in Developer reference to match
  the latest code base (#3755)

## 23.3.0

### Highlights

This release fixes a longstanding confusing behavior in Black's GitHub action, where the
version of the action did not determine the version of Black being run (issue #3382). In
addition, there is a small bug fix around imports and a number of improvements to the
preview style.

Please try out the
[preview style](https://black.readthedocs.io/en/stable/the_black_code_style/future_style.html#preview-style)
with `black --preview` and tell us your feedback. All changes in the preview style are
expected to become part of Black's stable style in January 2024.

### Stable style

- Import lines with `# fmt: skip` and `# fmt: off` no longer have an extra blank line
  added when they are right after another import line (#3610)

### Preview style

- Add trailing commas to collection literals even if there's a comment after the last
  entry (#3393)
- `async def`, `async for`, and `async with` statements are now formatted consistently
  compared to their non-async version. (#3609)
- `with` statements that contain two context managers will be consistently wrapped in
  parentheses (#3589)
- Let string splitters respect [East Asian Width](https://www.unicode.org/reports/tr11/)
  (#3445)
- Now long string literals can be split after East Asian commas and periods (`、` U+3001
  IDEOGRAPHIC COMMA, `。` U+3002 IDEOGRAPHIC FULL STOP, & `，` U+FF0C FULLWIDTH COMMA)
  besides before spaces (#3445)
- For stubs, enforce one blank line after a nested class with a body other than just
  `...` (#3564)
- Improve handling of multiline strings by changing line split behavior (#1879)

### Parser

- Added support for formatting files with invalid type comments (#3594)

### Integrations

- Update GitHub Action to use the version of Black equivalent to action's version if
  version input is not specified (#3543)
- Fix missing Python binary path in autoload script for vim (#3508)

### Documentation

- Document that only the most recent release is supported for security issues;
  vulnerabilities should be reported through Tidelift (#3612)

## 23.1.0

### Highlights

This is the first release of 2023, and following our
[stability policy](https://black.readthedocs.io/en/stable/the_black_code_style/index.html#stability-policy),
it comes with a number of improvements to our stable style, including improvements to
empty line handling, removal of redundant parentheses in several contexts, and output
that highlights implicitly concatenated strings better.

There are also many changes to the preview style; try out `black --preview` and give us
feedback to help us set the stable style for next year.

In addition to style changes, Black now automatically infers the supported Python
versions from your `pyproject.toml` file, removing the need to set Black's target
versions separately.

### Stable style

- Introduce the 2023 stable style, which incorporates most aspects of last year's
  preview style (#3418). Specific changes:
  - Enforce empty lines before classes and functions with sticky leading comments
    (#3302) (22.12.0)
  - Reformat empty and whitespace-only files as either an empty file (if no newline is
    present) or as a single newline character (if a newline is present) (#3348)
    (22.12.0)
  - Implicitly concatenated strings used as function args are now wrapped inside
    parentheses (#3307) (22.12.0)
  - Correctly handle trailing commas that are inside a line's leading non-nested parens
    (#3370) (22.12.0)
  - `--skip-string-normalization` / `-S` now prevents docstring prefixes from being
    normalized as expected (#3168) (since 22.8.0)
  - When using `--skip-magic-trailing-comma` or `-C`, trailing commas are stripped from
    subscript expressions with more than 1 element (#3209) (22.8.0)
  - Implicitly concatenated strings inside a list, set, or tuple are now wrapped inside
    parentheses (#3162) (22.8.0)
  - Fix a string merging/split issue when a comment is present in the middle of
    implicitly concatenated strings on its own line (#3227) (22.8.0)
  - Docstring quotes are no longer moved if it would violate the line length limit
    (#3044, #3430) (22.6.0)
  - Parentheses around return annotations are now managed (#2990) (22.6.0)
  - Remove unnecessary parentheses around awaited objects (#2991) (22.6.0)
  - Remove unnecessary parentheses in `with` statements (#2926) (22.6.0)
  - Remove trailing newlines after code block open (#3035) (22.6.0)
  - Code cell separators `#%%` are now standardised to `# %%` (#2919) (22.3.0)
  - Remove unnecessary parentheses from `except` statements (#2939) (22.3.0)
  - Remove unnecessary parentheses from tuple unpacking in `for` loops (#2945) (22.3.0)
  - Avoid magic-trailing-comma in single-element subscripts (#2942) (22.3.0)
- Fix a crash when a colon line is marked between `# fmt: off` and `# fmt: on` (#3439)

### Preview style

- Format hex codes in unicode escape sequences in string literals (#2916)
- Add parentheses around `if`-`else` expressions (#2278)
- Improve performance on large expressions that contain many strings (#3467)
- Fix a crash in preview style with assert + parenthesized string (#3415)
- Fix crashes in preview style with walrus operators used in function return annotations
  and except clauses (#3423)
- Fix a crash in preview advanced string processing where mixed implicitly concatenated
  regular and f-strings start with an empty span (#3463)
- Fix a crash in preview advanced string processing where a standalone comment is placed
  before a dict's value (#3469)
- Fix an issue where extra empty lines are added when a decorator has `# fmt: skip`
  applied or there is a standalone comment between decorators (#3470)
- Do not put the closing quotes in a docstring on a separate line, even if the line is
  too long (#3430)
- Long values in dict literals are now wrapped in parentheses; correspondingly
  unnecessary parentheses around short values in dict literals are now removed; long
  string lambda values are now wrapped in parentheses (#3440)
- Fix two crashes in preview style involving edge cases with docstrings (#3451)
- Exclude string type annotations from improved string processing; fix crash when the
  return type annotation is stringified and spans across multiple lines (#3462)
- Wrap multiple context managers in parentheses when targeting Python 3.9+ (#3489)
- Fix several crashes in preview style with walrus operators used in `with` statements
  or tuples (#3473)
- Fix an invalid quote escaping bug in f-string expressions where it produced invalid
  code. Implicitly concatenated f-strings with different quotes can now be merged or
  quote-normalized by changing the quotes used in expressions. (#3509)
- Fix crash on `await (yield)` when Black is compiled with mypyc (#3533)

### Configuration

- Black now tries to infer its `--target-version` from the project metadata specified in
  `pyproject.toml` (#3219)

### Packaging

- Upgrade mypyc from `0.971` to `0.991` so mypycified _Black_ can be built on armv7
  (#3380)
  - This also fixes some crashes while using compiled Black with a debug build of
    CPython
- Drop specific support for the `tomli` requirement on 3.11 alpha releases, working
  around a bug that would cause the requirement not to be installed on any non-final
  Python releases (#3448)
- Black now depends on `packaging` version `22.0` or later. This is required for new
  functionality that needs to parse part of the project metadata (#3219)

### Output

- Calling `black --help` multiple times will return the same help contents each time
  (#3516)
- Verbose logging now shows the values of `pyproject.toml` configuration variables
  (#3392)
- Fix false symlink detection messages in verbose output due to using an incorrect
  relative path to the project root (#3385)

### Integrations

- Move 3.11 CI to normal flow now that all dependencies support 3.11 (#3446)
- Docker: Add new `latest_prerelease` tag automation to follow latest black alpha
  release on docker images (#3465)

### Documentation

- Expand `vim-plug` installation instructions to offer more explicit options (#3468)

## 22.12.0

### Preview style

- Enforce empty lines before classes and functions with sticky leading comments (#3302)
- Reformat empty and whitespace-only files as either an empty file (if no newline is
  present) or as a single newline character (if a newline is present) (#3348)
- Implicitly concatenated strings used as function args are now wrapped inside
  parentheses (#3307)
- For assignment statements, prefer splitting the right hand side if the left hand side
  fits on a single line (#3368)
- Correctly handle trailing commas that are inside a line's leading non-nested parens
  (#3370)

### Configuration

- Fix incorrectly applied `.gitignore` rules by considering the `.gitignore` location
  and the relative path to the target file (#3338)
- Fix incorrectly ignoring `.gitignore` presence when more than one source directory is
  specified (#3336)

### Parser

- Parsing support has been added for walruses inside generator expression that are
  passed as function args (for example,
  `any(match := my_re.match(text) for text in texts)`) (#3327).

### Integrations

- Vim plugin: Optionally allow using the system installation of Black via
  `let g:black_use_virtualenv = 0`(#3309)

## 22.10.0

### Highlights

- Runtime support for Python 3.6 has been removed. Formatting 3.6 code will still be
  supported until further notice.

### Stable style

- Fix a crash when `# fmt: on` is used on a different block level than `# fmt: off`
  (#3281)

### Preview style

- Fix a crash when formatting some dicts with parenthesis-wrapped long string keys
  (#3262)

### Configuration

- `.ipynb_checkpoints` directories are now excluded by default (#3293)
- Add `--skip-source-first-line` / `-x` option to ignore the first line of source code
  while formatting (#3299)

### Packaging

- Executables made with PyInstaller will no longer crash when formatting several files
  at once on macOS. Native x86-64 executables for macOS are available once again.
  (#3275)
- Hatchling is now used as the build backend. This will not have any effect for users
  who install Black with its wheels from PyPI. (#3233)
- Faster compiled wheels are now available for CPython 3.11 (#3276)

### _Blackd_

- Windows style (CRLF) newlines will be preserved (#3257).

### Integrations

- Vim plugin: add flag (`g:black_preview`) to enable/disable the preview style (#3246)
- Update GitHub Action to support formatting of Jupyter Notebook files via a `jupyter`
  option (#3282)
- Update GitHub Action to support use of version specifiers (e.g. `<23`) for Black
  version (#3265)

## 22.8.0

### Highlights

- Python 3.11 is now supported, except for _blackd_ as aiohttp does not support 3.11 as
  of publishing (#3234)
- This is the last release that supports running _Black_ on Python 3.6 (formatting 3.6
  code will continue to be supported until further notice)
- Reword the stability policy to say that we may, in rare cases, make changes that
  affect code that was not previously formatted by _Black_ (#3155)

### Stable style

- Fix an infinite loop when using `# fmt: on/off` in the middle of an expression or code
  block (#3158)
- Fix incorrect handling of `# fmt: skip` on colon (`:`) lines (#3148)
- Comments are no longer deleted when a line had spaces removed around power operators
  (#2874)

### Preview style

- Single-character closing docstring quotes are no longer moved to their own line as
  this is invalid. This was a bug introduced in version 22.6.0. (#3166)
- `--skip-string-normalization` / `-S` now prevents docstring prefixes from being
  normalized as expected (#3168)
- When using `--skip-magic-trailing-comma` or `-C`, trailing commas are stripped from
  subscript expressions with more than 1 element (#3209)
- Implicitly concatenated strings inside a list, set, or tuple are now wrapped inside
  parentheses (#3162)
- Fix a string merging/split issue when a comment is present in the middle of implicitly
  concatenated strings on its own line (#3227)

### _Blackd_

- `blackd` now supports enabling the preview style via the `X-Preview` header (#3217)

### Configuration

- Black now uses the presence of debug f-strings to detect target version (#3215)
- Fix misdetection of project root and verbose logging of sources in cases involving
  `--stdin-filename` (#3216)
- Immediate `.gitignore` files in source directories given on the command line are now
  also respected, previously only `.gitignore` files in the project root and
  automatically discovered directories were respected (#3237)

### Documentation

- Recommend using BlackConnect in IntelliJ IDEs (#3150)

### Integrations

- Vim plugin: prefix messages with `Black: ` so it's clear they come from Black (#3194)
- Docker: changed to a /opt/venv installation + added to PATH to be available to
  non-root users (#3202)

### Output

- Change from deprecated `asyncio.get_event_loop()` to create our event loop which
  removes DeprecationWarning (#3164)
- Remove logging from internal `blib2to3` library since it regularly emits error logs
  about failed caching that can and should be ignored (#3193)

### Parser

- Type comments are now included in the AST equivalence check consistently so accidental
  deletion raises an error. Though type comments can't be tracked when running on PyPy
  3.7 due to standard library limitations. (#2874)

### Performance

- Reduce Black's startup time when formatting a single file by 15-30% (#3211)

## 22.6.0

### Style

- Fix unstable formatting involving `#fmt: skip` and `# fmt:skip` comments (notice the
  lack of spaces) (#2970)

### Preview style

- Docstring quotes are no longer moved if it would violate the line length limit (#3044)
- Parentheses around return annotations are now managed (#2990)
- Remove unnecessary parentheses around awaited objects (#2991)
- Remove unnecessary parentheses in `with` statements (#2926)
- Remove trailing newlines after code block open (#3035)

### Integrations

- Add `scripts/migrate-black.py` script to ease introduction of Black to a Git project
  (#3038)

### Output

- Output Python version and implementation as part of `--version` flag (#2997)

### Packaging

- Use `tomli` instead of `tomllib` on Python 3.11 builds where `tomllib` is not
  available (#2987)

### Parser

- [PEP 654](https://peps.python.org/pep-0654/#except) syntax (for example,
  `except *ExceptionGroup:`) is now supported (#3016)
- [PEP 646](https://peps.python.org/pep-0646) syntax (for example,
  `Array[Batch, *Shape]` or `def fn(*args: *T) -> None`) is now supported (#3071)

### Vim Plugin

- Fix `strtobool` function. It didn't parse true/on/false/off. (#3025)

## 22.3.0

### Preview style

- Code cell separators `#%%` are now standardised to `# %%` (#2919)
- Remove unnecessary parentheses from `except` statements (#2939)
- Remove unnecessary parentheses from tuple unpacking in `for` loops (#2945)
- Avoid magic-trailing-comma in single-element subscripts (#2942)

### Configuration

- Do not format `__pypackages__` directories by default (#2836)
- Add support for specifying stable version with `--required-version` (#2832).
- Avoid crashing when the user has no homedir (#2814)
- Avoid crashing when md5 is not available (#2905)
- Fix handling of directory junctions on Windows (#2904)

### Documentation

- Update pylint config documentation (#2931)

### Integrations

- Move test to disable plugin in Vim/Neovim, which speeds up loading (#2896)

### Output

- In verbose mode, log when _Black_ is using user-level config (#2861)

### Packaging

- Fix Black to work with Click 8.1.0 (#2966)
- On Python 3.11 and newer, use the standard library's `tomllib` instead of `tomli`
  (#2903)
- `black-primer`, the deprecated internal devtool, has been removed and copied to a
  [separate repository](https://github.com/cooperlees/black-primer) (#2924)

### Parser

- Black can now parse starred expressions in the target of `for` and `async for`
  statements, e.g `for item in *items_1, *items_2: pass` (#2879).

## 22.1.0

At long last, _Black_ is no longer a beta product! This is the first non-beta release
and the first release covered by our new
[stability policy](https://black.readthedocs.io/en/stable/the_black_code_style/index.html#stability-policy).

### Highlights

- **Remove Python 2 support** (#2740)
- Introduce the `--preview` flag (#2752)

### Style

- Deprecate `--experimental-string-processing` and move the functionality under
  `--preview` (#2789)
- For stubs, one blank line between class attributes and methods is now kept if there's
  at least one pre-existing blank line (#2736)
- Black now normalizes string prefix order (#2297)
- Remove spaces around power operators if both operands are simple (#2726)
- Work around bug that causes unstable formatting in some cases in the presence of the
  magic trailing comma (#2807)
- Use parentheses for attribute access on decimal float and int literals (#2799)
- Don't add whitespace for attribute access on hexadecimal, binary, octal, and complex
  literals (#2799)
- Treat blank lines in stubs the same inside top-level `if` statements (#2820)
- Fix unstable formatting with semicolons and arithmetic expressions (#2817)
- Fix unstable formatting around magic trailing comma (#2572)

### Parser

- Fix mapping cases that contain as-expressions, like `case {"key": 1 | 2 as password}`
  (#2686)
- Fix cases that contain multiple top-level as-expressions, like `case 1 as a, 2 as b`
  (#2716)
- Fix call patterns that contain as-expressions with keyword arguments, like
  `case Foo(bar=baz as quux)` (#2749)
- Tuple unpacking on `return` and `yield` constructs now implies 3.8+ (#2700)
- Unparenthesized tuples on annotated assignments (e.g
  `values: Tuple[int, ...] = 1, 2, 3`) now implies 3.8+ (#2708)
- Fix handling of standalone `match()` or `case()` when there is a trailing newline or a
  comment inside of the parentheses. (#2760)
- `from __future__ import annotations` statement now implies Python 3.7+ (#2690)

### Performance

- Speed-up the new backtracking parser about 4X in general (enabled when
  `--target-version` is set to 3.10 and higher). (#2728)
- _Black_ is now compiled with [mypyc](https://github.com/mypyc/mypyc) for an overall 2x
  speed-up. 64-bit Windows, MacOS, and Linux (not including musl) are supported. (#1009,
  #2431)

### Configuration

- Do not accept bare carriage return line endings in pyproject.toml (#2408)
- Add configuration option (`python-cell-magics`) to format cells with custom magics in
  Jupyter Notebooks (#2744)
- Allow setting custom cache directory on all platforms with environment variable
  `BLACK_CACHE_DIR` (#2739).
- Enable Python 3.10+ by default, without any extra need to specify
  `--target-version=py310`. (#2758)
- Make passing `SRC` or `--code` mandatory and mutually exclusive (#2804)

### Output

- Improve error message for invalid regular expression (#2678)
- Improve error message when parsing fails during AST safety check by embedding the
  underlying SyntaxError (#2693)
- No longer color diff headers white as it's unreadable in light themed terminals
  (#2691)
- Text coloring added in the final statistics (#2712)
- Verbose mode also now describes how a project root was discovered and which paths will
  be formatted. (#2526)

### Packaging

- All upper version bounds on dependencies have been removed (#2718)
- `typing-extensions` is no longer a required dependency in Python 3.10+ (#2772)
- Set `click` lower bound to `8.0.0` (#2791)

### Integrations

- Update GitHub action to support containerized runs (#2748)

### Documentation

- Change protocol in pip installation instructions to `https://` (#2761)
- Change HTML theme to Furo primarily for its responsive design and mobile support
  (#2793)
- Deprecate the `black-primer` tool (#2809)
- Document Python support policy (#2819)

## 21.12b0

### _Black_

- Fix determination of f-string expression spans (#2654)
- Fix bad formatting of error messages about EOF in multi-line statements (#2343)
- Functions and classes in blocks now have more consistent surrounding spacing (#2472)

#### Jupyter Notebook support

- Cell magics are now only processed if they are known Python cell magics. Earlier, all
  cell magics were tokenized, leading to possible indentation errors e.g. with
  `%%writefile`. (#2630)
- Fix assignment to environment variables in Jupyter Notebooks (#2642)

#### Python 3.10 support

- Point users to using `--target-version py310` if we detect 3.10-only syntax (#2668)
- Fix `match` statements with open sequence subjects, like `match a, b:` or
  `match a, *b:` (#2639) (#2659)
- Fix `match`/`case` statements that contain `match`/`case` soft keywords multiple
  times, like `match re.match()` (#2661)
- Fix `case` statements with an inline body (#2665)
- Fix styling of starred expressions inside `match` subject (#2667)
- Fix parser error location on invalid syntax in a `match` statement (#2649)
- Fix Python 3.10 support on platforms without ProcessPoolExecutor (#2631)
- Improve parsing performance on code that uses `match` under `--target-version py310`
  up to ~50% (#2670)

### Packaging

- Remove dependency on `regex` (#2644) (#2663)

## 21.11b1

### _Black_

- Bumped regex version minimum to 2021.4.4 to fix Pattern class usage (#2621)

## 21.11b0

### _Black_

- Warn about Python 2 deprecation in more cases by improving Python 2 only syntax
  detection (#2592)
- Add experimental PyPy support (#2559)
- Add partial support for the match statement. As it's experimental, it's only enabled
  when `--target-version py310` is explicitly specified (#2586)
- Add support for parenthesized with (#2586)
- Declare support for Python 3.10 for running Black (#2562)

### Integrations

- Fixed vim plugin with Python 3.10 by removing deprecated distutils import (#2610)
- The vim plugin now parses `skip_magic_trailing_comma` from pyproject.toml (#2613)

## 21.10b0

### _Black_

- Document stability policy, that will apply for non-beta releases (#2529)
- Add new `--workers` parameter (#2514)
- Fixed feature detection for positional-only arguments in lambdas (#2532)
- Bumped typed-ast version minimum to 1.4.3 for 3.10 compatibility (#2519)
- Fixed a Python 3.10 compatibility issue where the loop argument was still being passed
  even though it has been removed (#2580)
- Deprecate Python 2 formatting support (#2523)

### _Blackd_

- Remove dependency on aiohttp-cors (#2500)
- Bump required aiohttp version to 3.7.4 (#2509)

### _Black-Primer_

- Add primer support for --projects (#2555)
- Print primer summary after individual failures (#2570)

### Integrations

- Allow to pass `target_version` in the vim plugin (#1319)
- Install build tools in docker file and use multi-stage build to keep the image size
  down (#2582)

## 21.9b0

### Packaging

- Fix missing modules in self-contained binaries (#2466)
- Fix missing toml extra used during installation (#2475)

## 21.8b0

### _Black_

- Add support for formatting Jupyter Notebook files (#2357)
- Move from `appdirs` dependency to `platformdirs` (#2375)
- Present a more user-friendly error if .gitignore is invalid (#2414)
- The failsafe for accidentally added backslashes in f-string expressions has been
  hardened to handle more edge cases during quote normalization (#2437)
- Avoid changing a function return type annotation's type to a tuple by adding a
  trailing comma (#2384)
- Parsing support has been added for unparenthesized walruses in set literals, set
  comprehensions, and indices (#2447).
- Pin `setuptools-scm` build-time dependency version (#2457)
- Exclude typing-extensions version 3.10.0.1 due to it being broken on Python 3.10
  (#2460)

### _Blackd_

- Replace sys.exit(-1) with raise ImportError as it plays more nicely with tools that
  scan installed packages (#2440)

### Integrations

- The provided pre-commit hooks no longer specify `language_version` to avoid overriding
  `default_language_version` (#2430)

## 21.7b0

### _Black_

- Configuration files using TOML features higher than spec v0.5.0 are now supported
  (#2301)
- Add primer support and test for code piped into black via STDIN (#2315)
- Fix internal error when `FORCE_OPTIONAL_PARENTHESES` feature is enabled (#2332)
- Accept empty stdin (#2346)
- Provide a more useful error when parsing fails during AST safety checks (#2304)

### Docker

- Add new `latest_release` tag automation to follow latest black release on docker
  images (#2374)

### Integrations

- The vim plugin now searches upwards from the directory containing the current buffer
  instead of the current working directory for pyproject.toml. (#1871)
- The vim plugin now reads the correct string normalization option in pyproject.toml
  (#1869)
- The vim plugin no longer crashes Black when there's boolean values in pyproject.toml
  (#1869)

## 21.6b0

### _Black_

- Fix failure caused by `fmt: skip` and indentation (#2281)
- Account for += assignment when deciding whether to split string (#2312)
- Correct max string length calculation when there are string operators (#2292)
- Fixed option usage when using the `--code` flag (#2259)
- Do not call `uvloop.install()` when _Black_ is used as a library (#2303)
- Added `--required-version` option to require a specific version to be running (#2300)
- Fix incorrect custom breakpoint indices when string group contains fake f-strings
  (#2311)
- Fix regression where `R` prefixes would be lowercased for docstrings (#2285)
- Fix handling of named escapes (`\N{...}`) when `--experimental-string-processing` is
  used (#2319)

### Integrations

- The official Black action now supports choosing what version to use, and supports the
  major 3 OSes. (#1940)

## 21.5b2

### _Black_

- A space is no longer inserted into empty docstrings (#2249)
- Fix handling of .gitignore files containing non-ASCII characters on Windows (#2229)
- Respect `.gitignore` files in all levels, not only `root/.gitignore` file (apply
  `.gitignore` rules like `git` does) (#2225)
- Restored compatibility with Click 8.0 on Python 3.6 when LANG=C used (#2227)
- Add extra uvloop install + import support if in python env (#2258)
- Fix --experimental-string-processing crash when matching parens are not found (#2283)
- Make sure to split lines that start with a string operator (#2286)
- Fix regular expression that black uses to identify f-expressions (#2287)

### _Blackd_

- Add a lower bound for the `aiohttp-cors` dependency. Only 0.4.0 or higher is
  supported. (#2231)

### Packaging

- Release self-contained x86_64 MacOS binaries as part of the GitHub release pipeline
  (#2198)
- Always build binaries with the latest available Python (#2260)

### Documentation

- Add discussion of magic comments to FAQ page (#2272)
- `--experimental-string-processing` will be enabled by default in the future (#2273)
- Fix typos discovered by codespell (#2228)
- Fix Vim plugin installation instructions. (#2235)
- Add new Frequently Asked Questions page (#2247)
- Fix encoding + symlink issues preventing proper build on Windows (#2262)

## 21.5b1

### _Black_

- Refactor `src/black/__init__.py` into many files (#2206)

### Documentation

- Replaced all remaining references to the
  [`master`](https://github.com/psf/black/tree/main) branch with the
  [`main`](https://github.com/psf/black/tree/main) branch. Some additional changes in
  the source code were also made. (#2210)
- Significantly reorganized the documentation to make much more sense. Check them out by
  heading over to [the stable docs on RTD](https://black.readthedocs.io/en/stable/).
  (#2174)

## 21.5b0

### _Black_

- Set `--pyi` mode if `--stdin-filename` ends in `.pyi` (#2169)
- Stop detecting target version as Python 3.9+ with pre-PEP-614 decorators that are
  being called but with no arguments (#2182)

### _Black-Primer_

- Add `--no-diff` to black-primer to suppress formatting changes (#2187)

## 21.4b2

### _Black_

- Fix crash if the user configuration directory is inaccessible. (#2158)

- Clarify
  [circumstances](https://github.com/psf/black/blob/master/docs/the_black_code_style.md#pragmatism)
  in which _Black_ may change the AST (#2159)

- Allow `.gitignore` rules to be overridden by specifying `exclude` in `pyproject.toml`
  or on the command line. (#2170)

### _Packaging_

- Install `primer.json` (used by `black-primer` by default) with black. (#2154)

## 21.4b1

### _Black_

- Fix crash on docstrings ending with "\\ ". (#2142)

- Fix crash when atypical whitespace is cleaned out of dostrings (#2120)

- Reflect the `--skip-magic-trailing-comma` and `--experimental-string-processing` flags
  in the name of the cache file. Without this fix, changes in these flags would not take
  effect if the cache had already been populated. (#2131)

- Don't remove necessary parentheses from assignment expression containing assert /
  return statements. (#2143)

### _Packaging_

- Bump pathspec to >= 0.8.1 to solve invalid .gitignore exclusion handling

## 21.4b0

### _Black_

- Fixed a rare but annoying formatting instability created by the combination of
  optional trailing commas inserted by `Black` and optional parentheses looking at
  pre-existing "magic" trailing commas. This fixes issue #1629 and all of its many many
  duplicates. (#2126)

- `Black` now processes one-line docstrings by stripping leading and trailing spaces,
  and adding a padding space when needed to break up """". (#1740)

- `Black` now cleans up leading non-breaking spaces in comments (#2092)

- `Black` now respects `--skip-string-normalization` when normalizing multiline
  docstring quotes (#1637)

- `Black` no longer removes all empty lines between non-function code and decorators
  when formatting typing stubs. Now `Black` enforces a single empty line. (#1646)

- `Black` no longer adds an incorrect space after a parenthesized assignment expression
  in if/while statements (#1655)

- Added `--skip-magic-trailing-comma` / `-C` to avoid using trailing commas as a reason
  to split lines (#1824)

- fixed a crash when PWD=/ on POSIX (#1631)

- fixed "I/O operation on closed file" when using --diff (#1664)

- Prevent coloured diff output being interleaved with multiple files (#1673)

- Added support for PEP 614 relaxed decorator syntax on python 3.9 (#1711)

- Added parsing support for unparenthesized tuples and yield expressions in annotated
  assignments (#1835)

- added `--extend-exclude` argument (PR #2005)

- speed up caching by avoiding pathlib (#1950)

- `--diff` correctly indicates when a file doesn't end in a newline (#1662)

- Added `--stdin-filename` argument to allow stdin to respect `--force-exclude` rules
  (#1780)

- Lines ending with `fmt: skip` will now be not formatted (#1800)

- PR #2053: Black no longer relies on typed-ast for Python 3.8 and higher

- PR #2053: Python 2 support is now optional, install with
  `python3 -m pip install black[python2]` to maintain support.

- Exclude `venv` directory by default (#1683)

- Fixed "Black produced code that is not equivalent to the source" when formatting
  Python 2 docstrings (#2037)

### _Packaging_

- Self-contained native _Black_ binaries are now provided for releases via GitHub
  Releases (#1743)

## 20.8b1

### _Packaging_

- explicitly depend on Click 7.1.2 or newer as `Black` no longer works with versions
  older than 7.0

## 20.8b0

### _Black_

- re-implemented support for explicit trailing commas: now it works consistently within
  any bracket pair, including nested structures (#1288 and duplicates)

- `Black` now reindents docstrings when reindenting code around it (#1053)

- `Black` now shows colored diffs (#1266)

- `Black` is now packaged using 'py3' tagged wheels (#1388)

- `Black` now supports Python 3.8 code, e.g. star expressions in return statements
  (#1121)

- `Black` no longer normalizes capital R-string prefixes as those have a
  community-accepted meaning (#1244)

- `Black` now uses exit code 2 when specified configuration file doesn't exit (#1361)

- `Black` now works on AWS Lambda (#1141)

- added `--force-exclude` argument (#1032)

- removed deprecated `--py36` option (#1236)

- fixed `--diff` output when EOF is encountered (#526)

- fixed `# fmt: off` handling around decorators (#560)

- fixed unstable formatting with some `# type: ignore` comments (#1113)

- fixed invalid removal on organizing brackets followed by indexing (#1575)

- introduced `black-primer`, a CI tool that allows us to run regression tests against
  existing open source users of Black (#1402)

- introduced property-based fuzzing to our test suite based on Hypothesis and
  Hypothersmith (#1566)

- implemented experimental and disabled by default long string rewrapping (#1132),
  hidden under a `--experimental-string-processing` flag while it's being worked on;
  this is an undocumented and unsupported feature, you lose Internet points for
  depending on it (#1609)

### Vim plugin

- prefer virtualenv packages over global packages (#1383)

## 19.10b0

- added support for PEP 572 assignment expressions (#711)

- added support for PEP 570 positional-only arguments (#943)

- added support for async generators (#593)

- added support for pre-splitting collections by putting an explicit trailing comma
  inside (#826)

- added `black -c` as a way to format code passed from the command line (#761)

- --safe now works with Python 2 code (#840)

- fixed grammar selection for Python 2-specific code (#765)

- fixed feature detection for trailing commas in function definitions and call sites
  (#763)

- `# fmt: off`/`# fmt: on` comment pairs placed multiple times within the same block of
  code now behave correctly (#1005)

- _Black_ no longer crashes on Windows machines with more than 61 cores (#838)

- _Black_ no longer crashes on standalone comments prepended with a backslash (#767)

- _Black_ no longer crashes on `from` ... `import` blocks with comments (#829)

- _Black_ no longer crashes on Python 3.7 on some platform configurations (#494)

- _Black_ no longer fails on comments in from-imports (#671)

- _Black_ no longer fails when the file starts with a backslash (#922)

- _Black_ no longer merges regular comments with type comments (#1027)

- _Black_ no longer splits long lines that contain type comments (#997)

- removed unnecessary parentheses around `yield` expressions (#834)

- added parentheses around long tuples in unpacking assignments (#832)

- added parentheses around complex powers when they are prefixed by a unary operator
  (#646)

- fixed bug that led _Black_ format some code with a line length target of 1 (#762)

- _Black_ no longer introduces quotes in f-string subexpressions on string boundaries
  (#863)

- if _Black_ puts parenthesis around a single expression, it moves comments to the
  wrapped expression instead of after the brackets (#872)

- `blackd` now returns the version of _Black_ in the response headers (#1013)

- `blackd` can now output the diff of formats on source code when the `X-Diff` header is
  provided (#969)

## 19.3b0

- new option `--target-version` to control which Python versions _Black_-formatted code
  should target (#618)

- deprecated `--py36` (use `--target-version=py36` instead) (#724)

- _Black_ no longer normalizes numeric literals to include `_` separators (#696)

- long `del` statements are now split into multiple lines (#698)

- type comments are no longer mangled in function signatures

- improved performance of formatting deeply nested data structures (#509)

- _Black_ now properly formats multiple files in parallel on Windows (#632)

- _Black_ now creates cache files atomically which allows it to be used in parallel
  pipelines (like `xargs -P8`) (#673)

- _Black_ now correctly indents comments in files that were previously formatted with
  tabs (#262)

- `blackd` now supports CORS (#622)

## 18.9b0

- numeric literals are now formatted by _Black_ (#452, #461, #464, #469):

  - numeric literals are normalized to include `_` separators on Python 3.6+ code

  - added `--skip-numeric-underscore-normalization` to disable the above behavior and
    leave numeric underscores as they were in the input

  - code with `_` in numeric literals is recognized as Python 3.6+

  - most letters in numeric literals are lowercased (e.g., in `1e10`, `0x01`)

  - hexadecimal digits are always uppercased (e.g. `0xBADC0DE`)

- added `blackd`, see
  [its documentation](https://github.com/psf/black/blob/18.9b0/README.md#blackd) for
  more info (#349)

- adjacent string literals are now correctly split into multiple lines (#463)

- trailing comma is now added to single imports that don't fit on a line (#250)

- cache is now populated when `--check` is successful for a file which speeds up
  consecutive checks of properly formatted unmodified files (#448)

- whitespace at the beginning of the file is now removed (#399)

- fixed mangling [pweave](http://mpastell.com/pweave/) and
  [Spyder IDE](https://www.spyder-ide.org/) special comments (#532)

- fixed unstable formatting when unpacking big tuples (#267)

- fixed parsing of `__future__` imports with renames (#389)

- fixed scope of `# fmt: off` when directly preceding `yield` and other nodes (#385)

- fixed formatting of lambda expressions with default arguments (#468)

- fixed `async for` statements: _Black_ no longer breaks them into separate lines (#372)

- note: the Vim plugin stopped registering `,=` as a default chord as it turned out to
  be a bad idea (#415)

## 18.6b4

- hotfix: don't freeze when multiple comments directly precede `# fmt: off` (#371)

## 18.6b3

- typing stub files (`.pyi`) now have blank lines added after constants (#340)

- `# fmt: off` and `# fmt: on` are now much more dependable:

  - they now work also within bracket pairs (#329)

  - they now correctly work across function/class boundaries (#335)

  - they now work when an indentation block starts with empty lines or misaligned
    comments (#334)

- made Click not fail on invalid environments; note that Click is right but the
  likelihood we'll need to access non-ASCII file paths when dealing with Python source
  code is low (#277)

- fixed improper formatting of f-strings with quotes inside interpolated expressions
  (#322)

- fixed unnecessary slowdown when long list literals where found in a file

- fixed unnecessary slowdown on AST nodes with very many siblings

- fixed cannibalizing backslashes during string normalization

- fixed a crash due to symbolic links pointing outside of the project directory (#338)

## 18.6b2

- added `--config` (#65)

- added `-h` equivalent to `--help` (#316)

- fixed improper unmodified file caching when `-S` was used

- fixed extra space in string unpacking (#305)

- fixed formatting of empty triple quoted strings (#313)

- fixed unnecessary slowdown in comment placement calculation on lines without comments

## 18.6b1

- hotfix: don't output human-facing information on stdout (#299)

- hotfix: don't output cake emoji on non-zero return code (#300)

## 18.6b0

- added `--include` and `--exclude` (#270)

- added `--skip-string-normalization` (#118)

- added `--verbose` (#283)

- the header output in `--diff` now actually conforms to the unified diff spec

- fixed long trivial assignments being wrapped in unnecessary parentheses (#273)

- fixed unnecessary parentheses when a line contained multiline strings (#232)

- fixed stdin handling not working correctly if an old version of Click was used (#276)

- _Black_ now preserves line endings when formatting a file in place (#258)

## 18.5b1

- added `--pyi` (#249)

- added `--py36` (#249)

- Python grammar pickle caches are stored with the formatting caches, making _Black_
  work in environments where site-packages is not user-writable (#192)

- _Black_ now enforces a PEP 257 empty line after a class-level docstring (and/or
  fields) and the first method

- fixed invalid code produced when standalone comments were present in a trailer that
  was omitted from line splitting on a large expression (#237)

- fixed optional parentheses being removed within `# fmt: off` sections (#224)

- fixed invalid code produced when stars in very long imports were incorrectly wrapped
  in optional parentheses (#234)

- fixed unstable formatting when inline comments were moved around in a trailer that was
  omitted from line splitting on a large expression (#238)

- fixed extra empty line between a class declaration and the first method if no class
  docstring or fields are present (#219)

- fixed extra empty line between a function signature and an inner function or inner
  class (#196)

## 18.5b0

- call chains are now formatted according to the
  [fluent interfaces](https://en.wikipedia.org/wiki/Fluent_interface) style (#67)

- data structure literals (tuples, lists, dictionaries, and sets) are now also always
  exploded like imports when they don't fit in a single line (#152)

- slices are now formatted according to PEP 8 (#178)

- parentheses are now also managed automatically on the right-hand side of assignments
  and return statements (#140)

- math operators now use their respective priorities for delimiting multiline
  expressions (#148)

- optional parentheses are now omitted on expressions that start or end with a bracket
  and only contain a single operator (#177)

- empty parentheses in a class definition are now removed (#145, #180)

- string prefixes are now standardized to lowercase and `u` is removed on Python 3.6+
  only code and Python 2.7+ code with the `unicode_literals` future import (#188, #198,
  #199)

- typing stub files (`.pyi`) are now formatted in a style that is consistent with PEP
  484 (#207, #210)

- progress when reformatting many files is now reported incrementally

- fixed trailers (content with brackets) being unnecessarily exploded into their own
  lines after a dedented closing bracket (#119)

- fixed an invalid trailing comma sometimes left in imports (#185)

- fixed non-deterministic formatting when multiple pairs of removable parentheses were
  used (#183)

- fixed multiline strings being unnecessarily wrapped in optional parentheses in long
  assignments (#215)

- fixed not splitting long from-imports with only a single name

- fixed Python 3.6+ file discovery by also looking at function calls with unpacking.
  This fixed non-deterministic formatting if trailing commas where used both in function
  signatures with stars and function calls with stars but the former would be
  reformatted to a single line.

- fixed crash on dealing with optional parentheses (#193)

- fixed "is", "is not", "in", and "not in" not considered operators for splitting
  purposes

- fixed crash when dead symlinks where encountered

## 18.4a4

- don't populate the cache on `--check` (#175)

## 18.4a3

- added a "cache"; files already reformatted that haven't changed on disk won't be
  reformatted again (#109)

- `--check` and `--diff` are no longer mutually exclusive (#149)

- generalized star expression handling, including double stars; this fixes
  multiplication making expressions "unsafe" for trailing commas (#132)

- _Black_ no longer enforces putting empty lines behind control flow statements (#90)

- _Black_ now splits imports like "Mode 3 + trailing comma" of isort (#127)

- fixed comment indentation when a standalone comment closes a block (#16, #32)

- fixed standalone comments receiving extra empty lines if immediately preceding a
  class, def, or decorator (#56, #154)

- fixed `--diff` not showing entire path (#130)

- fixed parsing of complex expressions after star and double stars in function calls
  (#2)

- fixed invalid splitting on comma in lambda arguments (#133)

- fixed missing splits of ternary expressions (#141)

## 18.4a2

- fixed parsing of unaligned standalone comments (#99, #112)

- fixed placement of dictionary unpacking inside dictionary literals (#111)

- Vim plugin now works on Windows, too

- fixed unstable formatting when encountering unnecessarily escaped quotes in a string
  (#120)

## 18.4a1

- added `--quiet` (#78)

- added automatic parentheses management (#4)

- added [pre-commit](https://pre-commit.com) integration (#103, #104)

- fixed reporting on `--check` with multiple files (#101, #102)

- fixed removing backslash escapes from raw strings (#100, #105)

## 18.4a0

- added `--diff` (#87)

- add line breaks before all delimiters, except in cases like commas, to better comply
  with PEP 8 (#73)

- standardize string literals to use double quotes (almost) everywhere (#75)

- fixed handling of standalone comments within nested bracketed expressions; _Black_
  will no longer produce super long lines or put all standalone comments at the end of
  the expression (#22)

- fixed 18.3a4 regression: don't crash and burn on empty lines with trailing whitespace
  (#80)

- fixed 18.3a4 regression: `# yapf: disable` usage as trailing comment would cause
  _Black_ to not emit the rest of the file (#95)

- when CTRL+C is pressed while formatting many files, _Black_ no longer freaks out with
  a flurry of asyncio-related exceptions

- only allow up to two empty lines on module level and only single empty lines within
  functions (#74)

## 18.3a4

- `# fmt: off` and `# fmt: on` are implemented (#5)

- automatic detection of deprecated Python 2 forms of print statements and exec
  statements in the formatted file (#49)

- use proper spaces for complex expressions in default values of typed function
  arguments (#60)

- only return exit code 1 when --check is used (#50)

- don't remove single trailing commas from square bracket indexing (#59)

- don't omit whitespace if the previous factor leaf wasn't a math operator (#55)

- omit extra space in kwarg unpacking if it's the first argument (#46)

- omit extra space in
  [Sphinx auto-attribute comments](http://www.sphinx-doc.org/en/stable/ext/autodoc.html#directive-autoattribute)
  (#68)

## 18.3a3

- don't remove single empty lines outside of bracketed expressions (#19)

- added ability to pipe formatting from stdin to stdin (#25)

- restored ability to format code with legacy usage of `async` as a name (#20, #42)

- even better handling of numpy-style array indexing (#33, again)

## 18.3a2

- changed positioning of binary operators to occur at beginning of lines instead of at
  the end, following
  [a recent change to PEP 8](https://github.com/python/peps/commit/c59c4376ad233a62ca4b3a6060c81368bd21e85b)
  (#21)

- ignore empty bracket pairs while splitting. This avoids very weirdly looking
  formattings (#34, #35)

- remove a trailing comma if there is a single argument to a call

- if top level functions were separated by a comment, don't put four empty lines after
  the upper function

- fixed unstable formatting of newlines with imports

- fixed unintentional folding of post scriptum standalone comments into last statement
  if it was a simple statement (#18, #28)

- fixed missing space in numpy-style array indexing (#33)

- fixed spurious space after star-based unary expressions (#31)

## 18.3a1

- added `--check`

- only put trailing commas in function signatures and calls if it's safe to do so. If
  the file is Python 3.6+ it's always safe, otherwise only safe if there are no `*args`
  or `**kwargs` used in the signature or call. (#8)

- fixed invalid spacing of dots in relative imports (#6, #13)

- fixed invalid splitting after comma on unpacked variables in for-loops (#23)

- fixed spurious space in parenthesized set expressions (#7)

- fixed spurious space after opening parentheses and in default arguments (#14, #17)

- fixed spurious space after unary operators when the operand was a complex expression
  (#15)

## 18.3a0

- first published version, Happy 🍰 Day 2018!

- alpha quality

- date-versioned (see: <https://calver.org/>)<|MERGE_RESOLUTION|>--- conflicted
+++ resolved
@@ -14,13 +14,9 @@
 
 <!-- Changes that affect Black's preview style -->
 
-<<<<<<< HEAD
-- Consistently add trailing comma on typed parameters (#4164)
 - Checking for newline before adding one on docstring that is almost at the line limit
   (#4185)
 
-=======
->>>>>>> 0b4364b7
 ### Configuration
 
 <!-- Changes to how Black can be configured -->
