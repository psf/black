--- conflicted
+++ resolved
@@ -15,13 +15,10 @@
 
 - Fix a bug where an illegal trailing comma was added to return type annotations using
   PEP 604 unions (#3735)
-<<<<<<< HEAD
 - Fix several bugs and crashes where comments in stub files were removed or mishandled
-  under some circumstances. (#3745).
-=======
+  under some circumstances. (#3745)
 - Fix a bug where multi-line open parenthesis magic comment like `type: ignore` were not
   correctly parsed (#3740)
->>>>>>> 0b4d7d55
 
 ### Preview style
 
