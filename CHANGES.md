# Change Log

## Unreleased

### Highlights

<!-- Include any especially major or disruptive changes here -->

- Black is now officially tested with Python 3.13. Note that Black does not yet provide
  mypyc-compiled wheels for Python 3.13, so performance may be slower than on other
  versions of Python. We will provide 3.13 mypyc-compiled wheels in a future release.
  (#4436)
- Black will issue an error when used with Python 3.12.5, due to an upstream memory
  safety issue in Python 3.12.5 that can cause Black's AST safety checks to fail. Please
  use Python 3.12.6 or Python 3.12.4 instead. (#4447)
- Black no longer supports running with Python 3.8 (#4452)

### Stable style

<!-- Changes that affect Black's stable style -->

- Fix crashes involving comments in parenthesised return types or `X | Y` style unions.
  (#4453)
- Fix skipping Jupyter cells with unknown `%%` magic (#4462)

### Preview style

<!-- Changes that affect Black's preview style -->

<<<<<<< HEAD
- Remove parenthesis around sole list items (#4312)
=======
- Fix type annotation spacing between * and more complex type variable tuple (i.e. `def
  fn(*args: *tuple[*Ts, T]) -> None: pass`) (#4440)

### Caching

- Fix bug where the cache was shared between runs with and without `--unstable` (#4466)
>>>>>>> b7d0e721

### Configuration

<!-- Changes to how Black can be configured -->

### Packaging

<!-- Changes to how Black is packaged, such as dependency requirements -->

- Upgrade version of mypyc used to 1.11.2 (#4450)
- `blackd` now requires a newer version of aiohttp. (#4451)

### Parser

<!-- Changes to the parser or to version autodetection -->

### Performance

<!-- Changes that improve Black's performance. -->

### Output

<!-- Changes to Black's terminal output and error messages -->

- Added Python target version information on parse error (#4378)
- Add information about Black version to internal error messages (#4457)

### _Blackd_

<!-- Changes to blackd -->

### Integrations

<!-- For example, Docker, GitHub Actions, pre-commit, editors -->

### Documentation

<!-- Major changes to documentation and policies. Small docs changes
     don't need a changelog entry. -->

## 24.8.0

### Stable style

- Fix crash when `# fmt: off` is used before a closing parenthesis or bracket. (#4363)

### Packaging

- Packaging metadata updated: docs are explictly linked, the issue tracker is now also
  linked. This improves the PyPI listing for Black. (#4345)

### Parser

- Fix regression where Black failed to parse a multiline f-string containing another
  multiline string (#4339)
- Fix regression where Black failed to parse an escaped single quote inside an f-string
  (#4401)
- Fix bug with Black incorrectly parsing empty lines with a backslash (#4343)
- Fix bugs with Black's tokenizer not handling `\{` inside f-strings very well (#4422)
- Fix incorrect line numbers in the tokenizer for certain tokens within f-strings
  (#4423)

### Performance

- Improve performance when a large directory is listed in `.gitignore` (#4415)

### _Blackd_

- Fix blackd (and all extras installs) for docker container (#4357)

## 24.4.2

This is a bugfix release to fix two regressions in the new f-string parser introduced in
24.4.1.

### Parser

- Fix regression where certain complex f-strings failed to parse (#4332)

### Performance

- Fix bad performance on certain complex string literals (#4331)

## 24.4.1

### Highlights

- Add support for the new Python 3.12 f-string syntax introduced by PEP 701 (#3822)

### Stable style

- Fix crash involving indented dummy functions containing newlines (#4318)

### Parser

- Add support for type parameter defaults, a new syntactic feature added to Python 3.13
  by PEP 696 (#4327)

### Integrations

- Github Action now works even when `git archive` is skipped (#4313)

## 24.4.0

### Stable style

- Fix unwanted crashes caused by AST equivalency check (#4290)

### Preview style

- `if` guards in `case` blocks are now wrapped in parentheses when the line is too long.
  (#4269)
- Stop moving multiline strings to a new line unless inside brackets (#4289)

### Integrations

- Add a new option `use_pyproject` to the GitHub Action `psf/black`. This will read the
  Black version from `pyproject.toml`. (#4294)

## 24.3.0

### Highlights

This release is a milestone: it fixes Black's first CVE security vulnerability. If you
run Black on untrusted input, or if you habitually put thousands of leading tab
characters in your docstrings, you are strongly encouraged to upgrade immediately to fix
[CVE-2024-21503](https://cve.mitre.org/cgi-bin/cvename.cgi?name=CVE-2024-21503).

This release also fixes a bug in Black's AST safety check that allowed Black to make
incorrect changes to certain f-strings that are valid in Python 3.12 and higher.

### Stable style

- Don't move comments along with delimiters, which could cause crashes (#4248)
- Strengthen AST safety check to catch more unsafe changes to strings. Previous versions
  of Black would incorrectly format the contents of certain unusual f-strings containing
  nested strings with the same quote type. Now, Black will crash on such strings until
  support for the new f-string syntax is implemented. (#4270)
- Fix a bug where line-ranges exceeding the last code line would not work as expected
  (#4273)

### Performance

- Fix catastrophic performance on docstrings that contain large numbers of leading tab
  characters. This fixes
  [CVE-2024-21503](https://cve.mitre.org/cgi-bin/cvename.cgi?name=CVE-2024-21503).
  (#4278)

### Documentation

- Note what happens when `--check` is used with `--quiet` (#4236)

## 24.2.0

### Stable style

- Fixed a bug where comments where mistakenly removed along with redundant parentheses
  (#4218)

### Preview style

- Move the `hug_parens_with_braces_and_square_brackets` feature to the unstable style
  due to an outstanding crash and proposed formatting tweaks (#4198)
- Fixed a bug where base expressions caused inconsistent formatting of \*\* in tenary
  expression (#4154)
- Checking for newline before adding one on docstring that is almost at the line limit
  (#4185)
- Remove redundant parentheses in `case` statement `if` guards (#4214).

### Configuration

- Fix issue where _Black_ would ignore input files in the presence of symlinks (#4222)
- _Black_ now ignores `pyproject.toml` that is missing a `tool.black` section when
  discovering project root and configuration. Since _Black_ continues to use version
  control as an indicator of project root, this is expected to primarily change behavior
  for users in a monorepo setup (desirably). If you wish to preserve previous behavior,
  simply add an empty `[tool.black]` to the previously discovered `pyproject.toml`
  (#4204)

### Output

- Black will swallow any `SyntaxWarning`s or `DeprecationWarning`s produced by the `ast`
  module when performing equivalence checks (#4189)

### Integrations

- Add a JSONSchema and provide a validate-pyproject entry-point (#4181)

## 24.1.1

Bugfix release to fix a bug that made Black unusable on certain file systems with strict
limits on path length.

### Preview style

- Consistently add trailing comma on typed parameters (#4164)

### Configuration

- Shorten the length of the name of the cache file to fix crashes on file systems that
  do not support long paths (#4176)

## 24.1.0

### Highlights

This release introduces the new 2024 stable style (#4106), stabilizing the following
changes:

- Add parentheses around `if`-`else` expressions (#2278)
- Dummy class and function implementations consisting only of `...` are formatted more
  compactly (#3796)
- If an assignment statement is too long, we now prefer splitting on the right-hand side
  (#3368)
- Hex codes in Unicode escape sequences are now standardized to lowercase (#2916)
- Allow empty first lines at the beginning of most blocks (#3967, #4061)
- Add parentheses around long type annotations (#3899)
- Enforce newline after module docstrings (#3932, #4028)
- Fix incorrect magic trailing comma handling in return types (#3916)
- Remove blank lines before class docstrings (#3692)
- Wrap multiple context managers in parentheses if combined in a single `with` statement
  (#3489)
- Fix bug in line length calculations for power operations (#3942)
- Add trailing commas to collection literals even if there's a comment after the last
  entry (#3393)
- When using `--skip-magic-trailing-comma` or `-C`, trailing commas are stripped from
  subscript expressions with more than 1 element (#3209)
- Add extra blank lines in stubs in a few cases (#3564, #3862)
- Accept raw strings as docstrings (#3947)
- Split long lines in case blocks (#4024)
- Stop removing spaces from walrus operators within subscripts (#3823)
- Fix incorrect formatting of certain async statements (#3609)
- Allow combining `# fmt: skip` with other comments (#3959)

There are already a few improvements in the `--preview` style, which are slated for the
2025 stable style. Try them out and
[share your feedback](https://github.com/psf/black/issues). In the past, the preview
style has included some features that we were not able to stabilize. This year, we're
adding a separate `--unstable` style for features with known problems. Now, the
`--preview` style only includes features that we actually expect to make it into next
year's stable style.

### Stable style

Several bug fixes were made in features that are moved to the stable style in this
release:

- Fix comment handling when parenthesising conditional expressions (#4134)
- Fix bug where spaces were not added around parenthesized walruses in subscripts,
  unlike other binary operators (#4109)
- Remove empty lines before docstrings in async functions (#4132)
- Address a missing case in the change to allow empty lines at the beginning of all
  blocks, except immediately before a docstring (#4130)
- For stubs, fix logic to enforce empty line after nested classes with bodies (#4141)

### Preview style

- Add `--unstable` style, covering preview features that have known problems that would
  block them from going into the stable style. Also add the `--enable-unstable-feature`
  flag; for example, use
  `--enable-unstable-feature hug_parens_with_braces_and_square_brackets` to apply this
  preview feature throughout 2024, even if a later Black release downgrades the feature
  to unstable (#4096)
- Format module docstrings the same as class and function docstrings (#4095)
- Fix crash when using a walrus in a dictionary (#4155)
- Fix unnecessary parentheses when wrapping long dicts (#4135)
- Stop normalizing spaces before `# fmt: skip` comments (#4146)

### Configuration

- Print warning when configuration in `pyproject.toml` contains an invalid key (#4165)
- Fix symlink handling, properly ignoring symlinks that point outside of root (#4161)
- Fix cache mtime logic that resulted in false positive cache hits (#4128)
- Remove the long-deprecated `--experimental-string-processing` flag. This feature can
  currently be enabled with `--preview --enable-unstable-feature string_processing`.
  (#4096)

### Integrations

- Revert the change to run Black's pre-commit integration only on specific git hooks
  (#3940) for better compatibility with older versions of pre-commit (#4137)

## 23.12.1

### Packaging

- Fixed a bug that included dependencies from the `d` extra by default (#4108)

## 23.12.0

### Highlights

It's almost 2024, which means it's time for a new edition of _Black_'s stable style!
Together with this release, we'll put out an alpha release 24.1a1 showcasing the draft
2024 stable style, which we'll finalize in the January release. Please try it out and
[share your feedback](https://github.com/psf/black/issues/4042).

This release (23.12.0) will still produce the 2023 style. Most but not all of the
changes in `--preview` mode will be in the 2024 stable style.

### Stable style

- Fix bug where `# fmt: off` automatically dedents when used with the `--line-ranges`
  option, even when it is not within the specified line range. (#4084)
- Fix feature detection for parenthesized context managers (#4104)

### Preview style

- Prefer more equal signs before a break when splitting chained assignments (#4010)
- Standalone form feed characters at the module level are no longer removed (#4021)
- Additional cases of immediately nested tuples, lists, and dictionaries are now
  indented less (#4012)
- Allow empty lines at the beginning of all blocks, except immediately before a
  docstring (#4060)
- Fix crash in preview mode when using a short `--line-length` (#4086)
- Keep suites consisting of only an ellipsis on their own lines if they are not
  functions or class definitions (#4066) (#4103)

### Configuration

- `--line-ranges` now skips _Black_'s internal stability check in `--safe` mode. This
  avoids a crash on rare inputs that have many unformatted same-content lines. (#4034)

### Packaging

- Upgrade to mypy 1.7.1 (#4049) (#4069)
- Faster compiled wheels are now available for CPython 3.12 (#4070)

### Integrations

- Enable 3.12 CI (#4035)
- Build docker images in parallel (#4054)
- Build docker images with 3.12 (#4055)

## 23.11.0

### Highlights

- Support formatting ranges of lines with the new `--line-ranges` command-line option
  (#4020)

### Stable style

- Fix crash on formatting bytes strings that look like docstrings (#4003)
- Fix crash when whitespace followed a backslash before newline in a docstring (#4008)
- Fix standalone comments inside complex blocks crashing Black (#4016)
- Fix crash on formatting code like `await (a ** b)` (#3994)
- No longer treat leading f-strings as docstrings. This matches Python's behaviour and
  fixes a crash (#4019)

### Preview style

- Multiline dicts and lists that are the sole argument to a function are now indented
  less (#3964)
- Multiline unpacked dicts and lists as the sole argument to a function are now also
  indented less (#3992)
- In f-string debug expressions, quote types that are visible in the final string are
  now preserved (#4005)
- Fix a bug where long `case` blocks were not split into multiple lines. Also enable
  general trailing comma rules on `case` blocks (#4024)
- Keep requiring two empty lines between module-level docstring and first function or
  class definition (#4028)
- Add support for single-line format skip with other comments on the same line (#3959)

### Configuration

- Consistently apply force exclusion logic before resolving symlinks (#4015)
- Fix a bug in the matching of absolute path names in `--include` (#3976)

### Performance

- Fix mypyc builds on arm64 on macOS (#4017)

### Integrations

- Black's pre-commit integration will now run only on git hooks appropriate for a code
  formatter (#3940)

## 23.10.1

### Highlights

- Maintenance release to get a fix out for GitHub Action edge case (#3957)

### Preview style

- Fix merging implicit multiline strings that have inline comments (#3956)
- Allow empty first line after block open before a comment or compound statement (#3967)

### Packaging

- Change Dockerfile to hatch + compile black (#3965)

### Integrations

- The summary output for GitHub workflows is now suppressible using the `summary`
  parameter. (#3958)
- Fix the action failing when Black check doesn't pass (#3957)

### Documentation

- It is known Windows documentation CI is broken
  https://github.com/psf/black/issues/3968

## 23.10.0

### Stable style

- Fix comments getting removed from inside parenthesized strings (#3909)

### Preview style

- Fix long lines with power operators getting split before the line length (#3942)
- Long type hints are now wrapped in parentheses and properly indented when split across
  multiple lines (#3899)
- Magic trailing commas are now respected in return types. (#3916)
- Require one empty line after module-level docstrings. (#3932)
- Treat raw triple-quoted strings as docstrings (#3947)

### Configuration

- Fix cache versioning logic when `BLACK_CACHE_DIR` is set (#3937)

### Parser

- Fix bug where attributes named `type` were not accepted inside `match` statements
  (#3950)
- Add support for PEP 695 type aliases containing lambdas and other unusual expressions
  (#3949)

### Output

- Black no longer attempts to provide special errors for attempting to format Python 2
  code (#3933)
- Black will more consistently print stacktraces on internal errors in verbose mode
  (#3938)

### Integrations

- The action output displayed in the job summary is now wrapped in Markdown (#3914)

## 23.9.1

Due to various issues, the previous release (23.9.0) did not include compiled mypyc
wheels, which make Black significantly faster. These issues have now been fixed, and
this release should come with compiled wheels once again.

There will be no wheels for Python 3.12 due to a bug in mypyc. We will provide 3.12
wheels in a future release as soon as the mypyc bug is fixed.

### Packaging

- Upgrade to mypy 1.5.1 (#3864)

### Performance

- Store raw tuples instead of NamedTuples in Black's cache, improving performance and
  decreasing the size of the cache (#3877)

## 23.9.0

### Preview style

- More concise formatting for dummy implementations (#3796)
- In stub files, add a blank line between a statement with a body (e.g an
  `if sys.version_info > (3, x):`) and a function definition on the same level (#3862)
- Fix a bug whereby spaces were removed from walrus operators within subscript(#3823)

### Configuration

- Black now applies exclusion and ignore logic before resolving symlinks (#3846)

### Performance

- Avoid importing `IPython` if notebook cells do not contain magics (#3782)
- Improve caching by comparing file hashes as fallback for mtime and size (#3821)

### _Blackd_

- Fix an issue in `blackd` with single character input (#3558)

### Integrations

- Black now has an
  [official pre-commit mirror](https://github.com/psf/black-pre-commit-mirror). Swapping
  `https://github.com/psf/black` to `https://github.com/psf/black-pre-commit-mirror` in
  your `.pre-commit-config.yaml` will make Black about 2x faster (#3828)
- The `.black.env` folder specified by `ENV_PATH` will now be removed on the completion
  of the GitHub Action (#3759)

## 23.7.0

### Highlights

- Runtime support for Python 3.7 has been removed. Formatting 3.7 code will still be
  supported until further notice (#3765)

### Stable style

- Fix a bug where an illegal trailing comma was added to return type annotations using
  PEP 604 unions (#3735)
- Fix several bugs and crashes where comments in stub files were removed or mishandled
  under some circumstances (#3745)
- Fix a crash with multi-line magic comments like `type: ignore` within parentheses
  (#3740)
- Fix error in AST validation when _Black_ removes trailing whitespace in a type comment
  (#3773)

### Preview style

- Implicitly concatenated strings used as function args are no longer wrapped inside
  parentheses (#3640)
- Remove blank lines between a class definition and its docstring (#3692)

### Configuration

- The `--workers` argument to _Black_ can now be specified via the `BLACK_NUM_WORKERS`
  environment variable (#3743)
- `.pytest_cache`, `.ruff_cache` and `.vscode` are now excluded by default (#3691)
- Fix _Black_ not honouring `pyproject.toml` settings when running `--stdin-filename`
  and the `pyproject.toml` found isn't in the current working directory (#3719)
- _Black_ will now error if `exclude` and `extend-exclude` have invalid data types in
  `pyproject.toml`, instead of silently doing the wrong thing (#3764)

### Packaging

- Upgrade mypyc from 0.991 to 1.3 (#3697)
- Remove patching of Click that mitigated errors on Python 3.6 with `LANG=C` (#3768)

### Parser

- Add support for the new PEP 695 syntax in Python 3.12 (#3703)

### Performance

- Speed up _Black_ significantly when the cache is full (#3751)
- Avoid importing `IPython` in a case where we wouldn't need it (#3748)

### Output

- Use aware UTC datetimes internally, avoids deprecation warning on Python 3.12 (#3728)
- Change verbose logging to exactly mirror _Black_'s logic for source discovery (#3749)

### _Blackd_

- The `blackd` argument parser now shows the default values for options in their help
  text (#3712)

### Integrations

- Black is now tested with
  [`PYTHONWARNDEFAULTENCODING = 1`](https://docs.python.org/3/library/io.html#io-encoding-warning)
  (#3763)
- Update GitHub Action to display black output in the job summary (#3688)

### Documentation

- Add a CITATION.cff file to the root of the repository, containing metadata on how to
  cite this software (#3723)
- Update the _classes_ and _exceptions_ documentation in Developer reference to match
  the latest code base (#3755)

## 23.3.0

### Highlights

This release fixes a longstanding confusing behavior in Black's GitHub action, where the
version of the action did not determine the version of Black being run (issue #3382). In
addition, there is a small bug fix around imports and a number of improvements to the
preview style.

Please try out the
[preview style](https://black.readthedocs.io/en/stable/the_black_code_style/future_style.html#preview-style)
with `black --preview` and tell us your feedback. All changes in the preview style are
expected to become part of Black's stable style in January 2024.

### Stable style

- Import lines with `# fmt: skip` and `# fmt: off` no longer have an extra blank line
  added when they are right after another import line (#3610)

### Preview style

- Add trailing commas to collection literals even if there's a comment after the last
  entry (#3393)
- `async def`, `async for`, and `async with` statements are now formatted consistently
  compared to their non-async version. (#3609)
- `with` statements that contain two context managers will be consistently wrapped in
  parentheses (#3589)
- Let string splitters respect [East Asian Width](https://www.unicode.org/reports/tr11/)
  (#3445)
- Now long string literals can be split after East Asian commas and periods (`、` U+3001
  IDEOGRAPHIC COMMA, `。` U+3002 IDEOGRAPHIC FULL STOP, & `，` U+FF0C FULLWIDTH COMMA)
  besides before spaces (#3445)
- For stubs, enforce one blank line after a nested class with a body other than just
  `...` (#3564)
- Improve handling of multiline strings by changing line split behavior (#1879)

### Parser

- Added support for formatting files with invalid type comments (#3594)

### Integrations

- Update GitHub Action to use the version of Black equivalent to action's version if
  version input is not specified (#3543)
- Fix missing Python binary path in autoload script for vim (#3508)

### Documentation

- Document that only the most recent release is supported for security issues;
  vulnerabilities should be reported through Tidelift (#3612)

## 23.1.0

### Highlights

This is the first release of 2023, and following our
[stability policy](https://black.readthedocs.io/en/stable/the_black_code_style/index.html#stability-policy),
it comes with a number of improvements to our stable style, including improvements to
empty line handling, removal of redundant parentheses in several contexts, and output
that highlights implicitly concatenated strings better.

There are also many changes to the preview style; try out `black --preview` and give us
feedback to help us set the stable style for next year.

In addition to style changes, Black now automatically infers the supported Python
versions from your `pyproject.toml` file, removing the need to set Black's target
versions separately.

### Stable style

- Introduce the 2023 stable style, which incorporates most aspects of last year's
  preview style (#3418). Specific changes:
  - Enforce empty lines before classes and functions with sticky leading comments
    (#3302) (22.12.0)
  - Reformat empty and whitespace-only files as either an empty file (if no newline is
    present) or as a single newline character (if a newline is present) (#3348)
    (22.12.0)
  - Implicitly concatenated strings used as function args are now wrapped inside
    parentheses (#3307) (22.12.0)
  - Correctly handle trailing commas that are inside a line's leading non-nested parens
    (#3370) (22.12.0)
  - `--skip-string-normalization` / `-S` now prevents docstring prefixes from being
    normalized as expected (#3168) (since 22.8.0)
  - When using `--skip-magic-trailing-comma` or `-C`, trailing commas are stripped from
    subscript expressions with more than 1 element (#3209) (22.8.0)
  - Implicitly concatenated strings inside a list, set, or tuple are now wrapped inside
    parentheses (#3162) (22.8.0)
  - Fix a string merging/split issue when a comment is present in the middle of
    implicitly concatenated strings on its own line (#3227) (22.8.0)
  - Docstring quotes are no longer moved if it would violate the line length limit
    (#3044, #3430) (22.6.0)
  - Parentheses around return annotations are now managed (#2990) (22.6.0)
  - Remove unnecessary parentheses around awaited objects (#2991) (22.6.0)
  - Remove unnecessary parentheses in `with` statements (#2926) (22.6.0)
  - Remove trailing newlines after code block open (#3035) (22.6.0)
  - Code cell separators `#%%` are now standardised to `# %%` (#2919) (22.3.0)
  - Remove unnecessary parentheses from `except` statements (#2939) (22.3.0)
  - Remove unnecessary parentheses from tuple unpacking in `for` loops (#2945) (22.3.0)
  - Avoid magic-trailing-comma in single-element subscripts (#2942) (22.3.0)
- Fix a crash when a colon line is marked between `# fmt: off` and `# fmt: on` (#3439)

### Preview style

- Format hex codes in unicode escape sequences in string literals (#2916)
- Add parentheses around `if`-`else` expressions (#2278)
- Improve performance on large expressions that contain many strings (#3467)
- Fix a crash in preview style with assert + parenthesized string (#3415)
- Fix crashes in preview style with walrus operators used in function return annotations
  and except clauses (#3423)
- Fix a crash in preview advanced string processing where mixed implicitly concatenated
  regular and f-strings start with an empty span (#3463)
- Fix a crash in preview advanced string processing where a standalone comment is placed
  before a dict's value (#3469)
- Fix an issue where extra empty lines are added when a decorator has `# fmt: skip`
  applied or there is a standalone comment between decorators (#3470)
- Do not put the closing quotes in a docstring on a separate line, even if the line is
  too long (#3430)
- Long values in dict literals are now wrapped in parentheses; correspondingly
  unnecessary parentheses around short values in dict literals are now removed; long
  string lambda values are now wrapped in parentheses (#3440)
- Fix two crashes in preview style involving edge cases with docstrings (#3451)
- Exclude string type annotations from improved string processing; fix crash when the
  return type annotation is stringified and spans across multiple lines (#3462)
- Wrap multiple context managers in parentheses when targeting Python 3.9+ (#3489)
- Fix several crashes in preview style with walrus operators used in `with` statements
  or tuples (#3473)
- Fix an invalid quote escaping bug in f-string expressions where it produced invalid
  code. Implicitly concatenated f-strings with different quotes can now be merged or
  quote-normalized by changing the quotes used in expressions. (#3509)
- Fix crash on `await (yield)` when Black is compiled with mypyc (#3533)

### Configuration

- Black now tries to infer its `--target-version` from the project metadata specified in
  `pyproject.toml` (#3219)

### Packaging

- Upgrade mypyc from `0.971` to `0.991` so mypycified _Black_ can be built on armv7
  (#3380)
  - This also fixes some crashes while using compiled Black with a debug build of
    CPython
- Drop specific support for the `tomli` requirement on 3.11 alpha releases, working
  around a bug that would cause the requirement not to be installed on any non-final
  Python releases (#3448)
- Black now depends on `packaging` version `22.0` or later. This is required for new
  functionality that needs to parse part of the project metadata (#3219)

### Output

- Calling `black --help` multiple times will return the same help contents each time
  (#3516)
- Verbose logging now shows the values of `pyproject.toml` configuration variables
  (#3392)
- Fix false symlink detection messages in verbose output due to using an incorrect
  relative path to the project root (#3385)

### Integrations

- Move 3.11 CI to normal flow now that all dependencies support 3.11 (#3446)
- Docker: Add new `latest_prerelease` tag automation to follow latest black alpha
  release on docker images (#3465)

### Documentation

- Expand `vim-plug` installation instructions to offer more explicit options (#3468)

## 22.12.0

### Preview style

- Enforce empty lines before classes and functions with sticky leading comments (#3302)
- Reformat empty and whitespace-only files as either an empty file (if no newline is
  present) or as a single newline character (if a newline is present) (#3348)
- Implicitly concatenated strings used as function args are now wrapped inside
  parentheses (#3307)
- For assignment statements, prefer splitting the right hand side if the left hand side
  fits on a single line (#3368)
- Correctly handle trailing commas that are inside a line's leading non-nested parens
  (#3370)

### Configuration

- Fix incorrectly applied `.gitignore` rules by considering the `.gitignore` location
  and the relative path to the target file (#3338)
- Fix incorrectly ignoring `.gitignore` presence when more than one source directory is
  specified (#3336)

### Parser

- Parsing support has been added for walruses inside generator expression that are
  passed as function args (for example,
  `any(match := my_re.match(text) for text in texts)`) (#3327).

### Integrations

- Vim plugin: Optionally allow using the system installation of Black via
  `let g:black_use_virtualenv = 0`(#3309)

## 22.10.0

### Highlights

- Runtime support for Python 3.6 has been removed. Formatting 3.6 code will still be
  supported until further notice.

### Stable style

- Fix a crash when `# fmt: on` is used on a different block level than `# fmt: off`
  (#3281)

### Preview style

- Fix a crash when formatting some dicts with parenthesis-wrapped long string keys
  (#3262)

### Configuration

- `.ipynb_checkpoints` directories are now excluded by default (#3293)
- Add `--skip-source-first-line` / `-x` option to ignore the first line of source code
  while formatting (#3299)

### Packaging

- Executables made with PyInstaller will no longer crash when formatting several files
  at once on macOS. Native x86-64 executables for macOS are available once again.
  (#3275)
- Hatchling is now used as the build backend. This will not have any effect for users
  who install Black with its wheels from PyPI. (#3233)
- Faster compiled wheels are now available for CPython 3.11 (#3276)

### _Blackd_

- Windows style (CRLF) newlines will be preserved (#3257).

### Integrations

- Vim plugin: add flag (`g:black_preview`) to enable/disable the preview style (#3246)
- Update GitHub Action to support formatting of Jupyter Notebook files via a `jupyter`
  option (#3282)
- Update GitHub Action to support use of version specifiers (e.g. `<23`) for Black
  version (#3265)

## 22.8.0

### Highlights

- Python 3.11 is now supported, except for _blackd_ as aiohttp does not support 3.11 as
  of publishing (#3234)
- This is the last release that supports running _Black_ on Python 3.6 (formatting 3.6
  code will continue to be supported until further notice)
- Reword the stability policy to say that we may, in rare cases, make changes that
  affect code that was not previously formatted by _Black_ (#3155)

### Stable style

- Fix an infinite loop when using `# fmt: on/off` in the middle of an expression or code
  block (#3158)
- Fix incorrect handling of `# fmt: skip` on colon (`:`) lines (#3148)
- Comments are no longer deleted when a line had spaces removed around power operators
  (#2874)

### Preview style

- Single-character closing docstring quotes are no longer moved to their own line as
  this is invalid. This was a bug introduced in version 22.6.0. (#3166)
- `--skip-string-normalization` / `-S` now prevents docstring prefixes from being
  normalized as expected (#3168)
- When using `--skip-magic-trailing-comma` or `-C`, trailing commas are stripped from
  subscript expressions with more than 1 element (#3209)
- Implicitly concatenated strings inside a list, set, or tuple are now wrapped inside
  parentheses (#3162)
- Fix a string merging/split issue when a comment is present in the middle of implicitly
  concatenated strings on its own line (#3227)

### _Blackd_

- `blackd` now supports enabling the preview style via the `X-Preview` header (#3217)

### Configuration

- Black now uses the presence of debug f-strings to detect target version (#3215)
- Fix misdetection of project root and verbose logging of sources in cases involving
  `--stdin-filename` (#3216)
- Immediate `.gitignore` files in source directories given on the command line are now
  also respected, previously only `.gitignore` files in the project root and
  automatically discovered directories were respected (#3237)

### Documentation

- Recommend using BlackConnect in IntelliJ IDEs (#3150)

### Integrations

- Vim plugin: prefix messages with `Black: ` so it's clear they come from Black (#3194)
- Docker: changed to a /opt/venv installation + added to PATH to be available to
  non-root users (#3202)

### Output

- Change from deprecated `asyncio.get_event_loop()` to create our event loop which
  removes DeprecationWarning (#3164)
- Remove logging from internal `blib2to3` library since it regularly emits error logs
  about failed caching that can and should be ignored (#3193)

### Parser

- Type comments are now included in the AST equivalence check consistently so accidental
  deletion raises an error. Though type comments can't be tracked when running on PyPy
  3.7 due to standard library limitations. (#2874)

### Performance

- Reduce Black's startup time when formatting a single file by 15-30% (#3211)

## 22.6.0

### Style

- Fix unstable formatting involving `#fmt: skip` and `# fmt:skip` comments (notice the
  lack of spaces) (#2970)

### Preview style

- Docstring quotes are no longer moved if it would violate the line length limit (#3044)
- Parentheses around return annotations are now managed (#2990)
- Remove unnecessary parentheses around awaited objects (#2991)
- Remove unnecessary parentheses in `with` statements (#2926)
- Remove trailing newlines after code block open (#3035)

### Integrations

- Add `scripts/migrate-black.py` script to ease introduction of Black to a Git project
  (#3038)

### Output

- Output Python version and implementation as part of `--version` flag (#2997)

### Packaging

- Use `tomli` instead of `tomllib` on Python 3.11 builds where `tomllib` is not
  available (#2987)

### Parser

- [PEP 654](https://peps.python.org/pep-0654/#except) syntax (for example,
  `except *ExceptionGroup:`) is now supported (#3016)
- [PEP 646](https://peps.python.org/pep-0646) syntax (for example,
  `Array[Batch, *Shape]` or `def fn(*args: *T) -> None`) is now supported (#3071)

### Vim Plugin

- Fix `strtobool` function. It didn't parse true/on/false/off. (#3025)

## 22.3.0

### Preview style

- Code cell separators `#%%` are now standardised to `# %%` (#2919)
- Remove unnecessary parentheses from `except` statements (#2939)
- Remove unnecessary parentheses from tuple unpacking in `for` loops (#2945)
- Avoid magic-trailing-comma in single-element subscripts (#2942)

### Configuration

- Do not format `__pypackages__` directories by default (#2836)
- Add support for specifying stable version with `--required-version` (#2832).
- Avoid crashing when the user has no homedir (#2814)
- Avoid crashing when md5 is not available (#2905)
- Fix handling of directory junctions on Windows (#2904)

### Documentation

- Update pylint config documentation (#2931)

### Integrations

- Move test to disable plugin in Vim/Neovim, which speeds up loading (#2896)

### Output

- In verbose mode, log when _Black_ is using user-level config (#2861)

### Packaging

- Fix Black to work with Click 8.1.0 (#2966)
- On Python 3.11 and newer, use the standard library's `tomllib` instead of `tomli`
  (#2903)
- `black-primer`, the deprecated internal devtool, has been removed and copied to a
  [separate repository](https://github.com/cooperlees/black-primer) (#2924)

### Parser

- Black can now parse starred expressions in the target of `for` and `async for`
  statements, e.g `for item in *items_1, *items_2: pass` (#2879).

## 22.1.0

At long last, _Black_ is no longer a beta product! This is the first non-beta release
and the first release covered by our new
[stability policy](https://black.readthedocs.io/en/stable/the_black_code_style/index.html#stability-policy).

### Highlights

- **Remove Python 2 support** (#2740)
- Introduce the `--preview` flag (#2752)

### Style

- Deprecate `--experimental-string-processing` and move the functionality under
  `--preview` (#2789)
- For stubs, one blank line between class attributes and methods is now kept if there's
  at least one pre-existing blank line (#2736)
- Black now normalizes string prefix order (#2297)
- Remove spaces around power operators if both operands are simple (#2726)
- Work around bug that causes unstable formatting in some cases in the presence of the
  magic trailing comma (#2807)
- Use parentheses for attribute access on decimal float and int literals (#2799)
- Don't add whitespace for attribute access on hexadecimal, binary, octal, and complex
  literals (#2799)
- Treat blank lines in stubs the same inside top-level `if` statements (#2820)
- Fix unstable formatting with semicolons and arithmetic expressions (#2817)
- Fix unstable formatting around magic trailing comma (#2572)

### Parser

- Fix mapping cases that contain as-expressions, like `case {"key": 1 | 2 as password}`
  (#2686)
- Fix cases that contain multiple top-level as-expressions, like `case 1 as a, 2 as b`
  (#2716)
- Fix call patterns that contain as-expressions with keyword arguments, like
  `case Foo(bar=baz as quux)` (#2749)
- Tuple unpacking on `return` and `yield` constructs now implies 3.8+ (#2700)
- Unparenthesized tuples on annotated assignments (e.g
  `values: Tuple[int, ...] = 1, 2, 3`) now implies 3.8+ (#2708)
- Fix handling of standalone `match()` or `case()` when there is a trailing newline or a
  comment inside of the parentheses. (#2760)
- `from __future__ import annotations` statement now implies Python 3.7+ (#2690)

### Performance

- Speed-up the new backtracking parser about 4X in general (enabled when
  `--target-version` is set to 3.10 and higher). (#2728)
- _Black_ is now compiled with [mypyc](https://github.com/mypyc/mypyc) for an overall 2x
  speed-up. 64-bit Windows, MacOS, and Linux (not including musl) are supported. (#1009,
  #2431)

### Configuration

- Do not accept bare carriage return line endings in pyproject.toml (#2408)
- Add configuration option (`python-cell-magics`) to format cells with custom magics in
  Jupyter Notebooks (#2744)
- Allow setting custom cache directory on all platforms with environment variable
  `BLACK_CACHE_DIR` (#2739).
- Enable Python 3.10+ by default, without any extra need to specify
  `--target-version=py310`. (#2758)
- Make passing `SRC` or `--code` mandatory and mutually exclusive (#2804)

### Output

- Improve error message for invalid regular expression (#2678)
- Improve error message when parsing fails during AST safety check by embedding the
  underlying SyntaxError (#2693)
- No longer color diff headers white as it's unreadable in light themed terminals
  (#2691)
- Text coloring added in the final statistics (#2712)
- Verbose mode also now describes how a project root was discovered and which paths will
  be formatted. (#2526)

### Packaging

- All upper version bounds on dependencies have been removed (#2718)
- `typing-extensions` is no longer a required dependency in Python 3.10+ (#2772)
- Set `click` lower bound to `8.0.0` (#2791)

### Integrations

- Update GitHub action to support containerized runs (#2748)

### Documentation

- Change protocol in pip installation instructions to `https://` (#2761)
- Change HTML theme to Furo primarily for its responsive design and mobile support
  (#2793)
- Deprecate the `black-primer` tool (#2809)
- Document Python support policy (#2819)

## 21.12b0

### _Black_

- Fix determination of f-string expression spans (#2654)
- Fix bad formatting of error messages about EOF in multi-line statements (#2343)
- Functions and classes in blocks now have more consistent surrounding spacing (#2472)

#### Jupyter Notebook support

- Cell magics are now only processed if they are known Python cell magics. Earlier, all
  cell magics were tokenized, leading to possible indentation errors e.g. with
  `%%writefile`. (#2630)
- Fix assignment to environment variables in Jupyter Notebooks (#2642)

#### Python 3.10 support

- Point users to using `--target-version py310` if we detect 3.10-only syntax (#2668)
- Fix `match` statements with open sequence subjects, like `match a, b:` or
  `match a, *b:` (#2639) (#2659)
- Fix `match`/`case` statements that contain `match`/`case` soft keywords multiple
  times, like `match re.match()` (#2661)
- Fix `case` statements with an inline body (#2665)
- Fix styling of starred expressions inside `match` subject (#2667)
- Fix parser error location on invalid syntax in a `match` statement (#2649)
- Fix Python 3.10 support on platforms without ProcessPoolExecutor (#2631)
- Improve parsing performance on code that uses `match` under `--target-version py310`
  up to ~50% (#2670)

### Packaging

- Remove dependency on `regex` (#2644) (#2663)

## 21.11b1

### _Black_

- Bumped regex version minimum to 2021.4.4 to fix Pattern class usage (#2621)

## 21.11b0

### _Black_

- Warn about Python 2 deprecation in more cases by improving Python 2 only syntax
  detection (#2592)
- Add experimental PyPy support (#2559)
- Add partial support for the match statement. As it's experimental, it's only enabled
  when `--target-version py310` is explicitly specified (#2586)
- Add support for parenthesized with (#2586)
- Declare support for Python 3.10 for running Black (#2562)

### Integrations

- Fixed vim plugin with Python 3.10 by removing deprecated distutils import (#2610)
- The vim plugin now parses `skip_magic_trailing_comma` from pyproject.toml (#2613)

## 21.10b0

### _Black_

- Document stability policy, that will apply for non-beta releases (#2529)
- Add new `--workers` parameter (#2514)
- Fixed feature detection for positional-only arguments in lambdas (#2532)
- Bumped typed-ast version minimum to 1.4.3 for 3.10 compatibility (#2519)
- Fixed a Python 3.10 compatibility issue where the loop argument was still being passed
  even though it has been removed (#2580)
- Deprecate Python 2 formatting support (#2523)

### _Blackd_

- Remove dependency on aiohttp-cors (#2500)
- Bump required aiohttp version to 3.7.4 (#2509)

### _Black-Primer_

- Add primer support for --projects (#2555)
- Print primer summary after individual failures (#2570)

### Integrations

- Allow to pass `target_version` in the vim plugin (#1319)
- Install build tools in docker file and use multi-stage build to keep the image size
  down (#2582)

## 21.9b0

### Packaging

- Fix missing modules in self-contained binaries (#2466)
- Fix missing toml extra used during installation (#2475)

## 21.8b0

### _Black_

- Add support for formatting Jupyter Notebook files (#2357)
- Move from `appdirs` dependency to `platformdirs` (#2375)
- Present a more user-friendly error if .gitignore is invalid (#2414)
- The failsafe for accidentally added backslashes in f-string expressions has been
  hardened to handle more edge cases during quote normalization (#2437)
- Avoid changing a function return type annotation's type to a tuple by adding a
  trailing comma (#2384)
- Parsing support has been added for unparenthesized walruses in set literals, set
  comprehensions, and indices (#2447).
- Pin `setuptools-scm` build-time dependency version (#2457)
- Exclude typing-extensions version 3.10.0.1 due to it being broken on Python 3.10
  (#2460)

### _Blackd_

- Replace sys.exit(-1) with raise ImportError as it plays more nicely with tools that
  scan installed packages (#2440)

### Integrations

- The provided pre-commit hooks no longer specify `language_version` to avoid overriding
  `default_language_version` (#2430)

## 21.7b0

### _Black_

- Configuration files using TOML features higher than spec v0.5.0 are now supported
  (#2301)
- Add primer support and test for code piped into black via STDIN (#2315)
- Fix internal error when `FORCE_OPTIONAL_PARENTHESES` feature is enabled (#2332)
- Accept empty stdin (#2346)
- Provide a more useful error when parsing fails during AST safety checks (#2304)

### Docker

- Add new `latest_release` tag automation to follow latest black release on docker
  images (#2374)

### Integrations

- The vim plugin now searches upwards from the directory containing the current buffer
  instead of the current working directory for pyproject.toml. (#1871)
- The vim plugin now reads the correct string normalization option in pyproject.toml
  (#1869)
- The vim plugin no longer crashes Black when there's boolean values in pyproject.toml
  (#1869)

## 21.6b0

### _Black_

- Fix failure caused by `fmt: skip` and indentation (#2281)
- Account for += assignment when deciding whether to split string (#2312)
- Correct max string length calculation when there are string operators (#2292)
- Fixed option usage when using the `--code` flag (#2259)
- Do not call `uvloop.install()` when _Black_ is used as a library (#2303)
- Added `--required-version` option to require a specific version to be running (#2300)
- Fix incorrect custom breakpoint indices when string group contains fake f-strings
  (#2311)
- Fix regression where `R` prefixes would be lowercased for docstrings (#2285)
- Fix handling of named escapes (`\N{...}`) when `--experimental-string-processing` is
  used (#2319)

### Integrations

- The official Black action now supports choosing what version to use, and supports the
  major 3 OSes. (#1940)

## 21.5b2

### _Black_

- A space is no longer inserted into empty docstrings (#2249)
- Fix handling of .gitignore files containing non-ASCII characters on Windows (#2229)
- Respect `.gitignore` files in all levels, not only `root/.gitignore` file (apply
  `.gitignore` rules like `git` does) (#2225)
- Restored compatibility with Click 8.0 on Python 3.6 when LANG=C used (#2227)
- Add extra uvloop install + import support if in python env (#2258)
- Fix --experimental-string-processing crash when matching parens are not found (#2283)
- Make sure to split lines that start with a string operator (#2286)
- Fix regular expression that black uses to identify f-expressions (#2287)

### _Blackd_

- Add a lower bound for the `aiohttp-cors` dependency. Only 0.4.0 or higher is
  supported. (#2231)

### Packaging

- Release self-contained x86_64 MacOS binaries as part of the GitHub release pipeline
  (#2198)
- Always build binaries with the latest available Python (#2260)

### Documentation

- Add discussion of magic comments to FAQ page (#2272)
- `--experimental-string-processing` will be enabled by default in the future (#2273)
- Fix typos discovered by codespell (#2228)
- Fix Vim plugin installation instructions. (#2235)
- Add new Frequently Asked Questions page (#2247)
- Fix encoding + symlink issues preventing proper build on Windows (#2262)

## 21.5b1

### _Black_

- Refactor `src/black/__init__.py` into many files (#2206)

### Documentation

- Replaced all remaining references to the
  [`master`](https://github.com/psf/black/tree/main) branch with the
  [`main`](https://github.com/psf/black/tree/main) branch. Some additional changes in
  the source code were also made. (#2210)
- Significantly reorganized the documentation to make much more sense. Check them out by
  heading over to [the stable docs on RTD](https://black.readthedocs.io/en/stable/).
  (#2174)

## 21.5b0

### _Black_

- Set `--pyi` mode if `--stdin-filename` ends in `.pyi` (#2169)
- Stop detecting target version as Python 3.9+ with pre-PEP-614 decorators that are
  being called but with no arguments (#2182)

### _Black-Primer_

- Add `--no-diff` to black-primer to suppress formatting changes (#2187)

## 21.4b2

### _Black_

- Fix crash if the user configuration directory is inaccessible. (#2158)

- Clarify
  [circumstances](https://github.com/psf/black/blob/master/docs/the_black_code_style.md#pragmatism)
  in which _Black_ may change the AST (#2159)

- Allow `.gitignore` rules to be overridden by specifying `exclude` in `pyproject.toml`
  or on the command line. (#2170)

### _Packaging_

- Install `primer.json` (used by `black-primer` by default) with black. (#2154)

## 21.4b1

### _Black_

- Fix crash on docstrings ending with "\\ ". (#2142)

- Fix crash when atypical whitespace is cleaned out of dostrings (#2120)

- Reflect the `--skip-magic-trailing-comma` and `--experimental-string-processing` flags
  in the name of the cache file. Without this fix, changes in these flags would not take
  effect if the cache had already been populated. (#2131)

- Don't remove necessary parentheses from assignment expression containing assert /
  return statements. (#2143)

### _Packaging_

- Bump pathspec to >= 0.8.1 to solve invalid .gitignore exclusion handling

## 21.4b0

### _Black_

- Fixed a rare but annoying formatting instability created by the combination of
  optional trailing commas inserted by `Black` and optional parentheses looking at
  pre-existing "magic" trailing commas. This fixes issue #1629 and all of its many many
  duplicates. (#2126)

- `Black` now processes one-line docstrings by stripping leading and trailing spaces,
  and adding a padding space when needed to break up """". (#1740)

- `Black` now cleans up leading non-breaking spaces in comments (#2092)

- `Black` now respects `--skip-string-normalization` when normalizing multiline
  docstring quotes (#1637)

- `Black` no longer removes all empty lines between non-function code and decorators
  when formatting typing stubs. Now `Black` enforces a single empty line. (#1646)

- `Black` no longer adds an incorrect space after a parenthesized assignment expression
  in if/while statements (#1655)

- Added `--skip-magic-trailing-comma` / `-C` to avoid using trailing commas as a reason
  to split lines (#1824)

- fixed a crash when PWD=/ on POSIX (#1631)

- fixed "I/O operation on closed file" when using --diff (#1664)

- Prevent coloured diff output being interleaved with multiple files (#1673)

- Added support for PEP 614 relaxed decorator syntax on python 3.9 (#1711)

- Added parsing support for unparenthesized tuples and yield expressions in annotated
  assignments (#1835)

- added `--extend-exclude` argument (PR #2005)

- speed up caching by avoiding pathlib (#1950)

- `--diff` correctly indicates when a file doesn't end in a newline (#1662)

- Added `--stdin-filename` argument to allow stdin to respect `--force-exclude` rules
  (#1780)

- Lines ending with `fmt: skip` will now be not formatted (#1800)

- PR #2053: Black no longer relies on typed-ast for Python 3.8 and higher

- PR #2053: Python 2 support is now optional, install with
  `python3 -m pip install black[python2]` to maintain support.

- Exclude `venv` directory by default (#1683)

- Fixed "Black produced code that is not equivalent to the source" when formatting
  Python 2 docstrings (#2037)

### _Packaging_

- Self-contained native _Black_ binaries are now provided for releases via GitHub
  Releases (#1743)

## 20.8b1

### _Packaging_

- explicitly depend on Click 7.1.2 or newer as `Black` no longer works with versions
  older than 7.0

## 20.8b0

### _Black_

- re-implemented support for explicit trailing commas: now it works consistently within
  any bracket pair, including nested structures (#1288 and duplicates)

- `Black` now reindents docstrings when reindenting code around it (#1053)

- `Black` now shows colored diffs (#1266)

- `Black` is now packaged using 'py3' tagged wheels (#1388)

- `Black` now supports Python 3.8 code, e.g. star expressions in return statements
  (#1121)

- `Black` no longer normalizes capital R-string prefixes as those have a
  community-accepted meaning (#1244)

- `Black` now uses exit code 2 when specified configuration file doesn't exit (#1361)

- `Black` now works on AWS Lambda (#1141)

- added `--force-exclude` argument (#1032)

- removed deprecated `--py36` option (#1236)

- fixed `--diff` output when EOF is encountered (#526)

- fixed `# fmt: off` handling around decorators (#560)

- fixed unstable formatting with some `# type: ignore` comments (#1113)

- fixed invalid removal on organizing brackets followed by indexing (#1575)

- introduced `black-primer`, a CI tool that allows us to run regression tests against
  existing open source users of Black (#1402)

- introduced property-based fuzzing to our test suite based on Hypothesis and
  Hypothersmith (#1566)

- implemented experimental and disabled by default long string rewrapping (#1132),
  hidden under a `--experimental-string-processing` flag while it's being worked on;
  this is an undocumented and unsupported feature, you lose Internet points for
  depending on it (#1609)

### Vim plugin

- prefer virtualenv packages over global packages (#1383)

## 19.10b0

- added support for PEP 572 assignment expressions (#711)

- added support for PEP 570 positional-only arguments (#943)

- added support for async generators (#593)

- added support for pre-splitting collections by putting an explicit trailing comma
  inside (#826)

- added `black -c` as a way to format code passed from the command line (#761)

- --safe now works with Python 2 code (#840)

- fixed grammar selection for Python 2-specific code (#765)

- fixed feature detection for trailing commas in function definitions and call sites
  (#763)

- `# fmt: off`/`# fmt: on` comment pairs placed multiple times within the same block of
  code now behave correctly (#1005)

- _Black_ no longer crashes on Windows machines with more than 61 cores (#838)

- _Black_ no longer crashes on standalone comments prepended with a backslash (#767)

- _Black_ no longer crashes on `from` ... `import` blocks with comments (#829)

- _Black_ no longer crashes on Python 3.7 on some platform configurations (#494)

- _Black_ no longer fails on comments in from-imports (#671)

- _Black_ no longer fails when the file starts with a backslash (#922)

- _Black_ no longer merges regular comments with type comments (#1027)

- _Black_ no longer splits long lines that contain type comments (#997)

- removed unnecessary parentheses around `yield` expressions (#834)

- added parentheses around long tuples in unpacking assignments (#832)

- added parentheses around complex powers when they are prefixed by a unary operator
  (#646)

- fixed bug that led _Black_ format some code with a line length target of 1 (#762)

- _Black_ no longer introduces quotes in f-string subexpressions on string boundaries
  (#863)

- if _Black_ puts parenthesis around a single expression, it moves comments to the
  wrapped expression instead of after the brackets (#872)

- `blackd` now returns the version of _Black_ in the response headers (#1013)

- `blackd` can now output the diff of formats on source code when the `X-Diff` header is
  provided (#969)

## 19.3b0

- new option `--target-version` to control which Python versions _Black_-formatted code
  should target (#618)

- deprecated `--py36` (use `--target-version=py36` instead) (#724)

- _Black_ no longer normalizes numeric literals to include `_` separators (#696)

- long `del` statements are now split into multiple lines (#698)

- type comments are no longer mangled in function signatures

- improved performance of formatting deeply nested data structures (#509)

- _Black_ now properly formats multiple files in parallel on Windows (#632)

- _Black_ now creates cache files atomically which allows it to be used in parallel
  pipelines (like `xargs -P8`) (#673)

- _Black_ now correctly indents comments in files that were previously formatted with
  tabs (#262)

- `blackd` now supports CORS (#622)

## 18.9b0

- numeric literals are now formatted by _Black_ (#452, #461, #464, #469):

  - numeric literals are normalized to include `_` separators on Python 3.6+ code

  - added `--skip-numeric-underscore-normalization` to disable the above behavior and
    leave numeric underscores as they were in the input

  - code with `_` in numeric literals is recognized as Python 3.6+

  - most letters in numeric literals are lowercased (e.g., in `1e10`, `0x01`)

  - hexadecimal digits are always uppercased (e.g. `0xBADC0DE`)

- added `blackd`, see
  [its documentation](https://github.com/psf/black/blob/18.9b0/README.md#blackd) for
  more info (#349)

- adjacent string literals are now correctly split into multiple lines (#463)

- trailing comma is now added to single imports that don't fit on a line (#250)

- cache is now populated when `--check` is successful for a file which speeds up
  consecutive checks of properly formatted unmodified files (#448)

- whitespace at the beginning of the file is now removed (#399)

- fixed mangling [pweave](http://mpastell.com/pweave/) and
  [Spyder IDE](https://www.spyder-ide.org/) special comments (#532)

- fixed unstable formatting when unpacking big tuples (#267)

- fixed parsing of `__future__` imports with renames (#389)

- fixed scope of `# fmt: off` when directly preceding `yield` and other nodes (#385)

- fixed formatting of lambda expressions with default arguments (#468)

- fixed `async for` statements: _Black_ no longer breaks them into separate lines (#372)

- note: the Vim plugin stopped registering `,=` as a default chord as it turned out to
  be a bad idea (#415)

## 18.6b4

- hotfix: don't freeze when multiple comments directly precede `# fmt: off` (#371)

## 18.6b3

- typing stub files (`.pyi`) now have blank lines added after constants (#340)

- `# fmt: off` and `# fmt: on` are now much more dependable:

  - they now work also within bracket pairs (#329)

  - they now correctly work across function/class boundaries (#335)

  - they now work when an indentation block starts with empty lines or misaligned
    comments (#334)

- made Click not fail on invalid environments; note that Click is right but the
  likelihood we'll need to access non-ASCII file paths when dealing with Python source
  code is low (#277)

- fixed improper formatting of f-strings with quotes inside interpolated expressions
  (#322)

- fixed unnecessary slowdown when long list literals where found in a file

- fixed unnecessary slowdown on AST nodes with very many siblings

- fixed cannibalizing backslashes during string normalization

- fixed a crash due to symbolic links pointing outside of the project directory (#338)

## 18.6b2

- added `--config` (#65)

- added `-h` equivalent to `--help` (#316)

- fixed improper unmodified file caching when `-S` was used

- fixed extra space in string unpacking (#305)

- fixed formatting of empty triple quoted strings (#313)

- fixed unnecessary slowdown in comment placement calculation on lines without comments

## 18.6b1

- hotfix: don't output human-facing information on stdout (#299)

- hotfix: don't output cake emoji on non-zero return code (#300)

## 18.6b0

- added `--include` and `--exclude` (#270)

- added `--skip-string-normalization` (#118)

- added `--verbose` (#283)

- the header output in `--diff` now actually conforms to the unified diff spec

- fixed long trivial assignments being wrapped in unnecessary parentheses (#273)

- fixed unnecessary parentheses when a line contained multiline strings (#232)

- fixed stdin handling not working correctly if an old version of Click was used (#276)

- _Black_ now preserves line endings when formatting a file in place (#258)

## 18.5b1

- added `--pyi` (#249)

- added `--py36` (#249)

- Python grammar pickle caches are stored with the formatting caches, making _Black_
  work in environments where site-packages is not user-writable (#192)

- _Black_ now enforces a PEP 257 empty line after a class-level docstring (and/or
  fields) and the first method

- fixed invalid code produced when standalone comments were present in a trailer that
  was omitted from line splitting on a large expression (#237)

- fixed optional parentheses being removed within `# fmt: off` sections (#224)

- fixed invalid code produced when stars in very long imports were incorrectly wrapped
  in optional parentheses (#234)

- fixed unstable formatting when inline comments were moved around in a trailer that was
  omitted from line splitting on a large expression (#238)

- fixed extra empty line between a class declaration and the first method if no class
  docstring or fields are present (#219)

- fixed extra empty line between a function signature and an inner function or inner
  class (#196)

## 18.5b0

- call chains are now formatted according to the
  [fluent interfaces](https://en.wikipedia.org/wiki/Fluent_interface) style (#67)

- data structure literals (tuples, lists, dictionaries, and sets) are now also always
  exploded like imports when they don't fit in a single line (#152)

- slices are now formatted according to PEP 8 (#178)

- parentheses are now also managed automatically on the right-hand side of assignments
  and return statements (#140)

- math operators now use their respective priorities for delimiting multiline
  expressions (#148)

- optional parentheses are now omitted on expressions that start or end with a bracket
  and only contain a single operator (#177)

- empty parentheses in a class definition are now removed (#145, #180)

- string prefixes are now standardized to lowercase and `u` is removed on Python 3.6+
  only code and Python 2.7+ code with the `unicode_literals` future import (#188, #198,
  #199)

- typing stub files (`.pyi`) are now formatted in a style that is consistent with PEP
  484 (#207, #210)

- progress when reformatting many files is now reported incrementally

- fixed trailers (content with brackets) being unnecessarily exploded into their own
  lines after a dedented closing bracket (#119)

- fixed an invalid trailing comma sometimes left in imports (#185)

- fixed non-deterministic formatting when multiple pairs of removable parentheses were
  used (#183)

- fixed multiline strings being unnecessarily wrapped in optional parentheses in long
  assignments (#215)

- fixed not splitting long from-imports with only a single name

- fixed Python 3.6+ file discovery by also looking at function calls with unpacking.
  This fixed non-deterministic formatting if trailing commas where used both in function
  signatures with stars and function calls with stars but the former would be
  reformatted to a single line.

- fixed crash on dealing with optional parentheses (#193)

- fixed "is", "is not", "in", and "not in" not considered operators for splitting
  purposes

- fixed crash when dead symlinks where encountered

## 18.4a4

- don't populate the cache on `--check` (#175)

## 18.4a3

- added a "cache"; files already reformatted that haven't changed on disk won't be
  reformatted again (#109)

- `--check` and `--diff` are no longer mutually exclusive (#149)

- generalized star expression handling, including double stars; this fixes
  multiplication making expressions "unsafe" for trailing commas (#132)

- _Black_ no longer enforces putting empty lines behind control flow statements (#90)

- _Black_ now splits imports like "Mode 3 + trailing comma" of isort (#127)

- fixed comment indentation when a standalone comment closes a block (#16, #32)

- fixed standalone comments receiving extra empty lines if immediately preceding a
  class, def, or decorator (#56, #154)

- fixed `--diff` not showing entire path (#130)

- fixed parsing of complex expressions after star and double stars in function calls
  (#2)

- fixed invalid splitting on comma in lambda arguments (#133)

- fixed missing splits of ternary expressions (#141)

## 18.4a2

- fixed parsing of unaligned standalone comments (#99, #112)

- fixed placement of dictionary unpacking inside dictionary literals (#111)

- Vim plugin now works on Windows, too

- fixed unstable formatting when encountering unnecessarily escaped quotes in a string
  (#120)

## 18.4a1

- added `--quiet` (#78)

- added automatic parentheses management (#4)

- added [pre-commit](https://pre-commit.com) integration (#103, #104)

- fixed reporting on `--check` with multiple files (#101, #102)

- fixed removing backslash escapes from raw strings (#100, #105)

## 18.4a0

- added `--diff` (#87)

- add line breaks before all delimiters, except in cases like commas, to better comply
  with PEP 8 (#73)

- standardize string literals to use double quotes (almost) everywhere (#75)

- fixed handling of standalone comments within nested bracketed expressions; _Black_
  will no longer produce super long lines or put all standalone comments at the end of
  the expression (#22)

- fixed 18.3a4 regression: don't crash and burn on empty lines with trailing whitespace
  (#80)

- fixed 18.3a4 regression: `# yapf: disable` usage as trailing comment would cause
  _Black_ to not emit the rest of the file (#95)

- when CTRL+C is pressed while formatting many files, _Black_ no longer freaks out with
  a flurry of asyncio-related exceptions

- only allow up to two empty lines on module level and only single empty lines within
  functions (#74)

## 18.3a4

- `# fmt: off` and `# fmt: on` are implemented (#5)

- automatic detection of deprecated Python 2 forms of print statements and exec
  statements in the formatted file (#49)

- use proper spaces for complex expressions in default values of typed function
  arguments (#60)

- only return exit code 1 when --check is used (#50)

- don't remove single trailing commas from square bracket indexing (#59)

- don't omit whitespace if the previous factor leaf wasn't a math operator (#55)

- omit extra space in kwarg unpacking if it's the first argument (#46)

- omit extra space in
  [Sphinx auto-attribute comments](http://www.sphinx-doc.org/en/stable/ext/autodoc.html#directive-autoattribute)
  (#68)

## 18.3a3

- don't remove single empty lines outside of bracketed expressions (#19)

- added ability to pipe formatting from stdin to stdin (#25)

- restored ability to format code with legacy usage of `async` as a name (#20, #42)

- even better handling of numpy-style array indexing (#33, again)

## 18.3a2

- changed positioning of binary operators to occur at beginning of lines instead of at
  the end, following
  [a recent change to PEP 8](https://github.com/python/peps/commit/c59c4376ad233a62ca4b3a6060c81368bd21e85b)
  (#21)

- ignore empty bracket pairs while splitting. This avoids very weirdly looking
  formattings (#34, #35)

- remove a trailing comma if there is a single argument to a call

- if top level functions were separated by a comment, don't put four empty lines after
  the upper function

- fixed unstable formatting of newlines with imports

- fixed unintentional folding of post scriptum standalone comments into last statement
  if it was a simple statement (#18, #28)

- fixed missing space in numpy-style array indexing (#33)

- fixed spurious space after star-based unary expressions (#31)

## 18.3a1

- added `--check`

- only put trailing commas in function signatures and calls if it's safe to do so. If
  the file is Python 3.6+ it's always safe, otherwise only safe if there are no `*args`
  or `**kwargs` used in the signature or call. (#8)

- fixed invalid spacing of dots in relative imports (#6, #13)

- fixed invalid splitting after comma on unpacked variables in for-loops (#23)

- fixed spurious space in parenthesized set expressions (#7)

- fixed spurious space after opening parentheses and in default arguments (#14, #17)

- fixed spurious space after unary operators when the operand was a complex expression
  (#15)

## 18.3a0

- first published version, Happy 🍰 Day 2018!

- alpha quality

- date-versioned (see: <https://calver.org/>)<|MERGE_RESOLUTION|>--- conflicted
+++ resolved
@@ -27,16 +27,13 @@
 
 <!-- Changes that affect Black's preview style -->
 
-<<<<<<< HEAD
-- Remove parenthesis around sole list items (#4312)
-=======
 - Fix type annotation spacing between * and more complex type variable tuple (i.e. `def
   fn(*args: *tuple[*Ts, T]) -> None: pass`) (#4440)
+- Remove parenthesis around sole list items (#4312)
 
 ### Caching
 
 - Fix bug where the cache was shared between runs with and without `--unstable` (#4466)
->>>>>>> b7d0e721
 
 ### Configuration
 
