--- conflicted
+++ resolved
@@ -17,6 +17,9 @@
 - For stubs, one blank line between class attributes and methods is now kept if there's
   at least one pre-existing blank line (#2736)
 - Black now normalizes string prefix order (#2297)
+- Remove spaces around power operators if both operands are simple (#2726)
+- Work around bug that causes unstable formatting in some cases in the presence of the
+  magic trailing comma (#2807)
 
 ### Parser
 
@@ -29,7 +32,6 @@
 - Tuple unpacking on `return` and `yield` constructs now implies 3.8+ (#2700)
 - Unparenthesized tuples on annotated assignments (e.g
   `values: Tuple[int, ...] = 1, 2, 3`) now implies 3.8+ (#2708)
-<<<<<<< HEAD
 - Fix handling of standalone `match()` or `case()` when there is a trailing newline or a
   comment inside of the parentheses. (#2760)
 
@@ -46,11 +48,11 @@
 - Do not accept bare carriage return line endings in pyproject.toml (#2408)
 - Add configuration option (`python-cell-magics`) to format cells with custom magics in
   Jupyter Notebooks (#2744)
-=======
-- Remove spaces around power operators if both operands are simple (#2726)
->>>>>>> 32dd9ecb
 - Allow setting custom cache directory on all platforms with environment variable
   `BLACK_CACHE_DIR` (#2739).
+- Enable Python 3.10+ by default, without any extra need to specify
+  `--target-version=py310`. (#2758)
+- Make passing `SRC` or `--code` mandatory and mutually exclusive (#2804)
 
 ### Output
 
@@ -62,23 +64,6 @@
 - Text coloring added in the final statistics (#2712)
 - Verbose mode also now describes how a project root was discovered and which paths will
   be formatted. (#2526)
-<<<<<<< HEAD
-=======
-- Speed-up the new backtracking parser about 4X in general (enabled when
-  `--target-version` is set to 3.10 and higher). (#2728)
-- Fix handling of standalone `match()` or `case()` when there is a trailing newline or a
-  comment inside of the parentheses. (#2760)
-- Black now normalizes string prefix order (#2297)
-- Add configuration option (`python-cell-magics`) to format cells with custom magics in
-  Jupyter Notebooks (#2744)
-- Deprecate `--experimental-string-processing` and move the functionality under
-  `--preview` (#2789)
-- Enable Python 3.10+ by default, without any extra need to specify
-  `--target-version=py310`. (#2758)
-- Make passing `SRC` or `--code` mandatory and mutually exclusive (#2804)
-- Work around bug that causes unstable formatting in some cases in the presence of the
-  magic trailing comma (#2807)
->>>>>>> 32dd9ecb
 
 ### Packaging
 
