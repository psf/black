--- conflicted
+++ resolved
@@ -9,6 +9,8 @@
 ### Style
 
 <!-- Changes that affect Black's style -->
+
+- Add parentheses around `if`-`else` expressions (#2278)
 
 ### _Blackd_
 
@@ -88,16 +90,6 @@
 - Tuple unpacking on `return` and `yield` constructs now implies 3.8+ (#2700)
 - Unparenthesized tuples on annotated assignments (e.g
   `values: Tuple[int, ...] = 1, 2, 3`) now implies 3.8+ (#2708)
-<<<<<<< HEAD
-- For stubs, one blank line between class attributes and methods is now kept if there's
-  at least one pre-existing blank line (#2736)
-- Verbose mode also now describes how a project root was discovered and which paths will
-  be formatted. (#2526)
-- Functions and classes in blocks now have more consistent surrounding spacing (#2472)
-- Speed-up the new backtracking parser about 4X in general (enabled when
-  `--target-version` is set to 3.10 and higher). (#2728)
-=======
->>>>>>> c26c7728
 - Fix handling of standalone `match()` or `case()` when there is a trailing newline or a
   comment inside of the parentheses. (#2760)
 - `from __future__ import annotations` statement now implies Python 3.7+ (#2690)
