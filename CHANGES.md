# Change Log

## Unreleased

### Highlights

<!-- Include any especially major or disruptive changes here -->

### Style

<!-- Changes that affect Black's style -->

### _Blackd_

<!-- Changes to blackd -->

### Configuration

<!-- Changes to how Black can be configured -->

- Do not format `__pypackages__` directories by default (#2836)
- Add support for specifying stable version with `--required-version` (#2832).
- Avoid crashing when the user has no homedir (#2814)

### Documentation

<!-- Major changes to documentation and policies. Small docs changes
     don't need a changelog entry. -->

### Integrations

<!-- For example, Docker, GitHub Actions, pre-commit, editors -->

### Output

<!-- Changes to Black's terminal output and error messages -->

### Packaging

<!-- Changes to how Black is packaged, such as dependency requirements -->

### Parser

<!-- Changes to the parser or to version autodetection -->

### Performance

<!-- Changes that improve Black's performance. -->

## 22.1.0

At long last, _Black_ is no longer a beta product! This is the first non-beta release
and the first release covered by our new
[stability policy](https://black.readthedocs.io/en/stable/the_black_code_style/index.html#stability-policy).

### Highlights

- **Remove Python 2 support** (#2740)
- Introduce the `--preview` flag (#2752)

### Style

- Deprecate `--experimental-string-processing` and move the functionality under
  `--preview` (#2789)
- For stubs, one blank line between class attributes and methods is now kept if there's
  at least one pre-existing blank line (#2736)
- Black now normalizes string prefix order (#2297)
- Remove spaces around power operators if both operands are simple (#2726)
- Work around bug that causes unstable formatting in some cases in the presence of the
  magic trailing comma (#2807)
- Use parentheses for attribute access on decimal float and int literals (#2799)
- Don't add whitespace for attribute access on hexadecimal, binary, octal, and complex
  literals (#2799)
- Treat blank lines in stubs the same inside top-level `if` statements (#2820)
- Fix unstable formatting with semicolons and arithmetic expressions (#2817)
- Fix unstable formatting around magic trailing comma (#2572)

### Parser

- Fix mapping cases that contain as-expressions, like `case {"key": 1 | 2 as password}`
  (#2686)
- Fix cases that contain multiple top-level as-expressions, like `case 1 as a, 2 as b`
  (#2716)
- Fix call patterns that contain as-expressions with keyword arguments, like
  `case Foo(bar=baz as quux)` (#2749)
- Tuple unpacking on `return` and `yield` constructs now implies 3.8+ (#2700)
- Unparenthesized tuples on annotated assignments (e.g
  `values: Tuple[int, ...] = 1, 2, 3`) now implies 3.8+ (#2708)
- Fix handling of standalone `match()` or `case()` when there is a trailing newline or a
  comment inside of the parentheses. (#2760)
- `from __future__ import annotations` statement now implies Python 3.7+ (#2690)

### Performance

- Speed-up the new backtracking parser about 4X in general (enabled when
  `--target-version` is set to 3.10 and higher). (#2728)
- _Black_ is now compiled with [mypyc](https://github.com/mypyc/mypyc) for an overall 2x
  speed-up. 64-bit Windows, MacOS, and Linux (not including musl) are supported. (#1009,
  #2431)

### Configuration

- Do not accept bare carriage return line endings in pyproject.toml (#2408)
- Add configuration option (`python-cell-magics`) to format cells with custom magics in
  Jupyter Notebooks (#2744)
<<<<<<< HEAD
- Deprecate `--experimental-string-processing` and move the functionality under
  `--preview` (#2789)
- Black now styles your output logs in the CLI using pretty colours ✨ (#2787)
=======
- Allow setting custom cache directory on all platforms with environment variable
  `BLACK_CACHE_DIR` (#2739).
- Enable Python 3.10+ by default, without any extra need to specify
  `--target-version=py310`. (#2758)
- Make passing `SRC` or `--code` mandatory and mutually exclusive (#2804)

### Output

- Improve error message for invalid regular expression (#2678)
- Improve error message when parsing fails during AST safety check by embedding the
  underlying SyntaxError (#2693)
- No longer color diff headers white as it's unreadable in light themed terminals
  (#2691)
- Text coloring added in the final statistics (#2712)
- Verbose mode also now describes how a project root was discovered and which paths will
  be formatted. (#2526)
>>>>>>> 8089aaad

### Packaging

- All upper version bounds on dependencies have been removed (#2718)
- `typing-extensions` is no longer a required dependency in Python 3.10+ (#2772)
- Set `click` lower bound to `8.0.0` (#2791)

### Integrations

- Update GitHub action to support containerized runs (#2748)

### Documentation

- Change protocol in pip installation instructions to `https://` (#2761)
- Change HTML theme to Furo primarily for its responsive design and mobile support
  (#2793)
- Deprecate the `black-primer` tool (#2809)
- Document Python support policy (#2819)

## 21.12b0

### _Black_

- Fix determination of f-string expression spans (#2654)
- Fix bad formatting of error messages about EOF in multi-line statements (#2343)
- Functions and classes in blocks now have more consistent surrounding spacing (#2472)

#### Jupyter Notebook support

- Cell magics are now only processed if they are known Python cell magics. Earlier, all
  cell magics were tokenized, leading to possible indentation errors e.g. with
  `%%writefile`. (#2630)
- Fix assignment to environment variables in Jupyter Notebooks (#2642)

#### Python 3.10 support

- Point users to using `--target-version py310` if we detect 3.10-only syntax (#2668)
- Fix `match` statements with open sequence subjects, like `match a, b:` or
  `match a, *b:` (#2639) (#2659)
- Fix `match`/`case` statements that contain `match`/`case` soft keywords multiple
  times, like `match re.match()` (#2661)
- Fix `case` statements with an inline body (#2665)
- Fix styling of starred expressions inside `match` subject (#2667)
- Fix parser error location on invalid syntax in a `match` statement (#2649)
- Fix Python 3.10 support on platforms without ProcessPoolExecutor (#2631)
- Improve parsing performance on code that uses `match` under `--target-version py310`
  up to ~50% (#2670)

### Packaging

- Remove dependency on `regex` (#2644) (#2663)

## 21.11b1

### _Black_

- Bumped regex version minimum to 2021.4.4 to fix Pattern class usage (#2621)

## 21.11b0

### _Black_

- Warn about Python 2 deprecation in more cases by improving Python 2 only syntax
  detection (#2592)
- Add experimental PyPy support (#2559)
- Add partial support for the match statement. As it's experimental, it's only enabled
  when `--target-version py310` is explicitly specified (#2586)
- Add support for parenthesized with (#2586)
- Declare support for Python 3.10 for running Black (#2562)

### Integrations

- Fixed vim plugin with Python 3.10 by removing deprecated distutils import (#2610)
- The vim plugin now parses `skip_magic_trailing_comma` from pyproject.toml (#2613)

## 21.10b0

### _Black_

- Document stability policy, that will apply for non-beta releases (#2529)
- Add new `--workers` parameter (#2514)
- Fixed feature detection for positional-only arguments in lambdas (#2532)
- Bumped typed-ast version minimum to 1.4.3 for 3.10 compatibility (#2519)
- Fixed a Python 3.10 compatibility issue where the loop argument was still being passed
  even though it has been removed (#2580)
- Deprecate Python 2 formatting support (#2523)

### _Blackd_

- Remove dependency on aiohttp-cors (#2500)
- Bump required aiohttp version to 3.7.4 (#2509)

### _Black-Primer_

- Add primer support for --projects (#2555)
- Print primer summary after individual failures (#2570)

### Integrations

- Allow to pass `target_version` in the vim plugin (#1319)
- Install build tools in docker file and use multi-stage build to keep the image size
  down (#2582)

## 21.9b0

### Packaging

- Fix missing modules in self-contained binaries (#2466)
- Fix missing toml extra used during installation (#2475)

## 21.8b0

### _Black_

- Add support for formatting Jupyter Notebook files (#2357)
- Move from `appdirs` dependency to `platformdirs` (#2375)
- Present a more user-friendly error if .gitignore is invalid (#2414)
- The failsafe for accidentally added backslashes in f-string expressions has been
  hardened to handle more edge cases during quote normalization (#2437)
- Avoid changing a function return type annotation's type to a tuple by adding a
  trailing comma (#2384)
- Parsing support has been added for unparenthesized walruses in set literals, set
  comprehensions, and indices (#2447).
- Pin `setuptools-scm` build-time dependency version (#2457)
- Exclude typing-extensions version 3.10.0.1 due to it being broken on Python 3.10
  (#2460)

### _Blackd_

- Replace sys.exit(-1) with raise ImportError as it plays more nicely with tools that
  scan installed packages (#2440)

### Integrations

- The provided pre-commit hooks no longer specify `language_version` to avoid overriding
  `default_language_version` (#2430)

## 21.7b0

### _Black_

- Configuration files using TOML features higher than spec v0.5.0 are now supported
  (#2301)
- Add primer support and test for code piped into black via STDIN (#2315)
- Fix internal error when `FORCE_OPTIONAL_PARENTHESES` feature is enabled (#2332)
- Accept empty stdin (#2346)
- Provide a more useful error when parsing fails during AST safety checks (#2304)

### Docker

- Add new `latest_release` tag automation to follow latest black release on docker
  images (#2374)

### Integrations

- The vim plugin now searches upwards from the directory containing the current buffer
  instead of the current working directory for pyproject.toml. (#1871)
- The vim plugin now reads the correct string normalization option in pyproject.toml
  (#1869)
- The vim plugin no longer crashes Black when there's boolean values in pyproject.toml
  (#1869)

## 21.6b0

### _Black_

- Fix failure caused by `fmt: skip` and indentation (#2281)
- Account for += assignment when deciding whether to split string (#2312)
- Correct max string length calculation when there are string operators (#2292)
- Fixed option usage when using the `--code` flag (#2259)
- Do not call `uvloop.install()` when _Black_ is used as a library (#2303)
- Added `--required-version` option to require a specific version to be running (#2300)
- Fix incorrect custom breakpoint indices when string group contains fake f-strings
  (#2311)
- Fix regression where `R` prefixes would be lowercased for docstrings (#2285)
- Fix handling of named escapes (`\N{...}`) when `--experimental-string-processing` is
  used (#2319)

### Integrations

- The official Black action now supports choosing what version to use, and supports the
  major 3 OSes. (#1940)

## 21.5b2

### _Black_

- A space is no longer inserted into empty docstrings (#2249)
- Fix handling of .gitignore files containing non-ASCII characters on Windows (#2229)
- Respect `.gitignore` files in all levels, not only `root/.gitignore` file (apply
  `.gitignore` rules like `git` does) (#2225)
- Restored compatibility with Click 8.0 on Python 3.6 when LANG=C used (#2227)
- Add extra uvloop install + import support if in python env (#2258)
- Fix --experimental-string-processing crash when matching parens are not found (#2283)
- Make sure to split lines that start with a string operator (#2286)
- Fix regular expression that black uses to identify f-expressions (#2287)

### _Blackd_

- Add a lower bound for the `aiohttp-cors` dependency. Only 0.4.0 or higher is
  supported. (#2231)

### Packaging

- Release self-contained x86_64 MacOS binaries as part of the GitHub release pipeline
  (#2198)
- Always build binaries with the latest available Python (#2260)

### Documentation

- Add discussion of magic comments to FAQ page (#2272)
- `--experimental-string-processing` will be enabled by default in the future (#2273)
- Fix typos discovered by codespell (#2228)
- Fix Vim plugin installation instructions. (#2235)
- Add new Frequently Asked Questions page (#2247)
- Fix encoding + symlink issues preventing proper build on Windows (#2262)

## 21.5b1

### _Black_

- Refactor `src/black/__init__.py` into many files (#2206)

### Documentation

- Replaced all remaining references to the
  [`master`](https://github.com/psf/black/tree/main) branch with the
  [`main`](https://github.com/psf/black/tree/main) branch. Some additional changes in
  the source code were also made. (#2210)
- Sigificantly reorganized the documentation to make much more sense. Check them out by
  heading over to [the stable docs on RTD](https://black.readthedocs.io/en/stable/).
  (#2174)

## 21.5b0

### _Black_

- Set `--pyi` mode if `--stdin-filename` ends in `.pyi` (#2169)
- Stop detecting target version as Python 3.9+ with pre-PEP-614 decorators that are
  being called but with no arguments (#2182)

### _Black-Primer_

- Add `--no-diff` to black-primer to suppress formatting changes (#2187)

## 21.4b2

### _Black_

- Fix crash if the user configuration directory is inaccessible. (#2158)

- Clarify
  [circumstances](https://github.com/psf/black/blob/master/docs/the_black_code_style.md#pragmatism)
  in which _Black_ may change the AST (#2159)

- Allow `.gitignore` rules to be overridden by specifying `exclude` in `pyproject.toml`
  or on the command line. (#2170)

### _Packaging_

- Install `primer.json` (used by `black-primer` by default) with black. (#2154)

## 21.4b1

### _Black_

- Fix crash on docstrings ending with "\\ ". (#2142)

- Fix crash when atypical whitespace is cleaned out of dostrings (#2120)

- Reflect the `--skip-magic-trailing-comma` and `--experimental-string-processing` flags
  in the name of the cache file. Without this fix, changes in these flags would not take
  effect if the cache had already been populated. (#2131)

- Don't remove necessary parentheses from assignment expression containing assert /
  return statements. (#2143)

### _Packaging_

- Bump pathspec to >= 0.8.1 to solve invalid .gitignore exclusion handling

## 21.4b0

### _Black_

- Fixed a rare but annoying formatting instability created by the combination of
  optional trailing commas inserted by `Black` and optional parentheses looking at
  pre-existing "magic" trailing commas. This fixes issue #1629 and all of its many many
  duplicates. (#2126)

- `Black` now processes one-line docstrings by stripping leading and trailing spaces,
  and adding a padding space when needed to break up """". (#1740)

- `Black` now cleans up leading non-breaking spaces in comments (#2092)

- `Black` now respects `--skip-string-normalization` when normalizing multiline
  docstring quotes (#1637)

- `Black` no longer removes all empty lines between non-function code and decorators
  when formatting typing stubs. Now `Black` enforces a single empty line. (#1646)

- `Black` no longer adds an incorrect space after a parenthesized assignment expression
  in if/while statements (#1655)

- Added `--skip-magic-trailing-comma` / `-C` to avoid using trailing commas as a reason
  to split lines (#1824)

- fixed a crash when PWD=/ on POSIX (#1631)

- fixed "I/O operation on closed file" when using --diff (#1664)

- Prevent coloured diff output being interleaved with multiple files (#1673)

- Added support for PEP 614 relaxed decorator syntax on python 3.9 (#1711)

- Added parsing support for unparenthesized tuples and yield expressions in annotated
  assignments (#1835)

- added `--extend-exclude` argument (PR #2005)

- speed up caching by avoiding pathlib (#1950)

- `--diff` correctly indicates when a file doesn't end in a newline (#1662)

- Added `--stdin-filename` argument to allow stdin to respect `--force-exclude` rules
  (#1780)

- Lines ending with `fmt: skip` will now be not formatted (#1800)

- PR #2053: Black no longer relies on typed-ast for Python 3.8 and higher

- PR #2053: Python 2 support is now optional, install with
  `python3 -m pip install black[python2]` to maintain support.

- Exclude `venv` directory by default (#1683)

- Fixed "Black produced code that is not equivalent to the source" when formatting
  Python 2 docstrings (#2037)

### _Packaging_

- Self-contained native _Black_ binaries are now provided for releases via GitHub
  Releases (#1743)

## 20.8b1

### _Packaging_

- explicitly depend on Click 7.1.2 or newer as `Black` no longer works with versions
  older than 7.0

## 20.8b0

### _Black_

- re-implemented support for explicit trailing commas: now it works consistently within
  any bracket pair, including nested structures (#1288 and duplicates)

- `Black` now reindents docstrings when reindenting code around it (#1053)

- `Black` now shows colored diffs (#1266)

- `Black` is now packaged using 'py3' tagged wheels (#1388)

- `Black` now supports Python 3.8 code, e.g. star expressions in return statements
  (#1121)

- `Black` no longer normalizes capital R-string prefixes as those have a
  community-accepted meaning (#1244)

- `Black` now uses exit code 2 when specified configuration file doesn't exit (#1361)

- `Black` now works on AWS Lambda (#1141)

- added `--force-exclude` argument (#1032)

- removed deprecated `--py36` option (#1236)

- fixed `--diff` output when EOF is encountered (#526)

- fixed `# fmt: off` handling around decorators (#560)

- fixed unstable formatting with some `# type: ignore` comments (#1113)

- fixed invalid removal on organizing brackets followed by indexing (#1575)

- introduced `black-primer`, a CI tool that allows us to run regression tests against
  existing open source users of Black (#1402)

- introduced property-based fuzzing to our test suite based on Hypothesis and
  Hypothersmith (#1566)

- implemented experimental and disabled by default long string rewrapping (#1132),
  hidden under a `--experimental-string-processing` flag while it's being worked on;
  this is an undocumented and unsupported feature, you lose Internet points for
  depending on it (#1609)

### Vim plugin

- prefer virtualenv packages over global packages (#1383)

## 19.10b0

- added support for PEP 572 assignment expressions (#711)

- added support for PEP 570 positional-only arguments (#943)

- added support for async generators (#593)

- added support for pre-splitting collections by putting an explicit trailing comma
  inside (#826)

- added `black -c` as a way to format code passed from the command line (#761)

- --safe now works with Python 2 code (#840)

- fixed grammar selection for Python 2-specific code (#765)

- fixed feature detection for trailing commas in function definitions and call sites
  (#763)

- `# fmt: off`/`# fmt: on` comment pairs placed multiple times within the same block of
  code now behave correctly (#1005)

- _Black_ no longer crashes on Windows machines with more than 61 cores (#838)

- _Black_ no longer crashes on standalone comments prepended with a backslash (#767)

- _Black_ no longer crashes on `from` ... `import` blocks with comments (#829)

- _Black_ no longer crashes on Python 3.7 on some platform configurations (#494)

- _Black_ no longer fails on comments in from-imports (#671)

- _Black_ no longer fails when the file starts with a backslash (#922)

- _Black_ no longer merges regular comments with type comments (#1027)

- _Black_ no longer splits long lines that contain type comments (#997)

- removed unnecessary parentheses around `yield` expressions (#834)

- added parentheses around long tuples in unpacking assignments (#832)

- added parentheses around complex powers when they are prefixed by a unary operator
  (#646)

- fixed bug that led _Black_ format some code with a line length target of 1 (#762)

- _Black_ no longer introduces quotes in f-string subexpressions on string boundaries
  (#863)

- if _Black_ puts parenthesis around a single expression, it moves comments to the
  wrapped expression instead of after the brackets (#872)

- `blackd` now returns the version of _Black_ in the response headers (#1013)

- `blackd` can now output the diff of formats on source code when the `X-Diff` header is
  provided (#969)

## 19.3b0

- new option `--target-version` to control which Python versions _Black_-formatted code
  should target (#618)

- deprecated `--py36` (use `--target-version=py36` instead) (#724)

- _Black_ no longer normalizes numeric literals to include `_` separators (#696)

- long `del` statements are now split into multiple lines (#698)

- type comments are no longer mangled in function signatures

- improved performance of formatting deeply nested data structures (#509)

- _Black_ now properly formats multiple files in parallel on Windows (#632)

- _Black_ now creates cache files atomically which allows it to be used in parallel
  pipelines (like `xargs -P8`) (#673)

- _Black_ now correctly indents comments in files that were previously formatted with
  tabs (#262)

- `blackd` now supports CORS (#622)

## 18.9b0

- numeric literals are now formatted by _Black_ (#452, #461, #464, #469):

  - numeric literals are normalized to include `_` separators on Python 3.6+ code

  - added `--skip-numeric-underscore-normalization` to disable the above behavior and
    leave numeric underscores as they were in the input

  - code with `_` in numeric literals is recognized as Python 3.6+

  - most letters in numeric literals are lowercased (e.g., in `1e10`, `0x01`)

  - hexadecimal digits are always uppercased (e.g. `0xBADC0DE`)

- added `blackd`, see
  [its documentation](https://github.com/psf/black/blob/18.9b0/README.md#blackd) for
  more info (#349)

- adjacent string literals are now correctly split into multiple lines (#463)

- trailing comma is now added to single imports that don't fit on a line (#250)

- cache is now populated when `--check` is successful for a file which speeds up
  consecutive checks of properly formatted unmodified files (#448)

- whitespace at the beginning of the file is now removed (#399)

- fixed mangling [pweave](http://mpastell.com/pweave/) and
  [Spyder IDE](https://www.spyder-ide.org/) special comments (#532)

- fixed unstable formatting when unpacking big tuples (#267)

- fixed parsing of `__future__` imports with renames (#389)

- fixed scope of `# fmt: off` when directly preceding `yield` and other nodes (#385)

- fixed formatting of lambda expressions with default arguments (#468)

- fixed `async for` statements: _Black_ no longer breaks them into separate lines (#372)

- note: the Vim plugin stopped registering `,=` as a default chord as it turned out to
  be a bad idea (#415)

## 18.6b4

- hotfix: don't freeze when multiple comments directly precede `# fmt: off` (#371)

## 18.6b3

- typing stub files (`.pyi`) now have blank lines added after constants (#340)

- `# fmt: off` and `# fmt: on` are now much more dependable:

  - they now work also within bracket pairs (#329)

  - they now correctly work across function/class boundaries (#335)

  - they now work when an indentation block starts with empty lines or misaligned
    comments (#334)

- made Click not fail on invalid environments; note that Click is right but the
  likelihood we'll need to access non-ASCII file paths when dealing with Python source
  code is low (#277)

- fixed improper formatting of f-strings with quotes inside interpolated expressions
  (#322)

- fixed unnecessary slowdown when long list literals where found in a file

- fixed unnecessary slowdown on AST nodes with very many siblings

- fixed cannibalizing backslashes during string normalization

- fixed a crash due to symbolic links pointing outside of the project directory (#338)

## 18.6b2

- added `--config` (#65)

- added `-h` equivalent to `--help` (#316)

- fixed improper unmodified file caching when `-S` was used

- fixed extra space in string unpacking (#305)

- fixed formatting of empty triple quoted strings (#313)

- fixed unnecessary slowdown in comment placement calculation on lines without comments

## 18.6b1

- hotfix: don't output human-facing information on stdout (#299)

- hotfix: don't output cake emoji on non-zero return code (#300)

## 18.6b0

- added `--include` and `--exclude` (#270)

- added `--skip-string-normalization` (#118)

- added `--verbose` (#283)

- the header output in `--diff` now actually conforms to the unified diff spec

- fixed long trivial assignments being wrapped in unnecessary parentheses (#273)

- fixed unnecessary parentheses when a line contained multiline strings (#232)

- fixed stdin handling not working correctly if an old version of Click was used (#276)

- _Black_ now preserves line endings when formatting a file in place (#258)

## 18.5b1

- added `--pyi` (#249)

- added `--py36` (#249)

- Python grammar pickle caches are stored with the formatting caches, making _Black_
  work in environments where site-packages is not user-writable (#192)

- _Black_ now enforces a PEP 257 empty line after a class-level docstring (and/or
  fields) and the first method

- fixed invalid code produced when standalone comments were present in a trailer that
  was omitted from line splitting on a large expression (#237)

- fixed optional parentheses being removed within `# fmt: off` sections (#224)

- fixed invalid code produced when stars in very long imports were incorrectly wrapped
  in optional parentheses (#234)

- fixed unstable formatting when inline comments were moved around in a trailer that was
  omitted from line splitting on a large expression (#238)

- fixed extra empty line between a class declaration and the first method if no class
  docstring or fields are present (#219)

- fixed extra empty line between a function signature and an inner function or inner
  class (#196)

## 18.5b0

- call chains are now formatted according to the
  [fluent interfaces](https://en.wikipedia.org/wiki/Fluent_interface) style (#67)

- data structure literals (tuples, lists, dictionaries, and sets) are now also always
  exploded like imports when they don't fit in a single line (#152)

- slices are now formatted according to PEP 8 (#178)

- parentheses are now also managed automatically on the right-hand side of assignments
  and return statements (#140)

- math operators now use their respective priorities for delimiting multiline
  expressions (#148)

- optional parentheses are now omitted on expressions that start or end with a bracket
  and only contain a single operator (#177)

- empty parentheses in a class definition are now removed (#145, #180)

- string prefixes are now standardized to lowercase and `u` is removed on Python 3.6+
  only code and Python 2.7+ code with the `unicode_literals` future import (#188, #198,
  #199)

- typing stub files (`.pyi`) are now formatted in a style that is consistent with PEP
  484 (#207, #210)

- progress when reformatting many files is now reported incrementally

- fixed trailers (content with brackets) being unnecessarily exploded into their own
  lines after a dedented closing bracket (#119)

- fixed an invalid trailing comma sometimes left in imports (#185)

- fixed non-deterministic formatting when multiple pairs of removable parentheses were
  used (#183)

- fixed multiline strings being unnecessarily wrapped in optional parentheses in long
  assignments (#215)

- fixed not splitting long from-imports with only a single name

- fixed Python 3.6+ file discovery by also looking at function calls with unpacking.
  This fixed non-deterministic formatting if trailing commas where used both in function
  signatures with stars and function calls with stars but the former would be
  reformatted to a single line.

- fixed crash on dealing with optional parentheses (#193)

- fixed "is", "is not", "in", and "not in" not considered operators for splitting
  purposes

- fixed crash when dead symlinks where encountered

## 18.4a4

- don't populate the cache on `--check` (#175)

## 18.4a3

- added a "cache"; files already reformatted that haven't changed on disk won't be
  reformatted again (#109)

- `--check` and `--diff` are no longer mutually exclusive (#149)

- generalized star expression handling, including double stars; this fixes
  multiplication making expressions "unsafe" for trailing commas (#132)

- _Black_ no longer enforces putting empty lines behind control flow statements (#90)

- _Black_ now splits imports like "Mode 3 + trailing comma" of isort (#127)

- fixed comment indentation when a standalone comment closes a block (#16, #32)

- fixed standalone comments receiving extra empty lines if immediately preceding a
  class, def, or decorator (#56, #154)

- fixed `--diff` not showing entire path (#130)

- fixed parsing of complex expressions after star and double stars in function calls
  (#2)

- fixed invalid splitting on comma in lambda arguments (#133)

- fixed missing splits of ternary expressions (#141)

## 18.4a2

- fixed parsing of unaligned standalone comments (#99, #112)

- fixed placement of dictionary unpacking inside dictionary literals (#111)

- Vim plugin now works on Windows, too

- fixed unstable formatting when encountering unnecessarily escaped quotes in a string
  (#120)

## 18.4a1

- added `--quiet` (#78)

- added automatic parentheses management (#4)

- added [pre-commit](https://pre-commit.com) integration (#103, #104)

- fixed reporting on `--check` with multiple files (#101, #102)

- fixed removing backslash escapes from raw strings (#100, #105)

## 18.4a0

- added `--diff` (#87)

- add line breaks before all delimiters, except in cases like commas, to better comply
  with PEP 8 (#73)

- standardize string literals to use double quotes (almost) everywhere (#75)

- fixed handling of standalone comments within nested bracketed expressions; _Black_
  will no longer produce super long lines or put all standalone comments at the end of
  the expression (#22)

- fixed 18.3a4 regression: don't crash and burn on empty lines with trailing whitespace
  (#80)

- fixed 18.3a4 regression: `# yapf: disable` usage as trailing comment would cause
  _Black_ to not emit the rest of the file (#95)

- when CTRL+C is pressed while formatting many files, _Black_ no longer freaks out with
  a flurry of asyncio-related exceptions

- only allow up to two empty lines on module level and only single empty lines within
  functions (#74)

## 18.3a4

- `# fmt: off` and `# fmt: on` are implemented (#5)

- automatic detection of deprecated Python 2 forms of print statements and exec
  statements in the formatted file (#49)

- use proper spaces for complex expressions in default values of typed function
  arguments (#60)

- only return exit code 1 when --check is used (#50)

- don't remove single trailing commas from square bracket indexing (#59)

- don't omit whitespace if the previous factor leaf wasn't a math operator (#55)

- omit extra space in kwarg unpacking if it's the first argument (#46)

- omit extra space in
  [Sphinx auto-attribute comments](http://www.sphinx-doc.org/en/stable/ext/autodoc.html#directive-autoattribute)
  (#68)

## 18.3a3

- don't remove single empty lines outside of bracketed expressions (#19)

- added ability to pipe formatting from stdin to stdin (#25)

- restored ability to format code with legacy usage of `async` as a name (#20, #42)

- even better handling of numpy-style array indexing (#33, again)

## 18.3a2

- changed positioning of binary operators to occur at beginning of lines instead of at
  the end, following
  [a recent change to PEP 8](https://github.com/python/peps/commit/c59c4376ad233a62ca4b3a6060c81368bd21e85b)
  (#21)

- ignore empty bracket pairs while splitting. This avoids very weirdly looking
  formattings (#34, #35)

- remove a trailing comma if there is a single argument to a call

- if top level functions were separated by a comment, don't put four empty lines after
  the upper function

- fixed unstable formatting of newlines with imports

- fixed unintentional folding of post scriptum standalone comments into last statement
  if it was a simple statement (#18, #28)

- fixed missing space in numpy-style array indexing (#33)

- fixed spurious space after star-based unary expressions (#31)

## 18.3a1

- added `--check`

- only put trailing commas in function signatures and calls if it's safe to do so. If
  the file is Python 3.6+ it's always safe, otherwise only safe if there are no `*args`
  or `**kwargs` used in the signature or call. (#8)

- fixed invalid spacing of dots in relative imports (#6, #13)

- fixed invalid splitting after comma on unpacked variables in for-loops (#23)

- fixed spurious space in parenthesized set expressions (#7)

- fixed spurious space after opening parentheses and in default arguments (#14, #17)

- fixed spurious space after unary operators when the operand was a complex expression
  (#15)

## 18.3a0

- first published version, Happy 🍰 Day 2018!

- alpha quality

- date-versioned (see: <https://calver.org/>)<|MERGE_RESOLUTION|>--- conflicted
+++ resolved
@@ -34,6 +34,8 @@
 ### Output
 
 <!-- Changes to Black's terminal output and error messages -->
+
+- Black now styles your output logs in the CLI using pretty colours ✨ (#2787)
 
 ### Packaging
 
@@ -103,11 +105,6 @@
 - Do not accept bare carriage return line endings in pyproject.toml (#2408)
 - Add configuration option (`python-cell-magics`) to format cells with custom magics in
   Jupyter Notebooks (#2744)
-<<<<<<< HEAD
-- Deprecate `--experimental-string-processing` and move the functionality under
-  `--preview` (#2789)
-- Black now styles your output logs in the CLI using pretty colours ✨ (#2787)
-=======
 - Allow setting custom cache directory on all platforms with environment variable
   `BLACK_CACHE_DIR` (#2739).
 - Enable Python 3.10+ by default, without any extra need to specify
@@ -124,7 +121,6 @@
 - Text coloring added in the final statistics (#2712)
 - Verbose mode also now describes how a project root was discovered and which paths will
   be formatted. (#2526)
->>>>>>> 8089aaad
 
 ### Packaging
 
