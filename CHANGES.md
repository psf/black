# Change Log

## Unreleased

<!-- PR authors:
     Please include the PR number in the changelog entry, not the issue number -->

### Highlights

<!-- Include any especially major or disruptive changes here -->

### Stable style

<!-- Changes that affect Black's stable style -->

### Preview style

<!-- Changes that affect Black's preview style -->

### Configuration

<!-- Changes to how Black can be configured -->

### Packaging

<!-- Changes to how Black is packaged, such as dependency requirements -->

### Parser

<!-- Changes to the parser or to version autodetection -->

### Performance

<!-- Changes that improve Black's performance. -->

### Output

<!-- Changes to Black's terminal output and error messages -->

### _Blackd_

<!-- Changes to blackd -->

### Integrations

<!-- For example, Docker, GitHub Actions, pre-commit, editors -->

<<<<<<< HEAD
- Fix the version check in the vim file to reject Python 3.8 (#4567)
- Upgraded PyPI upload workflow to use Trusted Publishing (#4611)

=======
>>>>>>> 6426151d
### Documentation

<!-- Major changes to documentation and policies. Small docs changes
     don't need a changelog entry. -->

## 25.12.0

### Highlights

- Black no longer supports running with Python 3.9 (#4842)

### Stable style

- Fix bug where comments preceding `# fmt: off`/`# fmt: on` blocks were incorrectly
  removed, particularly affecting Jupytext's `# %% [markdown]` comments (#4845)
- Fix crash when multiple `# fmt: skip` comments are used in a multi-part if-clause, on
  string literals, or on dictionary entries with long lines (#4872)
- Fix possible crash when `fmt: ` directives aren't on the top level (#4856)

### Preview style

- Fix `fmt: skip` skipping the line after instead of the line it's on (#4855)
- Remove unnecessary parentheses from the left-hand side of assignments while preserving
  magic trailing commas and intentional multiline formatting (#4865)
- Fix `fix_fmt_skip_in_one_liners` crashing on `with` statements (#4853)
- Fix `fix_fmt_skip_in_one_liners` crashing on annotated parameters (#4854)
- Fix new lines being added after imports with `# fmt: skip` on them (#4894)

### Packaging

- Releases now include arm64 Windows binaries and wheels (#4814)

### Integrations

- Add `output-file` input to GitHub Action `psf/black` to write formatter output to a
  file for artifact capture and log cleanliness (#4824)

## 25.11.0

### Highlights

- Enable base 3.14 support (#4804)
- Add support for the new Python 3.14 t-string syntax introduced by PEP 750 (#4805)

### Stable style

- Fix bug where comments between `# fmt: off` and `# fmt: on` were reformatted (#4811)
- Comments containing fmt directives now preserve their exact formatting instead of
  being normalized (#4811)

### Preview style

- Move `multiline_string_handling` from `--unstable` to `--preview` (#4760)
- Fix bug where module docstrings would be treated as normal strings if preceded by
  comments (#4764)
- Fix bug where python 3.12 generics syntax split line happens weirdly (#4777)
- Standardize type comments to form `# type: <value>` (#4645)
- Fix `fix_fmt_skip_in_one_liners` preview feature to respect `# fmt: skip` for compound
  statements with semicolon-separated bodies (#4800)

### Configuration

- Add `no_cache` option to control caching behavior. (#4803)

### Packaging

- Releases now include arm64 Linux binaries (#4773)

### Output

- Write unchanged content to stdout when excluding formatting from stdin using pipes
  (#4610)

### _Blackd_

- Implemented BlackDClient. This simple python client allows to easily send formatting
  requests to blackd (#4774)

### Integrations

- Enable 3.14 base CI (#4804)
- Enhance GitHub Action `psf/black` to support the `required-version` major-version-only
  "stability" format when using pyproject.toml (#4770)
- Improve error message for vim plugin users. It now handles independently vim version
- Vim: Warn on unsupported Vim and Python versions independently (#4772)
- Vim: Print the import paths when importing black fails (#4675)
- Vim: Fix handling of virtualenvs that have a different Python version (#4675)

## 25.9.0

### Highlights

- Remove support for pre-python 3.7 `await/async` as soft keywords/variable names
  (#4676)

### Stable style

- Fix crash while formatting a long `del` statement containing tuples (#4628)
- Fix crash while formatting expressions using the walrus operator in complex `with`
  statements (#4630)
- Handle `# fmt: skip` followed by a comment at the end of file (#4635)
- Fix crash when a tuple appears in the `as` clause of a `with` statement (#4634)
- Fix crash when tuple is used as a context manager inside a `with` statement (#4646)
- Fix crash when formatting a `\` followed by a `\r` followed by a comment (#4663)
- Fix crash on a `\\r\n` (#4673)
- Fix crash on `await ...` (where `...` is a literal `Ellipsis`) (#4676)
- Fix crash on parenthesized expression inside a type parameter bound (#4684)
- Fix crash when using line ranges excluding indented single line decorated items
  (#4670)

### Preview style

- Fix a bug where one-liner functions/conditionals marked with `# fmt: skip` would still
  be formatted (#4552)
- Improve `multiline_string_handling` with ternaries and dictionaries (#4657)
- Fix a bug where `string_processing` would not split f-strings directly after
  expressions (#4680)
- Wrap the `in` clause of comprehensions across lines if necessary (#4699)
- Remove parentheses around multiple exception types in `except` and `except*` without
  `as`. (#4720)
- Add `\r` style newlines to the potential newlines to normalize file newlines both from
  and to (#4710)

### Parser

- Rewrite tokenizer to improve performance and compliance (#4536)
- Fix bug where certain unusual expressions (e.g., lambdas) were not accepted in type
  parameter bounds and defaults. (#4602)

### Performance

- Avoid using an extra process when running with only one worker (#4734)

### Integrations

- Fix the version check in the vim file to reject Python 3.8 (#4567)
- Enhance GitHub Action `psf/black` to read Black version from an additional section in
  pyproject.toml: `[project.dependency-groups]` (#4606)
- Build gallery docker image with python3-slim and reduce image size (#4686)

### Documentation

- Add FAQ entry for windows emoji not displaying (#4714)

## 25.1.0

### Highlights

This release introduces the new 2025 stable style (#4558), stabilizing the following
changes:

- Normalize casing of Unicode escape characters in strings to lowercase (#2916)
- Fix inconsistencies in whether certain strings are detected as docstrings (#4095)
- Consistently add trailing commas to typed function parameters (#4164)
- Remove redundant parentheses in if guards for case blocks (#4214)
- Add parentheses to if clauses in case blocks when the line is too long (#4269)
- Whitespace before `# fmt: skip` comments is no longer normalized (#4146)
- Fix line length computation for certain expressions that involve the power operator
  (#4154)
- Check if there is a newline before the terminating quotes of a docstring (#4185)
- Fix type annotation spacing between `*` and more complex type variable tuple (#4440)

The following changes were not in any previous release:

- Remove parentheses around sole list items (#4312)
- Generic function definitions are now formatted more elegantly: parameters are split
  over multiple lines first instead of type parameter definitions (#4553)

### Stable style

- Fix formatting cells in IPython notebooks with magic methods and starting or trailing
  empty lines (#4484)
- Fix crash when formatting `with` statements containing tuple generators/unpacking
  (#4538)

### Preview style

- Fix/remove string merging changing f-string quotes on f-strings with internal quotes
  (#4498)
- Collapse multiple empty lines after an import into one (#4489)
- Prevent `string_processing` and `wrap_long_dict_values_in_parens` from removing
  parentheses around long dictionary values (#4377)
- Move `wrap_long_dict_values_in_parens` from the unstable to preview style (#4561)

### Packaging

- Store license identifier inside the `License-Expression` metadata field, see
  [PEP 639](https://peps.python.org/pep-0639/). (#4479)

### Performance

- Speed up the `is_fstring_start` function in Black's tokenizer (#4541)

### Integrations

- If using stdin with `--stdin-filename` set to a force excluded path, stdin won't be
  formatted. (#4539)

## 24.10.0

### Highlights

- Black is now officially tested with Python 3.13 and provides Python 3.13
  mypyc-compiled wheels. (#4436) (#4449)
- Black will issue an error when used with Python 3.12.5, due to an upstream memory
  safety issue in Python 3.12.5 that can cause Black's AST safety checks to fail. Please
  use Python 3.12.6 or Python 3.12.4 instead. (#4447)
- Black no longer supports running with Python 3.8 (#4452)

### Stable style

- Fix crashes involving comments in parenthesised return types or `X | Y` style unions.
  (#4453)
- Fix skipping Jupyter cells with unknown `%%` magic (#4462)

### Preview style

- Fix type annotation spacing between * and more complex type variable tuple (i.e. `def
  fn(*args: *tuple[*Ts, T]) -> None: pass`) (#4440)

### Caching

- Fix bug where the cache was shared between runs with and without `--unstable` (#4466)

### Packaging

- Upgrade version of mypyc used to 1.12 beta (#4450) (#4449)
- `blackd` now requires a newer version of aiohttp. (#4451)

### Output

- Added Python target version information on parse error (#4378)
- Add information about Black version to internal error messages (#4457)

## 24.8.0

### Stable style

- Fix crash when `# fmt: off` is used before a closing parenthesis or bracket. (#4363)

### Packaging

- Packaging metadata updated: docs are explictly linked, the issue tracker is now also
  linked. This improves the PyPI listing for Black. (#4345)

### Parser

- Fix regression where Black failed to parse a multiline f-string containing another
  multiline string (#4339)
- Fix regression where Black failed to parse an escaped single quote inside an f-string
  (#4401)
- Fix bug with Black incorrectly parsing empty lines with a backslash (#4343)
- Fix bugs with Black's tokenizer not handling `\{` inside f-strings very well (#4422)
- Fix incorrect line numbers in the tokenizer for certain tokens within f-strings
  (#4423)

### Performance

- Improve performance when a large directory is listed in `.gitignore` (#4415)

### _Blackd_

- Fix blackd (and all extras installs) for docker container (#4357)

## 24.4.2

This is a bugfix release to fix two regressions in the new f-string parser introduced in
24.4.1.

### Parser

- Fix regression where certain complex f-strings failed to parse (#4332)

### Performance

- Fix bad performance on certain complex string literals (#4331)

## 24.4.1

### Highlights

- Add support for the new Python 3.12 f-string syntax introduced by PEP 701 (#3822)

### Stable style

- Fix crash involving indented dummy functions containing newlines (#4318)

### Parser

- Add support for type parameter defaults, a new syntactic feature added to Python 3.13
  by PEP 696 (#4327)

### Integrations

- Github Action now works even when `git archive` is skipped (#4313)

## 24.4.0

### Stable style

- Fix unwanted crashes caused by AST equivalency check (#4290)

### Preview style

- `if` guards in `case` blocks are now wrapped in parentheses when the line is too long.
  (#4269)
- Stop moving multiline strings to a new line unless inside brackets (#4289)

### Integrations

- Add a new option `use_pyproject` to the GitHub Action `psf/black`. This will read the
  Black version from `pyproject.toml`. (#4294)

## 24.3.0

### Highlights

This release is a milestone: it fixes Black's first CVE security vulnerability. If you
run Black on untrusted input, or if you habitually put thousands of leading tab
characters in your docstrings, you are strongly encouraged to upgrade immediately to fix
[CVE-2024-21503](https://cve.mitre.org/cgi-bin/cvename.cgi?name=CVE-2024-21503).

This release also fixes a bug in Black's AST safety check that allowed Black to make
incorrect changes to certain f-strings that are valid in Python 3.12 and higher.

### Stable style

- Don't move comments along with delimiters, which could cause crashes (#4248)
- Strengthen AST safety check to catch more unsafe changes to strings. Previous versions
  of Black would incorrectly format the contents of certain unusual f-strings containing
  nested strings with the same quote type. Now, Black will crash on such strings until
  support for the new f-string syntax is implemented. (#4270)
- Fix a bug where line-ranges exceeding the last code line would not work as expected
  (#4273)

### Performance

- Fix catastrophic performance on docstrings that contain large numbers of leading tab
  characters. This fixes
  [CVE-2024-21503](https://cve.mitre.org/cgi-bin/cvename.cgi?name=CVE-2024-21503).
  (#4278)

### Documentation

- Note what happens when `--check` is used with `--quiet` (#4236)

## 24.2.0

### Stable style

- Fixed a bug where comments where mistakenly removed along with redundant parentheses
  (#4218)

### Preview style

- Move the `hug_parens_with_braces_and_square_brackets` feature to the unstable style
  due to an outstanding crash and proposed formatting tweaks (#4198)
- Fixed a bug where base expressions caused inconsistent formatting of \*\* in tenary
  expression (#4154)
- Checking for newline before adding one on docstring that is almost at the line limit
  (#4185)
- Remove redundant parentheses in `case` statement `if` guards (#4214).

### Configuration

- Fix issue where _Black_ would ignore input files in the presence of symlinks (#4222)
- _Black_ now ignores `pyproject.toml` that is missing a `tool.black` section when
  discovering project root and configuration. Since _Black_ continues to use version
  control as an indicator of project root, this is expected to primarily change behavior
  for users in a monorepo setup (desirably). If you wish to preserve previous behavior,
  simply add an empty `[tool.black]` to the previously discovered `pyproject.toml`
  (#4204)

### Output

- Black will swallow any `SyntaxWarning`s or `DeprecationWarning`s produced by the `ast`
  module when performing equivalence checks (#4189)

### Integrations

- Add a JSONSchema and provide a validate-pyproject entry-point (#4181)

## 24.1.1

Bugfix release to fix a bug that made Black unusable on certain file systems with strict
limits on path length.

### Preview style

- Consistently add trailing comma on typed parameters (#4164)

### Configuration

- Shorten the length of the name of the cache file to fix crashes on file systems that
  do not support long paths (#4176)

## 24.1.0

### Highlights

This release introduces the new 2024 stable style (#4106), stabilizing the following
changes:

- Add parentheses around `if`-`else` expressions (#2278)
- Dummy class and function implementations consisting only of `...` are formatted more
  compactly (#3796)
- If an assignment statement is too long, we now prefer splitting on the right-hand side
  (#3368)
- Hex codes in Unicode escape sequences are now standardized to lowercase (#2916)
- Allow empty first lines at the beginning of most blocks (#3967, #4061)
- Add parentheses around long type annotations (#3899)
- Enforce newline after module docstrings (#3932, #4028)
- Fix incorrect magic trailing comma handling in return types (#3916)
- Remove blank lines before class docstrings (#3692)
- Wrap multiple context managers in parentheses if combined in a single `with` statement
  (#3489)
- Fix bug in line length calculations for power operations (#3942)
- Add trailing commas to collection literals even if there's a comment after the last
  entry (#3393)
- When using `--skip-magic-trailing-comma` or `-C`, trailing commas are stripped from
  subscript expressions with more than 1 element (#3209)
- Add extra blank lines in stubs in a few cases (#3564, #3862)
- Accept raw strings as docstrings (#3947)
- Split long lines in case blocks (#4024)
- Stop removing spaces from walrus operators within subscripts (#3823)
- Fix incorrect formatting of certain async statements (#3609)
- Allow combining `# fmt: skip` with other comments (#3959)

There are already a few improvements in the `--preview` style, which are slated for the
2025 stable style. Try them out and
[share your feedback](https://github.com/psf/black/issues). In the past, the preview
style has included some features that we were not able to stabilize. This year, we're
adding a separate `--unstable` style for features with known problems. Now, the
`--preview` style only includes features that we actually expect to make it into next
year's stable style.

### Stable style

Several bug fixes were made in features that are moved to the stable style in this
release:

- Fix comment handling when parenthesising conditional expressions (#4134)
- Fix bug where spaces were not added around parenthesized walruses in subscripts,
  unlike other binary operators (#4109)
- Remove empty lines before docstrings in async functions (#4132)
- Address a missing case in the change to allow empty lines at the beginning of all
  blocks, except immediately before a docstring (#4130)
- For stubs, fix logic to enforce empty line after nested classes with bodies (#4141)

### Preview style

- Add `--unstable` style, covering preview features that have known problems that would
  block them from going into the stable style. Also add the `--enable-unstable-feature`
  flag; for example, use
  `--enable-unstable-feature hug_parens_with_braces_and_square_brackets` to apply this
  preview feature throughout 2024, even if a later Black release downgrades the feature
  to unstable (#4096)
- Format module docstrings the same as class and function docstrings (#4095)
- Fix crash when using a walrus in a dictionary (#4155)
- Fix unnecessary parentheses when wrapping long dicts (#4135)
- Stop normalizing spaces before `# fmt: skip` comments (#4146)

### Configuration

- Print warning when configuration in `pyproject.toml` contains an invalid key (#4165)
- Fix symlink handling, properly ignoring symlinks that point outside of root (#4161)
- Fix cache mtime logic that resulted in false positive cache hits (#4128)
- Remove the long-deprecated `--experimental-string-processing` flag. This feature can
  currently be enabled with `--preview --enable-unstable-feature string_processing`.
  (#4096)

### Integrations

- Revert the change to run Black's pre-commit integration only on specific git hooks
  (#3940) for better compatibility with older versions of pre-commit (#4137)

## 23.12.1

### Packaging

- Fixed a bug that included dependencies from the `d` extra by default (#4108)

## 23.12.0

### Highlights

It's almost 2024, which means it's time for a new edition of _Black_'s stable style!
Together with this release, we'll put out an alpha release 24.1a1 showcasing the draft
2024 stable style, which we'll finalize in the January release. Please try it out and
[share your feedback](https://github.com/psf/black/issues/4042).

This release (23.12.0) will still produce the 2023 style. Most but not all of the
changes in `--preview` mode will be in the 2024 stable style.

### Stable style

- Fix bug where `# fmt: off` automatically dedents when used with the `--line-ranges`
  option, even when it is not within the specified line range. (#4084)
- Fix feature detection for parenthesized context managers (#4104)

### Preview style

- Prefer more equal signs before a break when splitting chained assignments (#4010)
- Standalone form feed characters at the module level are no longer removed (#4021)
- Additional cases of immediately nested tuples, lists, and dictionaries are now
  indented less (#4012)
- Allow empty lines at the beginning of all blocks, except immediately before a
  docstring (#4060)
- Fix crash in preview mode when using a short `--line-length` (#4086)
- Keep suites consisting of only an ellipsis on their own lines if they are not
  functions or class definitions (#4066) (#4103)

### Configuration

- `--line-ranges` now skips _Black_'s internal stability check in `--safe` mode. This
  avoids a crash on rare inputs that have many unformatted same-content lines. (#4034)

### Packaging

- Upgrade to mypy 1.7.1 (#4049) (#4069)
- Faster compiled wheels are now available for CPython 3.12 (#4070)

### Integrations

- Enable 3.12 CI (#4035)
- Build docker images in parallel (#4054)
- Build docker images with 3.12 (#4055)

## 23.11.0

### Highlights

- Support formatting ranges of lines with the new `--line-ranges` command-line option
  (#4020)

### Stable style

- Fix crash on formatting bytes strings that look like docstrings (#4003)
- Fix crash when whitespace followed a backslash before newline in a docstring (#4008)
- Fix standalone comments inside complex blocks crashing Black (#4016)
- Fix crash on formatting code like `await (a ** b)` (#3994)
- No longer treat leading f-strings as docstrings. This matches Python's behaviour and
  fixes a crash (#4019)

### Preview style

- Multiline dicts and lists that are the sole argument to a function are now indented
  less (#3964)
- Multiline unpacked dicts and lists as the sole argument to a function are now also
  indented less (#3992)
- In f-string debug expressions, quote types that are visible in the final string are
  now preserved (#4005)
- Fix a bug where long `case` blocks were not split into multiple lines. Also enable
  general trailing comma rules on `case` blocks (#4024)
- Keep requiring two empty lines between module-level docstring and first function or
  class definition (#4028)
- Add support for single-line format skip with other comments on the same line (#3959)

### Configuration

- Consistently apply force exclusion logic before resolving symlinks (#4015)
- Fix a bug in the matching of absolute path names in `--include` (#3976)

### Performance

- Fix mypyc builds on arm64 on macOS (#4017)

### Integrations

- Black's pre-commit integration will now run only on git hooks appropriate for a code
  formatter (#3940)

## 23.10.1

### Highlights

- Maintenance release to get a fix out for GitHub Action edge case (#3957)

### Preview style

- Fix merging implicit multiline strings that have inline comments (#3956)
- Allow empty first line after block open before a comment or compound statement (#3967)

### Packaging

- Change Dockerfile to hatch + compile black (#3965)

### Integrations

- The summary output for GitHub workflows is now suppressible using the `summary`
  parameter. (#3958)
- Fix the action failing when Black check doesn't pass (#3957)

### Documentation

- It is known Windows documentation CI is broken
  https://github.com/psf/black/issues/3968

## 23.10.0

### Stable style

- Fix comments getting removed from inside parenthesized strings (#3909)

### Preview style

- Fix long lines with power operators getting split before the line length (#3942)
- Long type hints are now wrapped in parentheses and properly indented when split across
  multiple lines (#3899)
- Magic trailing commas are now respected in return types. (#3916)
- Require one empty line after module-level docstrings. (#3932)
- Treat raw triple-quoted strings as docstrings (#3947)

### Configuration

- Fix cache versioning logic when `BLACK_CACHE_DIR` is set (#3937)

### Parser

- Fix bug where attributes named `type` were not accepted inside `match` statements
  (#3950)
- Add support for PEP 695 type aliases containing lambdas and other unusual expressions
  (#3949)

### Output

- Black no longer attempts to provide special errors for attempting to format Python 2
  code (#3933)
- Black will more consistently print stacktraces on internal errors in verbose mode
  (#3938)

### Integrations

- The action output displayed in the job summary is now wrapped in Markdown (#3914)

## 23.9.1

Due to various issues, the previous release (23.9.0) did not include compiled mypyc
wheels, which make Black significantly faster. These issues have now been fixed, and
this release should come with compiled wheels once again.

There will be no wheels for Python 3.12 due to a bug in mypyc. We will provide 3.12
wheels in a future release as soon as the mypyc bug is fixed.

### Packaging

- Upgrade to mypy 1.5.1 (#3864)

### Performance

- Store raw tuples instead of NamedTuples in Black's cache, improving performance and
  decreasing the size of the cache (#3877)

## 23.9.0

### Preview style

- More concise formatting for dummy implementations (#3796)
- In stub files, add a blank line between a statement with a body (e.g an
  `if sys.version_info > (3, x):`) and a function definition on the same level (#3862)
- Fix a bug whereby spaces were removed from walrus operators within subscript(#3823)

### Configuration

- Black now applies exclusion and ignore logic before resolving symlinks (#3846)

### Performance

- Avoid importing `IPython` if notebook cells do not contain magics (#3782)
- Improve caching by comparing file hashes as fallback for mtime and size (#3821)

### _Blackd_

- Fix an issue in `blackd` with single character input (#3558)

### Integrations

- Black now has an
  [official pre-commit mirror](https://github.com/psf/black-pre-commit-mirror). Swapping
  `https://github.com/psf/black` to `https://github.com/psf/black-pre-commit-mirror` in
  your `.pre-commit-config.yaml` will make Black about 2x faster (#3828)
- The `.black.env` folder specified by `ENV_PATH` will now be removed on the completion
  of the GitHub Action (#3759)

## 23.7.0

### Highlights

- Runtime support for Python 3.7 has been removed. Formatting 3.7 code will still be
  supported until further notice (#3765)

### Stable style

- Fix a bug where an illegal trailing comma was added to return type annotations using
  PEP 604 unions (#3735)
- Fix several bugs and crashes where comments in stub files were removed or mishandled
  under some circumstances (#3745)
- Fix a crash with multi-line magic comments like `type: ignore` within parentheses
  (#3740)
- Fix error in AST validation when _Black_ removes trailing whitespace in a type comment
  (#3773)

### Preview style

- Implicitly concatenated strings used as function args are no longer wrapped inside
  parentheses (#3640)
- Remove blank lines between a class definition and its docstring (#3692)

### Configuration

- The `--workers` argument to _Black_ can now be specified via the `BLACK_NUM_WORKERS`
  environment variable (#3743)
- `.pytest_cache`, `.ruff_cache` and `.vscode` are now excluded by default (#3691)
- Fix _Black_ not honouring `pyproject.toml` settings when running `--stdin-filename`
  and the `pyproject.toml` found isn't in the current working directory (#3719)
- _Black_ will now error if `exclude` and `extend-exclude` have invalid data types in
  `pyproject.toml`, instead of silently doing the wrong thing (#3764)

### Packaging

- Upgrade mypyc from 0.991 to 1.3 (#3697)
- Remove patching of Click that mitigated errors on Python 3.6 with `LANG=C` (#3768)

### Parser

- Add support for the new PEP 695 syntax in Python 3.12 (#3703)

### Performance

- Speed up _Black_ significantly when the cache is full (#3751)
- Avoid importing `IPython` in a case where we wouldn't need it (#3748)

### Output

- Use aware UTC datetimes internally, avoids deprecation warning on Python 3.12 (#3728)
- Change verbose logging to exactly mirror _Black_'s logic for source discovery (#3749)

### _Blackd_

- The `blackd` argument parser now shows the default values for options in their help
  text (#3712)

### Integrations

- Black is now tested with
  [`PYTHONWARNDEFAULTENCODING = 1`](https://docs.python.org/3/library/io.html#io-encoding-warning)
  (#3763)
- Update GitHub Action to display black output in the job summary (#3688)

### Documentation

- Add a CITATION.cff file to the root of the repository, containing metadata on how to
  cite this software (#3723)
- Update the _classes_ and _exceptions_ documentation in Developer reference to match
  the latest code base (#3755)

## 23.3.0

### Highlights

This release fixes a longstanding confusing behavior in Black's GitHub action, where the
version of the action did not determine the version of Black being run (issue #3382). In
addition, there is a small bug fix around imports and a number of improvements to the
preview style.

Please try out the
[preview style](https://black.readthedocs.io/en/stable/the_black_code_style/future_style.html#preview-style)
with `black --preview` and tell us your feedback. All changes in the preview style are
expected to become part of Black's stable style in January 2024.

### Stable style

- Import lines with `# fmt: skip` and `# fmt: off` no longer have an extra blank line
  added when they are right after another import line (#3610)

### Preview style

- Add trailing commas to collection literals even if there's a comment after the last
  entry (#3393)
- `async def`, `async for`, and `async with` statements are now formatted consistently
  compared to their non-async version. (#3609)
- `with` statements that contain two context managers will be consistently wrapped in
  parentheses (#3589)
- Let string splitters respect [East Asian Width](https://www.unicode.org/reports/tr11/)
  (#3445)
- Now long string literals can be split after East Asian commas and periods (`、` U+3001
  IDEOGRAPHIC COMMA, `。` U+3002 IDEOGRAPHIC FULL STOP, & `，` U+FF0C FULLWIDTH COMMA)
  besides before spaces (#3445)
- For stubs, enforce one blank line after a nested class with a body other than just
  `...` (#3564)
- Improve handling of multiline strings by changing line split behavior (#1879)

### Parser

- Added support for formatting files with invalid type comments (#3594)

### Integrations

- Update GitHub Action to use the version of Black equivalent to action's version if
  version input is not specified (#3543)
- Fix missing Python binary path in autoload script for vim (#3508)

### Documentation

- Document that only the most recent release is supported for security issues;
  vulnerabilities should be reported through Tidelift (#3612)

## 23.1.0

### Highlights

This is the first release of 2023, and following our
[stability policy](https://black.readthedocs.io/en/stable/the_black_code_style/index.html#stability-policy),
it comes with a number of improvements to our stable style, including improvements to
empty line handling, removal of redundant parentheses in several contexts, and output
that highlights implicitly concatenated strings better.

There are also many changes to the preview style; try out `black --preview` and give us
feedback to help us set the stable style for next year.

In addition to style changes, Black now automatically infers the supported Python
versions from your `pyproject.toml` file, removing the need to set Black's target
versions separately.

### Stable style

- Introduce the 2023 stable style, which incorporates most aspects of last year's
  preview style (#3418). Specific changes:
  - Enforce empty lines before classes and functions with sticky leading comments
    (#3302) (22.12.0)
  - Reformat empty and whitespace-only files as either an empty file (if no newline is
    present) or as a single newline character (if a newline is present) (#3348)
    (22.12.0)
  - Implicitly concatenated strings used as function args are now wrapped inside
    parentheses (#3307) (22.12.0)
  - Correctly handle trailing commas that are inside a line's leading non-nested parens
    (#3370) (22.12.0)
  - `--skip-string-normalization` / `-S` now prevents docstring prefixes from being
    normalized as expected (#3168) (since 22.8.0)
  - When using `--skip-magic-trailing-comma` or `-C`, trailing commas are stripped from
    subscript expressions with more than 1 element (#3209) (22.8.0)
  - Implicitly concatenated strings inside a list, set, or tuple are now wrapped inside
    parentheses (#3162) (22.8.0)
  - Fix a string merging/split issue when a comment is present in the middle of
    implicitly concatenated strings on its own line (#3227) (22.8.0)
  - Docstring quotes are no longer moved if it would violate the line length limit
    (#3044, #3430) (22.6.0)
  - Parentheses around return annotations are now managed (#2990) (22.6.0)
  - Remove unnecessary parentheses around awaited objects (#2991) (22.6.0)
  - Remove unnecessary parentheses in `with` statements (#2926) (22.6.0)
  - Remove trailing newlines after code block open (#3035) (22.6.0)
  - Code cell separators `#%%` are now standardised to `# %%` (#2919) (22.3.0)
  - Remove unnecessary parentheses from `except` statements (#2939) (22.3.0)
  - Remove unnecessary parentheses from tuple unpacking in `for` loops (#2945) (22.3.0)
  - Avoid magic-trailing-comma in single-element subscripts (#2942) (22.3.0)
- Fix a crash when a colon line is marked between `# fmt: off` and `# fmt: on` (#3439)

### Preview style

- Format hex codes in unicode escape sequences in string literals (#2916)
- Add parentheses around `if`-`else` expressions (#2278)
- Improve performance on large expressions that contain many strings (#3467)
- Fix a crash in preview style with assert + parenthesized string (#3415)
- Fix crashes in preview style with walrus operators used in function return annotations
  and except clauses (#3423)
- Fix a crash in preview advanced string processing where mixed implicitly concatenated
  regular and f-strings start with an empty span (#3463)
- Fix a crash in preview advanced string processing where a standalone comment is placed
  before a dict's value (#3469)
- Fix an issue where extra empty lines are added when a decorator has `# fmt: skip`
  applied or there is a standalone comment between decorators (#3470)
- Do not put the closing quotes in a docstring on a separate line, even if the line is
  too long (#3430)
- Long values in dict literals are now wrapped in parentheses; correspondingly
  unnecessary parentheses around short values in dict literals are now removed; long
  string lambda values are now wrapped in parentheses (#3440)
- Fix two crashes in preview style involving edge cases with docstrings (#3451)
- Exclude string type annotations from improved string processing; fix crash when the
  return type annotation is stringified and spans across multiple lines (#3462)
- Wrap multiple context managers in parentheses when targeting Python 3.9+ (#3489)
- Fix several crashes in preview style with walrus operators used in `with` statements
  or tuples (#3473)
- Fix an invalid quote escaping bug in f-string expressions where it produced invalid
  code. Implicitly concatenated f-strings with different quotes can now be merged or
  quote-normalized by changing the quotes used in expressions. (#3509)
- Fix crash on `await (yield)` when Black is compiled with mypyc (#3533)

### Configuration

- Black now tries to infer its `--target-version` from the project metadata specified in
  `pyproject.toml` (#3219)

### Packaging

- Upgrade mypyc from `0.971` to `0.991` so mypycified _Black_ can be built on armv7
  (#3380)
  - This also fixes some crashes while using compiled Black with a debug build of
    CPython
- Drop specific support for the `tomli` requirement on 3.11 alpha releases, working
  around a bug that would cause the requirement not to be installed on any non-final
  Python releases (#3448)
- Black now depends on `packaging` version `22.0` or later. This is required for new
  functionality that needs to parse part of the project metadata (#3219)

### Output

- Calling `black --help` multiple times will return the same help contents each time
  (#3516)
- Verbose logging now shows the values of `pyproject.toml` configuration variables
  (#3392)
- Fix false symlink detection messages in verbose output due to using an incorrect
  relative path to the project root (#3385)

### Integrations

- Move 3.11 CI to normal flow now that all dependencies support 3.11 (#3446)
- Docker: Add new `latest_prerelease` tag automation to follow latest black alpha
  release on docker images (#3465)

### Documentation

- Expand `vim-plug` installation instructions to offer more explicit options (#3468)

## 22.12.0

### Preview style

- Enforce empty lines before classes and functions with sticky leading comments (#3302)
- Reformat empty and whitespace-only files as either an empty file (if no newline is
  present) or as a single newline character (if a newline is present) (#3348)
- Implicitly concatenated strings used as function args are now wrapped inside
  parentheses (#3307)
- For assignment statements, prefer splitting the right hand side if the left hand side
  fits on a single line (#3368)
- Correctly handle trailing commas that are inside a line's leading non-nested parens
  (#3370)

### Configuration

- Fix incorrectly applied `.gitignore` rules by considering the `.gitignore` location
  and the relative path to the target file (#3338)
- Fix incorrectly ignoring `.gitignore` presence when more than one source directory is
  specified (#3336)

### Parser

- Parsing support has been added for walruses inside generator expression that are
  passed as function args (for example,
  `any(match := my_re.match(text) for text in texts)`) (#3327).

### Integrations

- Vim plugin: Optionally allow using the system installation of Black via
  `let g:black_use_virtualenv = 0`(#3309)

## 22.10.0

### Highlights

- Runtime support for Python 3.6 has been removed. Formatting 3.6 code will still be
  supported until further notice.

### Stable style

- Fix a crash when `# fmt: on` is used on a different block level than `# fmt: off`
  (#3281)

### Preview style

- Fix a crash when formatting some dicts with parenthesis-wrapped long string keys
  (#3262)

### Configuration

- `.ipynb_checkpoints` directories are now excluded by default (#3293)
- Add `--skip-source-first-line` / `-x` option to ignore the first line of source code
  while formatting (#3299)

### Packaging

- Executables made with PyInstaller will no longer crash when formatting several files
  at once on macOS. Native x86-64 executables for macOS are available once again.
  (#3275)
- Hatchling is now used as the build backend. This will not have any effect for users
  who install Black with its wheels from PyPI. (#3233)
- Faster compiled wheels are now available for CPython 3.11 (#3276)

### _Blackd_

- Windows style (CRLF) newlines will be preserved (#3257).

### Integrations

- Vim plugin: add flag (`g:black_preview`) to enable/disable the preview style (#3246)
- Update GitHub Action to support formatting of Jupyter Notebook files via a `jupyter`
  option (#3282)
- Update GitHub Action to support use of version specifiers (e.g. `<23`) for Black
  version (#3265)

## 22.8.0

### Highlights

- Python 3.11 is now supported, except for _blackd_ as aiohttp does not support 3.11 as
  of publishing (#3234)
- This is the last release that supports running _Black_ on Python 3.6 (formatting 3.6
  code will continue to be supported until further notice)
- Reword the stability policy to say that we may, in rare cases, make changes that
  affect code that was not previously formatted by _Black_ (#3155)

### Stable style

- Fix an infinite loop when using `# fmt: on/off` in the middle of an expression or code
  block (#3158)
- Fix incorrect handling of `# fmt: skip` on colon (`:`) lines (#3148)
- Comments are no longer deleted when a line had spaces removed around power operators
  (#2874)

### Preview style

- Single-character closing docstring quotes are no longer moved to their own line as
  this is invalid. This was a bug introduced in version 22.6.0. (#3166)
- `--skip-string-normalization` / `-S` now prevents docstring prefixes from being
  normalized as expected (#3168)
- When using `--skip-magic-trailing-comma` or `-C`, trailing commas are stripped from
  subscript expressions with more than 1 element (#3209)
- Implicitly concatenated strings inside a list, set, or tuple are now wrapped inside
  parentheses (#3162)
- Fix a string merging/split issue when a comment is present in the middle of implicitly
  concatenated strings on its own line (#3227)

### _Blackd_

- `blackd` now supports enabling the preview style via the `X-Preview` header (#3217)

### Configuration

- Black now uses the presence of debug f-strings to detect target version (#3215)
- Fix misdetection of project root and verbose logging of sources in cases involving
  `--stdin-filename` (#3216)
- Immediate `.gitignore` files in source directories given on the command line are now
  also respected, previously only `.gitignore` files in the project root and
  automatically discovered directories were respected (#3237)

### Documentation

- Recommend using BlackConnect in IntelliJ IDEs (#3150)

### Integrations

- Vim plugin: prefix messages with `Black: ` so it's clear they come from Black (#3194)
- Docker: changed to a /opt/venv installation + added to PATH to be available to
  non-root users (#3202)

### Output

- Change from deprecated `asyncio.get_event_loop()` to create our event loop which
  removes DeprecationWarning (#3164)
- Remove logging from internal `blib2to3` library since it regularly emits error logs
  about failed caching that can and should be ignored (#3193)

### Parser

- Type comments are now included in the AST equivalence check consistently so accidental
  deletion raises an error. Though type comments can't be tracked when running on PyPy
  3.7 due to standard library limitations. (#2874)

### Performance

- Reduce Black's startup time when formatting a single file by 15-30% (#3211)

## 22.6.0

### Style

- Fix unstable formatting involving `#fmt: skip` and `# fmt:skip` comments (notice the
  lack of spaces) (#2970)

### Preview style

- Docstring quotes are no longer moved if it would violate the line length limit (#3044)
- Parentheses around return annotations are now managed (#2990)
- Remove unnecessary parentheses around awaited objects (#2991)
- Remove unnecessary parentheses in `with` statements (#2926)
- Remove trailing newlines after code block open (#3035)

### Integrations

- Add `scripts/migrate-black.py` script to ease introduction of Black to a Git project
  (#3038)

### Output

- Output Python version and implementation as part of `--version` flag (#2997)

### Packaging

- Use `tomli` instead of `tomllib` on Python 3.11 builds where `tomllib` is not
  available (#2987)

### Parser

- [PEP 654](https://peps.python.org/pep-0654/#except) syntax (for example,
  `except *ExceptionGroup:`) is now supported (#3016)
- [PEP 646](https://peps.python.org/pep-0646) syntax (for example,
  `Array[Batch, *Shape]` or `def fn(*args: *T) -> None`) is now supported (#3071)

### Vim Plugin

- Fix `strtobool` function. It didn't parse true/on/false/off. (#3025)

## 22.3.0

### Preview style

- Code cell separators `#%%` are now standardised to `# %%` (#2919)
- Remove unnecessary parentheses from `except` statements (#2939)
- Remove unnecessary parentheses from tuple unpacking in `for` loops (#2945)
- Avoid magic-trailing-comma in single-element subscripts (#2942)

### Configuration

- Do not format `__pypackages__` directories by default (#2836)
- Add support for specifying stable version with `--required-version` (#2832).
- Avoid crashing when the user has no homedir (#2814)
- Avoid crashing when md5 is not available (#2905)
- Fix handling of directory junctions on Windows (#2904)

### Documentation

- Update pylint config documentation (#2931)

### Integrations

- Move test to disable plugin in Vim/Neovim, which speeds up loading (#2896)

### Output

- In verbose mode, log when _Black_ is using user-level config (#2861)

### Packaging

- Fix Black to work with Click 8.1.0 (#2966)
- On Python 3.11 and newer, use the standard library's `tomllib` instead of `tomli`
  (#2903)
- `black-primer`, the deprecated internal devtool, has been removed and copied to a
  [separate repository](https://github.com/cooperlees/black-primer) (#2924)

### Parser

- Black can now parse starred expressions in the target of `for` and `async for`
  statements, e.g `for item in *items_1, *items_2: pass` (#2879).

## 22.1.0

At long last, _Black_ is no longer a beta product! This is the first non-beta release
and the first release covered by our new
[stability policy](https://black.readthedocs.io/en/stable/the_black_code_style/index.html#stability-policy).

### Highlights

- **Remove Python 2 support** (#2740)
- Introduce the `--preview` flag (#2752)

### Style

- Deprecate `--experimental-string-processing` and move the functionality under
  `--preview` (#2789)
- For stubs, one blank line between class attributes and methods is now kept if there's
  at least one pre-existing blank line (#2736)
- Black now normalizes string prefix order (#2297)
- Remove spaces around power operators if both operands are simple (#2726)
- Work around bug that causes unstable formatting in some cases in the presence of the
  magic trailing comma (#2807)
- Use parentheses for attribute access on decimal float and int literals (#2799)
- Don't add whitespace for attribute access on hexadecimal, binary, octal, and complex
  literals (#2799)
- Treat blank lines in stubs the same inside top-level `if` statements (#2820)
- Fix unstable formatting with semicolons and arithmetic expressions (#2817)
- Fix unstable formatting around magic trailing comma (#2572)

### Parser

- Fix mapping cases that contain as-expressions, like `case {"key": 1 | 2 as password}`
  (#2686)
- Fix cases that contain multiple top-level as-expressions, like `case 1 as a, 2 as b`
  (#2716)
- Fix call patterns that contain as-expressions with keyword arguments, like
  `case Foo(bar=baz as quux)` (#2749)
- Tuple unpacking on `return` and `yield` constructs now implies 3.8+ (#2700)
- Unparenthesized tuples on annotated assignments (e.g
  `values: Tuple[int, ...] = 1, 2, 3`) now implies 3.8+ (#2708)
- Fix handling of standalone `match()` or `case()` when there is a trailing newline or a
  comment inside of the parentheses. (#2760)
- `from __future__ import annotations` statement now implies Python 3.7+ (#2690)

### Performance

- Speed-up the new backtracking parser about 4X in general (enabled when
  `--target-version` is set to 3.10 and higher). (#2728)
- _Black_ is now compiled with [mypyc](https://github.com/mypyc/mypyc) for an overall 2x
  speed-up. 64-bit Windows, MacOS, and Linux (not including musl) are supported. (#1009,
  #2431)

### Configuration

- Do not accept bare carriage return line endings in pyproject.toml (#2408)
- Add configuration option (`python-cell-magics`) to format cells with custom magics in
  Jupyter Notebooks (#2744)
- Allow setting custom cache directory on all platforms with environment variable
  `BLACK_CACHE_DIR` (#2739).
- Enable Python 3.10+ by default, without any extra need to specify
  `--target-version=py310`. (#2758)
- Make passing `SRC` or `--code` mandatory and mutually exclusive (#2804)

### Output

- Improve error message for invalid regular expression (#2678)
- Improve error message when parsing fails during AST safety check by embedding the
  underlying SyntaxError (#2693)
- No longer color diff headers white as it's unreadable in light themed terminals
  (#2691)
- Text coloring added in the final statistics (#2712)
- Verbose mode also now describes how a project root was discovered and which paths will
  be formatted. (#2526)

### Packaging

- All upper version bounds on dependencies have been removed (#2718)
- `typing-extensions` is no longer a required dependency in Python 3.10+ (#2772)
- Set `click` lower bound to `8.0.0` (#2791)

### Integrations

- Update GitHub action to support containerized runs (#2748)

### Documentation

- Change protocol in pip installation instructions to `https://` (#2761)
- Change HTML theme to Furo primarily for its responsive design and mobile support
  (#2793)
- Deprecate the `black-primer` tool (#2809)
- Document Python support policy (#2819)

## 21.12b0

### _Black_

- Fix determination of f-string expression spans (#2654)
- Fix bad formatting of error messages about EOF in multi-line statements (#2343)
- Functions and classes in blocks now have more consistent surrounding spacing (#2472)

#### Jupyter Notebook support

- Cell magics are now only processed if they are known Python cell magics. Earlier, all
  cell magics were tokenized, leading to possible indentation errors e.g. with
  `%%writefile`. (#2630)
- Fix assignment to environment variables in Jupyter Notebooks (#2642)

#### Python 3.10 support

- Point users to using `--target-version py310` if we detect 3.10-only syntax (#2668)
- Fix `match` statements with open sequence subjects, like `match a, b:` or
  `match a, *b:` (#2639) (#2659)
- Fix `match`/`case` statements that contain `match`/`case` soft keywords multiple
  times, like `match re.match()` (#2661)
- Fix `case` statements with an inline body (#2665)
- Fix styling of starred expressions inside `match` subject (#2667)
- Fix parser error location on invalid syntax in a `match` statement (#2649)
- Fix Python 3.10 support on platforms without ProcessPoolExecutor (#2631)
- Improve parsing performance on code that uses `match` under `--target-version py310`
  up to ~50% (#2670)

### Packaging

- Remove dependency on `regex` (#2644) (#2663)

## 21.11b1

### _Black_

- Bumped regex version minimum to 2021.4.4 to fix Pattern class usage (#2621)

## 21.11b0

### _Black_

- Warn about Python 2 deprecation in more cases by improving Python 2 only syntax
  detection (#2592)
- Add experimental PyPy support (#2559)
- Add partial support for the match statement. As it's experimental, it's only enabled
  when `--target-version py310` is explicitly specified (#2586)
- Add support for parenthesized with (#2586)
- Declare support for Python 3.10 for running Black (#2562)

### Integrations

- Fixed vim plugin with Python 3.10 by removing deprecated distutils import (#2610)
- The vim plugin now parses `skip_magic_trailing_comma` from pyproject.toml (#2613)

## 21.10b0

### _Black_

- Document stability policy, that will apply for non-beta releases (#2529)
- Add new `--workers` parameter (#2514)
- Fixed feature detection for positional-only arguments in lambdas (#2532)
- Bumped typed-ast version minimum to 1.4.3 for 3.10 compatibility (#2519)
- Fixed a Python 3.10 compatibility issue where the loop argument was still being passed
  even though it has been removed (#2580)
- Deprecate Python 2 formatting support (#2523)

### _Blackd_

- Remove dependency on aiohttp-cors (#2500)
- Bump required aiohttp version to 3.7.4 (#2509)

### _Black-Primer_

- Add primer support for --projects (#2555)
- Print primer summary after individual failures (#2570)

### Integrations

- Allow to pass `target_version` in the vim plugin (#1319)
- Install build tools in docker file and use multi-stage build to keep the image size
  down (#2582)

## 21.9b0

### Packaging

- Fix missing modules in self-contained binaries (#2466)
- Fix missing toml extra used during installation (#2475)

## 21.8b0

### _Black_

- Add support for formatting Jupyter Notebook files (#2357)
- Move from `appdirs` dependency to `platformdirs` (#2375)
- Present a more user-friendly error if .gitignore is invalid (#2414)
- The failsafe for accidentally added backslashes in f-string expressions has been
  hardened to handle more edge cases during quote normalization (#2437)
- Avoid changing a function return type annotation's type to a tuple by adding a
  trailing comma (#2384)
- Parsing support has been added for unparenthesized walruses in set literals, set
  comprehensions, and indices (#2447).
- Pin `setuptools-scm` build-time dependency version (#2457)
- Exclude typing-extensions version 3.10.0.1 due to it being broken on Python 3.10
  (#2460)

### _Blackd_

- Replace sys.exit(-1) with raise ImportError as it plays more nicely with tools that
  scan installed packages (#2440)

### Integrations

- The provided pre-commit hooks no longer specify `language_version` to avoid overriding
  `default_language_version` (#2430)

## 21.7b0

### _Black_

- Configuration files using TOML features higher than spec v0.5.0 are now supported
  (#2301)
- Add primer support and test for code piped into black via STDIN (#2315)
- Fix internal error when `FORCE_OPTIONAL_PARENTHESES` feature is enabled (#2332)
- Accept empty stdin (#2346)
- Provide a more useful error when parsing fails during AST safety checks (#2304)

### Docker

- Add new `latest_release` tag automation to follow latest black release on docker
  images (#2374)

### Integrations

- The vim plugin now searches upwards from the directory containing the current buffer
  instead of the current working directory for pyproject.toml. (#1871)
- The vim plugin now reads the correct string normalization option in pyproject.toml
  (#1869)
- The vim plugin no longer crashes Black when there's boolean values in pyproject.toml
  (#1869)

## 21.6b0

### _Black_

- Fix failure caused by `fmt: skip` and indentation (#2281)
- Account for += assignment when deciding whether to split string (#2312)
- Correct max string length calculation when there are string operators (#2292)
- Fixed option usage when using the `--code` flag (#2259)
- Do not call `uvloop.install()` when _Black_ is used as a library (#2303)
- Added `--required-version` option to require a specific version to be running (#2300)
- Fix incorrect custom breakpoint indices when string group contains fake f-strings
  (#2311)
- Fix regression where `R` prefixes would be lowercased for docstrings (#2285)
- Fix handling of named escapes (`\N{...}`) when `--experimental-string-processing` is
  used (#2319)

### Integrations

- The official Black action now supports choosing what version to use, and supports the
  major 3 OSes. (#1940)

## 21.5b2

### _Black_

- A space is no longer inserted into empty docstrings (#2249)
- Fix handling of .gitignore files containing non-ASCII characters on Windows (#2229)
- Respect `.gitignore` files in all levels, not only `root/.gitignore` file (apply
  `.gitignore` rules like `git` does) (#2225)
- Restored compatibility with Click 8.0 on Python 3.6 when LANG=C used (#2227)
- Add extra uvloop install + import support if in python env (#2258)
- Fix --experimental-string-processing crash when matching parens are not found (#2283)
- Make sure to split lines that start with a string operator (#2286)
- Fix regular expression that black uses to identify f-expressions (#2287)

### _Blackd_

- Add a lower bound for the `aiohttp-cors` dependency. Only 0.4.0 or higher is
  supported. (#2231)

### Packaging

- Release self-contained x86_64 MacOS binaries as part of the GitHub release pipeline
  (#2198)
- Always build binaries with the latest available Python (#2260)

### Documentation

- Add discussion of magic comments to FAQ page (#2272)
- `--experimental-string-processing` will be enabled by default in the future (#2273)
- Fix typos discovered by codespell (#2228)
- Fix Vim plugin installation instructions. (#2235)
- Add new Frequently Asked Questions page (#2247)
- Fix encoding + symlink issues preventing proper build on Windows (#2262)

## 21.5b1

### _Black_

- Refactor `src/black/__init__.py` into many files (#2206)

### Documentation

- Replaced all remaining references to the
  [`master`](https://github.com/psf/black/tree/main) branch with the
  [`main`](https://github.com/psf/black/tree/main) branch. Some additional changes in
  the source code were also made. (#2210)
- Significantly reorganized the documentation to make much more sense. Check them out by
  heading over to [the stable docs on RTD](https://black.readthedocs.io/en/stable/).
  (#2174)

## 21.5b0

### _Black_

- Set `--pyi` mode if `--stdin-filename` ends in `.pyi` (#2169)
- Stop detecting target version as Python 3.9+ with pre-PEP-614 decorators that are
  being called but with no arguments (#2182)

### _Black-Primer_

- Add `--no-diff` to black-primer to suppress formatting changes (#2187)

## 21.4b2

### _Black_

- Fix crash if the user configuration directory is inaccessible. (#2158)

- Clarify
  [circumstances](https://github.com/psf/black/blob/master/docs/the_black_code_style.md#pragmatism)
  in which _Black_ may change the AST (#2159)

- Allow `.gitignore` rules to be overridden by specifying `exclude` in `pyproject.toml`
  or on the command line. (#2170)

### _Packaging_

- Install `primer.json` (used by `black-primer` by default) with black. (#2154)

## 21.4b1

### _Black_

- Fix crash on docstrings ending with "\\ ". (#2142)

- Fix crash when atypical whitespace is cleaned out of dostrings (#2120)

- Reflect the `--skip-magic-trailing-comma` and `--experimental-string-processing` flags
  in the name of the cache file. Without this fix, changes in these flags would not take
  effect if the cache had already been populated. (#2131)

- Don't remove necessary parentheses from assignment expression containing assert /
  return statements. (#2143)

### _Packaging_

- Bump pathspec to >= 0.8.1 to solve invalid .gitignore exclusion handling

## 21.4b0

### _Black_

- Fixed a rare but annoying formatting instability created by the combination of
  optional trailing commas inserted by `Black` and optional parentheses looking at
  pre-existing "magic" trailing commas. This fixes issue #1629 and all of its many many
  duplicates. (#2126)

- `Black` now processes one-line docstrings by stripping leading and trailing spaces,
  and adding a padding space when needed to break up """". (#1740)

- `Black` now cleans up leading non-breaking spaces in comments (#2092)

- `Black` now respects `--skip-string-normalization` when normalizing multiline
  docstring quotes (#1637)

- `Black` no longer removes all empty lines between non-function code and decorators
  when formatting typing stubs. Now `Black` enforces a single empty line. (#1646)

- `Black` no longer adds an incorrect space after a parenthesized assignment expression
  in if/while statements (#1655)

- Added `--skip-magic-trailing-comma` / `-C` to avoid using trailing commas as a reason
  to split lines (#1824)

- fixed a crash when PWD=/ on POSIX (#1631)

- fixed "I/O operation on closed file" when using --diff (#1664)

- Prevent coloured diff output being interleaved with multiple files (#1673)

- Added support for PEP 614 relaxed decorator syntax on python 3.9 (#1711)

- Added parsing support for unparenthesized tuples and yield expressions in annotated
  assignments (#1835)

- added `--extend-exclude` argument (PR #2005)

- speed up caching by avoiding pathlib (#1950)

- `--diff` correctly indicates when a file doesn't end in a newline (#1662)

- Added `--stdin-filename` argument to allow stdin to respect `--force-exclude` rules
  (#1780)

- Lines ending with `fmt: skip` will now be not formatted (#1800)

- PR #2053: Black no longer relies on typed-ast for Python 3.8 and higher

- PR #2053: Python 2 support is now optional, install with
  `python3 -m pip install black[python2]` to maintain support.

- Exclude `venv` directory by default (#1683)

- Fixed "Black produced code that is not equivalent to the source" when formatting
  Python 2 docstrings (#2037)

### _Packaging_

- Self-contained native _Black_ binaries are now provided for releases via GitHub
  Releases (#1743)

## 20.8b1

### _Packaging_

- explicitly depend on Click 7.1.2 or newer as `Black` no longer works with versions
  older than 7.0

## 20.8b0

### _Black_

- re-implemented support for explicit trailing commas: now it works consistently within
  any bracket pair, including nested structures (#1288 and duplicates)

- `Black` now reindents docstrings when reindenting code around it (#1053)

- `Black` now shows colored diffs (#1266)

- `Black` is now packaged using 'py3' tagged wheels (#1388)

- `Black` now supports Python 3.8 code, e.g. star expressions in return statements
  (#1121)

- `Black` no longer normalizes capital R-string prefixes as those have a
  community-accepted meaning (#1244)

- `Black` now uses exit code 2 when specified configuration file doesn't exit (#1361)

- `Black` now works on AWS Lambda (#1141)

- added `--force-exclude` argument (#1032)

- removed deprecated `--py36` option (#1236)

- fixed `--diff` output when EOF is encountered (#526)

- fixed `# fmt: off` handling around decorators (#560)

- fixed unstable formatting with some `# type: ignore` comments (#1113)

- fixed invalid removal on organizing brackets followed by indexing (#1575)

- introduced `black-primer`, a CI tool that allows us to run regression tests against
  existing open source users of Black (#1402)

- introduced property-based fuzzing to our test suite based on Hypothesis and
  Hypothersmith (#1566)

- implemented experimental and disabled by default long string rewrapping (#1132),
  hidden under a `--experimental-string-processing` flag while it's being worked on;
  this is an undocumented and unsupported feature, you lose Internet points for
  depending on it (#1609)

### Vim plugin

- prefer virtualenv packages over global packages (#1383)

## 19.10b0

- added support for PEP 572 assignment expressions (#711)

- added support for PEP 570 positional-only arguments (#943)

- added support for async generators (#593)

- added support for pre-splitting collections by putting an explicit trailing comma
  inside (#826)

- added `black -c` as a way to format code passed from the command line (#761)

- --safe now works with Python 2 code (#840)

- fixed grammar selection for Python 2-specific code (#765)

- fixed feature detection for trailing commas in function definitions and call sites
  (#763)

- `# fmt: off`/`# fmt: on` comment pairs placed multiple times within the same block of
  code now behave correctly (#1005)

- _Black_ no longer crashes on Windows machines with more than 61 cores (#838)

- _Black_ no longer crashes on standalone comments prepended with a backslash (#767)

- _Black_ no longer crashes on `from` ... `import` blocks with comments (#829)

- _Black_ no longer crashes on Python 3.7 on some platform configurations (#494)

- _Black_ no longer fails on comments in from-imports (#671)

- _Black_ no longer fails when the file starts with a backslash (#922)

- _Black_ no longer merges regular comments with type comments (#1027)

- _Black_ no longer splits long lines that contain type comments (#997)

- removed unnecessary parentheses around `yield` expressions (#834)

- added parentheses around long tuples in unpacking assignments (#832)

- added parentheses around complex powers when they are prefixed by a unary operator
  (#646)

- fixed bug that led _Black_ format some code with a line length target of 1 (#762)

- _Black_ no longer introduces quotes in f-string subexpressions on string boundaries
  (#863)

- if _Black_ puts parenthesis around a single expression, it moves comments to the
  wrapped expression instead of after the brackets (#872)

- `blackd` now returns the version of _Black_ in the response headers (#1013)

- `blackd` can now output the diff of formats on source code when the `X-Diff` header is
  provided (#969)

## 19.3b0

- new option `--target-version` to control which Python versions _Black_-formatted code
  should target (#618)

- deprecated `--py36` (use `--target-version=py36` instead) (#724)

- _Black_ no longer normalizes numeric literals to include `_` separators (#696)

- long `del` statements are now split into multiple lines (#698)

- type comments are no longer mangled in function signatures

- improved performance of formatting deeply nested data structures (#509)

- _Black_ now properly formats multiple files in parallel on Windows (#632)

- _Black_ now creates cache files atomically which allows it to be used in parallel
  pipelines (like `xargs -P8`) (#673)

- _Black_ now correctly indents comments in files that were previously formatted with
  tabs (#262)

- `blackd` now supports CORS (#622)

## 18.9b0

- numeric literals are now formatted by _Black_ (#452, #461, #464, #469):
  - numeric literals are normalized to include `_` separators on Python 3.6+ code

  - added `--skip-numeric-underscore-normalization` to disable the above behavior and
    leave numeric underscores as they were in the input

  - code with `_` in numeric literals is recognized as Python 3.6+

  - most letters in numeric literals are lowercased (e.g., in `1e10`, `0x01`)

  - hexadecimal digits are always uppercased (e.g. `0xBADC0DE`)

- added `blackd`, see
  [its documentation](https://github.com/psf/black/blob/18.9b0/README.md#blackd) for
  more info (#349)

- adjacent string literals are now correctly split into multiple lines (#463)

- trailing comma is now added to single imports that don't fit on a line (#250)

- cache is now populated when `--check` is successful for a file which speeds up
  consecutive checks of properly formatted unmodified files (#448)

- whitespace at the beginning of the file is now removed (#399)

- fixed mangling [pweave](http://mpastell.com/pweave/) and
  [Spyder IDE](https://www.spyder-ide.org/) special comments (#532)

- fixed unstable formatting when unpacking big tuples (#267)

- fixed parsing of `__future__` imports with renames (#389)

- fixed scope of `# fmt: off` when directly preceding `yield` and other nodes (#385)

- fixed formatting of lambda expressions with default arguments (#468)

- fixed `async for` statements: _Black_ no longer breaks them into separate lines (#372)

- note: the Vim plugin stopped registering `,=` as a default chord as it turned out to
  be a bad idea (#415)

## 18.6b4

- hotfix: don't freeze when multiple comments directly precede `# fmt: off` (#371)

## 18.6b3

- typing stub files (`.pyi`) now have blank lines added after constants (#340)

- `# fmt: off` and `# fmt: on` are now much more dependable:
  - they now work also within bracket pairs (#329)

  - they now correctly work across function/class boundaries (#335)

  - they now work when an indentation block starts with empty lines or misaligned
    comments (#334)

- made Click not fail on invalid environments; note that Click is right but the
  likelihood we'll need to access non-ASCII file paths when dealing with Python source
  code is low (#277)

- fixed improper formatting of f-strings with quotes inside interpolated expressions
  (#322)

- fixed unnecessary slowdown when long list literals where found in a file

- fixed unnecessary slowdown on AST nodes with very many siblings

- fixed cannibalizing backslashes during string normalization

- fixed a crash due to symbolic links pointing outside of the project directory (#338)

## 18.6b2

- added `--config` (#65)

- added `-h` equivalent to `--help` (#316)

- fixed improper unmodified file caching when `-S` was used

- fixed extra space in string unpacking (#305)

- fixed formatting of empty triple quoted strings (#313)

- fixed unnecessary slowdown in comment placement calculation on lines without comments

## 18.6b1

- hotfix: don't output human-facing information on stdout (#299)

- hotfix: don't output cake emoji on non-zero return code (#300)

## 18.6b0

- added `--include` and `--exclude` (#270)

- added `--skip-string-normalization` (#118)

- added `--verbose` (#283)

- the header output in `--diff` now actually conforms to the unified diff spec

- fixed long trivial assignments being wrapped in unnecessary parentheses (#273)

- fixed unnecessary parentheses when a line contained multiline strings (#232)

- fixed stdin handling not working correctly if an old version of Click was used (#276)

- _Black_ now preserves line endings when formatting a file in place (#258)

## 18.5b1

- added `--pyi` (#249)

- added `--py36` (#249)

- Python grammar pickle caches are stored with the formatting caches, making _Black_
  work in environments where site-packages is not user-writable (#192)

- _Black_ now enforces a PEP 257 empty line after a class-level docstring (and/or
  fields) and the first method

- fixed invalid code produced when standalone comments were present in a trailer that
  was omitted from line splitting on a large expression (#237)

- fixed optional parentheses being removed within `# fmt: off` sections (#224)

- fixed invalid code produced when stars in very long imports were incorrectly wrapped
  in optional parentheses (#234)

- fixed unstable formatting when inline comments were moved around in a trailer that was
  omitted from line splitting on a large expression (#238)

- fixed extra empty line between a class declaration and the first method if no class
  docstring or fields are present (#219)

- fixed extra empty line between a function signature and an inner function or inner
  class (#196)

## 18.5b0

- call chains are now formatted according to the
  [fluent interfaces](https://en.wikipedia.org/wiki/Fluent_interface) style (#67)

- data structure literals (tuples, lists, dictionaries, and sets) are now also always
  exploded like imports when they don't fit in a single line (#152)

- slices are now formatted according to PEP 8 (#178)

- parentheses are now also managed automatically on the right-hand side of assignments
  and return statements (#140)

- math operators now use their respective priorities for delimiting multiline
  expressions (#148)

- optional parentheses are now omitted on expressions that start or end with a bracket
  and only contain a single operator (#177)

- empty parentheses in a class definition are now removed (#145, #180)

- string prefixes are now standardized to lowercase and `u` is removed on Python 3.6+
  only code and Python 2.7+ code with the `unicode_literals` future import (#188, #198,
  #199)

- typing stub files (`.pyi`) are now formatted in a style that is consistent with PEP
  484 (#207, #210)

- progress when reformatting many files is now reported incrementally

- fixed trailers (content with brackets) being unnecessarily exploded into their own
  lines after a dedented closing bracket (#119)

- fixed an invalid trailing comma sometimes left in imports (#185)

- fixed non-deterministic formatting when multiple pairs of removable parentheses were
  used (#183)

- fixed multiline strings being unnecessarily wrapped in optional parentheses in long
  assignments (#215)

- fixed not splitting long from-imports with only a single name

- fixed Python 3.6+ file discovery by also looking at function calls with unpacking.
  This fixed non-deterministic formatting if trailing commas where used both in function
  signatures with stars and function calls with stars but the former would be
  reformatted to a single line.

- fixed crash on dealing with optional parentheses (#193)

- fixed "is", "is not", "in", and "not in" not considered operators for splitting
  purposes

- fixed crash when dead symlinks where encountered

## 18.4a4

- don't populate the cache on `--check` (#175)

## 18.4a3

- added a "cache"; files already reformatted that haven't changed on disk won't be
  reformatted again (#109)

- `--check` and `--diff` are no longer mutually exclusive (#149)

- generalized star expression handling, including double stars; this fixes
  multiplication making expressions "unsafe" for trailing commas (#132)

- _Black_ no longer enforces putting empty lines behind control flow statements (#90)

- _Black_ now splits imports like "Mode 3 + trailing comma" of isort (#127)

- fixed comment indentation when a standalone comment closes a block (#16, #32)

- fixed standalone comments receiving extra empty lines if immediately preceding a
  class, def, or decorator (#56, #154)

- fixed `--diff` not showing entire path (#130)

- fixed parsing of complex expressions after star and double stars in function calls
  (#2)

- fixed invalid splitting on comma in lambda arguments (#133)

- fixed missing splits of ternary expressions (#141)

## 18.4a2

- fixed parsing of unaligned standalone comments (#99, #112)

- fixed placement of dictionary unpacking inside dictionary literals (#111)

- Vim plugin now works on Windows, too

- fixed unstable formatting when encountering unnecessarily escaped quotes in a string
  (#120)

## 18.4a1

- added `--quiet` (#78)

- added automatic parentheses management (#4)

- added [pre-commit](https://pre-commit.com) integration (#103, #104)

- fixed reporting on `--check` with multiple files (#101, #102)

- fixed removing backslash escapes from raw strings (#100, #105)

## 18.4a0

- added `--diff` (#87)

- add line breaks before all delimiters, except in cases like commas, to better comply
  with PEP 8 (#73)

- standardize string literals to use double quotes (almost) everywhere (#75)

- fixed handling of standalone comments within nested bracketed expressions; _Black_
  will no longer produce super long lines or put all standalone comments at the end of
  the expression (#22)

- fixed 18.3a4 regression: don't crash and burn on empty lines with trailing whitespace
  (#80)

- fixed 18.3a4 regression: `# yapf: disable` usage as trailing comment would cause
  _Black_ to not emit the rest of the file (#95)

- when CTRL+C is pressed while formatting many files, _Black_ no longer freaks out with
  a flurry of asyncio-related exceptions

- only allow up to two empty lines on module level and only single empty lines within
  functions (#74)

## 18.3a4

- `# fmt: off` and `# fmt: on` are implemented (#5)

- automatic detection of deprecated Python 2 forms of print statements and exec
  statements in the formatted file (#49)

- use proper spaces for complex expressions in default values of typed function
  arguments (#60)

- only return exit code 1 when --check is used (#50)

- don't remove single trailing commas from square bracket indexing (#59)

- don't omit whitespace if the previous factor leaf wasn't a math operator (#55)

- omit extra space in kwarg unpacking if it's the first argument (#46)

- omit extra space in
  [Sphinx auto-attribute comments](http://www.sphinx-doc.org/en/stable/ext/autodoc.html#directive-autoattribute)
  (#68)

## 18.3a3

- don't remove single empty lines outside of bracketed expressions (#19)

- added ability to pipe formatting from stdin to stdin (#25)

- restored ability to format code with legacy usage of `async` as a name (#20, #42)

- even better handling of numpy-style array indexing (#33, again)

## 18.3a2

- changed positioning of binary operators to occur at beginning of lines instead of at
  the end, following
  [a recent change to PEP 8](https://github.com/python/peps/commit/c59c4376ad233a62ca4b3a6060c81368bd21e85b)
  (#21)

- ignore empty bracket pairs while splitting. This avoids very weirdly looking
  formattings (#34, #35)

- remove a trailing comma if there is a single argument to a call

- if top level functions were separated by a comment, don't put four empty lines after
  the upper function

- fixed unstable formatting of newlines with imports

- fixed unintentional folding of post scriptum standalone comments into last statement
  if it was a simple statement (#18, #28)

- fixed missing space in numpy-style array indexing (#33)

- fixed spurious space after star-based unary expressions (#31)

## 18.3a1

- added `--check`

- only put trailing commas in function signatures and calls if it's safe to do so. If
  the file is Python 3.6+ it's always safe, otherwise only safe if there are no `*args`
  or `**kwargs` used in the signature or call. (#8)

- fixed invalid spacing of dots in relative imports (#6, #13)

- fixed invalid splitting after comma on unpacked variables in for-loops (#23)

- fixed spurious space in parenthesized set expressions (#7)

- fixed spurious space after opening parentheses and in default arguments (#14, #17)

- fixed spurious space after unary operators when the operand was a complex expression
  (#15)

## 18.3a0

- first published version, Happy 🍰 Day 2018!

- alpha quality

- date-versioned (see: <https://calver.org/>)<|MERGE_RESOLUTION|>--- conflicted
+++ resolved
@@ -45,12 +45,8 @@
 
 <!-- For example, Docker, GitHub Actions, pre-commit, editors -->
 
-<<<<<<< HEAD
-- Fix the version check in the vim file to reject Python 3.8 (#4567)
 - Upgraded PyPI upload workflow to use Trusted Publishing (#4611)
 
-=======
->>>>>>> 6426151d
 ### Documentation
 
 <!-- Major changes to documentation and policies. Small docs changes
