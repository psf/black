## Change Log

### Unreleased

#### _Black_

- `Black` now respects `--skip-string-normalization` when normalizing multiline
  docstring quotes (#1637)

<<<<<<< HEAD
- `Black` no longer removes all empty lines between non-function code and decorators
  when formatting typing stubs. Now `Black` enforces a single empty line. (#1646)
=======
- `Black` no longer adds an incorrect space after a parenthesized assignment expression
  in if/while statements (#1655)
>>>>>>> 6b935a34

- fixed a crash when PWD=/ on POSIX (#1631)

### 20.8b1

#### _Packaging_

- explicitly depend on Click 7.1.2 or newer as `Black` no longer works with versions
  older than 7.0

### 20.8b0

#### _Black_

- re-implemented support for explicit trailing commas: now it works consistently within
  any bracket pair, including nested structures (#1288 and duplicates)

- `Black` now reindents docstrings when reindenting code around it (#1053)

- `Black` now shows colored diffs (#1266)

- `Black` is now packaged using 'py3' tagged wheels (#1388)

- `Black` now supports Python 3.8 code, e.g. star expressions in return statements
  (#1121)

- `Black` no longer normalizes capital R-string prefixes as those have a
  community-accepted meaning (#1244)

- `Black` now uses exit code 2 when specified configuration file doesn't exit (#1361)

- `Black` now works on AWS Lambda (#1141)

- added `--force-exclude` argument (#1032)

- removed deprecated `--py36` option (#1236)

- fixed `--diff` output when EOF is encountered (#526)

- fixed `# fmt: off` handling around decorators (#560)

- fixed unstable formatting with some `# type: ignore` comments (#1113)

- fixed invalid removal on organizing brackets followed by indexing (#1575)

- introduced `black-primer`, a CI tool that allows us to run regression tests against
  existing open source users of Black (#1402)

- introduced property-based fuzzing to our test suite based on Hypothesis and
  Hypothersmith (#1566)

- implemented experimental and disabled by default long string rewrapping (#1132),
  hidden under a `--experimental-string-processing` flag while it's being worked on;
  this is an undocumented and unsupported feature, you lose Internet points for
  depending on it (#1609)

#### Vim plugin

- prefer virtualenv packages over global packages (#1383)

### 19.10b0

- added support for PEP 572 assignment expressions (#711)

- added support for PEP 570 positional-only arguments (#943)

- added support for async generators (#593)

- added support for pre-splitting collections by putting an explicit trailing comma
  inside (#826)

- added `black -c` as a way to format code passed from the command line (#761)

- --safe now works with Python 2 code (#840)

- fixed grammar selection for Python 2-specific code (#765)

- fixed feature detection for trailing commas in function definitions and call sites
  (#763)

- `# fmt: off`/`# fmt: on` comment pairs placed multiple times within the same block of
  code now behave correctly (#1005)

- _Black_ no longer crashes on Windows machines with more than 61 cores (#838)

- _Black_ no longer crashes on standalone comments prepended with a backslash (#767)

- _Black_ no longer crashes on `from` ... `import` blocks with comments (#829)

- _Black_ no longer crashes on Python 3.7 on some platform configurations (#494)

- _Black_ no longer fails on comments in from-imports (#671)

- _Black_ no longer fails when the file starts with a backslash (#922)

- _Black_ no longer merges regular comments with type comments (#1027)

- _Black_ no longer splits long lines that contain type comments (#997)

- removed unnecessary parentheses around `yield` expressions (#834)

- added parentheses around long tuples in unpacking assignments (#832)

- added parentheses around complex powers when they are prefixed by a unary operator
  (#646)

- fixed bug that led _Black_ format some code with a line length target of 1 (#762)

- _Black_ no longer introduces quotes in f-string subexpressions on string boundaries
  (#863)

- if _Black_ puts parenthesis around a single expression, it moves comments to the
  wrapped expression instead of after the brackets (#872)

- `blackd` now returns the version of _Black_ in the response headers (#1013)

- `blackd` can now output the diff of formats on source code when the `X-Diff` header is
  provided (#969)

### 19.3b0

- new option `--target-version` to control which Python versions _Black_-formatted code
  should target (#618)

- deprecated `--py36` (use `--target-version=py36` instead) (#724)

- _Black_ no longer normalizes numeric literals to include `_` separators (#696)

- long `del` statements are now split into multiple lines (#698)

- type comments are no longer mangled in function signatures

- improved performance of formatting deeply nested data structures (#509)

- _Black_ now properly formats multiple files in parallel on Windows (#632)

- _Black_ now creates cache files atomically which allows it to be used in parallel
  pipelines (like `xargs -P8`) (#673)

- _Black_ now correctly indents comments in files that were previously formatted with
  tabs (#262)

- `blackd` now supports CORS (#622)

### 18.9b0

- numeric literals are now formatted by _Black_ (#452, #461, #464, #469):

  - numeric literals are normalized to include `_` separators on Python 3.6+ code

  - added `--skip-numeric-underscore-normalization` to disable the above behavior and
    leave numeric underscores as they were in the input

  - code with `_` in numeric literals is recognized as Python 3.6+

  - most letters in numeric literals are lowercased (e.g., in `1e10`, `0x01`)

  - hexadecimal digits are always uppercased (e.g. `0xBADC0DE`)

- added `blackd`, see [its documentation](#blackd) for more info (#349)

- adjacent string literals are now correctly split into multiple lines (#463)

- trailing comma is now added to single imports that don't fit on a line (#250)

- cache is now populated when `--check` is successful for a file which speeds up
  consecutive checks of properly formatted unmodified files (#448)

- whitespace at the beginning of the file is now removed (#399)

- fixed mangling [pweave](http://mpastell.com/pweave/) and
  [Spyder IDE](https://www.spyder-ide.org/) special comments (#532)

- fixed unstable formatting when unpacking big tuples (#267)

- fixed parsing of `__future__` imports with renames (#389)

- fixed scope of `# fmt: off` when directly preceding `yield` and other nodes (#385)

- fixed formatting of lambda expressions with default arguments (#468)

- fixed `async for` statements: _Black_ no longer breaks them into separate lines (#372)

- note: the Vim plugin stopped registering `,=` as a default chord as it turned out to
  be a bad idea (#415)

### 18.6b4

- hotfix: don't freeze when multiple comments directly precede `# fmt: off` (#371)

### 18.6b3

- typing stub files (`.pyi`) now have blank lines added after constants (#340)

- `# fmt: off` and `# fmt: on` are now much more dependable:

  - they now work also within bracket pairs (#329)

  - they now correctly work across function/class boundaries (#335)

  - they now work when an indentation block starts with empty lines or misaligned
    comments (#334)

- made Click not fail on invalid environments; note that Click is right but the
  likelihood we'll need to access non-ASCII file paths when dealing with Python source
  code is low (#277)

- fixed improper formatting of f-strings with quotes inside interpolated expressions
  (#322)

- fixed unnecessary slowdown when long list literals where found in a file

- fixed unnecessary slowdown on AST nodes with very many siblings

- fixed cannibalizing backslashes during string normalization

- fixed a crash due to symbolic links pointing outside of the project directory (#338)

### 18.6b2

- added `--config` (#65)

- added `-h` equivalent to `--help` (#316)

- fixed improper unmodified file caching when `-S` was used

- fixed extra space in string unpacking (#305)

- fixed formatting of empty triple quoted strings (#313)

- fixed unnecessary slowdown in comment placement calculation on lines without comments

### 18.6b1

- hotfix: don't output human-facing information on stdout (#299)

- hotfix: don't output cake emoji on non-zero return code (#300)

### 18.6b0

- added `--include` and `--exclude` (#270)

- added `--skip-string-normalization` (#118)

- added `--verbose` (#283)

- the header output in `--diff` now actually conforms to the unified diff spec

- fixed long trivial assignments being wrapped in unnecessary parentheses (#273)

- fixed unnecessary parentheses when a line contained multiline strings (#232)

- fixed stdin handling not working correctly if an old version of Click was used (#276)

- _Black_ now preserves line endings when formatting a file in place (#258)

### 18.5b1

- added `--pyi` (#249)

- added `--py36` (#249)

- Python grammar pickle caches are stored with the formatting caches, making _Black_
  work in environments where site-packages is not user-writable (#192)

- _Black_ now enforces a PEP 257 empty line after a class-level docstring (and/or
  fields) and the first method

- fixed invalid code produced when standalone comments were present in a trailer that
  was omitted from line splitting on a large expression (#237)

- fixed optional parentheses being removed within `# fmt: off` sections (#224)

- fixed invalid code produced when stars in very long imports were incorrectly wrapped
  in optional parentheses (#234)

- fixed unstable formatting when inline comments were moved around in a trailer that was
  omitted from line splitting on a large expression (#238)

- fixed extra empty line between a class declaration and the first method if no class
  docstring or fields are present (#219)

- fixed extra empty line between a function signature and an inner function or inner
  class (#196)

### 18.5b0

- call chains are now formatted according to the
  [fluent interfaces](https://en.wikipedia.org/wiki/Fluent_interface) style (#67)

- data structure literals (tuples, lists, dictionaries, and sets) are now also always
  exploded like imports when they don't fit in a single line (#152)

- slices are now formatted according to PEP 8 (#178)

- parentheses are now also managed automatically on the right-hand side of assignments
  and return statements (#140)

- math operators now use their respective priorities for delimiting multiline
  expressions (#148)

- optional parentheses are now omitted on expressions that start or end with a bracket
  and only contain a single operator (#177)

- empty parentheses in a class definition are now removed (#145, #180)

- string prefixes are now standardized to lowercase and `u` is removed on Python 3.6+
  only code and Python 2.7+ code with the `unicode_literals` future import (#188, #198,
  #199)

- typing stub files (`.pyi`) are now formatted in a style that is consistent with PEP
  484 (#207, #210)

- progress when reformatting many files is now reported incrementally

- fixed trailers (content with brackets) being unnecessarily exploded into their own
  lines after a dedented closing bracket (#119)

- fixed an invalid trailing comma sometimes left in imports (#185)

- fixed non-deterministic formatting when multiple pairs of removable parentheses were
  used (#183)

- fixed multiline strings being unnecessarily wrapped in optional parentheses in long
  assignments (#215)

- fixed not splitting long from-imports with only a single name

- fixed Python 3.6+ file discovery by also looking at function calls with unpacking.
  This fixed non-deterministic formatting if trailing commas where used both in function
  signatures with stars and function calls with stars but the former would be
  reformatted to a single line.

- fixed crash on dealing with optional parentheses (#193)

- fixed "is", "is not", "in", and "not in" not considered operators for splitting
  purposes

- fixed crash when dead symlinks where encountered

### 18.4a4

- don't populate the cache on `--check` (#175)

### 18.4a3

- added a "cache"; files already reformatted that haven't changed on disk won't be
  reformatted again (#109)

- `--check` and `--diff` are no longer mutually exclusive (#149)

- generalized star expression handling, including double stars; this fixes
  multiplication making expressions "unsafe" for trailing commas (#132)

- _Black_ no longer enforces putting empty lines behind control flow statements (#90)

- _Black_ now splits imports like "Mode 3 + trailing comma" of isort (#127)

- fixed comment indentation when a standalone comment closes a block (#16, #32)

- fixed standalone comments receiving extra empty lines if immediately preceding a
  class, def, or decorator (#56, #154)

- fixed `--diff` not showing entire path (#130)

- fixed parsing of complex expressions after star and double stars in function calls
  (#2)

- fixed invalid splitting on comma in lambda arguments (#133)

- fixed missing splits of ternary expressions (#141)

### 18.4a2

- fixed parsing of unaligned standalone comments (#99, #112)

- fixed placement of dictionary unpacking inside dictionary literals (#111)

- Vim plugin now works on Windows, too

- fixed unstable formatting when encountering unnecessarily escaped quotes in a string
  (#120)

### 18.4a1

- added `--quiet` (#78)

- added automatic parentheses management (#4)

- added [pre-commit](https://pre-commit.com) integration (#103, #104)

- fixed reporting on `--check` with multiple files (#101, #102)

- fixed removing backslash escapes from raw strings (#100, #105)

### 18.4a0

- added `--diff` (#87)

- add line breaks before all delimiters, except in cases like commas, to better comply
  with PEP 8 (#73)

- standardize string literals to use double quotes (almost) everywhere (#75)

- fixed handling of standalone comments within nested bracketed expressions; _Black_
  will no longer produce super long lines or put all standalone comments at the end of
  the expression (#22)

- fixed 18.3a4 regression: don't crash and burn on empty lines with trailing whitespace
  (#80)

- fixed 18.3a4 regression: `# yapf: disable` usage as trailing comment would cause
  _Black_ to not emit the rest of the file (#95)

- when CTRL+C is pressed while formatting many files, _Black_ no longer freaks out with
  a flurry of asyncio-related exceptions

- only allow up to two empty lines on module level and only single empty lines within
  functions (#74)

### 18.3a4

- `# fmt: off` and `# fmt: on` are implemented (#5)

- automatic detection of deprecated Python 2 forms of print statements and exec
  statements in the formatted file (#49)

- use proper spaces for complex expressions in default values of typed function
  arguments (#60)

- only return exit code 1 when --check is used (#50)

- don't remove single trailing commas from square bracket indexing (#59)

- don't omit whitespace if the previous factor leaf wasn't a math operator (#55)

- omit extra space in kwarg unpacking if it's the first argument (#46)

- omit extra space in
  [Sphinx auto-attribute comments](http://www.sphinx-doc.org/en/stable/ext/autodoc.html#directive-autoattribute)
  (#68)

### 18.3a3

- don't remove single empty lines outside of bracketed expressions (#19)

- added ability to pipe formatting from stdin to stdin (#25)

- restored ability to format code with legacy usage of `async` as a name (#20, #42)

- even better handling of numpy-style array indexing (#33, again)

### 18.3a2

- changed positioning of binary operators to occur at beginning of lines instead of at
  the end, following
  [a recent change to PEP 8](https://github.com/python/peps/commit/c59c4376ad233a62ca4b3a6060c81368bd21e85b)
  (#21)

- ignore empty bracket pairs while splitting. This avoids very weirdly looking
  formattings (#34, #35)

- remove a trailing comma if there is a single argument to a call

- if top level functions were separated by a comment, don't put four empty lines after
  the upper function

- fixed unstable formatting of newlines with imports

- fixed unintentional folding of post scriptum standalone comments into last statement
  if it was a simple statement (#18, #28)

- fixed missing space in numpy-style array indexing (#33)

- fixed spurious space after star-based unary expressions (#31)

### 18.3a1

- added `--check`

- only put trailing commas in function signatures and calls if it's safe to do so. If
  the file is Python 3.6+ it's always safe, otherwise only safe if there are no `*args`
  or `**kwargs` used in the signature or call. (#8)

- fixed invalid spacing of dots in relative imports (#6, #13)

- fixed invalid splitting after comma on unpacked variables in for-loops (#23)

- fixed spurious space in parenthesized set expressions (#7)

- fixed spurious space after opening parentheses and in default arguments (#14, #17)

- fixed spurious space after unary operators when the operand was a complex expression
  (#15)

### 18.3a0

- first published version, Happy 🍰 Day 2018!

- alpha quality

- date-versioned (see: https://calver.org/)<|MERGE_RESOLUTION|>--- conflicted
+++ resolved
@@ -7,13 +7,11 @@
 - `Black` now respects `--skip-string-normalization` when normalizing multiline
   docstring quotes (#1637)
 
-<<<<<<< HEAD
 - `Black` no longer removes all empty lines between non-function code and decorators
   when formatting typing stubs. Now `Black` enforces a single empty line. (#1646)
-=======
+
 - `Black` no longer adds an incorrect space after a parenthesized assignment expression
   in if/while statements (#1655)
->>>>>>> 6b935a34
 
 - fixed a crash when PWD=/ on POSIX (#1631)
 
