--- conflicted
+++ resolved
@@ -4,12 +4,10 @@
 
 #### _Black_
 
-<<<<<<< HEAD
 - Fix crash if the user configuration directory is inaccessible. (#2158)
-=======
+
 - Clarify that _Black_ may change the AST, especially when cleaning up docstrings.
   (#2159)
->>>>>>> 807a65f9
 
 #### _Packaging_
 
