## Change Log

### Unreleased

#### _Black_

<<<<<<< HEAD
- `Black` now strips whitespace around `**` operators unless it's only operation in the expression (#2095)
=======
- `Black` now processes one-line docstrings by stripping leading and trailing spaces,
  and adding a padding space when needed to break up """". (#1740)

- `Black` now cleans up leading non-breaking spaces in comments (#2092)
>>>>>>> 5e09fa07

- `Black` now respects `--skip-string-normalization` when normalizing multiline
  docstring quotes (#1637)

- `Black` no longer removes all empty lines between non-function code and decorators
  when formatting typing stubs. Now `Black` enforces a single empty line. (#1646)

- `Black` no longer adds an incorrect space after a parenthesized assignment expression
  in if/while statements (#1655)

- Added `--skip-magic-trailing-comma` / `-C` to avoid using trailing commas as a reason
  to split lines (#1824)

- fixed a crash when PWD=/ on POSIX (#1631)

- fixed "I/O operation on closed file" when using --diff (#1664)

- Prevent coloured diff output being interleaved with multiple files (#1673)

- Added support for PEP 614 relaxed decorator syntax on python 3.9 (#1711)

- Added parsing support for unparenthesized tuples and yield expressions in annotated
  assignments (#1835)

- use lowercase hex strings (#1692)

- added `--extend-exclude` argument (PR #2005)

- speed up caching by avoiding pathlib (#1950)

- `--diff` correctly indicates when a file doesn't end in a newline (#1662)

- Added `--stdin-filename` argument to allow stdin to respect `--force-exclude` rules
  (#1780)

- Lines ending with `fmt: skip` will now be not formatted (#1800)

- PR #2053: Black no longer relies on typed-ast for Python 3.8 and higher

- PR #2053: Python 2 support is now optional, install with
  `python3 -m pip install black[python2]` to maintain support.

- Exclude `venv` directory by default (#1683)

- Fixed "Black produced code that is not equivalent to the source" when formatting
  Python 2 docstrings (#2037)

#### _Packaging_

- Self-contained native _Black_ binaries are now provided for releases via GitHub
  Releases (#1743)

### 20.8b1

#### _Packaging_

- explicitly depend on Click 7.1.2 or newer as `Black` no longer works with versions
  older than 7.0

### 20.8b0

#### _Black_

- re-implemented support for explicit trailing commas: now it works consistently within
  any bracket pair, including nested structures (#1288 and duplicates)

- `Black` now reindents docstrings when reindenting code around it (#1053)

- `Black` now shows colored diffs (#1266)

- `Black` is now packaged using 'py3' tagged wheels (#1388)

- `Black` now supports Python 3.8 code, e.g. star expressions in return statements
  (#1121)

- `Black` no longer normalizes capital R-string prefixes as those have a
  community-accepted meaning (#1244)

- `Black` now uses exit code 2 when specified configuration file doesn't exit (#1361)

- `Black` now works on AWS Lambda (#1141)

- added `--force-exclude` argument (#1032)

- removed deprecated `--py36` option (#1236)

- fixed `--diff` output when EOF is encountered (#526)

- fixed `# fmt: off` handling around decorators (#560)

- fixed unstable formatting with some `# type: ignore` comments (#1113)

- fixed invalid removal on organizing brackets followed by indexing (#1575)

- introduced `black-primer`, a CI tool that allows us to run regression tests against
  existing open source users of Black (#1402)

- introduced property-based fuzzing to our test suite based on Hypothesis and
  Hypothersmith (#1566)

- implemented experimental and disabled by default long string rewrapping (#1132),
  hidden under a `--experimental-string-processing` flag while it's being worked on;
  this is an undocumented and unsupported feature, you lose Internet points for
  depending on it (#1609)

#### Vim plugin

- prefer virtualenv packages over global packages (#1383)

### 19.10b0

- added support for PEP 572 assignment expressions (#711)

- added support for PEP 570 positional-only arguments (#943)

- added support for async generators (#593)

- added support for pre-splitting collections by putting an explicit trailing comma
  inside (#826)

- added `black -c` as a way to format code passed from the command line (#761)

- --safe now works with Python 2 code (#840)

- fixed grammar selection for Python 2-specific code (#765)

- fixed feature detection for trailing commas in function definitions and call sites
  (#763)

- `# fmt: off`/`# fmt: on` comment pairs placed multiple times within the same block of
  code now behave correctly (#1005)

- _Black_ no longer crashes on Windows machines with more than 61 cores (#838)

- _Black_ no longer crashes on standalone comments prepended with a backslash (#767)

- _Black_ no longer crashes on `from` ... `import` blocks with comments (#829)

- _Black_ no longer crashes on Python 3.7 on some platform configurations (#494)

- _Black_ no longer fails on comments in from-imports (#671)

- _Black_ no longer fails when the file starts with a backslash (#922)

- _Black_ no longer merges regular comments with type comments (#1027)

- _Black_ no longer splits long lines that contain type comments (#997)

- removed unnecessary parentheses around `yield` expressions (#834)

- added parentheses around long tuples in unpacking assignments (#832)

- added parentheses around complex powers when they are prefixed by a unary operator
  (#646)

- fixed bug that led _Black_ format some code with a line length target of 1 (#762)

- _Black_ no longer introduces quotes in f-string subexpressions on string boundaries
  (#863)

- if _Black_ puts parenthesis around a single expression, it moves comments to the
  wrapped expression instead of after the brackets (#872)

- `blackd` now returns the version of _Black_ in the response headers (#1013)

- `blackd` can now output the diff of formats on source code when the `X-Diff` header is
  provided (#969)

### 19.3b0

- new option `--target-version` to control which Python versions _Black_-formatted code
  should target (#618)

- deprecated `--py36` (use `--target-version=py36` instead) (#724)

- _Black_ no longer normalizes numeric literals to include `_` separators (#696)

- long `del` statements are now split into multiple lines (#698)

- type comments are no longer mangled in function signatures

- improved performance of formatting deeply nested data structures (#509)

- _Black_ now properly formats multiple files in parallel on Windows (#632)

- _Black_ now creates cache files atomically which allows it to be used in parallel
  pipelines (like `xargs -P8`) (#673)

- _Black_ now correctly indents comments in files that were previously formatted with
  tabs (#262)

- `blackd` now supports CORS (#622)

### 18.9b0

- numeric literals are now formatted by _Black_ (#452, #461, #464, #469):

  - numeric literals are normalized to include `_` separators on Python 3.6+ code

  - added `--skip-numeric-underscore-normalization` to disable the above behavior and
    leave numeric underscores as they were in the input

  - code with `_` in numeric literals is recognized as Python 3.6+

  - most letters in numeric literals are lowercased (e.g., in `1e10`, `0x01`)

  - hexadecimal digits are always uppercased (e.g. `0xBADC0DE`)

- added `blackd`, see [its documentation](#blackd) for more info (#349)

- adjacent string literals are now correctly split into multiple lines (#463)

- trailing comma is now added to single imports that don't fit on a line (#250)

- cache is now populated when `--check` is successful for a file which speeds up
  consecutive checks of properly formatted unmodified files (#448)

- whitespace at the beginning of the file is now removed (#399)

- fixed mangling [pweave](http://mpastell.com/pweave/) and
  [Spyder IDE](https://www.spyder-ide.org/) special comments (#532)

- fixed unstable formatting when unpacking big tuples (#267)

- fixed parsing of `__future__` imports with renames (#389)

- fixed scope of `# fmt: off` when directly preceding `yield` and other nodes (#385)

- fixed formatting of lambda expressions with default arguments (#468)

- fixed `async for` statements: _Black_ no longer breaks them into separate lines (#372)

- note: the Vim plugin stopped registering `,=` as a default chord as it turned out to
  be a bad idea (#415)

### 18.6b4

- hotfix: don't freeze when multiple comments directly precede `# fmt: off` (#371)

### 18.6b3

- typing stub files (`.pyi`) now have blank lines added after constants (#340)

- `# fmt: off` and `# fmt: on` are now much more dependable:

  - they now work also within bracket pairs (#329)

  - they now correctly work across function/class boundaries (#335)

  - they now work when an indentation block starts with empty lines or misaligned
    comments (#334)

- made Click not fail on invalid environments; note that Click is right but the
  likelihood we'll need to access non-ASCII file paths when dealing with Python source
  code is low (#277)

- fixed improper formatting of f-strings with quotes inside interpolated expressions
  (#322)

- fixed unnecessary slowdown when long list literals where found in a file

- fixed unnecessary slowdown on AST nodes with very many siblings

- fixed cannibalizing backslashes during string normalization

- fixed a crash due to symbolic links pointing outside of the project directory (#338)

### 18.6b2

- added `--config` (#65)

- added `-h` equivalent to `--help` (#316)

- fixed improper unmodified file caching when `-S` was used

- fixed extra space in string unpacking (#305)

- fixed formatting of empty triple quoted strings (#313)

- fixed unnecessary slowdown in comment placement calculation on lines without comments

### 18.6b1

- hotfix: don't output human-facing information on stdout (#299)

- hotfix: don't output cake emoji on non-zero return code (#300)

### 18.6b0

- added `--include` and `--exclude` (#270)

- added `--skip-string-normalization` (#118)

- added `--verbose` (#283)

- the header output in `--diff` now actually conforms to the unified diff spec

- fixed long trivial assignments being wrapped in unnecessary parentheses (#273)

- fixed unnecessary parentheses when a line contained multiline strings (#232)

- fixed stdin handling not working correctly if an old version of Click was used (#276)

- _Black_ now preserves line endings when formatting a file in place (#258)

### 18.5b1

- added `--pyi` (#249)

- added `--py36` (#249)

- Python grammar pickle caches are stored with the formatting caches, making _Black_
  work in environments where site-packages is not user-writable (#192)

- _Black_ now enforces a PEP 257 empty line after a class-level docstring (and/or
  fields) and the first method

- fixed invalid code produced when standalone comments were present in a trailer that
  was omitted from line splitting on a large expression (#237)

- fixed optional parentheses being removed within `# fmt: off` sections (#224)

- fixed invalid code produced when stars in very long imports were incorrectly wrapped
  in optional parentheses (#234)

- fixed unstable formatting when inline comments were moved around in a trailer that was
  omitted from line splitting on a large expression (#238)

- fixed extra empty line between a class declaration and the first method if no class
  docstring or fields are present (#219)

- fixed extra empty line between a function signature and an inner function or inner
  class (#196)

### 18.5b0

- call chains are now formatted according to the
  [fluent interfaces](https://en.wikipedia.org/wiki/Fluent_interface) style (#67)

- data structure literals (tuples, lists, dictionaries, and sets) are now also always
  exploded like imports when they don't fit in a single line (#152)

- slices are now formatted according to PEP 8 (#178)

- parentheses are now also managed automatically on the right-hand side of assignments
  and return statements (#140)

- math operators now use their respective priorities for delimiting multiline
  expressions (#148)

- optional parentheses are now omitted on expressions that start or end with a bracket
  and only contain a single operator (#177)

- empty parentheses in a class definition are now removed (#145, #180)

- string prefixes are now standardized to lowercase and `u` is removed on Python 3.6+
  only code and Python 2.7+ code with the `unicode_literals` future import (#188, #198,
  #199)

- typing stub files (`.pyi`) are now formatted in a style that is consistent with PEP
  484 (#207, #210)

- progress when reformatting many files is now reported incrementally

- fixed trailers (content with brackets) being unnecessarily exploded into their own
  lines after a dedented closing bracket (#119)

- fixed an invalid trailing comma sometimes left in imports (#185)

- fixed non-deterministic formatting when multiple pairs of removable parentheses were
  used (#183)

- fixed multiline strings being unnecessarily wrapped in optional parentheses in long
  assignments (#215)

- fixed not splitting long from-imports with only a single name

- fixed Python 3.6+ file discovery by also looking at function calls with unpacking.
  This fixed non-deterministic formatting if trailing commas where used both in function
  signatures with stars and function calls with stars but the former would be
  reformatted to a single line.

- fixed crash on dealing with optional parentheses (#193)

- fixed "is", "is not", "in", and "not in" not considered operators for splitting
  purposes

- fixed crash when dead symlinks where encountered

### 18.4a4

- don't populate the cache on `--check` (#175)

### 18.4a3

- added a "cache"; files already reformatted that haven't changed on disk won't be
  reformatted again (#109)

- `--check` and `--diff` are no longer mutually exclusive (#149)

- generalized star expression handling, including double stars; this fixes
  multiplication making expressions "unsafe" for trailing commas (#132)

- _Black_ no longer enforces putting empty lines behind control flow statements (#90)

- _Black_ now splits imports like "Mode 3 + trailing comma" of isort (#127)

- fixed comment indentation when a standalone comment closes a block (#16, #32)

- fixed standalone comments receiving extra empty lines if immediately preceding a
  class, def, or decorator (#56, #154)

- fixed `--diff` not showing entire path (#130)

- fixed parsing of complex expressions after star and double stars in function calls
  (#2)

- fixed invalid splitting on comma in lambda arguments (#133)

- fixed missing splits of ternary expressions (#141)

### 18.4a2

- fixed parsing of unaligned standalone comments (#99, #112)

- fixed placement of dictionary unpacking inside dictionary literals (#111)

- Vim plugin now works on Windows, too

- fixed unstable formatting when encountering unnecessarily escaped quotes in a string
  (#120)

### 18.4a1

- added `--quiet` (#78)

- added automatic parentheses management (#4)

- added [pre-commit](https://pre-commit.com) integration (#103, #104)

- fixed reporting on `--check` with multiple files (#101, #102)

- fixed removing backslash escapes from raw strings (#100, #105)

### 18.4a0

- added `--diff` (#87)

- add line breaks before all delimiters, except in cases like commas, to better comply
  with PEP 8 (#73)

- standardize string literals to use double quotes (almost) everywhere (#75)

- fixed handling of standalone comments within nested bracketed expressions; _Black_
  will no longer produce super long lines or put all standalone comments at the end of
  the expression (#22)

- fixed 18.3a4 regression: don't crash and burn on empty lines with trailing whitespace
  (#80)

- fixed 18.3a4 regression: `# yapf: disable` usage as trailing comment would cause
  _Black_ to not emit the rest of the file (#95)

- when CTRL+C is pressed while formatting many files, _Black_ no longer freaks out with
  a flurry of asyncio-related exceptions

- only allow up to two empty lines on module level and only single empty lines within
  functions (#74)

### 18.3a4

- `# fmt: off` and `# fmt: on` are implemented (#5)

- automatic detection of deprecated Python 2 forms of print statements and exec
  statements in the formatted file (#49)

- use proper spaces for complex expressions in default values of typed function
  arguments (#60)

- only return exit code 1 when --check is used (#50)

- don't remove single trailing commas from square bracket indexing (#59)

- don't omit whitespace if the previous factor leaf wasn't a math operator (#55)

- omit extra space in kwarg unpacking if it's the first argument (#46)

- omit extra space in
  [Sphinx auto-attribute comments](http://www.sphinx-doc.org/en/stable/ext/autodoc.html#directive-autoattribute)
  (#68)

### 18.3a3

- don't remove single empty lines outside of bracketed expressions (#19)

- added ability to pipe formatting from stdin to stdin (#25)

- restored ability to format code with legacy usage of `async` as a name (#20, #42)

- even better handling of numpy-style array indexing (#33, again)

### 18.3a2

- changed positioning of binary operators to occur at beginning of lines instead of at
  the end, following
  [a recent change to PEP 8](https://github.com/python/peps/commit/c59c4376ad233a62ca4b3a6060c81368bd21e85b)
  (#21)

- ignore empty bracket pairs while splitting. This avoids very weirdly looking
  formattings (#34, #35)

- remove a trailing comma if there is a single argument to a call

- if top level functions were separated by a comment, don't put four empty lines after
  the upper function

- fixed unstable formatting of newlines with imports

- fixed unintentional folding of post scriptum standalone comments into last statement
  if it was a simple statement (#18, #28)

- fixed missing space in numpy-style array indexing (#33)

- fixed spurious space after star-based unary expressions (#31)

### 18.3a1

- added `--check`

- only put trailing commas in function signatures and calls if it's safe to do so. If
  the file is Python 3.6+ it's always safe, otherwise only safe if there are no `*args`
  or `**kwargs` used in the signature or call. (#8)

- fixed invalid spacing of dots in relative imports (#6, #13)

- fixed invalid splitting after comma on unpacked variables in for-loops (#23)

- fixed spurious space in parenthesized set expressions (#7)

- fixed spurious space after opening parentheses and in default arguments (#14, #17)

- fixed spurious space after unary operators when the operand was a complex expression
  (#15)

### 18.3a0

- first published version, Happy 🍰 Day 2018!

- alpha quality

- date-versioned (see: https://calver.org/)<|MERGE_RESOLUTION|>--- conflicted
+++ resolved
@@ -4,14 +4,12 @@
 
 #### _Black_
 
-<<<<<<< HEAD
 - `Black` now strips whitespace around `**` operators unless it's only operation in the expression (#2095)
-=======
+
 - `Black` now processes one-line docstrings by stripping leading and trailing spaces,
   and adding a padding space when needed to break up """". (#1740)
 
 - `Black` now cleans up leading non-breaking spaces in comments (#2092)
->>>>>>> 5e09fa07
 
 - `Black` now respects `--skip-string-normalization` when normalizing multiline
   docstring quotes (#1637)
