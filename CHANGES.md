--- conflicted
+++ resolved
@@ -44,11 +44,8 @@
 ### Integrations
 
 - Enable 3.12 CI (#4035)
-<<<<<<< HEAD
 - Build docker images in parallel (#4054)
-=======
 - Build docker images with 3.12 (#4055)
->>>>>>> 96faa3b4
 
 ### Documentation
 
