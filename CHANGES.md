# Change Log

## Unreleased

- Moved from `appdirs` dependency to `platformdirs` (#2375)

## 21.7b0

### _Black_

- Configuration files using TOML features higher than spec v0.5.0 are now supported
  (#2301)
- Add primer support and test for code piped into black via STDIN (#2315)
- Fix internal error when `FORCE_OPTIONAL_PARENTHESES` feature is enabled (#2332)
- Accept empty stdin (#2346)
<<<<<<< HEAD
- Add support for Jupyter Notebook (#2357)
=======
- Provide a more useful error when parsing fails during AST safety checks (#2304)

### Docker

- Add new `latest_release` tag automation to follow latest black release on docker
  images (#2374)

### Integrations

- The vim plugin now searches upwards from the directory containing the current buffer
  instead of the current working directory for pyproject.toml. (#1871)
- The vim plugin now reads the correct string normalization option in pyproject.toml
  (#1869)
- The vim plugin no longer crashes Black when there's boolean values in pyproject.toml
  (#1869)
>>>>>>> 4dd100bf

## 21.6b0

### _Black_

- Fix failure caused by `fmt: skip` and indentation (#2281)
- Account for += assignment when deciding whether to split string (#2312)
- Correct max string length calculation when there are string operators (#2292)
- Fixed option usage when using the `--code` flag (#2259)
- Do not call `uvloop.install()` when _Black_ is used as a library (#2303)
- Added `--required-version` option to require a specific version to be running (#2300)
- Fix incorrect custom breakpoint indices when string group contains fake f-strings
  (#2311)
- Fix regression where `R` prefixes would be lowercased for docstrings (#2285)
- Fix handling of named escapes (`\N{...}`) when `--experimental-string-processing` is
  used (#2319)

### Integrations

- The official Black action now supports choosing what version to use, and supports the
  major 3 OSes. (#1940)

## 21.5b2

### _Black_

- A space is no longer inserted into empty docstrings (#2249)
- Fix handling of .gitignore files containing non-ASCII characters on Windows (#2229)
- Respect `.gitignore` files in all levels, not only `root/.gitignore` file (apply
  `.gitignore` rules like `git` does) (#2225)
- Restored compatibility with Click 8.0 on Python 3.6 when LANG=C used (#2227)
- Add extra uvloop install + import support if in python env (#2258)
- Fix --experimental-string-processing crash when matching parens are not found (#2283)
- Make sure to split lines that start with a string operator (#2286)
- Fix regular expression that black uses to identify f-expressions (#2287)

### _Blackd_

- Add a lower bound for the `aiohttp-cors` dependency. Only 0.4.0 or higher is
  supported. (#2231)

### Packaging

- Release self-contained x86_64 MacOS binaries as part of the GitHub release pipeline
  (#2198)
- Always build binaries with the latest available Python (#2260)

### Documentation

- Add discussion of magic comments to FAQ page (#2272)
- `--experimental-string-processing` will be enabled by default in the future (#2273)
- Fix typos discovered by codespell (#2228)
- Fix Vim plugin installation instructions. (#2235)
- Add new Frequently Asked Questions page (#2247)
- Fix encoding + symlink issues preventing proper build on Windows (#2262)

## 21.5b1

### _Black_

- Refactor `src/black/__init__.py` into many files (#2206)

### Documentation

- Replaced all remaining references to the
  [`master`](https://github.com/psf/black/tree/main) branch with the
  [`main`](https://github.com/psf/black/tree/main) branch. Some additional changes in
  the source code were also made. (#2210)
- Sigificantly reorganized the documentation to make much more sense. Check them out by
  heading over to [the stable docs on RTD](https://black.readthedocs.io/en/stable/).
  (#2174)

## 21.5b0

### _Black_

- Set `--pyi` mode if `--stdin-filename` ends in `.pyi` (#2169)
- Stop detecting target version as Python 3.9+ with pre-PEP-614 decorators that are
  being called but with no arguments (#2182)

### _Black-Primer_

- Add `--no-diff` to black-primer to suppress formatting changes (#2187)

## 21.4b2

### _Black_

- Fix crash if the user configuration directory is inaccessible. (#2158)

- Clarify
  [circumstances](https://github.com/psf/black/blob/master/docs/the_black_code_style.md#pragmatism)
  in which _Black_ may change the AST (#2159)

- Allow `.gitignore` rules to be overridden by specifying `exclude` in `pyproject.toml`
  or on the command line. (#2170)

### _Packaging_

- Install `primer.json` (used by `black-primer` by default) with black. (#2154)

## 21.4b1

### _Black_

- Fix crash on docstrings ending with "\\ ". (#2142)

- Fix crash when atypical whitespace is cleaned out of dostrings (#2120)

- Reflect the `--skip-magic-trailing-comma` and `--experimental-string-processing` flags
  in the name of the cache file. Without this fix, changes in these flags would not take
  effect if the cache had already been populated. (#2131)

- Don't remove necessary parentheses from assignment expression containing assert /
  return statements. (#2143)

### _Packaging_

- Bump pathspec to >= 0.8.1 to solve invalid .gitignore exclusion handling

## 21.4b0

### _Black_

- Fixed a rare but annoying formatting instability created by the combination of
  optional trailing commas inserted by `Black` and optional parentheses looking at
  pre-existing "magic" trailing commas. This fixes issue #1629 and all of its many many
  duplicates. (#2126)

- `Black` now processes one-line docstrings by stripping leading and trailing spaces,
  and adding a padding space when needed to break up """". (#1740)

- `Black` now cleans up leading non-breaking spaces in comments (#2092)

- `Black` now respects `--skip-string-normalization` when normalizing multiline
  docstring quotes (#1637)

- `Black` no longer removes all empty lines between non-function code and decorators
  when formatting typing stubs. Now `Black` enforces a single empty line. (#1646)

- `Black` no longer adds an incorrect space after a parenthesized assignment expression
  in if/while statements (#1655)

- Added `--skip-magic-trailing-comma` / `-C` to avoid using trailing commas as a reason
  to split lines (#1824)

- fixed a crash when PWD=/ on POSIX (#1631)

- fixed "I/O operation on closed file" when using --diff (#1664)

- Prevent coloured diff output being interleaved with multiple files (#1673)

- Added support for PEP 614 relaxed decorator syntax on python 3.9 (#1711)

- Added parsing support for unparenthesized tuples and yield expressions in annotated
  assignments (#1835)

- added `--extend-exclude` argument (PR #2005)

- speed up caching by avoiding pathlib (#1950)

- `--diff` correctly indicates when a file doesn't end in a newline (#1662)

- Added `--stdin-filename` argument to allow stdin to respect `--force-exclude` rules
  (#1780)

- Lines ending with `fmt: skip` will now be not formatted (#1800)

- PR #2053: Black no longer relies on typed-ast for Python 3.8 and higher

- PR #2053: Python 2 support is now optional, install with
  `python3 -m pip install black[python2]` to maintain support.

- Exclude `venv` directory by default (#1683)

- Fixed "Black produced code that is not equivalent to the source" when formatting
  Python 2 docstrings (#2037)

### _Packaging_

- Self-contained native _Black_ binaries are now provided for releases via GitHub
  Releases (#1743)

## 20.8b1

### _Packaging_

- explicitly depend on Click 7.1.2 or newer as `Black` no longer works with versions
  older than 7.0

## 20.8b0

### _Black_

- re-implemented support for explicit trailing commas: now it works consistently within
  any bracket pair, including nested structures (#1288 and duplicates)

- `Black` now reindents docstrings when reindenting code around it (#1053)

- `Black` now shows colored diffs (#1266)

- `Black` is now packaged using 'py3' tagged wheels (#1388)

- `Black` now supports Python 3.8 code, e.g. star expressions in return statements
  (#1121)

- `Black` no longer normalizes capital R-string prefixes as those have a
  community-accepted meaning (#1244)

- `Black` now uses exit code 2 when specified configuration file doesn't exit (#1361)

- `Black` now works on AWS Lambda (#1141)

- added `--force-exclude` argument (#1032)

- removed deprecated `--py36` option (#1236)

- fixed `--diff` output when EOF is encountered (#526)

- fixed `# fmt: off` handling around decorators (#560)

- fixed unstable formatting with some `# type: ignore` comments (#1113)

- fixed invalid removal on organizing brackets followed by indexing (#1575)

- introduced `black-primer`, a CI tool that allows us to run regression tests against
  existing open source users of Black (#1402)

- introduced property-based fuzzing to our test suite based on Hypothesis and
  Hypothersmith (#1566)

- implemented experimental and disabled by default long string rewrapping (#1132),
  hidden under a `--experimental-string-processing` flag while it's being worked on;
  this is an undocumented and unsupported feature, you lose Internet points for
  depending on it (#1609)

### Vim plugin

- prefer virtualenv packages over global packages (#1383)

## 19.10b0

- added support for PEP 572 assignment expressions (#711)

- added support for PEP 570 positional-only arguments (#943)

- added support for async generators (#593)

- added support for pre-splitting collections by putting an explicit trailing comma
  inside (#826)

- added `black -c` as a way to format code passed from the command line (#761)

- --safe now works with Python 2 code (#840)

- fixed grammar selection for Python 2-specific code (#765)

- fixed feature detection for trailing commas in function definitions and call sites
  (#763)

- `# fmt: off`/`# fmt: on` comment pairs placed multiple times within the same block of
  code now behave correctly (#1005)

- _Black_ no longer crashes on Windows machines with more than 61 cores (#838)

- _Black_ no longer crashes on standalone comments prepended with a backslash (#767)

- _Black_ no longer crashes on `from` ... `import` blocks with comments (#829)

- _Black_ no longer crashes on Python 3.7 on some platform configurations (#494)

- _Black_ no longer fails on comments in from-imports (#671)

- _Black_ no longer fails when the file starts with a backslash (#922)

- _Black_ no longer merges regular comments with type comments (#1027)

- _Black_ no longer splits long lines that contain type comments (#997)

- removed unnecessary parentheses around `yield` expressions (#834)

- added parentheses around long tuples in unpacking assignments (#832)

- added parentheses around complex powers when they are prefixed by a unary operator
  (#646)

- fixed bug that led _Black_ format some code with a line length target of 1 (#762)

- _Black_ no longer introduces quotes in f-string subexpressions on string boundaries
  (#863)

- if _Black_ puts parenthesis around a single expression, it moves comments to the
  wrapped expression instead of after the brackets (#872)

- `blackd` now returns the version of _Black_ in the response headers (#1013)

- `blackd` can now output the diff of formats on source code when the `X-Diff` header is
  provided (#969)

## 19.3b0

- new option `--target-version` to control which Python versions _Black_-formatted code
  should target (#618)

- deprecated `--py36` (use `--target-version=py36` instead) (#724)

- _Black_ no longer normalizes numeric literals to include `_` separators (#696)

- long `del` statements are now split into multiple lines (#698)

- type comments are no longer mangled in function signatures

- improved performance of formatting deeply nested data structures (#509)

- _Black_ now properly formats multiple files in parallel on Windows (#632)

- _Black_ now creates cache files atomically which allows it to be used in parallel
  pipelines (like `xargs -P8`) (#673)

- _Black_ now correctly indents comments in files that were previously formatted with
  tabs (#262)

- `blackd` now supports CORS (#622)

## 18.9b0

- numeric literals are now formatted by _Black_ (#452, #461, #464, #469):

  - numeric literals are normalized to include `_` separators on Python 3.6+ code

  - added `--skip-numeric-underscore-normalization` to disable the above behavior and
    leave numeric underscores as they were in the input

  - code with `_` in numeric literals is recognized as Python 3.6+

  - most letters in numeric literals are lowercased (e.g., in `1e10`, `0x01`)

  - hexadecimal digits are always uppercased (e.g. `0xBADC0DE`)

- added `blackd`, see
  [its documentation](https://github.com/psf/black/blob/18.9b0/README.md#blackd) for
  more info (#349)

- adjacent string literals are now correctly split into multiple lines (#463)

- trailing comma is now added to single imports that don't fit on a line (#250)

- cache is now populated when `--check` is successful for a file which speeds up
  consecutive checks of properly formatted unmodified files (#448)

- whitespace at the beginning of the file is now removed (#399)

- fixed mangling [pweave](http://mpastell.com/pweave/) and
  [Spyder IDE](https://www.spyder-ide.org/) special comments (#532)

- fixed unstable formatting when unpacking big tuples (#267)

- fixed parsing of `__future__` imports with renames (#389)

- fixed scope of `# fmt: off` when directly preceding `yield` and other nodes (#385)

- fixed formatting of lambda expressions with default arguments (#468)

- fixed `async for` statements: _Black_ no longer breaks them into separate lines (#372)

- note: the Vim plugin stopped registering `,=` as a default chord as it turned out to
  be a bad idea (#415)

## 18.6b4

- hotfix: don't freeze when multiple comments directly precede `# fmt: off` (#371)

## 18.6b3

- typing stub files (`.pyi`) now have blank lines added after constants (#340)

- `# fmt: off` and `# fmt: on` are now much more dependable:

  - they now work also within bracket pairs (#329)

  - they now correctly work across function/class boundaries (#335)

  - they now work when an indentation block starts with empty lines or misaligned
    comments (#334)

- made Click not fail on invalid environments; note that Click is right but the
  likelihood we'll need to access non-ASCII file paths when dealing with Python source
  code is low (#277)

- fixed improper formatting of f-strings with quotes inside interpolated expressions
  (#322)

- fixed unnecessary slowdown when long list literals where found in a file

- fixed unnecessary slowdown on AST nodes with very many siblings

- fixed cannibalizing backslashes during string normalization

- fixed a crash due to symbolic links pointing outside of the project directory (#338)

## 18.6b2

- added `--config` (#65)

- added `-h` equivalent to `--help` (#316)

- fixed improper unmodified file caching when `-S` was used

- fixed extra space in string unpacking (#305)

- fixed formatting of empty triple quoted strings (#313)

- fixed unnecessary slowdown in comment placement calculation on lines without comments

## 18.6b1

- hotfix: don't output human-facing information on stdout (#299)

- hotfix: don't output cake emoji on non-zero return code (#300)

## 18.6b0

- added `--include` and `--exclude` (#270)

- added `--skip-string-normalization` (#118)

- added `--verbose` (#283)

- the header output in `--diff` now actually conforms to the unified diff spec

- fixed long trivial assignments being wrapped in unnecessary parentheses (#273)

- fixed unnecessary parentheses when a line contained multiline strings (#232)

- fixed stdin handling not working correctly if an old version of Click was used (#276)

- _Black_ now preserves line endings when formatting a file in place (#258)

## 18.5b1

- added `--pyi` (#249)

- added `--py36` (#249)

- Python grammar pickle caches are stored with the formatting caches, making _Black_
  work in environments where site-packages is not user-writable (#192)

- _Black_ now enforces a PEP 257 empty line after a class-level docstring (and/or
  fields) and the first method

- fixed invalid code produced when standalone comments were present in a trailer that
  was omitted from line splitting on a large expression (#237)

- fixed optional parentheses being removed within `# fmt: off` sections (#224)

- fixed invalid code produced when stars in very long imports were incorrectly wrapped
  in optional parentheses (#234)

- fixed unstable formatting when inline comments were moved around in a trailer that was
  omitted from line splitting on a large expression (#238)

- fixed extra empty line between a class declaration and the first method if no class
  docstring or fields are present (#219)

- fixed extra empty line between a function signature and an inner function or inner
  class (#196)

## 18.5b0

- call chains are now formatted according to the
  [fluent interfaces](https://en.wikipedia.org/wiki/Fluent_interface) style (#67)

- data structure literals (tuples, lists, dictionaries, and sets) are now also always
  exploded like imports when they don't fit in a single line (#152)

- slices are now formatted according to PEP 8 (#178)

- parentheses are now also managed automatically on the right-hand side of assignments
  and return statements (#140)

- math operators now use their respective priorities for delimiting multiline
  expressions (#148)

- optional parentheses are now omitted on expressions that start or end with a bracket
  and only contain a single operator (#177)

- empty parentheses in a class definition are now removed (#145, #180)

- string prefixes are now standardized to lowercase and `u` is removed on Python 3.6+
  only code and Python 2.7+ code with the `unicode_literals` future import (#188, #198,
  #199)

- typing stub files (`.pyi`) are now formatted in a style that is consistent with PEP
  484 (#207, #210)

- progress when reformatting many files is now reported incrementally

- fixed trailers (content with brackets) being unnecessarily exploded into their own
  lines after a dedented closing bracket (#119)

- fixed an invalid trailing comma sometimes left in imports (#185)

- fixed non-deterministic formatting when multiple pairs of removable parentheses were
  used (#183)

- fixed multiline strings being unnecessarily wrapped in optional parentheses in long
  assignments (#215)

- fixed not splitting long from-imports with only a single name

- fixed Python 3.6+ file discovery by also looking at function calls with unpacking.
  This fixed non-deterministic formatting if trailing commas where used both in function
  signatures with stars and function calls with stars but the former would be
  reformatted to a single line.

- fixed crash on dealing with optional parentheses (#193)

- fixed "is", "is not", "in", and "not in" not considered operators for splitting
  purposes

- fixed crash when dead symlinks where encountered

## 18.4a4

- don't populate the cache on `--check` (#175)

## 18.4a3

- added a "cache"; files already reformatted that haven't changed on disk won't be
  reformatted again (#109)

- `--check` and `--diff` are no longer mutually exclusive (#149)

- generalized star expression handling, including double stars; this fixes
  multiplication making expressions "unsafe" for trailing commas (#132)

- _Black_ no longer enforces putting empty lines behind control flow statements (#90)

- _Black_ now splits imports like "Mode 3 + trailing comma" of isort (#127)

- fixed comment indentation when a standalone comment closes a block (#16, #32)

- fixed standalone comments receiving extra empty lines if immediately preceding a
  class, def, or decorator (#56, #154)

- fixed `--diff` not showing entire path (#130)

- fixed parsing of complex expressions after star and double stars in function calls
  (#2)

- fixed invalid splitting on comma in lambda arguments (#133)

- fixed missing splits of ternary expressions (#141)

## 18.4a2

- fixed parsing of unaligned standalone comments (#99, #112)

- fixed placement of dictionary unpacking inside dictionary literals (#111)

- Vim plugin now works on Windows, too

- fixed unstable formatting when encountering unnecessarily escaped quotes in a string
  (#120)

## 18.4a1

- added `--quiet` (#78)

- added automatic parentheses management (#4)

- added [pre-commit](https://pre-commit.com) integration (#103, #104)

- fixed reporting on `--check` with multiple files (#101, #102)

- fixed removing backslash escapes from raw strings (#100, #105)

## 18.4a0

- added `--diff` (#87)

- add line breaks before all delimiters, except in cases like commas, to better comply
  with PEP 8 (#73)

- standardize string literals to use double quotes (almost) everywhere (#75)

- fixed handling of standalone comments within nested bracketed expressions; _Black_
  will no longer produce super long lines or put all standalone comments at the end of
  the expression (#22)

- fixed 18.3a4 regression: don't crash and burn on empty lines with trailing whitespace
  (#80)

- fixed 18.3a4 regression: `# yapf: disable` usage as trailing comment would cause
  _Black_ to not emit the rest of the file (#95)

- when CTRL+C is pressed while formatting many files, _Black_ no longer freaks out with
  a flurry of asyncio-related exceptions

- only allow up to two empty lines on module level and only single empty lines within
  functions (#74)

## 18.3a4

- `# fmt: off` and `# fmt: on` are implemented (#5)

- automatic detection of deprecated Python 2 forms of print statements and exec
  statements in the formatted file (#49)

- use proper spaces for complex expressions in default values of typed function
  arguments (#60)

- only return exit code 1 when --check is used (#50)

- don't remove single trailing commas from square bracket indexing (#59)

- don't omit whitespace if the previous factor leaf wasn't a math operator (#55)

- omit extra space in kwarg unpacking if it's the first argument (#46)

- omit extra space in
  [Sphinx auto-attribute comments](http://www.sphinx-doc.org/en/stable/ext/autodoc.html#directive-autoattribute)
  (#68)

## 18.3a3

- don't remove single empty lines outside of bracketed expressions (#19)

- added ability to pipe formatting from stdin to stdin (#25)

- restored ability to format code with legacy usage of `async` as a name (#20, #42)

- even better handling of numpy-style array indexing (#33, again)

## 18.3a2

- changed positioning of binary operators to occur at beginning of lines instead of at
  the end, following
  [a recent change to PEP 8](https://github.com/python/peps/commit/c59c4376ad233a62ca4b3a6060c81368bd21e85b)
  (#21)

- ignore empty bracket pairs while splitting. This avoids very weirdly looking
  formattings (#34, #35)

- remove a trailing comma if there is a single argument to a call

- if top level functions were separated by a comment, don't put four empty lines after
  the upper function

- fixed unstable formatting of newlines with imports

- fixed unintentional folding of post scriptum standalone comments into last statement
  if it was a simple statement (#18, #28)

- fixed missing space in numpy-style array indexing (#33)

- fixed spurious space after star-based unary expressions (#31)

## 18.3a1

- added `--check`

- only put trailing commas in function signatures and calls if it's safe to do so. If
  the file is Python 3.6+ it's always safe, otherwise only safe if there are no `*args`
  or `**kwargs` used in the signature or call. (#8)

- fixed invalid spacing of dots in relative imports (#6, #13)

- fixed invalid splitting after comma on unpacked variables in for-loops (#23)

- fixed spurious space in parenthesized set expressions (#7)

- fixed spurious space after opening parentheses and in default arguments (#14, #17)

- fixed spurious space after unary operators when the operand was a complex expression
  (#15)

## 18.3a0

- first published version, Happy 🍰 Day 2018!

- alpha quality

- date-versioned (see: <https://calver.org/>)<|MERGE_RESOLUTION|>--- conflicted
+++ resolved
@@ -2,7 +2,10 @@
 
 ## Unreleased
 
-- Moved from `appdirs` dependency to `platformdirs` (#2375)
+### _Black_
+
+- Add support for formatting Jupyter Notebook files (#2357)
+- Move from `appdirs` dependency to `platformdirs` (#2375)
 
 ## 21.7b0
 
@@ -13,9 +16,6 @@
 - Add primer support and test for code piped into black via STDIN (#2315)
 - Fix internal error when `FORCE_OPTIONAL_PARENTHESES` feature is enabled (#2332)
 - Accept empty stdin (#2346)
-<<<<<<< HEAD
-- Add support for Jupyter Notebook (#2357)
-=======
 - Provide a more useful error when parsing fails during AST safety checks (#2304)
 
 ### Docker
@@ -31,7 +31,6 @@
   (#1869)
 - The vim plugin no longer crashes Black when there's boolean values in pyproject.toml
   (#1869)
->>>>>>> 4dd100bf
 
 ## 21.6b0
 
