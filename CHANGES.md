# Change Log

## Unreleased

### Highlights

<!-- Include any especially major or disruptive changes here -->

### Stable style

<!-- Changes that affect Black's stable style -->

- Fix a crash when a colon line is marked between `# fmt: off` and `# fmt: on` (#3439)

### Preview style

<!-- Changes that affect Black's preview style -->

- Add parentheses around `if`-`else` expressions (#2278)
- Improve the performance on large expressions that contain many strings (#3467)
- Fix a crash in preview style with assert + parenthesized string (#3415)
- Fix crashes in preview style with walrus operators used in function return annotations
  and except clauses (#3423)
- Fix a crash in preview advanced string processing where mixed implicitly concatenated
  regular and f-strings start with an empty span (#3463)
- Fix a crash in preview advanced string processing where a standalone comment is placed
  before a dict's value (#3469)
- Fix an issue where extra empty lines are added when a decorator has `# fmt: skip`
  applied or there is a standalone comment between decorators (#3470)
- Do not put the closing quotes in a docstring on a separate line, even if the line is
  too long (#3430)
- Long values in dict literals are now wrapped in parentheses; correspondingly
  unnecessary parentheses around short values in dict literals are now removed; long
  string lambda values are now wrapped in parentheses (#3440)
<<<<<<< HEAD
- Fix two crashes in preview style involving edge cases with docstrings (#3451)
=======
- Exclude string type annotations from improved string processing; fix crash when the
  return type annotation is stringified and spans across multiple lines (#3462)
>>>>>>> d4ff9858

### Configuration

<!-- Changes to how Black can be configured -->

### Packaging

<!-- Changes to how Black is packaged, such as dependency requirements -->

- Upgrade mypyc from `0.971` to `0.991` so mypycified _Black_ can be built on armv7
  (#3380)
- Drop specific support for the `tomli` requirement on 3.11 alpha releases, working
  around a bug that would cause the requirement not to be installed on any non-final
  Python releases (#3448)

### Parser

<!-- Changes to the parser or to version autodetection -->

### Performance

<!-- Changes that improve Black's performance. -->

### Output

<!-- Changes to Black's terminal output and error messages -->

- Verbose logging now shows the values of `pyproject.toml` configuration variables
  (#3392)

### _Blackd_

<!-- Changes to blackd -->

### Integrations

<!-- For example, Docker, GitHub Actions, pre-commit, editors -->

- Move 3.11 CI to normal flow now all dependencies support 3.11 (#3446)
- Docker: Add new `latest_prerelease` tag automation to follow latest black alpha
  release on docker images (#3465)

### Documentation

<!-- Major changes to documentation and policies. Small docs changes
     don't need a changelog entry. -->

- Expand `vim-plug` installation instructions to offer more explicit options (#3468)

## 22.12.0

### Preview style

<!-- Changes that affect Black's preview style -->

- Enforce empty lines before classes and functions with sticky leading comments (#3302)
- Reformat empty and whitespace-only files as either an empty file (if no newline is
  present) or as a single newline character (if a newline is present) (#3348)
- Implicitly concatenated strings used as function args are now wrapped inside
  parentheses (#3307)
- For assignment statements, prefer splitting the right hand side if the left hand side
  fits on a single line (#3368)
- Correctly handle trailing commas that are inside a line's leading non-nested parens
  (#3370)

### Configuration

<!-- Changes to how Black can be configured -->

- Fix incorrectly applied `.gitignore` rules by considering the `.gitignore` location
  and the relative path to the target file (#3338)
- Fix incorrectly ignoring `.gitignore` presence when more than one source directory is
  specified (#3336)

### Parser

<!-- Changes to the parser or to version autodetection -->

- Parsing support has been added for walruses inside generator expression that are
  passed as function args (for example,
  `any(match := my_re.match(text) for text in texts)`) (#3327).

### Integrations

<!-- For example, Docker, GitHub Actions, pre-commit, editors -->

- Vim plugin: Optionally allow using the system installation of Black via
  `let g:black_use_virtualenv = 0`(#3309)

## 22.10.0

### Highlights

- Runtime support for Python 3.6 has been removed. Formatting 3.6 code will still be
  supported until further notice.

### Stable style

- Fix a crash when `# fmt: on` is used on a different block level than `# fmt: off`
  (#3281)

### Preview style

- Fix a crash when formatting some dicts with parenthesis-wrapped long string keys
  (#3262)

### Configuration

- `.ipynb_checkpoints` directories are now excluded by default (#3293)
- Add `--skip-source-first-line` / `-x` option to ignore the first line of source code
  while formatting (#3299)

### Packaging

- Executables made with PyInstaller will no longer crash when formatting several files
  at once on macOS. Native x86-64 executables for macOS are available once again.
  (#3275)
- Hatchling is now used as the build backend. This will not have any effect for users
  who install Black with its wheels from PyPI. (#3233)
- Faster compiled wheels are now available for CPython 3.11 (#3276)

### _Blackd_

- Windows style (CRLF) newlines will be preserved (#3257).

### Integrations

- Vim plugin: add flag (`g:black_preview`) to enable/disable the preview style (#3246)
- Update GitHub Action to support formatting of Jupyter Notebook files via a `jupyter`
  option (#3282)
- Update GitHub Action to support use of version specifiers (e.g. `<23`) for Black
  version (#3265)

## 22.8.0

### Highlights

- Python 3.11 is now supported, except for _blackd_ as aiohttp does not support 3.11 as
  of publishing (#3234)
- This is the last release that supports running _Black_ on Python 3.6 (formatting 3.6
  code will continue to be supported until further notice)
- Reword the stability policy to say that we may, in rare cases, make changes that
  affect code that was not previously formatted by _Black_ (#3155)

### Stable style

- Fix an infinite loop when using `# fmt: on/off` in the middle of an expression or code
  block (#3158)
- Fix incorrect handling of `# fmt: skip` on colon (`:`) lines (#3148)
- Comments are no longer deleted when a line had spaces removed around power operators
  (#2874)

### Preview style

- Single-character closing docstring quotes are no longer moved to their own line as
  this is invalid. This was a bug introduced in version 22.6.0. (#3166)
- `--skip-string-normalization` / `-S` now prevents docstring prefixes from being
  normalized as expected (#3168)
- When using `--skip-magic-trailing-comma` or `-C`, trailing commas are stripped from
  subscript expressions with more than 1 element (#3209)
- Implicitly concatenated strings inside a list, set, or tuple are now wrapped inside
  parentheses (#3162)
- Fix a string merging/split issue when a comment is present in the middle of implicitly
  concatenated strings on its own line (#3227)

### _Blackd_

- `blackd` now supports enabling the preview style via the `X-Preview` header (#3217)

### Configuration

- Black now uses the presence of debug f-strings to detect target version (#3215)
- Fix misdetection of project root and verbose logging of sources in cases involving
  `--stdin-filename` (#3216)
- Immediate `.gitignore` files in source directories given on the command line are now
  also respected, previously only `.gitignore` files in the project root and
  automatically discovered directories were respected (#3237)

### Documentation

- Recommend using BlackConnect in IntelliJ IDEs (#3150)

### Integrations

- Vim plugin: prefix messages with `Black: ` so it's clear they come from Black (#3194)
- Docker: changed to a /opt/venv installation + added to PATH to be available to
  non-root users (#3202)

### Output

- Change from deprecated `asyncio.get_event_loop()` to create our event loop which
  removes DeprecationWarning (#3164)
- Remove logging from internal `blib2to3` library since it regularly emits error logs
  about failed caching that can and should be ignored (#3193)

### Parser

- Type comments are now included in the AST equivalence check consistently so accidental
  deletion raises an error. Though type comments can't be tracked when running on PyPy
  3.7 due to standard library limitations. (#2874)

### Performance

- Reduce Black's startup time when formatting a single file by 15-30% (#3211)

## 22.6.0

### Style

- Fix unstable formatting involving `#fmt: skip` and `# fmt:skip` comments (notice the
  lack of spaces) (#2970)

### Preview style

- Docstring quotes are no longer moved if it would violate the line length limit (#3044)
- Parentheses around return annotations are now managed (#2990)
- Remove unnecessary parentheses around awaited objects (#2991)
- Remove unnecessary parentheses in `with` statements (#2926)
- Remove trailing newlines after code block open (#3035)

### Integrations

- Add `scripts/migrate-black.py` script to ease introduction of Black to a Git project
  (#3038)

### Output

- Output Python version and implementation as part of `--version` flag (#2997)

### Packaging

- Use `tomli` instead of `tomllib` on Python 3.11 builds where `tomllib` is not
  available (#2987)

### Parser

- [PEP 654](https://peps.python.org/pep-0654/#except) syntax (for example,
  `except *ExceptionGroup:`) is now supported (#3016)
- [PEP 646](https://peps.python.org/pep-0646) syntax (for example,
  `Array[Batch, *Shape]` or `def fn(*args: *T) -> None`) is now supported (#3071)

### Vim Plugin

- Fix `strtobool` function. It didn't parse true/on/false/off. (#3025)

## 22.3.0

### Preview style

- Code cell separators `#%%` are now standardised to `# %%` (#2919)
- Remove unnecessary parentheses from `except` statements (#2939)
- Remove unnecessary parentheses from tuple unpacking in `for` loops (#2945)
- Avoid magic-trailing-comma in single-element subscripts (#2942)

### Configuration

- Do not format `__pypackages__` directories by default (#2836)
- Add support for specifying stable version with `--required-version` (#2832).
- Avoid crashing when the user has no homedir (#2814)
- Avoid crashing when md5 is not available (#2905)
- Fix handling of directory junctions on Windows (#2904)

### Documentation

- Update pylint config documentation (#2931)

### Integrations

- Move test to disable plugin in Vim/Neovim, which speeds up loading (#2896)

### Output

- In verbose mode, log when _Black_ is using user-level config (#2861)

### Packaging

- Fix Black to work with Click 8.1.0 (#2966)
- On Python 3.11 and newer, use the standard library's `tomllib` instead of `tomli`
  (#2903)
- `black-primer`, the deprecated internal devtool, has been removed and copied to a
  [separate repository](https://github.com/cooperlees/black-primer) (#2924)

### Parser

- Black can now parse starred expressions in the target of `for` and `async for`
  statements, e.g `for item in *items_1, *items_2: pass` (#2879).

## 22.1.0

At long last, _Black_ is no longer a beta product! This is the first non-beta release
and the first release covered by our new
[stability policy](https://black.readthedocs.io/en/stable/the_black_code_style/index.html#stability-policy).

### Highlights

- **Remove Python 2 support** (#2740)
- Introduce the `--preview` flag (#2752)

### Style

- Deprecate `--experimental-string-processing` and move the functionality under
  `--preview` (#2789)
- For stubs, one blank line between class attributes and methods is now kept if there's
  at least one pre-existing blank line (#2736)
- Black now normalizes string prefix order (#2297)
- Remove spaces around power operators if both operands are simple (#2726)
- Work around bug that causes unstable formatting in some cases in the presence of the
  magic trailing comma (#2807)
- Use parentheses for attribute access on decimal float and int literals (#2799)
- Don't add whitespace for attribute access on hexadecimal, binary, octal, and complex
  literals (#2799)
- Treat blank lines in stubs the same inside top-level `if` statements (#2820)
- Fix unstable formatting with semicolons and arithmetic expressions (#2817)
- Fix unstable formatting around magic trailing comma (#2572)

### Parser

- Fix mapping cases that contain as-expressions, like `case {"key": 1 | 2 as password}`
  (#2686)
- Fix cases that contain multiple top-level as-expressions, like `case 1 as a, 2 as b`
  (#2716)
- Fix call patterns that contain as-expressions with keyword arguments, like
  `case Foo(bar=baz as quux)` (#2749)
- Tuple unpacking on `return` and `yield` constructs now implies 3.8+ (#2700)
- Unparenthesized tuples on annotated assignments (e.g
  `values: Tuple[int, ...] = 1, 2, 3`) now implies 3.8+ (#2708)
- Fix handling of standalone `match()` or `case()` when there is a trailing newline or a
  comment inside of the parentheses. (#2760)
- `from __future__ import annotations` statement now implies Python 3.7+ (#2690)

### Performance

- Speed-up the new backtracking parser about 4X in general (enabled when
  `--target-version` is set to 3.10 and higher). (#2728)
- _Black_ is now compiled with [mypyc](https://github.com/mypyc/mypyc) for an overall 2x
  speed-up. 64-bit Windows, MacOS, and Linux (not including musl) are supported. (#1009,
  #2431)

### Configuration

- Do not accept bare carriage return line endings in pyproject.toml (#2408)
- Add configuration option (`python-cell-magics`) to format cells with custom magics in
  Jupyter Notebooks (#2744)
- Allow setting custom cache directory on all platforms with environment variable
  `BLACK_CACHE_DIR` (#2739).
- Enable Python 3.10+ by default, without any extra need to specify
  `--target-version=py310`. (#2758)
- Make passing `SRC` or `--code` mandatory and mutually exclusive (#2804)

### Output

- Improve error message for invalid regular expression (#2678)
- Improve error message when parsing fails during AST safety check by embedding the
  underlying SyntaxError (#2693)
- No longer color diff headers white as it's unreadable in light themed terminals
  (#2691)
- Text coloring added in the final statistics (#2712)
- Verbose mode also now describes how a project root was discovered and which paths will
  be formatted. (#2526)

### Packaging

- All upper version bounds on dependencies have been removed (#2718)
- `typing-extensions` is no longer a required dependency in Python 3.10+ (#2772)
- Set `click` lower bound to `8.0.0` (#2791)

### Integrations

- Update GitHub action to support containerized runs (#2748)

### Documentation

- Change protocol in pip installation instructions to `https://` (#2761)
- Change HTML theme to Furo primarily for its responsive design and mobile support
  (#2793)
- Deprecate the `black-primer` tool (#2809)
- Document Python support policy (#2819)

## 21.12b0

### _Black_

- Fix determination of f-string expression spans (#2654)
- Fix bad formatting of error messages about EOF in multi-line statements (#2343)
- Functions and classes in blocks now have more consistent surrounding spacing (#2472)

#### Jupyter Notebook support

- Cell magics are now only processed if they are known Python cell magics. Earlier, all
  cell magics were tokenized, leading to possible indentation errors e.g. with
  `%%writefile`. (#2630)
- Fix assignment to environment variables in Jupyter Notebooks (#2642)

#### Python 3.10 support

- Point users to using `--target-version py310` if we detect 3.10-only syntax (#2668)
- Fix `match` statements with open sequence subjects, like `match a, b:` or
  `match a, *b:` (#2639) (#2659)
- Fix `match`/`case` statements that contain `match`/`case` soft keywords multiple
  times, like `match re.match()` (#2661)
- Fix `case` statements with an inline body (#2665)
- Fix styling of starred expressions inside `match` subject (#2667)
- Fix parser error location on invalid syntax in a `match` statement (#2649)
- Fix Python 3.10 support on platforms without ProcessPoolExecutor (#2631)
- Improve parsing performance on code that uses `match` under `--target-version py310`
  up to ~50% (#2670)

### Packaging

- Remove dependency on `regex` (#2644) (#2663)

## 21.11b1

### _Black_

- Bumped regex version minimum to 2021.4.4 to fix Pattern class usage (#2621)

## 21.11b0

### _Black_

- Warn about Python 2 deprecation in more cases by improving Python 2 only syntax
  detection (#2592)
- Add experimental PyPy support (#2559)
- Add partial support for the match statement. As it's experimental, it's only enabled
  when `--target-version py310` is explicitly specified (#2586)
- Add support for parenthesized with (#2586)
- Declare support for Python 3.10 for running Black (#2562)

### Integrations

- Fixed vim plugin with Python 3.10 by removing deprecated distutils import (#2610)
- The vim plugin now parses `skip_magic_trailing_comma` from pyproject.toml (#2613)

## 21.10b0

### _Black_

- Document stability policy, that will apply for non-beta releases (#2529)
- Add new `--workers` parameter (#2514)
- Fixed feature detection for positional-only arguments in lambdas (#2532)
- Bumped typed-ast version minimum to 1.4.3 for 3.10 compatibility (#2519)
- Fixed a Python 3.10 compatibility issue where the loop argument was still being passed
  even though it has been removed (#2580)
- Deprecate Python 2 formatting support (#2523)

### _Blackd_

- Remove dependency on aiohttp-cors (#2500)
- Bump required aiohttp version to 3.7.4 (#2509)

### _Black-Primer_

- Add primer support for --projects (#2555)
- Print primer summary after individual failures (#2570)

### Integrations

- Allow to pass `target_version` in the vim plugin (#1319)
- Install build tools in docker file and use multi-stage build to keep the image size
  down (#2582)

## 21.9b0

### Packaging

- Fix missing modules in self-contained binaries (#2466)
- Fix missing toml extra used during installation (#2475)

## 21.8b0

### _Black_

- Add support for formatting Jupyter Notebook files (#2357)
- Move from `appdirs` dependency to `platformdirs` (#2375)
- Present a more user-friendly error if .gitignore is invalid (#2414)
- The failsafe for accidentally added backslashes in f-string expressions has been
  hardened to handle more edge cases during quote normalization (#2437)
- Avoid changing a function return type annotation's type to a tuple by adding a
  trailing comma (#2384)
- Parsing support has been added for unparenthesized walruses in set literals, set
  comprehensions, and indices (#2447).
- Pin `setuptools-scm` build-time dependency version (#2457)
- Exclude typing-extensions version 3.10.0.1 due to it being broken on Python 3.10
  (#2460)

### _Blackd_

- Replace sys.exit(-1) with raise ImportError as it plays more nicely with tools that
  scan installed packages (#2440)

### Integrations

- The provided pre-commit hooks no longer specify `language_version` to avoid overriding
  `default_language_version` (#2430)

## 21.7b0

### _Black_

- Configuration files using TOML features higher than spec v0.5.0 are now supported
  (#2301)
- Add primer support and test for code piped into black via STDIN (#2315)
- Fix internal error when `FORCE_OPTIONAL_PARENTHESES` feature is enabled (#2332)
- Accept empty stdin (#2346)
- Provide a more useful error when parsing fails during AST safety checks (#2304)

### Docker

- Add new `latest_release` tag automation to follow latest black release on docker
  images (#2374)

### Integrations

- The vim plugin now searches upwards from the directory containing the current buffer
  instead of the current working directory for pyproject.toml. (#1871)
- The vim plugin now reads the correct string normalization option in pyproject.toml
  (#1869)
- The vim plugin no longer crashes Black when there's boolean values in pyproject.toml
  (#1869)

## 21.6b0

### _Black_

- Fix failure caused by `fmt: skip` and indentation (#2281)
- Account for += assignment when deciding whether to split string (#2312)
- Correct max string length calculation when there are string operators (#2292)
- Fixed option usage when using the `--code` flag (#2259)
- Do not call `uvloop.install()` when _Black_ is used as a library (#2303)
- Added `--required-version` option to require a specific version to be running (#2300)
- Fix incorrect custom breakpoint indices when string group contains fake f-strings
  (#2311)
- Fix regression where `R` prefixes would be lowercased for docstrings (#2285)
- Fix handling of named escapes (`\N{...}`) when `--experimental-string-processing` is
  used (#2319)

### Integrations

- The official Black action now supports choosing what version to use, and supports the
  major 3 OSes. (#1940)

## 21.5b2

### _Black_

- A space is no longer inserted into empty docstrings (#2249)
- Fix handling of .gitignore files containing non-ASCII characters on Windows (#2229)
- Respect `.gitignore` files in all levels, not only `root/.gitignore` file (apply
  `.gitignore` rules like `git` does) (#2225)
- Restored compatibility with Click 8.0 on Python 3.6 when LANG=C used (#2227)
- Add extra uvloop install + import support if in python env (#2258)
- Fix --experimental-string-processing crash when matching parens are not found (#2283)
- Make sure to split lines that start with a string operator (#2286)
- Fix regular expression that black uses to identify f-expressions (#2287)

### _Blackd_

- Add a lower bound for the `aiohttp-cors` dependency. Only 0.4.0 or higher is
  supported. (#2231)

### Packaging

- Release self-contained x86_64 MacOS binaries as part of the GitHub release pipeline
  (#2198)
- Always build binaries with the latest available Python (#2260)

### Documentation

- Add discussion of magic comments to FAQ page (#2272)
- `--experimental-string-processing` will be enabled by default in the future (#2273)
- Fix typos discovered by codespell (#2228)
- Fix Vim plugin installation instructions. (#2235)
- Add new Frequently Asked Questions page (#2247)
- Fix encoding + symlink issues preventing proper build on Windows (#2262)

## 21.5b1

### _Black_

- Refactor `src/black/__init__.py` into many files (#2206)

### Documentation

- Replaced all remaining references to the
  [`master`](https://github.com/psf/black/tree/main) branch with the
  [`main`](https://github.com/psf/black/tree/main) branch. Some additional changes in
  the source code were also made. (#2210)
- Sigificantly reorganized the documentation to make much more sense. Check them out by
  heading over to [the stable docs on RTD](https://black.readthedocs.io/en/stable/).
  (#2174)

## 21.5b0

### _Black_

- Set `--pyi` mode if `--stdin-filename` ends in `.pyi` (#2169)
- Stop detecting target version as Python 3.9+ with pre-PEP-614 decorators that are
  being called but with no arguments (#2182)

### _Black-Primer_

- Add `--no-diff` to black-primer to suppress formatting changes (#2187)

## 21.4b2

### _Black_

- Fix crash if the user configuration directory is inaccessible. (#2158)

- Clarify
  [circumstances](https://github.com/psf/black/blob/master/docs/the_black_code_style.md#pragmatism)
  in which _Black_ may change the AST (#2159)

- Allow `.gitignore` rules to be overridden by specifying `exclude` in `pyproject.toml`
  or on the command line. (#2170)

### _Packaging_

- Install `primer.json` (used by `black-primer` by default) with black. (#2154)

## 21.4b1

### _Black_

- Fix crash on docstrings ending with "\\ ". (#2142)

- Fix crash when atypical whitespace is cleaned out of dostrings (#2120)

- Reflect the `--skip-magic-trailing-comma` and `--experimental-string-processing` flags
  in the name of the cache file. Without this fix, changes in these flags would not take
  effect if the cache had already been populated. (#2131)

- Don't remove necessary parentheses from assignment expression containing assert /
  return statements. (#2143)

### _Packaging_

- Bump pathspec to >= 0.8.1 to solve invalid .gitignore exclusion handling

## 21.4b0

### _Black_

- Fixed a rare but annoying formatting instability created by the combination of
  optional trailing commas inserted by `Black` and optional parentheses looking at
  pre-existing "magic" trailing commas. This fixes issue #1629 and all of its many many
  duplicates. (#2126)

- `Black` now processes one-line docstrings by stripping leading and trailing spaces,
  and adding a padding space when needed to break up """". (#1740)

- `Black` now cleans up leading non-breaking spaces in comments (#2092)

- `Black` now respects `--skip-string-normalization` when normalizing multiline
  docstring quotes (#1637)

- `Black` no longer removes all empty lines between non-function code and decorators
  when formatting typing stubs. Now `Black` enforces a single empty line. (#1646)

- `Black` no longer adds an incorrect space after a parenthesized assignment expression
  in if/while statements (#1655)

- Added `--skip-magic-trailing-comma` / `-C` to avoid using trailing commas as a reason
  to split lines (#1824)

- fixed a crash when PWD=/ on POSIX (#1631)

- fixed "I/O operation on closed file" when using --diff (#1664)

- Prevent coloured diff output being interleaved with multiple files (#1673)

- Added support for PEP 614 relaxed decorator syntax on python 3.9 (#1711)

- Added parsing support for unparenthesized tuples and yield expressions in annotated
  assignments (#1835)

- added `--extend-exclude` argument (PR #2005)

- speed up caching by avoiding pathlib (#1950)

- `--diff` correctly indicates when a file doesn't end in a newline (#1662)

- Added `--stdin-filename` argument to allow stdin to respect `--force-exclude` rules
  (#1780)

- Lines ending with `fmt: skip` will now be not formatted (#1800)

- PR #2053: Black no longer relies on typed-ast for Python 3.8 and higher

- PR #2053: Python 2 support is now optional, install with
  `python3 -m pip install black[python2]` to maintain support.

- Exclude `venv` directory by default (#1683)

- Fixed "Black produced code that is not equivalent to the source" when formatting
  Python 2 docstrings (#2037)

### _Packaging_

- Self-contained native _Black_ binaries are now provided for releases via GitHub
  Releases (#1743)

## 20.8b1

### _Packaging_

- explicitly depend on Click 7.1.2 or newer as `Black` no longer works with versions
  older than 7.0

## 20.8b0

### _Black_

- re-implemented support for explicit trailing commas: now it works consistently within
  any bracket pair, including nested structures (#1288 and duplicates)

- `Black` now reindents docstrings when reindenting code around it (#1053)

- `Black` now shows colored diffs (#1266)

- `Black` is now packaged using 'py3' tagged wheels (#1388)

- `Black` now supports Python 3.8 code, e.g. star expressions in return statements
  (#1121)

- `Black` no longer normalizes capital R-string prefixes as those have a
  community-accepted meaning (#1244)

- `Black` now uses exit code 2 when specified configuration file doesn't exit (#1361)

- `Black` now works on AWS Lambda (#1141)

- added `--force-exclude` argument (#1032)

- removed deprecated `--py36` option (#1236)

- fixed `--diff` output when EOF is encountered (#526)

- fixed `# fmt: off` handling around decorators (#560)

- fixed unstable formatting with some `# type: ignore` comments (#1113)

- fixed invalid removal on organizing brackets followed by indexing (#1575)

- introduced `black-primer`, a CI tool that allows us to run regression tests against
  existing open source users of Black (#1402)

- introduced property-based fuzzing to our test suite based on Hypothesis and
  Hypothersmith (#1566)

- implemented experimental and disabled by default long string rewrapping (#1132),
  hidden under a `--experimental-string-processing` flag while it's being worked on;
  this is an undocumented and unsupported feature, you lose Internet points for
  depending on it (#1609)

### Vim plugin

- prefer virtualenv packages over global packages (#1383)

## 19.10b0

- added support for PEP 572 assignment expressions (#711)

- added support for PEP 570 positional-only arguments (#943)

- added support for async generators (#593)

- added support for pre-splitting collections by putting an explicit trailing comma
  inside (#826)

- added `black -c` as a way to format code passed from the command line (#761)

- --safe now works with Python 2 code (#840)

- fixed grammar selection for Python 2-specific code (#765)

- fixed feature detection for trailing commas in function definitions and call sites
  (#763)

- `# fmt: off`/`# fmt: on` comment pairs placed multiple times within the same block of
  code now behave correctly (#1005)

- _Black_ no longer crashes on Windows machines with more than 61 cores (#838)

- _Black_ no longer crashes on standalone comments prepended with a backslash (#767)

- _Black_ no longer crashes on `from` ... `import` blocks with comments (#829)

- _Black_ no longer crashes on Python 3.7 on some platform configurations (#494)

- _Black_ no longer fails on comments in from-imports (#671)

- _Black_ no longer fails when the file starts with a backslash (#922)

- _Black_ no longer merges regular comments with type comments (#1027)

- _Black_ no longer splits long lines that contain type comments (#997)

- removed unnecessary parentheses around `yield` expressions (#834)

- added parentheses around long tuples in unpacking assignments (#832)

- added parentheses around complex powers when they are prefixed by a unary operator
  (#646)

- fixed bug that led _Black_ format some code with a line length target of 1 (#762)

- _Black_ no longer introduces quotes in f-string subexpressions on string boundaries
  (#863)

- if _Black_ puts parenthesis around a single expression, it moves comments to the
  wrapped expression instead of after the brackets (#872)

- `blackd` now returns the version of _Black_ in the response headers (#1013)

- `blackd` can now output the diff of formats on source code when the `X-Diff` header is
  provided (#969)

## 19.3b0

- new option `--target-version` to control which Python versions _Black_-formatted code
  should target (#618)

- deprecated `--py36` (use `--target-version=py36` instead) (#724)

- _Black_ no longer normalizes numeric literals to include `_` separators (#696)

- long `del` statements are now split into multiple lines (#698)

- type comments are no longer mangled in function signatures

- improved performance of formatting deeply nested data structures (#509)

- _Black_ now properly formats multiple files in parallel on Windows (#632)

- _Black_ now creates cache files atomically which allows it to be used in parallel
  pipelines (like `xargs -P8`) (#673)

- _Black_ now correctly indents comments in files that were previously formatted with
  tabs (#262)

- `blackd` now supports CORS (#622)

## 18.9b0

- numeric literals are now formatted by _Black_ (#452, #461, #464, #469):

  - numeric literals are normalized to include `_` separators on Python 3.6+ code

  - added `--skip-numeric-underscore-normalization` to disable the above behavior and
    leave numeric underscores as they were in the input

  - code with `_` in numeric literals is recognized as Python 3.6+

  - most letters in numeric literals are lowercased (e.g., in `1e10`, `0x01`)

  - hexadecimal digits are always uppercased (e.g. `0xBADC0DE`)

- added `blackd`, see
  [its documentation](https://github.com/psf/black/blob/18.9b0/README.md#blackd) for
  more info (#349)

- adjacent string literals are now correctly split into multiple lines (#463)

- trailing comma is now added to single imports that don't fit on a line (#250)

- cache is now populated when `--check` is successful for a file which speeds up
  consecutive checks of properly formatted unmodified files (#448)

- whitespace at the beginning of the file is now removed (#399)

- fixed mangling [pweave](http://mpastell.com/pweave/) and
  [Spyder IDE](https://www.spyder-ide.org/) special comments (#532)

- fixed unstable formatting when unpacking big tuples (#267)

- fixed parsing of `__future__` imports with renames (#389)

- fixed scope of `# fmt: off` when directly preceding `yield` and other nodes (#385)

- fixed formatting of lambda expressions with default arguments (#468)

- fixed `async for` statements: _Black_ no longer breaks them into separate lines (#372)

- note: the Vim plugin stopped registering `,=` as a default chord as it turned out to
  be a bad idea (#415)

## 18.6b4

- hotfix: don't freeze when multiple comments directly precede `# fmt: off` (#371)

## 18.6b3

- typing stub files (`.pyi`) now have blank lines added after constants (#340)

- `# fmt: off` and `# fmt: on` are now much more dependable:

  - they now work also within bracket pairs (#329)

  - they now correctly work across function/class boundaries (#335)

  - they now work when an indentation block starts with empty lines or misaligned
    comments (#334)

- made Click not fail on invalid environments; note that Click is right but the
  likelihood we'll need to access non-ASCII file paths when dealing with Python source
  code is low (#277)

- fixed improper formatting of f-strings with quotes inside interpolated expressions
  (#322)

- fixed unnecessary slowdown when long list literals where found in a file

- fixed unnecessary slowdown on AST nodes with very many siblings

- fixed cannibalizing backslashes during string normalization

- fixed a crash due to symbolic links pointing outside of the project directory (#338)

## 18.6b2

- added `--config` (#65)

- added `-h` equivalent to `--help` (#316)

- fixed improper unmodified file caching when `-S` was used

- fixed extra space in string unpacking (#305)

- fixed formatting of empty triple quoted strings (#313)

- fixed unnecessary slowdown in comment placement calculation on lines without comments

## 18.6b1

- hotfix: don't output human-facing information on stdout (#299)

- hotfix: don't output cake emoji on non-zero return code (#300)

## 18.6b0

- added `--include` and `--exclude` (#270)

- added `--skip-string-normalization` (#118)

- added `--verbose` (#283)

- the header output in `--diff` now actually conforms to the unified diff spec

- fixed long trivial assignments being wrapped in unnecessary parentheses (#273)

- fixed unnecessary parentheses when a line contained multiline strings (#232)

- fixed stdin handling not working correctly if an old version of Click was used (#276)

- _Black_ now preserves line endings when formatting a file in place (#258)

## 18.5b1

- added `--pyi` (#249)

- added `--py36` (#249)

- Python grammar pickle caches are stored with the formatting caches, making _Black_
  work in environments where site-packages is not user-writable (#192)

- _Black_ now enforces a PEP 257 empty line after a class-level docstring (and/or
  fields) and the first method

- fixed invalid code produced when standalone comments were present in a trailer that
  was omitted from line splitting on a large expression (#237)

- fixed optional parentheses being removed within `# fmt: off` sections (#224)

- fixed invalid code produced when stars in very long imports were incorrectly wrapped
  in optional parentheses (#234)

- fixed unstable formatting when inline comments were moved around in a trailer that was
  omitted from line splitting on a large expression (#238)

- fixed extra empty line between a class declaration and the first method if no class
  docstring or fields are present (#219)

- fixed extra empty line between a function signature and an inner function or inner
  class (#196)

## 18.5b0

- call chains are now formatted according to the
  [fluent interfaces](https://en.wikipedia.org/wiki/Fluent_interface) style (#67)

- data structure literals (tuples, lists, dictionaries, and sets) are now also always
  exploded like imports when they don't fit in a single line (#152)

- slices are now formatted according to PEP 8 (#178)

- parentheses are now also managed automatically on the right-hand side of assignments
  and return statements (#140)

- math operators now use their respective priorities for delimiting multiline
  expressions (#148)

- optional parentheses are now omitted on expressions that start or end with a bracket
  and only contain a single operator (#177)

- empty parentheses in a class definition are now removed (#145, #180)

- string prefixes are now standardized to lowercase and `u` is removed on Python 3.6+
  only code and Python 2.7+ code with the `unicode_literals` future import (#188, #198,
  #199)

- typing stub files (`.pyi`) are now formatted in a style that is consistent with PEP
  484 (#207, #210)

- progress when reformatting many files is now reported incrementally

- fixed trailers (content with brackets) being unnecessarily exploded into their own
  lines after a dedented closing bracket (#119)

- fixed an invalid trailing comma sometimes left in imports (#185)

- fixed non-deterministic formatting when multiple pairs of removable parentheses were
  used (#183)

- fixed multiline strings being unnecessarily wrapped in optional parentheses in long
  assignments (#215)

- fixed not splitting long from-imports with only a single name

- fixed Python 3.6+ file discovery by also looking at function calls with unpacking.
  This fixed non-deterministic formatting if trailing commas where used both in function
  signatures with stars and function calls with stars but the former would be
  reformatted to a single line.

- fixed crash on dealing with optional parentheses (#193)

- fixed "is", "is not", "in", and "not in" not considered operators for splitting
  purposes

- fixed crash when dead symlinks where encountered

## 18.4a4

- don't populate the cache on `--check` (#175)

## 18.4a3

- added a "cache"; files already reformatted that haven't changed on disk won't be
  reformatted again (#109)

- `--check` and `--diff` are no longer mutually exclusive (#149)

- generalized star expression handling, including double stars; this fixes
  multiplication making expressions "unsafe" for trailing commas (#132)

- _Black_ no longer enforces putting empty lines behind control flow statements (#90)

- _Black_ now splits imports like "Mode 3 + trailing comma" of isort (#127)

- fixed comment indentation when a standalone comment closes a block (#16, #32)

- fixed standalone comments receiving extra empty lines if immediately preceding a
  class, def, or decorator (#56, #154)

- fixed `--diff` not showing entire path (#130)

- fixed parsing of complex expressions after star and double stars in function calls
  (#2)

- fixed invalid splitting on comma in lambda arguments (#133)

- fixed missing splits of ternary expressions (#141)

## 18.4a2

- fixed parsing of unaligned standalone comments (#99, #112)

- fixed placement of dictionary unpacking inside dictionary literals (#111)

- Vim plugin now works on Windows, too

- fixed unstable formatting when encountering unnecessarily escaped quotes in a string
  (#120)

## 18.4a1

- added `--quiet` (#78)

- added automatic parentheses management (#4)

- added [pre-commit](https://pre-commit.com) integration (#103, #104)

- fixed reporting on `--check` with multiple files (#101, #102)

- fixed removing backslash escapes from raw strings (#100, #105)

## 18.4a0

- added `--diff` (#87)

- add line breaks before all delimiters, except in cases like commas, to better comply
  with PEP 8 (#73)

- standardize string literals to use double quotes (almost) everywhere (#75)

- fixed handling of standalone comments within nested bracketed expressions; _Black_
  will no longer produce super long lines or put all standalone comments at the end of
  the expression (#22)

- fixed 18.3a4 regression: don't crash and burn on empty lines with trailing whitespace
  (#80)

- fixed 18.3a4 regression: `# yapf: disable` usage as trailing comment would cause
  _Black_ to not emit the rest of the file (#95)

- when CTRL+C is pressed while formatting many files, _Black_ no longer freaks out with
  a flurry of asyncio-related exceptions

- only allow up to two empty lines on module level and only single empty lines within
  functions (#74)

## 18.3a4

- `# fmt: off` and `# fmt: on` are implemented (#5)

- automatic detection of deprecated Python 2 forms of print statements and exec
  statements in the formatted file (#49)

- use proper spaces for complex expressions in default values of typed function
  arguments (#60)

- only return exit code 1 when --check is used (#50)

- don't remove single trailing commas from square bracket indexing (#59)

- don't omit whitespace if the previous factor leaf wasn't a math operator (#55)

- omit extra space in kwarg unpacking if it's the first argument (#46)

- omit extra space in
  [Sphinx auto-attribute comments](http://www.sphinx-doc.org/en/stable/ext/autodoc.html#directive-autoattribute)
  (#68)

## 18.3a3

- don't remove single empty lines outside of bracketed expressions (#19)

- added ability to pipe formatting from stdin to stdin (#25)

- restored ability to format code with legacy usage of `async` as a name (#20, #42)

- even better handling of numpy-style array indexing (#33, again)

## 18.3a2

- changed positioning of binary operators to occur at beginning of lines instead of at
  the end, following
  [a recent change to PEP 8](https://github.com/python/peps/commit/c59c4376ad233a62ca4b3a6060c81368bd21e85b)
  (#21)

- ignore empty bracket pairs while splitting. This avoids very weirdly looking
  formattings (#34, #35)

- remove a trailing comma if there is a single argument to a call

- if top level functions were separated by a comment, don't put four empty lines after
  the upper function

- fixed unstable formatting of newlines with imports

- fixed unintentional folding of post scriptum standalone comments into last statement
  if it was a simple statement (#18, #28)

- fixed missing space in numpy-style array indexing (#33)

- fixed spurious space after star-based unary expressions (#31)

## 18.3a1

- added `--check`

- only put trailing commas in function signatures and calls if it's safe to do so. If
  the file is Python 3.6+ it's always safe, otherwise only safe if there are no `*args`
  or `**kwargs` used in the signature or call. (#8)

- fixed invalid spacing of dots in relative imports (#6, #13)

- fixed invalid splitting after comma on unpacked variables in for-loops (#23)

- fixed spurious space in parenthesized set expressions (#7)

- fixed spurious space after opening parentheses and in default arguments (#14, #17)

- fixed spurious space after unary operators when the operand was a complex expression
  (#15)

## 18.3a0

- first published version, Happy 🍰 Day 2018!

- alpha quality

- date-versioned (see: <https://calver.org/>)<|MERGE_RESOLUTION|>--- conflicted
+++ resolved
@@ -32,12 +32,9 @@
 - Long values in dict literals are now wrapped in parentheses; correspondingly
   unnecessary parentheses around short values in dict literals are now removed; long
   string lambda values are now wrapped in parentheses (#3440)
-<<<<<<< HEAD
 - Fix two crashes in preview style involving edge cases with docstrings (#3451)
-=======
 - Exclude string type annotations from improved string processing; fix crash when the
   return type annotation is stringified and spans across multiple lines (#3462)
->>>>>>> d4ff9858
 
 ### Configuration
 
