--- conflicted
+++ resolved
@@ -29,18 +29,6 @@
 - Tuple unpacking on `return` and `yield` constructs now implies 3.8+ (#2700)
 - Unparenthesized tuples on annotated assignments (e.g
   `values: Tuple[int, ...] = 1, 2, 3`) now implies 3.8+ (#2708)
-<<<<<<< HEAD
-=======
-- Allow setting custom cache directory on all platforms with environment variable
-  `BLACK_CACHE_DIR` (#2739).
-- Text coloring added in the final statistics (#2712)
-- For stubs, one blank line between class attributes and methods is now kept if there's
-  at least one pre-existing blank line (#2736)
-- Verbose mode also now describes how a project root was discovered and which paths will
-  be formatted. (#2526)
-- Speed-up the new backtracking parser about 4X in general (enabled when
-  `--target-version` is set to 3.10 and higher). (#2728)
->>>>>>> 6e3677f3
 - Fix handling of standalone `match()` or `case()` when there is a trailing newline or a
   comment inside of the parentheses. (#2760)
 
@@ -54,7 +42,8 @@
 - Do not accept bare carriage return line endings in pyproject.toml (#2408)
 - Add configuration option (`python-cell-magics`) to format cells with custom magics in
   Jupyter Notebooks (#2744)
-<<<<<<< HEAD
+- Allow setting custom cache directory on all platforms with environment variable
+  `BLACK_CACHE_DIR` (#2739).
 
 ### Output
 
@@ -66,12 +55,6 @@
 - Text coloring added in the final statistics (#2712)
 - Verbose mode also now describes how a project root was discovered and which paths will
   be formatted. (#2526)
-=======
-- Deprecate `--experimental-string-processing` and move the functionality under
-  `--preview` (#2789)
-- Enable Python 3.10+ by default, without any extra need to specify
-  `--target-version=py310`. (#2758)
->>>>>>> 6e3677f3
 
 ### Packaging
 
