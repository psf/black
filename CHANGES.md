# Change Log

## 21.10b0

### _Black_

- Document stability policy, that will apply for non-beta releases (#2529)
- Add new `--workers` parameter (#2514)
- Fixed feature detection for positional-only arguments in lambdas (#2532)
- Bumped typed-ast version minimum to 1.4.3 for 3.10 compatiblity (#2519)
<<<<<<< HEAD
- `--verbose` enhancements (project root, how was config found, root relative paths)
  (#2526)
=======
- Fixed a Python 3.10 compatibility issue where the loop argument was still being passed
  even though it has been removed (#2580)
- Deprecate Python 2 formatting support (#2523)
>>>>>>> 64c8be01

### _Blackd_

- Remove dependency on aiohttp-cors (#2500)
- Bump required aiohttp version to 3.7.4 (#2509)

### _Black-Primer_

- Add primer support for --projects (#2555)
- Print primer summary after individual failures (#2570)

### Integrations

- Allow to pass `target_version` in the vim plugin (#1319)
- Install build tools in docker file and use multi-stage build to keep the image size
  down (#2582)

## 21.9b0

### Packaging

- Fix missing modules in self-contained binaries (#2466)
- Fix missing toml extra used during installation (#2475)

## 21.8b0

### _Black_

- Add support for formatting Jupyter Notebook files (#2357)
- Move from `appdirs` dependency to `platformdirs` (#2375)
- Present a more user-friendly error if .gitignore is invalid (#2414)
- The failsafe for accidentally added backslashes in f-string expressions has been
  hardened to handle more edge cases during quote normalization (#2437)
- Avoid changing a function return type annotation's type to a tuple by adding a
  trailing comma (#2384)
- Parsing support has been added for unparenthesized walruses in set literals, set
  comprehensions, and indices (#2447).
- Pin `setuptools-scm` build-time dependency version (#2457)
- Exclude typing-extensions version 3.10.0.1 due to it being broken on Python 3.10
  (#2460)

### _Blackd_

- Replace sys.exit(-1) with raise ImportError as it plays more nicely with tools that
  scan installed packages (#2440)

### Integrations

- The provided pre-commit hooks no longer specify `language_version` to avoid overriding
  `default_language_version` (#2430)

## 21.7b0

### _Black_

- Configuration files using TOML features higher than spec v0.5.0 are now supported
  (#2301)
- Add primer support and test for code piped into black via STDIN (#2315)
- Fix internal error when `FORCE_OPTIONAL_PARENTHESES` feature is enabled (#2332)
- Accept empty stdin (#2346)
- Provide a more useful error when parsing fails during AST safety checks (#2304)

### Docker

- Add new `latest_release` tag automation to follow latest black release on docker
  images (#2374)

### Integrations

- The vim plugin now searches upwards from the directory containing the current buffer
  instead of the current working directory for pyproject.toml. (#1871)
- The vim plugin now reads the correct string normalization option in pyproject.toml
  (#1869)
- The vim plugin no longer crashes Black when there's boolean values in pyproject.toml
  (#1869)

## 21.6b0

### _Black_

- Fix failure caused by `fmt: skip` and indentation (#2281)
- Account for += assignment when deciding whether to split string (#2312)
- Correct max string length calculation when there are string operators (#2292)
- Fixed option usage when using the `--code` flag (#2259)
- Do not call `uvloop.install()` when _Black_ is used as a library (#2303)
- Added `--required-version` option to require a specific version to be running (#2300)
- Fix incorrect custom breakpoint indices when string group contains fake f-strings
  (#2311)
- Fix regression where `R` prefixes would be lowercased for docstrings (#2285)
- Fix handling of named escapes (`\N{...}`) when `--experimental-string-processing` is
  used (#2319)

### Integrations

- The official Black action now supports choosing what version to use, and supports the
  major 3 OSes. (#1940)

## 21.5b2

### _Black_

- A space is no longer inserted into empty docstrings (#2249)
- Fix handling of .gitignore files containing non-ASCII characters on Windows (#2229)
- Respect `.gitignore` files in all levels, not only `root/.gitignore` file (apply
  `.gitignore` rules like `git` does) (#2225)
- Restored compatibility with Click 8.0 on Python 3.6 when LANG=C used (#2227)
- Add extra uvloop install + import support if in python env (#2258)
- Fix --experimental-string-processing crash when matching parens are not found (#2283)
- Make sure to split lines that start with a string operator (#2286)
- Fix regular expression that black uses to identify f-expressions (#2287)

### _Blackd_

- Add a lower bound for the `aiohttp-cors` dependency. Only 0.4.0 or higher is
  supported. (#2231)

### Packaging

- Release self-contained x86_64 MacOS binaries as part of the GitHub release pipeline
  (#2198)
- Always build binaries with the latest available Python (#2260)

### Documentation

- Add discussion of magic comments to FAQ page (#2272)
- `--experimental-string-processing` will be enabled by default in the future (#2273)
- Fix typos discovered by codespell (#2228)
- Fix Vim plugin installation instructions. (#2235)
- Add new Frequently Asked Questions page (#2247)
- Fix encoding + symlink issues preventing proper build on Windows (#2262)

## 21.5b1

### _Black_

- Refactor `src/black/__init__.py` into many files (#2206)

### Documentation

- Replaced all remaining references to the
  [`master`](https://github.com/psf/black/tree/main) branch with the
  [`main`](https://github.com/psf/black/tree/main) branch. Some additional changes in
  the source code were also made. (#2210)
- Sigificantly reorganized the documentation to make much more sense. Check them out by
  heading over to [the stable docs on RTD](https://black.readthedocs.io/en/stable/).
  (#2174)

## 21.5b0

### _Black_

- Set `--pyi` mode if `--stdin-filename` ends in `.pyi` (#2169)
- Stop detecting target version as Python 3.9+ with pre-PEP-614 decorators that are
  being called but with no arguments (#2182)

### _Black-Primer_

- Add `--no-diff` to black-primer to suppress formatting changes (#2187)

## 21.4b2

### _Black_

- Fix crash if the user configuration directory is inaccessible. (#2158)

- Clarify
  [circumstances](https://github.com/psf/black/blob/master/docs/the_black_code_style.md#pragmatism)
  in which _Black_ may change the AST (#2159)

- Allow `.gitignore` rules to be overridden by specifying `exclude` in `pyproject.toml`
  or on the command line. (#2170)

### _Packaging_

- Install `primer.json` (used by `black-primer` by default) with black. (#2154)

## 21.4b1

### _Black_

- Fix crash on docstrings ending with "\\ ". (#2142)

- Fix crash when atypical whitespace is cleaned out of dostrings (#2120)

- Reflect the `--skip-magic-trailing-comma` and `--experimental-string-processing` flags
  in the name of the cache file. Without this fix, changes in these flags would not take
  effect if the cache had already been populated. (#2131)

- Don't remove necessary parentheses from assignment expression containing assert /
  return statements. (#2143)

### _Packaging_

- Bump pathspec to >= 0.8.1 to solve invalid .gitignore exclusion handling

## 21.4b0

### _Black_

- Fixed a rare but annoying formatting instability created by the combination of
  optional trailing commas inserted by `Black` and optional parentheses looking at
  pre-existing "magic" trailing commas. This fixes issue #1629 and all of its many many
  duplicates. (#2126)

- `Black` now processes one-line docstrings by stripping leading and trailing spaces,
  and adding a padding space when needed to break up """". (#1740)

- `Black` now cleans up leading non-breaking spaces in comments (#2092)

- `Black` now respects `--skip-string-normalization` when normalizing multiline
  docstring quotes (#1637)

- `Black` no longer removes all empty lines between non-function code and decorators
  when formatting typing stubs. Now `Black` enforces a single empty line. (#1646)

- `Black` no longer adds an incorrect space after a parenthesized assignment expression
  in if/while statements (#1655)

- Added `--skip-magic-trailing-comma` / `-C` to avoid using trailing commas as a reason
  to split lines (#1824)

- fixed a crash when PWD=/ on POSIX (#1631)

- fixed "I/O operation on closed file" when using --diff (#1664)

- Prevent coloured diff output being interleaved with multiple files (#1673)

- Added support for PEP 614 relaxed decorator syntax on python 3.9 (#1711)

- Added parsing support for unparenthesized tuples and yield expressions in annotated
  assignments (#1835)

- added `--extend-exclude` argument (PR #2005)

- speed up caching by avoiding pathlib (#1950)

- `--diff` correctly indicates when a file doesn't end in a newline (#1662)

- Added `--stdin-filename` argument to allow stdin to respect `--force-exclude` rules
  (#1780)

- Lines ending with `fmt: skip` will now be not formatted (#1800)

- PR #2053: Black no longer relies on typed-ast for Python 3.8 and higher

- PR #2053: Python 2 support is now optional, install with
  `python3 -m pip install black[python2]` to maintain support.

- Exclude `venv` directory by default (#1683)

- Fixed "Black produced code that is not equivalent to the source" when formatting
  Python 2 docstrings (#2037)

### _Packaging_

- Self-contained native _Black_ binaries are now provided for releases via GitHub
  Releases (#1743)

## 20.8b1

### _Packaging_

- explicitly depend on Click 7.1.2 or newer as `Black` no longer works with versions
  older than 7.0

## 20.8b0

### _Black_

- re-implemented support for explicit trailing commas: now it works consistently within
  any bracket pair, including nested structures (#1288 and duplicates)

- `Black` now reindents docstrings when reindenting code around it (#1053)

- `Black` now shows colored diffs (#1266)

- `Black` is now packaged using 'py3' tagged wheels (#1388)

- `Black` now supports Python 3.8 code, e.g. star expressions in return statements
  (#1121)

- `Black` no longer normalizes capital R-string prefixes as those have a
  community-accepted meaning (#1244)

- `Black` now uses exit code 2 when specified configuration file doesn't exit (#1361)

- `Black` now works on AWS Lambda (#1141)

- added `--force-exclude` argument (#1032)

- removed deprecated `--py36` option (#1236)

- fixed `--diff` output when EOF is encountered (#526)

- fixed `# fmt: off` handling around decorators (#560)

- fixed unstable formatting with some `# type: ignore` comments (#1113)

- fixed invalid removal on organizing brackets followed by indexing (#1575)

- introduced `black-primer`, a CI tool that allows us to run regression tests against
  existing open source users of Black (#1402)

- introduced property-based fuzzing to our test suite based on Hypothesis and
  Hypothersmith (#1566)

- implemented experimental and disabled by default long string rewrapping (#1132),
  hidden under a `--experimental-string-processing` flag while it's being worked on;
  this is an undocumented and unsupported feature, you lose Internet points for
  depending on it (#1609)

### Vim plugin

- prefer virtualenv packages over global packages (#1383)

## 19.10b0

- added support for PEP 572 assignment expressions (#711)

- added support for PEP 570 positional-only arguments (#943)

- added support for async generators (#593)

- added support for pre-splitting collections by putting an explicit trailing comma
  inside (#826)

- added `black -c` as a way to format code passed from the command line (#761)

- --safe now works with Python 2 code (#840)

- fixed grammar selection for Python 2-specific code (#765)

- fixed feature detection for trailing commas in function definitions and call sites
  (#763)

- `# fmt: off`/`# fmt: on` comment pairs placed multiple times within the same block of
  code now behave correctly (#1005)

- _Black_ no longer crashes on Windows machines with more than 61 cores (#838)

- _Black_ no longer crashes on standalone comments prepended with a backslash (#767)

- _Black_ no longer crashes on `from` ... `import` blocks with comments (#829)

- _Black_ no longer crashes on Python 3.7 on some platform configurations (#494)

- _Black_ no longer fails on comments in from-imports (#671)

- _Black_ no longer fails when the file starts with a backslash (#922)

- _Black_ no longer merges regular comments with type comments (#1027)

- _Black_ no longer splits long lines that contain type comments (#997)

- removed unnecessary parentheses around `yield` expressions (#834)

- added parentheses around long tuples in unpacking assignments (#832)

- added parentheses around complex powers when they are prefixed by a unary operator
  (#646)

- fixed bug that led _Black_ format some code with a line length target of 1 (#762)

- _Black_ no longer introduces quotes in f-string subexpressions on string boundaries
  (#863)

- if _Black_ puts parenthesis around a single expression, it moves comments to the
  wrapped expression instead of after the brackets (#872)

- `blackd` now returns the version of _Black_ in the response headers (#1013)

- `blackd` can now output the diff of formats on source code when the `X-Diff` header is
  provided (#969)

## 19.3b0

- new option `--target-version` to control which Python versions _Black_-formatted code
  should target (#618)

- deprecated `--py36` (use `--target-version=py36` instead) (#724)

- _Black_ no longer normalizes numeric literals to include `_` separators (#696)

- long `del` statements are now split into multiple lines (#698)

- type comments are no longer mangled in function signatures

- improved performance of formatting deeply nested data structures (#509)

- _Black_ now properly formats multiple files in parallel on Windows (#632)

- _Black_ now creates cache files atomically which allows it to be used in parallel
  pipelines (like `xargs -P8`) (#673)

- _Black_ now correctly indents comments in files that were previously formatted with
  tabs (#262)

- `blackd` now supports CORS (#622)

## 18.9b0

- numeric literals are now formatted by _Black_ (#452, #461, #464, #469):

  - numeric literals are normalized to include `_` separators on Python 3.6+ code

  - added `--skip-numeric-underscore-normalization` to disable the above behavior and
    leave numeric underscores as they were in the input

  - code with `_` in numeric literals is recognized as Python 3.6+

  - most letters in numeric literals are lowercased (e.g., in `1e10`, `0x01`)

  - hexadecimal digits are always uppercased (e.g. `0xBADC0DE`)

- added `blackd`, see
  [its documentation](https://github.com/psf/black/blob/18.9b0/README.md#blackd) for
  more info (#349)

- adjacent string literals are now correctly split into multiple lines (#463)

- trailing comma is now added to single imports that don't fit on a line (#250)

- cache is now populated when `--check` is successful for a file which speeds up
  consecutive checks of properly formatted unmodified files (#448)

- whitespace at the beginning of the file is now removed (#399)

- fixed mangling [pweave](http://mpastell.com/pweave/) and
  [Spyder IDE](https://www.spyder-ide.org/) special comments (#532)

- fixed unstable formatting when unpacking big tuples (#267)

- fixed parsing of `__future__` imports with renames (#389)

- fixed scope of `# fmt: off` when directly preceding `yield` and other nodes (#385)

- fixed formatting of lambda expressions with default arguments (#468)

- fixed `async for` statements: _Black_ no longer breaks them into separate lines (#372)

- note: the Vim plugin stopped registering `,=` as a default chord as it turned out to
  be a bad idea (#415)

## 18.6b4

- hotfix: don't freeze when multiple comments directly precede `# fmt: off` (#371)

## 18.6b3

- typing stub files (`.pyi`) now have blank lines added after constants (#340)

- `# fmt: off` and `# fmt: on` are now much more dependable:

  - they now work also within bracket pairs (#329)

  - they now correctly work across function/class boundaries (#335)

  - they now work when an indentation block starts with empty lines or misaligned
    comments (#334)

- made Click not fail on invalid environments; note that Click is right but the
  likelihood we'll need to access non-ASCII file paths when dealing with Python source
  code is low (#277)

- fixed improper formatting of f-strings with quotes inside interpolated expressions
  (#322)

- fixed unnecessary slowdown when long list literals where found in a file

- fixed unnecessary slowdown on AST nodes with very many siblings

- fixed cannibalizing backslashes during string normalization

- fixed a crash due to symbolic links pointing outside of the project directory (#338)

## 18.6b2

- added `--config` (#65)

- added `-h` equivalent to `--help` (#316)

- fixed improper unmodified file caching when `-S` was used

- fixed extra space in string unpacking (#305)

- fixed formatting of empty triple quoted strings (#313)

- fixed unnecessary slowdown in comment placement calculation on lines without comments

## 18.6b1

- hotfix: don't output human-facing information on stdout (#299)

- hotfix: don't output cake emoji on non-zero return code (#300)

## 18.6b0

- added `--include` and `--exclude` (#270)

- added `--skip-string-normalization` (#118)

- added `--verbose` (#283)

- the header output in `--diff` now actually conforms to the unified diff spec

- fixed long trivial assignments being wrapped in unnecessary parentheses (#273)

- fixed unnecessary parentheses when a line contained multiline strings (#232)

- fixed stdin handling not working correctly if an old version of Click was used (#276)

- _Black_ now preserves line endings when formatting a file in place (#258)

## 18.5b1

- added `--pyi` (#249)

- added `--py36` (#249)

- Python grammar pickle caches are stored with the formatting caches, making _Black_
  work in environments where site-packages is not user-writable (#192)

- _Black_ now enforces a PEP 257 empty line after a class-level docstring (and/or
  fields) and the first method

- fixed invalid code produced when standalone comments were present in a trailer that
  was omitted from line splitting on a large expression (#237)

- fixed optional parentheses being removed within `# fmt: off` sections (#224)

- fixed invalid code produced when stars in very long imports were incorrectly wrapped
  in optional parentheses (#234)

- fixed unstable formatting when inline comments were moved around in a trailer that was
  omitted from line splitting on a large expression (#238)

- fixed extra empty line between a class declaration and the first method if no class
  docstring or fields are present (#219)

- fixed extra empty line between a function signature and an inner function or inner
  class (#196)

## 18.5b0

- call chains are now formatted according to the
  [fluent interfaces](https://en.wikipedia.org/wiki/Fluent_interface) style (#67)

- data structure literals (tuples, lists, dictionaries, and sets) are now also always
  exploded like imports when they don't fit in a single line (#152)

- slices are now formatted according to PEP 8 (#178)

- parentheses are now also managed automatically on the right-hand side of assignments
  and return statements (#140)

- math operators now use their respective priorities for delimiting multiline
  expressions (#148)

- optional parentheses are now omitted on expressions that start or end with a bracket
  and only contain a single operator (#177)

- empty parentheses in a class definition are now removed (#145, #180)

- string prefixes are now standardized to lowercase and `u` is removed on Python 3.6+
  only code and Python 2.7+ code with the `unicode_literals` future import (#188, #198,
  #199)

- typing stub files (`.pyi`) are now formatted in a style that is consistent with PEP
  484 (#207, #210)

- progress when reformatting many files is now reported incrementally

- fixed trailers (content with brackets) being unnecessarily exploded into their own
  lines after a dedented closing bracket (#119)

- fixed an invalid trailing comma sometimes left in imports (#185)

- fixed non-deterministic formatting when multiple pairs of removable parentheses were
  used (#183)

- fixed multiline strings being unnecessarily wrapped in optional parentheses in long
  assignments (#215)

- fixed not splitting long from-imports with only a single name

- fixed Python 3.6+ file discovery by also looking at function calls with unpacking.
  This fixed non-deterministic formatting if trailing commas where used both in function
  signatures with stars and function calls with stars but the former would be
  reformatted to a single line.

- fixed crash on dealing with optional parentheses (#193)

- fixed "is", "is not", "in", and "not in" not considered operators for splitting
  purposes

- fixed crash when dead symlinks where encountered

## 18.4a4

- don't populate the cache on `--check` (#175)

## 18.4a3

- added a "cache"; files already reformatted that haven't changed on disk won't be
  reformatted again (#109)

- `--check` and `--diff` are no longer mutually exclusive (#149)

- generalized star expression handling, including double stars; this fixes
  multiplication making expressions "unsafe" for trailing commas (#132)

- _Black_ no longer enforces putting empty lines behind control flow statements (#90)

- _Black_ now splits imports like "Mode 3 + trailing comma" of isort (#127)

- fixed comment indentation when a standalone comment closes a block (#16, #32)

- fixed standalone comments receiving extra empty lines if immediately preceding a
  class, def, or decorator (#56, #154)

- fixed `--diff` not showing entire path (#130)

- fixed parsing of complex expressions after star and double stars in function calls
  (#2)

- fixed invalid splitting on comma in lambda arguments (#133)

- fixed missing splits of ternary expressions (#141)

## 18.4a2

- fixed parsing of unaligned standalone comments (#99, #112)

- fixed placement of dictionary unpacking inside dictionary literals (#111)

- Vim plugin now works on Windows, too

- fixed unstable formatting when encountering unnecessarily escaped quotes in a string
  (#120)

## 18.4a1

- added `--quiet` (#78)

- added automatic parentheses management (#4)

- added [pre-commit](https://pre-commit.com) integration (#103, #104)

- fixed reporting on `--check` with multiple files (#101, #102)

- fixed removing backslash escapes from raw strings (#100, #105)

## 18.4a0

- added `--diff` (#87)

- add line breaks before all delimiters, except in cases like commas, to better comply
  with PEP 8 (#73)

- standardize string literals to use double quotes (almost) everywhere (#75)

- fixed handling of standalone comments within nested bracketed expressions; _Black_
  will no longer produce super long lines or put all standalone comments at the end of
  the expression (#22)

- fixed 18.3a4 regression: don't crash and burn on empty lines with trailing whitespace
  (#80)

- fixed 18.3a4 regression: `# yapf: disable` usage as trailing comment would cause
  _Black_ to not emit the rest of the file (#95)

- when CTRL+C is pressed while formatting many files, _Black_ no longer freaks out with
  a flurry of asyncio-related exceptions

- only allow up to two empty lines on module level and only single empty lines within
  functions (#74)

## 18.3a4

- `# fmt: off` and `# fmt: on` are implemented (#5)

- automatic detection of deprecated Python 2 forms of print statements and exec
  statements in the formatted file (#49)

- use proper spaces for complex expressions in default values of typed function
  arguments (#60)

- only return exit code 1 when --check is used (#50)

- don't remove single trailing commas from square bracket indexing (#59)

- don't omit whitespace if the previous factor leaf wasn't a math operator (#55)

- omit extra space in kwarg unpacking if it's the first argument (#46)

- omit extra space in
  [Sphinx auto-attribute comments](http://www.sphinx-doc.org/en/stable/ext/autodoc.html#directive-autoattribute)
  (#68)

## 18.3a3

- don't remove single empty lines outside of bracketed expressions (#19)

- added ability to pipe formatting from stdin to stdin (#25)

- restored ability to format code with legacy usage of `async` as a name (#20, #42)

- even better handling of numpy-style array indexing (#33, again)

## 18.3a2

- changed positioning of binary operators to occur at beginning of lines instead of at
  the end, following
  [a recent change to PEP 8](https://github.com/python/peps/commit/c59c4376ad233a62ca4b3a6060c81368bd21e85b)
  (#21)

- ignore empty bracket pairs while splitting. This avoids very weirdly looking
  formattings (#34, #35)

- remove a trailing comma if there is a single argument to a call

- if top level functions were separated by a comment, don't put four empty lines after
  the upper function

- fixed unstable formatting of newlines with imports

- fixed unintentional folding of post scriptum standalone comments into last statement
  if it was a simple statement (#18, #28)

- fixed missing space in numpy-style array indexing (#33)

- fixed spurious space after star-based unary expressions (#31)

## 18.3a1

- added `--check`

- only put trailing commas in function signatures and calls if it's safe to do so. If
  the file is Python 3.6+ it's always safe, otherwise only safe if there are no `*args`
  or `**kwargs` used in the signature or call. (#8)

- fixed invalid spacing of dots in relative imports (#6, #13)

- fixed invalid splitting after comma on unpacked variables in for-loops (#23)

- fixed spurious space in parenthesized set expressions (#7)

- fixed spurious space after opening parentheses and in default arguments (#14, #17)

- fixed spurious space after unary operators when the operand was a complex expression
  (#15)

## 18.3a0

- first published version, Happy 🍰 Day 2018!

- alpha quality

- date-versioned (see: <https://calver.org/>)<|MERGE_RESOLUTION|>--- conflicted
+++ resolved
@@ -1,4 +1,11 @@
 # Change Log
+
+## Unreleased
+
+### _Black_
+
+- `--verbose` enhancements (project root, how is config found, root relative paths)
+  (#2526)
 
 ## 21.10b0
 
@@ -8,14 +15,9 @@
 - Add new `--workers` parameter (#2514)
 - Fixed feature detection for positional-only arguments in lambdas (#2532)
 - Bumped typed-ast version minimum to 1.4.3 for 3.10 compatiblity (#2519)
-<<<<<<< HEAD
-- `--verbose` enhancements (project root, how was config found, root relative paths)
-  (#2526)
-=======
 - Fixed a Python 3.10 compatibility issue where the loop argument was still being passed
   even though it has been removed (#2580)
 - Deprecate Python 2 formatting support (#2523)
->>>>>>> 64c8be01
 
 ### _Blackd_
 
