# Change Log

## Unreleased

### _Black_

- **Remove Python 2 support** (#2740)
- Do not accept bare carriage return line endings in pyproject.toml (#2408)
- Improve error message for invalid regular expression (#2678)
- Improve error message when parsing fails during AST safety check by embedding the
  underlying SyntaxError (#2693)
- Fix mapping cases that contain as-expressions, like `case {"key": 1 | 2 as password}`
  (#2686)
- Fix cases that contain multiple top-level as-expressions, like `case 1 as a, 2 as b`
  (#2716)
- Fix call patterns that contain as-expressions with keyword arguments, like
  `case Foo(bar=baz as quux)` (#2749)
- No longer color diff headers white as it's unreadable in light themed terminals
  (#2691)
- Tuple unpacking on `return` and `yield` constructs now implies 3.8+ (#2700)
- Unparenthesized tuples on annotated assignments (e.g
  `values: Tuple[int, ...] = 1, 2, 3`) now implies 3.8+ (#2708)
- Allow setting custom cache directory on all platforms with environment variable
  `BLACK_CACHE_DIR` (#2739).
- Text coloring added in the final statistics (#2712)
- For stubs, one blank line between class attributes and methods is now kept if there's
  at least one pre-existing blank line (#2736)
- Verbose mode also now describes how a project root was discovered and which paths will
  be formatted. (#2526)
- Speed-up the new backtracking parser about 4X in general (enabled when
  `--target-version` is set to 3.10 and higher). (#2728)
- Fix handling of standalone `match()` or `case()` when there is a trailing newline or a
  comment inside of the parentheses. (#2760)
- Black now normalizes string prefix order (#2297)
<<<<<<< HEAD
- Enable Python 3.10+ by default, without any extra need to specify
  `--target-version=py310`. (#2758)
=======
- Add configuration option (`python-cell-magics`) to format cells with custom magics in
  Jupyter Notebooks (#2744)
- Deprecate `--experimental-string-processing` and move the functionality under
  `--preview` (#2789)
>>>>>>> b3b341b4

### Packaging

- All upper version bounds on dependencies have been removed (#2718)
- `typing-extensions` is no longer a required dependency in Python 3.10+ (#2772)
- Set `click` lower bound to `8.0.0` (#2791)

### Preview style

- Introduce the `--preview` flag (#2752)
- Add `--experimental-string-processing` to the preview style (#2789)

### Integrations

- Update GitHub action to support containerized runs (#2748)

### Documentation

- Change protocol in pip installation instructions to `https://` (#2761)
- Change HTML theme to Furo primarily for its responsive design and mobile support
  (#2793)

## 21.12b0

### _Black_

- Fix determination of f-string expression spans (#2654)
- Fix bad formatting of error messages about EOF in multi-line statements (#2343)
- Functions and classes in blocks now have more consistent surrounding spacing (#2472)
- `from __future__ import annotations` statement now implies Python 3.7+ (#2690)

#### Jupyter Notebook support

- Cell magics are now only processed if they are known Python cell magics. Earlier, all
  cell magics were tokenized, leading to possible indentation errors e.g. with
  `%%writefile`. (#2630)
- Fix assignment to environment variables in Jupyter Notebooks (#2642)

#### Python 3.10 support

- Point users to using `--target-version py310` if we detect 3.10-only syntax (#2668)
- Fix `match` statements with open sequence subjects, like `match a, b:` or
  `match a, *b:` (#2639) (#2659)
- Fix `match`/`case` statements that contain `match`/`case` soft keywords multiple
  times, like `match re.match()` (#2661)
- Fix `case` statements with an inline body (#2665)
- Fix styling of starred expressions inside `match` subject (#2667)
- Fix parser error location on invalid syntax in a `match` statement (#2649)
- Fix Python 3.10 support on platforms without ProcessPoolExecutor (#2631)
- Improve parsing performance on code that uses `match` under `--target-version py310`
  up to ~50% (#2670)

### Packaging

- Remove dependency on `regex` (#2644) (#2663)

## 21.11b1

### _Black_

- Bumped regex version minimum to 2021.4.4 to fix Pattern class usage (#2621)

## 21.11b0

### _Black_

- Warn about Python 2 deprecation in more cases by improving Python 2 only syntax
  detection (#2592)
- Add experimental PyPy support (#2559)
- Add partial support for the match statement. As it's experimental, it's only enabled
  when `--target-version py310` is explicitly specified (#2586)
- Add support for parenthesized with (#2586)
- Declare support for Python 3.10 for running Black (#2562)

### Integrations

- Fixed vim plugin with Python 3.10 by removing deprecated distutils import (#2610)
- The vim plugin now parses `skip_magic_trailing_comma` from pyproject.toml (#2613)

## 21.10b0

### _Black_

- Document stability policy, that will apply for non-beta releases (#2529)
- Add new `--workers` parameter (#2514)
- Fixed feature detection for positional-only arguments in lambdas (#2532)
- Bumped typed-ast version minimum to 1.4.3 for 3.10 compatibility (#2519)
- Fixed a Python 3.10 compatibility issue where the loop argument was still being passed
  even though it has been removed (#2580)
- Deprecate Python 2 formatting support (#2523)

### _Blackd_

- Remove dependency on aiohttp-cors (#2500)
- Bump required aiohttp version to 3.7.4 (#2509)

### _Black-Primer_

- Add primer support for --projects (#2555)
- Print primer summary after individual failures (#2570)

### Integrations

- Allow to pass `target_version` in the vim plugin (#1319)
- Install build tools in docker file and use multi-stage build to keep the image size
  down (#2582)

## 21.9b0

### Packaging

- Fix missing modules in self-contained binaries (#2466)
- Fix missing toml extra used during installation (#2475)

## 21.8b0

### _Black_

- Add support for formatting Jupyter Notebook files (#2357)
- Move from `appdirs` dependency to `platformdirs` (#2375)
- Present a more user-friendly error if .gitignore is invalid (#2414)
- The failsafe for accidentally added backslashes in f-string expressions has been
  hardened to handle more edge cases during quote normalization (#2437)
- Avoid changing a function return type annotation's type to a tuple by adding a
  trailing comma (#2384)
- Parsing support has been added for unparenthesized walruses in set literals, set
  comprehensions, and indices (#2447).
- Pin `setuptools-scm` build-time dependency version (#2457)
- Exclude typing-extensions version 3.10.0.1 due to it being broken on Python 3.10
  (#2460)

### _Blackd_

- Replace sys.exit(-1) with raise ImportError as it plays more nicely with tools that
  scan installed packages (#2440)

### Integrations

- The provided pre-commit hooks no longer specify `language_version` to avoid overriding
  `default_language_version` (#2430)

## 21.7b0

### _Black_

- Configuration files using TOML features higher than spec v0.5.0 are now supported
  (#2301)
- Add primer support and test for code piped into black via STDIN (#2315)
- Fix internal error when `FORCE_OPTIONAL_PARENTHESES` feature is enabled (#2332)
- Accept empty stdin (#2346)
- Provide a more useful error when parsing fails during AST safety checks (#2304)

### Docker

- Add new `latest_release` tag automation to follow latest black release on docker
  images (#2374)

### Integrations

- The vim plugin now searches upwards from the directory containing the current buffer
  instead of the current working directory for pyproject.toml. (#1871)
- The vim plugin now reads the correct string normalization option in pyproject.toml
  (#1869)
- The vim plugin no longer crashes Black when there's boolean values in pyproject.toml
  (#1869)

## 21.6b0

### _Black_

- Fix failure caused by `fmt: skip` and indentation (#2281)
- Account for += assignment when deciding whether to split string (#2312)
- Correct max string length calculation when there are string operators (#2292)
- Fixed option usage when using the `--code` flag (#2259)
- Do not call `uvloop.install()` when _Black_ is used as a library (#2303)
- Added `--required-version` option to require a specific version to be running (#2300)
- Fix incorrect custom breakpoint indices when string group contains fake f-strings
  (#2311)
- Fix regression where `R` prefixes would be lowercased for docstrings (#2285)
- Fix handling of named escapes (`\N{...}`) when `--experimental-string-processing` is
  used (#2319)

### Integrations

- The official Black action now supports choosing what version to use, and supports the
  major 3 OSes. (#1940)

## 21.5b2

### _Black_

- A space is no longer inserted into empty docstrings (#2249)
- Fix handling of .gitignore files containing non-ASCII characters on Windows (#2229)
- Respect `.gitignore` files in all levels, not only `root/.gitignore` file (apply
  `.gitignore` rules like `git` does) (#2225)
- Restored compatibility with Click 8.0 on Python 3.6 when LANG=C used (#2227)
- Add extra uvloop install + import support if in python env (#2258)
- Fix --experimental-string-processing crash when matching parens are not found (#2283)
- Make sure to split lines that start with a string operator (#2286)
- Fix regular expression that black uses to identify f-expressions (#2287)

### _Blackd_

- Add a lower bound for the `aiohttp-cors` dependency. Only 0.4.0 or higher is
  supported. (#2231)

### Packaging

- Release self-contained x86_64 MacOS binaries as part of the GitHub release pipeline
  (#2198)
- Always build binaries with the latest available Python (#2260)

### Documentation

- Add discussion of magic comments to FAQ page (#2272)
- `--experimental-string-processing` will be enabled by default in the future (#2273)
- Fix typos discovered by codespell (#2228)
- Fix Vim plugin installation instructions. (#2235)
- Add new Frequently Asked Questions page (#2247)
- Fix encoding + symlink issues preventing proper build on Windows (#2262)

## 21.5b1

### _Black_

- Refactor `src/black/__init__.py` into many files (#2206)

### Documentation

- Replaced all remaining references to the
  [`master`](https://github.com/psf/black/tree/main) branch with the
  [`main`](https://github.com/psf/black/tree/main) branch. Some additional changes in
  the source code were also made. (#2210)
- Sigificantly reorganized the documentation to make much more sense. Check them out by
  heading over to [the stable docs on RTD](https://black.readthedocs.io/en/stable/).
  (#2174)

## 21.5b0

### _Black_

- Set `--pyi` mode if `--stdin-filename` ends in `.pyi` (#2169)
- Stop detecting target version as Python 3.9+ with pre-PEP-614 decorators that are
  being called but with no arguments (#2182)

### _Black-Primer_

- Add `--no-diff` to black-primer to suppress formatting changes (#2187)

## 21.4b2

### _Black_

- Fix crash if the user configuration directory is inaccessible. (#2158)

- Clarify
  [circumstances](https://github.com/psf/black/blob/master/docs/the_black_code_style.md#pragmatism)
  in which _Black_ may change the AST (#2159)

- Allow `.gitignore` rules to be overridden by specifying `exclude` in `pyproject.toml`
  or on the command line. (#2170)

### _Packaging_

- Install `primer.json` (used by `black-primer` by default) with black. (#2154)

## 21.4b1

### _Black_

- Fix crash on docstrings ending with "\\ ". (#2142)

- Fix crash when atypical whitespace is cleaned out of dostrings (#2120)

- Reflect the `--skip-magic-trailing-comma` and `--experimental-string-processing` flags
  in the name of the cache file. Without this fix, changes in these flags would not take
  effect if the cache had already been populated. (#2131)

- Don't remove necessary parentheses from assignment expression containing assert /
  return statements. (#2143)

### _Packaging_

- Bump pathspec to >= 0.8.1 to solve invalid .gitignore exclusion handling

## 21.4b0

### _Black_

- Fixed a rare but annoying formatting instability created by the combination of
  optional trailing commas inserted by `Black` and optional parentheses looking at
  pre-existing "magic" trailing commas. This fixes issue #1629 and all of its many many
  duplicates. (#2126)

- `Black` now processes one-line docstrings by stripping leading and trailing spaces,
  and adding a padding space when needed to break up """". (#1740)

- `Black` now cleans up leading non-breaking spaces in comments (#2092)

- `Black` now respects `--skip-string-normalization` when normalizing multiline
  docstring quotes (#1637)

- `Black` no longer removes all empty lines between non-function code and decorators
  when formatting typing stubs. Now `Black` enforces a single empty line. (#1646)

- `Black` no longer adds an incorrect space after a parenthesized assignment expression
  in if/while statements (#1655)

- Added `--skip-magic-trailing-comma` / `-C` to avoid using trailing commas as a reason
  to split lines (#1824)

- fixed a crash when PWD=/ on POSIX (#1631)

- fixed "I/O operation on closed file" when using --diff (#1664)

- Prevent coloured diff output being interleaved with multiple files (#1673)

- Added support for PEP 614 relaxed decorator syntax on python 3.9 (#1711)

- Added parsing support for unparenthesized tuples and yield expressions in annotated
  assignments (#1835)

- added `--extend-exclude` argument (PR #2005)

- speed up caching by avoiding pathlib (#1950)

- `--diff` correctly indicates when a file doesn't end in a newline (#1662)

- Added `--stdin-filename` argument to allow stdin to respect `--force-exclude` rules
  (#1780)

- Lines ending with `fmt: skip` will now be not formatted (#1800)

- PR #2053: Black no longer relies on typed-ast for Python 3.8 and higher

- PR #2053: Python 2 support is now optional, install with
  `python3 -m pip install black[python2]` to maintain support.

- Exclude `venv` directory by default (#1683)

- Fixed "Black produced code that is not equivalent to the source" when formatting
  Python 2 docstrings (#2037)

### _Packaging_

- Self-contained native _Black_ binaries are now provided for releases via GitHub
  Releases (#1743)

## 20.8b1

### _Packaging_

- explicitly depend on Click 7.1.2 or newer as `Black` no longer works with versions
  older than 7.0

## 20.8b0

### _Black_

- re-implemented support for explicit trailing commas: now it works consistently within
  any bracket pair, including nested structures (#1288 and duplicates)

- `Black` now reindents docstrings when reindenting code around it (#1053)

- `Black` now shows colored diffs (#1266)

- `Black` is now packaged using 'py3' tagged wheels (#1388)

- `Black` now supports Python 3.8 code, e.g. star expressions in return statements
  (#1121)

- `Black` no longer normalizes capital R-string prefixes as those have a
  community-accepted meaning (#1244)

- `Black` now uses exit code 2 when specified configuration file doesn't exit (#1361)

- `Black` now works on AWS Lambda (#1141)

- added `--force-exclude` argument (#1032)

- removed deprecated `--py36` option (#1236)

- fixed `--diff` output when EOF is encountered (#526)

- fixed `# fmt: off` handling around decorators (#560)

- fixed unstable formatting with some `# type: ignore` comments (#1113)

- fixed invalid removal on organizing brackets followed by indexing (#1575)

- introduced `black-primer`, a CI tool that allows us to run regression tests against
  existing open source users of Black (#1402)

- introduced property-based fuzzing to our test suite based on Hypothesis and
  Hypothersmith (#1566)

- implemented experimental and disabled by default long string rewrapping (#1132),
  hidden under a `--experimental-string-processing` flag while it's being worked on;
  this is an undocumented and unsupported feature, you lose Internet points for
  depending on it (#1609)

### Vim plugin

- prefer virtualenv packages over global packages (#1383)

## 19.10b0

- added support for PEP 572 assignment expressions (#711)

- added support for PEP 570 positional-only arguments (#943)

- added support for async generators (#593)

- added support for pre-splitting collections by putting an explicit trailing comma
  inside (#826)

- added `black -c` as a way to format code passed from the command line (#761)

- --safe now works with Python 2 code (#840)

- fixed grammar selection for Python 2-specific code (#765)

- fixed feature detection for trailing commas in function definitions and call sites
  (#763)

- `# fmt: off`/`# fmt: on` comment pairs placed multiple times within the same block of
  code now behave correctly (#1005)

- _Black_ no longer crashes on Windows machines with more than 61 cores (#838)

- _Black_ no longer crashes on standalone comments prepended with a backslash (#767)

- _Black_ no longer crashes on `from` ... `import` blocks with comments (#829)

- _Black_ no longer crashes on Python 3.7 on some platform configurations (#494)

- _Black_ no longer fails on comments in from-imports (#671)

- _Black_ no longer fails when the file starts with a backslash (#922)

- _Black_ no longer merges regular comments with type comments (#1027)

- _Black_ no longer splits long lines that contain type comments (#997)

- removed unnecessary parentheses around `yield` expressions (#834)

- added parentheses around long tuples in unpacking assignments (#832)

- added parentheses around complex powers when they are prefixed by a unary operator
  (#646)

- fixed bug that led _Black_ format some code with a line length target of 1 (#762)

- _Black_ no longer introduces quotes in f-string subexpressions on string boundaries
  (#863)

- if _Black_ puts parenthesis around a single expression, it moves comments to the
  wrapped expression instead of after the brackets (#872)

- `blackd` now returns the version of _Black_ in the response headers (#1013)

- `blackd` can now output the diff of formats on source code when the `X-Diff` header is
  provided (#969)

## 19.3b0

- new option `--target-version` to control which Python versions _Black_-formatted code
  should target (#618)

- deprecated `--py36` (use `--target-version=py36` instead) (#724)

- _Black_ no longer normalizes numeric literals to include `_` separators (#696)

- long `del` statements are now split into multiple lines (#698)

- type comments are no longer mangled in function signatures

- improved performance of formatting deeply nested data structures (#509)

- _Black_ now properly formats multiple files in parallel on Windows (#632)

- _Black_ now creates cache files atomically which allows it to be used in parallel
  pipelines (like `xargs -P8`) (#673)

- _Black_ now correctly indents comments in files that were previously formatted with
  tabs (#262)

- `blackd` now supports CORS (#622)

## 18.9b0

- numeric literals are now formatted by _Black_ (#452, #461, #464, #469):

  - numeric literals are normalized to include `_` separators on Python 3.6+ code

  - added `--skip-numeric-underscore-normalization` to disable the above behavior and
    leave numeric underscores as they were in the input

  - code with `_` in numeric literals is recognized as Python 3.6+

  - most letters in numeric literals are lowercased (e.g., in `1e10`, `0x01`)

  - hexadecimal digits are always uppercased (e.g. `0xBADC0DE`)

- added `blackd`, see
  [its documentation](https://github.com/psf/black/blob/18.9b0/README.md#blackd) for
  more info (#349)

- adjacent string literals are now correctly split into multiple lines (#463)

- trailing comma is now added to single imports that don't fit on a line (#250)

- cache is now populated when `--check` is successful for a file which speeds up
  consecutive checks of properly formatted unmodified files (#448)

- whitespace at the beginning of the file is now removed (#399)

- fixed mangling [pweave](http://mpastell.com/pweave/) and
  [Spyder IDE](https://www.spyder-ide.org/) special comments (#532)

- fixed unstable formatting when unpacking big tuples (#267)

- fixed parsing of `__future__` imports with renames (#389)

- fixed scope of `# fmt: off` when directly preceding `yield` and other nodes (#385)

- fixed formatting of lambda expressions with default arguments (#468)

- fixed `async for` statements: _Black_ no longer breaks them into separate lines (#372)

- note: the Vim plugin stopped registering `,=` as a default chord as it turned out to
  be a bad idea (#415)

## 18.6b4

- hotfix: don't freeze when multiple comments directly precede `# fmt: off` (#371)

## 18.6b3

- typing stub files (`.pyi`) now have blank lines added after constants (#340)

- `# fmt: off` and `# fmt: on` are now much more dependable:

  - they now work also within bracket pairs (#329)

  - they now correctly work across function/class boundaries (#335)

  - they now work when an indentation block starts with empty lines or misaligned
    comments (#334)

- made Click not fail on invalid environments; note that Click is right but the
  likelihood we'll need to access non-ASCII file paths when dealing with Python source
  code is low (#277)

- fixed improper formatting of f-strings with quotes inside interpolated expressions
  (#322)

- fixed unnecessary slowdown when long list literals where found in a file

- fixed unnecessary slowdown on AST nodes with very many siblings

- fixed cannibalizing backslashes during string normalization

- fixed a crash due to symbolic links pointing outside of the project directory (#338)

## 18.6b2

- added `--config` (#65)

- added `-h` equivalent to `--help` (#316)

- fixed improper unmodified file caching when `-S` was used

- fixed extra space in string unpacking (#305)

- fixed formatting of empty triple quoted strings (#313)

- fixed unnecessary slowdown in comment placement calculation on lines without comments

## 18.6b1

- hotfix: don't output human-facing information on stdout (#299)

- hotfix: don't output cake emoji on non-zero return code (#300)

## 18.6b0

- added `--include` and `--exclude` (#270)

- added `--skip-string-normalization` (#118)

- added `--verbose` (#283)

- the header output in `--diff` now actually conforms to the unified diff spec

- fixed long trivial assignments being wrapped in unnecessary parentheses (#273)

- fixed unnecessary parentheses when a line contained multiline strings (#232)

- fixed stdin handling not working correctly if an old version of Click was used (#276)

- _Black_ now preserves line endings when formatting a file in place (#258)

## 18.5b1

- added `--pyi` (#249)

- added `--py36` (#249)

- Python grammar pickle caches are stored with the formatting caches, making _Black_
  work in environments where site-packages is not user-writable (#192)

- _Black_ now enforces a PEP 257 empty line after a class-level docstring (and/or
  fields) and the first method

- fixed invalid code produced when standalone comments were present in a trailer that
  was omitted from line splitting on a large expression (#237)

- fixed optional parentheses being removed within `# fmt: off` sections (#224)

- fixed invalid code produced when stars in very long imports were incorrectly wrapped
  in optional parentheses (#234)

- fixed unstable formatting when inline comments were moved around in a trailer that was
  omitted from line splitting on a large expression (#238)

- fixed extra empty line between a class declaration and the first method if no class
  docstring or fields are present (#219)

- fixed extra empty line between a function signature and an inner function or inner
  class (#196)

## 18.5b0

- call chains are now formatted according to the
  [fluent interfaces](https://en.wikipedia.org/wiki/Fluent_interface) style (#67)

- data structure literals (tuples, lists, dictionaries, and sets) are now also always
  exploded like imports when they don't fit in a single line (#152)

- slices are now formatted according to PEP 8 (#178)

- parentheses are now also managed automatically on the right-hand side of assignments
  and return statements (#140)

- math operators now use their respective priorities for delimiting multiline
  expressions (#148)

- optional parentheses are now omitted on expressions that start or end with a bracket
  and only contain a single operator (#177)

- empty parentheses in a class definition are now removed (#145, #180)

- string prefixes are now standardized to lowercase and `u` is removed on Python 3.6+
  only code and Python 2.7+ code with the `unicode_literals` future import (#188, #198,
  #199)

- typing stub files (`.pyi`) are now formatted in a style that is consistent with PEP
  484 (#207, #210)

- progress when reformatting many files is now reported incrementally

- fixed trailers (content with brackets) being unnecessarily exploded into their own
  lines after a dedented closing bracket (#119)

- fixed an invalid trailing comma sometimes left in imports (#185)

- fixed non-deterministic formatting when multiple pairs of removable parentheses were
  used (#183)

- fixed multiline strings being unnecessarily wrapped in optional parentheses in long
  assignments (#215)

- fixed not splitting long from-imports with only a single name

- fixed Python 3.6+ file discovery by also looking at function calls with unpacking.
  This fixed non-deterministic formatting if trailing commas where used both in function
  signatures with stars and function calls with stars but the former would be
  reformatted to a single line.

- fixed crash on dealing with optional parentheses (#193)

- fixed "is", "is not", "in", and "not in" not considered operators for splitting
  purposes

- fixed crash when dead symlinks where encountered

## 18.4a4

- don't populate the cache on `--check` (#175)

## 18.4a3

- added a "cache"; files already reformatted that haven't changed on disk won't be
  reformatted again (#109)

- `--check` and `--diff` are no longer mutually exclusive (#149)

- generalized star expression handling, including double stars; this fixes
  multiplication making expressions "unsafe" for trailing commas (#132)

- _Black_ no longer enforces putting empty lines behind control flow statements (#90)

- _Black_ now splits imports like "Mode 3 + trailing comma" of isort (#127)

- fixed comment indentation when a standalone comment closes a block (#16, #32)

- fixed standalone comments receiving extra empty lines if immediately preceding a
  class, def, or decorator (#56, #154)

- fixed `--diff` not showing entire path (#130)

- fixed parsing of complex expressions after star and double stars in function calls
  (#2)

- fixed invalid splitting on comma in lambda arguments (#133)

- fixed missing splits of ternary expressions (#141)

## 18.4a2

- fixed parsing of unaligned standalone comments (#99, #112)

- fixed placement of dictionary unpacking inside dictionary literals (#111)

- Vim plugin now works on Windows, too

- fixed unstable formatting when encountering unnecessarily escaped quotes in a string
  (#120)

## 18.4a1

- added `--quiet` (#78)

- added automatic parentheses management (#4)

- added [pre-commit](https://pre-commit.com) integration (#103, #104)

- fixed reporting on `--check` with multiple files (#101, #102)

- fixed removing backslash escapes from raw strings (#100, #105)

## 18.4a0

- added `--diff` (#87)

- add line breaks before all delimiters, except in cases like commas, to better comply
  with PEP 8 (#73)

- standardize string literals to use double quotes (almost) everywhere (#75)

- fixed handling of standalone comments within nested bracketed expressions; _Black_
  will no longer produce super long lines or put all standalone comments at the end of
  the expression (#22)

- fixed 18.3a4 regression: don't crash and burn on empty lines with trailing whitespace
  (#80)

- fixed 18.3a4 regression: `# yapf: disable` usage as trailing comment would cause
  _Black_ to not emit the rest of the file (#95)

- when CTRL+C is pressed while formatting many files, _Black_ no longer freaks out with
  a flurry of asyncio-related exceptions

- only allow up to two empty lines on module level and only single empty lines within
  functions (#74)

## 18.3a4

- `# fmt: off` and `# fmt: on` are implemented (#5)

- automatic detection of deprecated Python 2 forms of print statements and exec
  statements in the formatted file (#49)

- use proper spaces for complex expressions in default values of typed function
  arguments (#60)

- only return exit code 1 when --check is used (#50)

- don't remove single trailing commas from square bracket indexing (#59)

- don't omit whitespace if the previous factor leaf wasn't a math operator (#55)

- omit extra space in kwarg unpacking if it's the first argument (#46)

- omit extra space in
  [Sphinx auto-attribute comments](http://www.sphinx-doc.org/en/stable/ext/autodoc.html#directive-autoattribute)
  (#68)

## 18.3a3

- don't remove single empty lines outside of bracketed expressions (#19)

- added ability to pipe formatting from stdin to stdin (#25)

- restored ability to format code with legacy usage of `async` as a name (#20, #42)

- even better handling of numpy-style array indexing (#33, again)

## 18.3a2

- changed positioning of binary operators to occur at beginning of lines instead of at
  the end, following
  [a recent change to PEP 8](https://github.com/python/peps/commit/c59c4376ad233a62ca4b3a6060c81368bd21e85b)
  (#21)

- ignore empty bracket pairs while splitting. This avoids very weirdly looking
  formattings (#34, #35)

- remove a trailing comma if there is a single argument to a call

- if top level functions were separated by a comment, don't put four empty lines after
  the upper function

- fixed unstable formatting of newlines with imports

- fixed unintentional folding of post scriptum standalone comments into last statement
  if it was a simple statement (#18, #28)

- fixed missing space in numpy-style array indexing (#33)

- fixed spurious space after star-based unary expressions (#31)

## 18.3a1

- added `--check`

- only put trailing commas in function signatures and calls if it's safe to do so. If
  the file is Python 3.6+ it's always safe, otherwise only safe if there are no `*args`
  or `**kwargs` used in the signature or call. (#8)

- fixed invalid spacing of dots in relative imports (#6, #13)

- fixed invalid splitting after comma on unpacked variables in for-loops (#23)

- fixed spurious space in parenthesized set expressions (#7)

- fixed spurious space after opening parentheses and in default arguments (#14, #17)

- fixed spurious space after unary operators when the operand was a complex expression
  (#15)

## 18.3a0

- first published version, Happy 🍰 Day 2018!

- alpha quality

- date-versioned (see: <https://calver.org/>)<|MERGE_RESOLUTION|>--- conflicted
+++ resolved
@@ -32,15 +32,12 @@
 - Fix handling of standalone `match()` or `case()` when there is a trailing newline or a
   comment inside of the parentheses. (#2760)
 - Black now normalizes string prefix order (#2297)
-<<<<<<< HEAD
-- Enable Python 3.10+ by default, without any extra need to specify
-  `--target-version=py310`. (#2758)
-=======
 - Add configuration option (`python-cell-magics`) to format cells with custom magics in
   Jupyter Notebooks (#2744)
 - Deprecate `--experimental-string-processing` and move the functionality under
   `--preview` (#2789)
->>>>>>> b3b341b4
+- Enable Python 3.10+ by default, without any extra need to specify
+  `--target-version=py310`. (#2758)
 
 ### Packaging
 
