--- conflicted
+++ resolved
@@ -46,15 +46,12 @@
 
 <!-- For example, Docker, GitHub Actions, pre-commit, editors -->
 
-<<<<<<< HEAD
-- The `.black.env` folder specified by `ENV_PATH` will now be removed on the completion
-  of the GitHub Action. (#3759)
-=======
 - Black now has an
   [official pre-commit mirror](https://github.com/psf/black-pre-commit-mirror). Swapping
   `https://github.com/psf/black` to `https://github.com/psf/black-pre-commit-mirror` in
   your `.pre-commit-config.yaml` will make Black about 2x faster (#3828)
->>>>>>> 77f19944
+- The `.black.env` folder specified by `ENV_PATH` will now be removed on the completion
+  of the GitHub Action. (#3759)
 
 ### Documentation
 
