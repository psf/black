# Change Log

## Unreleased

### Highlights

<!-- Include any especially major or disruptive changes here -->

### Stable style

<!-- Changes that affect Black's stable style -->

- Fix a bug where an illegal trailing comma was added to return type annotations using
  PEP 604 unions (#3735)

### Preview style

<!-- Changes that affect Black's preview style -->

- Implicitly concatenated strings used as function args are no longer wrapped inside
  parentheses (#3640)
- Remove blank lines between a class definition and its docstring (#3692)

### Configuration

<!-- Changes to how Black can be configured -->

<<<<<<< HEAD
- The `--workers` argument to Black can now be specified via the `BLACK_NUM_WORKERS`
  environment variable (#3743)
=======
- `.pytest_cache`, `.ruff_cache` and `.vscode` are now excluded by default (#3691)
>>>>>>> d1248ca9

### Packaging

<!-- Changes to how Black is packaged, such as dependency requirements -->

### Parser

<!-- Changes to the parser or to version autodetection -->

- Add support for the new PEP 695 syntax in Python 3.12 (#3703)

### Performance

<!-- Changes that improve Black's performance. -->

### Output

<!-- Changes to Black's terminal output and error messages -->

- Use aware UTC datetimes internally, avoids deprecation warning on Python 3.12 (#3728)

### _Blackd_

<!-- Changes to blackd -->

- The `blackd` argument parser now shows the default values for options in their help
  text (#3712)

### Integrations

<!-- For example, Docker, GitHub Actions, pre-commit, editors -->

- Update GitHub Action to display black output in the job summary (#3688)

### Documentation

<!-- Major changes to documentation and policies. Small docs changes
     don't need a changelog entry. -->

## 23.3.0

### Highlights

This release fixes a longstanding confusing behavior in Black's GitHub action, where the
version of the action did not determine the version of Black being run (issue #3382). In
addition, there is a small bug fix around imports and a number of improvements to the
preview style.

Please try out the
[preview style](https://black.readthedocs.io/en/stable/the_black_code_style/future_style.html#preview-style)
with `black --preview` and tell us your feedback. All changes in the preview style are
expected to become part of Black's stable style in January 2024.

### Stable style

- Import lines with `# fmt: skip` and `# fmt: off` no longer have an extra blank line
  added when they are right after another import line (#3610)

### Preview style

- Add trailing commas to collection literals even if there's a comment after the last
  entry (#3393)
- `async def`, `async for`, and `async with` statements are now formatted consistently
  compared to their non-async version. (#3609)
- `with` statements that contain two context managers will be consistently wrapped in
  parentheses (#3589)
- Let string splitters respect [East Asian Width](https://www.unicode.org/reports/tr11/)
  (#3445)
- Now long string literals can be split after East Asian commas and periods (`、` U+3001
  IDEOGRAPHIC COMMA, `。` U+3002 IDEOGRAPHIC FULL STOP, & `，` U+FF0C FULLWIDTH COMMA)
  besides before spaces (#3445)
- For stubs, enforce one blank line after a nested class with a body other than just
  `...` (#3564)
- Improve handling of multiline strings by changing line split behavior (#1879)

### Parser

- Added support for formatting files with invalid type comments (#3594)

### Integrations

- Update GitHub Action to use the version of Black equivalent to action's version if
  version input is not specified (#3543)
- Fix missing Python binary path in autoload script for vim (#3508)

### Documentation

- Document that only the most recent release is supported for security issues;
  vulnerabilities should be reported through Tidelift (#3612)

## 23.1.0

### Highlights

This is the first release of 2023, and following our
[stability policy](https://black.readthedocs.io/en/stable/the_black_code_style/index.html#stability-policy),
it comes with a number of improvements to our stable style, including improvements to
empty line handling, removal of redundant parentheses in several contexts, and output
that highlights implicitly concatenated strings better.

There are also many changes to the preview style; try out `black --preview` and give us
feedback to help us set the stable style for next year.

In addition to style changes, Black now automatically infers the supported Python
versions from your `pyproject.toml` file, removing the need to set Black's target
versions separately.

### Stable style

<!-- Changes that affect Black's stable style -->

- Introduce the 2023 stable style, which incorporates most aspects of last year's
  preview style (#3418). Specific changes:
  - Enforce empty lines before classes and functions with sticky leading comments
    (#3302) (22.12.0)
  - Reformat empty and whitespace-only files as either an empty file (if no newline is
    present) or as a single newline character (if a newline is present) (#3348)
    (22.12.0)
  - Implicitly concatenated strings used as function args are now wrapped inside
    parentheses (#3307) (22.12.0)
  - Correctly handle trailing commas that are inside a line's leading non-nested parens
    (#3370) (22.12.0)
  - `--skip-string-normalization` / `-S` now prevents docstring prefixes from being
    normalized as expected (#3168) (since 22.8.0)
  - When using `--skip-magic-trailing-comma` or `-C`, trailing commas are stripped from
    subscript expressions with more than 1 element (#3209) (22.8.0)
  - Implicitly concatenated strings inside a list, set, or tuple are now wrapped inside
    parentheses (#3162) (22.8.0)
  - Fix a string merging/split issue when a comment is present in the middle of
    implicitly concatenated strings on its own line (#3227) (22.8.0)
  - Docstring quotes are no longer moved if it would violate the line length limit
    (#3044, #3430) (22.6.0)
  - Parentheses around return annotations are now managed (#2990) (22.6.0)
  - Remove unnecessary parentheses around awaited objects (#2991) (22.6.0)
  - Remove unnecessary parentheses in `with` statements (#2926) (22.6.0)
  - Remove trailing newlines after code block open (#3035) (22.6.0)
  - Code cell separators `#%%` are now standardised to `# %%` (#2919) (22.3.0)
  - Remove unnecessary parentheses from `except` statements (#2939) (22.3.0)
  - Remove unnecessary parentheses from tuple unpacking in `for` loops (#2945) (22.3.0)
  - Avoid magic-trailing-comma in single-element subscripts (#2942) (22.3.0)
- Fix a crash when a colon line is marked between `# fmt: off` and `# fmt: on` (#3439)

### Preview style

<!-- Changes that affect Black's preview style -->

- Format hex codes in unicode escape sequences in string literals (#2916)
- Add parentheses around `if`-`else` expressions (#2278)
- Improve performance on large expressions that contain many strings (#3467)
- Fix a crash in preview style with assert + parenthesized string (#3415)
- Fix crashes in preview style with walrus operators used in function return annotations
  and except clauses (#3423)
- Fix a crash in preview advanced string processing where mixed implicitly concatenated
  regular and f-strings start with an empty span (#3463)
- Fix a crash in preview advanced string processing where a standalone comment is placed
  before a dict's value (#3469)
- Fix an issue where extra empty lines are added when a decorator has `# fmt: skip`
  applied or there is a standalone comment between decorators (#3470)
- Do not put the closing quotes in a docstring on a separate line, even if the line is
  too long (#3430)
- Long values in dict literals are now wrapped in parentheses; correspondingly
  unnecessary parentheses around short values in dict literals are now removed; long
  string lambda values are now wrapped in parentheses (#3440)
- Fix two crashes in preview style involving edge cases with docstrings (#3451)
- Exclude string type annotations from improved string processing; fix crash when the
  return type annotation is stringified and spans across multiple lines (#3462)
- Wrap multiple context managers in parentheses when targeting Python 3.9+ (#3489)
- Fix several crashes in preview style with walrus operators used in `with` statements
  or tuples (#3473)
- Fix an invalid quote escaping bug in f-string expressions where it produced invalid
  code. Implicitly concatenated f-strings with different quotes can now be merged or
  quote-normalized by changing the quotes used in expressions. (#3509)
- Fix crash on `await (yield)` when Black is compiled with mypyc (#3533)

### Configuration

<!-- Changes to how Black can be configured -->

- Black now tries to infer its `--target-version` from the project metadata specified in
  `pyproject.toml` (#3219)

### Packaging

<!-- Changes to how Black is packaged, such as dependency requirements -->

- Upgrade mypyc from `0.971` to `0.991` so mypycified _Black_ can be built on armv7
  (#3380)
  - This also fixes some crashes while using compiled Black with a debug build of
    CPython
- Drop specific support for the `tomli` requirement on 3.11 alpha releases, working
  around a bug that would cause the requirement not to be installed on any non-final
  Python releases (#3448)
- Black now depends on `packaging` version `22.0` or later. This is required for new
  functionality that needs to parse part of the project metadata (#3219)

### Output

<!-- Changes to Black's terminal output and error messages -->

- Calling `black --help` multiple times will return the same help contents each time
  (#3516)
- Verbose logging now shows the values of `pyproject.toml` configuration variables
  (#3392)
- Fix false symlink detection messages in verbose output due to using an incorrect
  relative path to the project root (#3385)

### Integrations

<!-- For example, Docker, GitHub Actions, pre-commit, editors -->

- Move 3.11 CI to normal flow now that all dependencies support 3.11 (#3446)
- Docker: Add new `latest_prerelease` tag automation to follow latest black alpha
  release on docker images (#3465)

### Documentation

<!-- Major changes to documentation and policies. Small docs changes
     don't need a changelog entry. -->

- Expand `vim-plug` installation instructions to offer more explicit options (#3468)

## 22.12.0

### Preview style

<!-- Changes that affect Black's preview style -->

- Enforce empty lines before classes and functions with sticky leading comments (#3302)
- Reformat empty and whitespace-only files as either an empty file (if no newline is
  present) or as a single newline character (if a newline is present) (#3348)
- Implicitly concatenated strings used as function args are now wrapped inside
  parentheses (#3307)
- For assignment statements, prefer splitting the right hand side if the left hand side
  fits on a single line (#3368)
- Correctly handle trailing commas that are inside a line's leading non-nested parens
  (#3370)

### Configuration

<!-- Changes to how Black can be configured -->

- Fix incorrectly applied `.gitignore` rules by considering the `.gitignore` location
  and the relative path to the target file (#3338)
- Fix incorrectly ignoring `.gitignore` presence when more than one source directory is
  specified (#3336)

### Parser

<!-- Changes to the parser or to version autodetection -->

- Parsing support has been added for walruses inside generator expression that are
  passed as function args (for example,
  `any(match := my_re.match(text) for text in texts)`) (#3327).

### Integrations

<!-- For example, Docker, GitHub Actions, pre-commit, editors -->

- Vim plugin: Optionally allow using the system installation of Black via
  `let g:black_use_virtualenv = 0`(#3309)

## 22.10.0

### Highlights

- Runtime support for Python 3.6 has been removed. Formatting 3.6 code will still be
  supported until further notice.

### Stable style

- Fix a crash when `# fmt: on` is used on a different block level than `# fmt: off`
  (#3281)

### Preview style

- Fix a crash when formatting some dicts with parenthesis-wrapped long string keys
  (#3262)

### Configuration

- `.ipynb_checkpoints` directories are now excluded by default (#3293)
- Add `--skip-source-first-line` / `-x` option to ignore the first line of source code
  while formatting (#3299)

### Packaging

- Executables made with PyInstaller will no longer crash when formatting several files
  at once on macOS. Native x86-64 executables for macOS are available once again.
  (#3275)
- Hatchling is now used as the build backend. This will not have any effect for users
  who install Black with its wheels from PyPI. (#3233)
- Faster compiled wheels are now available for CPython 3.11 (#3276)

### _Blackd_

- Windows style (CRLF) newlines will be preserved (#3257).

### Integrations

- Vim plugin: add flag (`g:black_preview`) to enable/disable the preview style (#3246)
- Update GitHub Action to support formatting of Jupyter Notebook files via a `jupyter`
  option (#3282)
- Update GitHub Action to support use of version specifiers (e.g. `<23`) for Black
  version (#3265)

## 22.8.0

### Highlights

- Python 3.11 is now supported, except for _blackd_ as aiohttp does not support 3.11 as
  of publishing (#3234)
- This is the last release that supports running _Black_ on Python 3.6 (formatting 3.6
  code will continue to be supported until further notice)
- Reword the stability policy to say that we may, in rare cases, make changes that
  affect code that was not previously formatted by _Black_ (#3155)

### Stable style

- Fix an infinite loop when using `# fmt: on/off` in the middle of an expression or code
  block (#3158)
- Fix incorrect handling of `# fmt: skip` on colon (`:`) lines (#3148)
- Comments are no longer deleted when a line had spaces removed around power operators
  (#2874)

### Preview style

- Single-character closing docstring quotes are no longer moved to their own line as
  this is invalid. This was a bug introduced in version 22.6.0. (#3166)
- `--skip-string-normalization` / `-S` now prevents docstring prefixes from being
  normalized as expected (#3168)
- When using `--skip-magic-trailing-comma` or `-C`, trailing commas are stripped from
  subscript expressions with more than 1 element (#3209)
- Implicitly concatenated strings inside a list, set, or tuple are now wrapped inside
  parentheses (#3162)
- Fix a string merging/split issue when a comment is present in the middle of implicitly
  concatenated strings on its own line (#3227)

### _Blackd_

- `blackd` now supports enabling the preview style via the `X-Preview` header (#3217)

### Configuration

- Black now uses the presence of debug f-strings to detect target version (#3215)
- Fix misdetection of project root and verbose logging of sources in cases involving
  `--stdin-filename` (#3216)
- Immediate `.gitignore` files in source directories given on the command line are now
  also respected, previously only `.gitignore` files in the project root and
  automatically discovered directories were respected (#3237)

### Documentation

- Recommend using BlackConnect in IntelliJ IDEs (#3150)

### Integrations

- Vim plugin: prefix messages with `Black: ` so it's clear they come from Black (#3194)
- Docker: changed to a /opt/venv installation + added to PATH to be available to
  non-root users (#3202)

### Output

- Change from deprecated `asyncio.get_event_loop()` to create our event loop which
  removes DeprecationWarning (#3164)
- Remove logging from internal `blib2to3` library since it regularly emits error logs
  about failed caching that can and should be ignored (#3193)

### Parser

- Type comments are now included in the AST equivalence check consistently so accidental
  deletion raises an error. Though type comments can't be tracked when running on PyPy
  3.7 due to standard library limitations. (#2874)

### Performance

- Reduce Black's startup time when formatting a single file by 15-30% (#3211)

## 22.6.0

### Style

- Fix unstable formatting involving `#fmt: skip` and `# fmt:skip` comments (notice the
  lack of spaces) (#2970)

### Preview style

- Docstring quotes are no longer moved if it would violate the line length limit (#3044)
- Parentheses around return annotations are now managed (#2990)
- Remove unnecessary parentheses around awaited objects (#2991)
- Remove unnecessary parentheses in `with` statements (#2926)
- Remove trailing newlines after code block open (#3035)

### Integrations

- Add `scripts/migrate-black.py` script to ease introduction of Black to a Git project
  (#3038)

### Output

- Output Python version and implementation as part of `--version` flag (#2997)

### Packaging

- Use `tomli` instead of `tomllib` on Python 3.11 builds where `tomllib` is not
  available (#2987)

### Parser

- [PEP 654](https://peps.python.org/pep-0654/#except) syntax (for example,
  `except *ExceptionGroup:`) is now supported (#3016)
- [PEP 646](https://peps.python.org/pep-0646) syntax (for example,
  `Array[Batch, *Shape]` or `def fn(*args: *T) -> None`) is now supported (#3071)

### Vim Plugin

- Fix `strtobool` function. It didn't parse true/on/false/off. (#3025)

## 22.3.0

### Preview style

- Code cell separators `#%%` are now standardised to `# %%` (#2919)
- Remove unnecessary parentheses from `except` statements (#2939)
- Remove unnecessary parentheses from tuple unpacking in `for` loops (#2945)
- Avoid magic-trailing-comma in single-element subscripts (#2942)

### Configuration

- Do not format `__pypackages__` directories by default (#2836)
- Add support for specifying stable version with `--required-version` (#2832).
- Avoid crashing when the user has no homedir (#2814)
- Avoid crashing when md5 is not available (#2905)
- Fix handling of directory junctions on Windows (#2904)

### Documentation

- Update pylint config documentation (#2931)

### Integrations

- Move test to disable plugin in Vim/Neovim, which speeds up loading (#2896)

### Output

- In verbose mode, log when _Black_ is using user-level config (#2861)

### Packaging

- Fix Black to work with Click 8.1.0 (#2966)
- On Python 3.11 and newer, use the standard library's `tomllib` instead of `tomli`
  (#2903)
- `black-primer`, the deprecated internal devtool, has been removed and copied to a
  [separate repository](https://github.com/cooperlees/black-primer) (#2924)

### Parser

- Black can now parse starred expressions in the target of `for` and `async for`
  statements, e.g `for item in *items_1, *items_2: pass` (#2879).

## 22.1.0

At long last, _Black_ is no longer a beta product! This is the first non-beta release
and the first release covered by our new
[stability policy](https://black.readthedocs.io/en/stable/the_black_code_style/index.html#stability-policy).

### Highlights

- **Remove Python 2 support** (#2740)
- Introduce the `--preview` flag (#2752)

### Style

- Deprecate `--experimental-string-processing` and move the functionality under
  `--preview` (#2789)
- For stubs, one blank line between class attributes and methods is now kept if there's
  at least one pre-existing blank line (#2736)
- Black now normalizes string prefix order (#2297)
- Remove spaces around power operators if both operands are simple (#2726)
- Work around bug that causes unstable formatting in some cases in the presence of the
  magic trailing comma (#2807)
- Use parentheses for attribute access on decimal float and int literals (#2799)
- Don't add whitespace for attribute access on hexadecimal, binary, octal, and complex
  literals (#2799)
- Treat blank lines in stubs the same inside top-level `if` statements (#2820)
- Fix unstable formatting with semicolons and arithmetic expressions (#2817)
- Fix unstable formatting around magic trailing comma (#2572)

### Parser

- Fix mapping cases that contain as-expressions, like `case {"key": 1 | 2 as password}`
  (#2686)
- Fix cases that contain multiple top-level as-expressions, like `case 1 as a, 2 as b`
  (#2716)
- Fix call patterns that contain as-expressions with keyword arguments, like
  `case Foo(bar=baz as quux)` (#2749)
- Tuple unpacking on `return` and `yield` constructs now implies 3.8+ (#2700)
- Unparenthesized tuples on annotated assignments (e.g
  `values: Tuple[int, ...] = 1, 2, 3`) now implies 3.8+ (#2708)
- Fix handling of standalone `match()` or `case()` when there is a trailing newline or a
  comment inside of the parentheses. (#2760)
- `from __future__ import annotations` statement now implies Python 3.7+ (#2690)

### Performance

- Speed-up the new backtracking parser about 4X in general (enabled when
  `--target-version` is set to 3.10 and higher). (#2728)
- _Black_ is now compiled with [mypyc](https://github.com/mypyc/mypyc) for an overall 2x
  speed-up. 64-bit Windows, MacOS, and Linux (not including musl) are supported. (#1009,
  #2431)

### Configuration

- Do not accept bare carriage return line endings in pyproject.toml (#2408)
- Add configuration option (`python-cell-magics`) to format cells with custom magics in
  Jupyter Notebooks (#2744)
- Allow setting custom cache directory on all platforms with environment variable
  `BLACK_CACHE_DIR` (#2739).
- Enable Python 3.10+ by default, without any extra need to specify
  `--target-version=py310`. (#2758)
- Make passing `SRC` or `--code` mandatory and mutually exclusive (#2804)

### Output

- Improve error message for invalid regular expression (#2678)
- Improve error message when parsing fails during AST safety check by embedding the
  underlying SyntaxError (#2693)
- No longer color diff headers white as it's unreadable in light themed terminals
  (#2691)
- Text coloring added in the final statistics (#2712)
- Verbose mode also now describes how a project root was discovered and which paths will
  be formatted. (#2526)

### Packaging

- All upper version bounds on dependencies have been removed (#2718)
- `typing-extensions` is no longer a required dependency in Python 3.10+ (#2772)
- Set `click` lower bound to `8.0.0` (#2791)

### Integrations

- Update GitHub action to support containerized runs (#2748)

### Documentation

- Change protocol in pip installation instructions to `https://` (#2761)
- Change HTML theme to Furo primarily for its responsive design and mobile support
  (#2793)
- Deprecate the `black-primer` tool (#2809)
- Document Python support policy (#2819)

## 21.12b0

### _Black_

- Fix determination of f-string expression spans (#2654)
- Fix bad formatting of error messages about EOF in multi-line statements (#2343)
- Functions and classes in blocks now have more consistent surrounding spacing (#2472)

#### Jupyter Notebook support

- Cell magics are now only processed if they are known Python cell magics. Earlier, all
  cell magics were tokenized, leading to possible indentation errors e.g. with
  `%%writefile`. (#2630)
- Fix assignment to environment variables in Jupyter Notebooks (#2642)

#### Python 3.10 support

- Point users to using `--target-version py310` if we detect 3.10-only syntax (#2668)
- Fix `match` statements with open sequence subjects, like `match a, b:` or
  `match a, *b:` (#2639) (#2659)
- Fix `match`/`case` statements that contain `match`/`case` soft keywords multiple
  times, like `match re.match()` (#2661)
- Fix `case` statements with an inline body (#2665)
- Fix styling of starred expressions inside `match` subject (#2667)
- Fix parser error location on invalid syntax in a `match` statement (#2649)
- Fix Python 3.10 support on platforms without ProcessPoolExecutor (#2631)
- Improve parsing performance on code that uses `match` under `--target-version py310`
  up to ~50% (#2670)

### Packaging

- Remove dependency on `regex` (#2644) (#2663)

## 21.11b1

### _Black_

- Bumped regex version minimum to 2021.4.4 to fix Pattern class usage (#2621)

## 21.11b0

### _Black_

- Warn about Python 2 deprecation in more cases by improving Python 2 only syntax
  detection (#2592)
- Add experimental PyPy support (#2559)
- Add partial support for the match statement. As it's experimental, it's only enabled
  when `--target-version py310` is explicitly specified (#2586)
- Add support for parenthesized with (#2586)
- Declare support for Python 3.10 for running Black (#2562)

### Integrations

- Fixed vim plugin with Python 3.10 by removing deprecated distutils import (#2610)
- The vim plugin now parses `skip_magic_trailing_comma` from pyproject.toml (#2613)

## 21.10b0

### _Black_

- Document stability policy, that will apply for non-beta releases (#2529)
- Add new `--workers` parameter (#2514)
- Fixed feature detection for positional-only arguments in lambdas (#2532)
- Bumped typed-ast version minimum to 1.4.3 for 3.10 compatibility (#2519)
- Fixed a Python 3.10 compatibility issue where the loop argument was still being passed
  even though it has been removed (#2580)
- Deprecate Python 2 formatting support (#2523)

### _Blackd_

- Remove dependency on aiohttp-cors (#2500)
- Bump required aiohttp version to 3.7.4 (#2509)

### _Black-Primer_

- Add primer support for --projects (#2555)
- Print primer summary after individual failures (#2570)

### Integrations

- Allow to pass `target_version` in the vim plugin (#1319)
- Install build tools in docker file and use multi-stage build to keep the image size
  down (#2582)

## 21.9b0

### Packaging

- Fix missing modules in self-contained binaries (#2466)
- Fix missing toml extra used during installation (#2475)

## 21.8b0

### _Black_

- Add support for formatting Jupyter Notebook files (#2357)
- Move from `appdirs` dependency to `platformdirs` (#2375)
- Present a more user-friendly error if .gitignore is invalid (#2414)
- The failsafe for accidentally added backslashes in f-string expressions has been
  hardened to handle more edge cases during quote normalization (#2437)
- Avoid changing a function return type annotation's type to a tuple by adding a
  trailing comma (#2384)
- Parsing support has been added for unparenthesized walruses in set literals, set
  comprehensions, and indices (#2447).
- Pin `setuptools-scm` build-time dependency version (#2457)
- Exclude typing-extensions version 3.10.0.1 due to it being broken on Python 3.10
  (#2460)

### _Blackd_

- Replace sys.exit(-1) with raise ImportError as it plays more nicely with tools that
  scan installed packages (#2440)

### Integrations

- The provided pre-commit hooks no longer specify `language_version` to avoid overriding
  `default_language_version` (#2430)

## 21.7b0

### _Black_

- Configuration files using TOML features higher than spec v0.5.0 are now supported
  (#2301)
- Add primer support and test for code piped into black via STDIN (#2315)
- Fix internal error when `FORCE_OPTIONAL_PARENTHESES` feature is enabled (#2332)
- Accept empty stdin (#2346)
- Provide a more useful error when parsing fails during AST safety checks (#2304)

### Docker

- Add new `latest_release` tag automation to follow latest black release on docker
  images (#2374)

### Integrations

- The vim plugin now searches upwards from the directory containing the current buffer
  instead of the current working directory for pyproject.toml. (#1871)
- The vim plugin now reads the correct string normalization option in pyproject.toml
  (#1869)
- The vim plugin no longer crashes Black when there's boolean values in pyproject.toml
  (#1869)

## 21.6b0

### _Black_

- Fix failure caused by `fmt: skip` and indentation (#2281)
- Account for += assignment when deciding whether to split string (#2312)
- Correct max string length calculation when there are string operators (#2292)
- Fixed option usage when using the `--code` flag (#2259)
- Do not call `uvloop.install()` when _Black_ is used as a library (#2303)
- Added `--required-version` option to require a specific version to be running (#2300)
- Fix incorrect custom breakpoint indices when string group contains fake f-strings
  (#2311)
- Fix regression where `R` prefixes would be lowercased for docstrings (#2285)
- Fix handling of named escapes (`\N{...}`) when `--experimental-string-processing` is
  used (#2319)

### Integrations

- The official Black action now supports choosing what version to use, and supports the
  major 3 OSes. (#1940)

## 21.5b2

### _Black_

- A space is no longer inserted into empty docstrings (#2249)
- Fix handling of .gitignore files containing non-ASCII characters on Windows (#2229)
- Respect `.gitignore` files in all levels, not only `root/.gitignore` file (apply
  `.gitignore` rules like `git` does) (#2225)
- Restored compatibility with Click 8.0 on Python 3.6 when LANG=C used (#2227)
- Add extra uvloop install + import support if in python env (#2258)
- Fix --experimental-string-processing crash when matching parens are not found (#2283)
- Make sure to split lines that start with a string operator (#2286)
- Fix regular expression that black uses to identify f-expressions (#2287)

### _Blackd_

- Add a lower bound for the `aiohttp-cors` dependency. Only 0.4.0 or higher is
  supported. (#2231)

### Packaging

- Release self-contained x86_64 MacOS binaries as part of the GitHub release pipeline
  (#2198)
- Always build binaries with the latest available Python (#2260)

### Documentation

- Add discussion of magic comments to FAQ page (#2272)
- `--experimental-string-processing` will be enabled by default in the future (#2273)
- Fix typos discovered by codespell (#2228)
- Fix Vim plugin installation instructions. (#2235)
- Add new Frequently Asked Questions page (#2247)
- Fix encoding + symlink issues preventing proper build on Windows (#2262)

## 21.5b1

### _Black_

- Refactor `src/black/__init__.py` into many files (#2206)

### Documentation

- Replaced all remaining references to the
  [`master`](https://github.com/psf/black/tree/main) branch with the
  [`main`](https://github.com/psf/black/tree/main) branch. Some additional changes in
  the source code were also made. (#2210)
- Sigificantly reorganized the documentation to make much more sense. Check them out by
  heading over to [the stable docs on RTD](https://black.readthedocs.io/en/stable/).
  (#2174)

## 21.5b0

### _Black_

- Set `--pyi` mode if `--stdin-filename` ends in `.pyi` (#2169)
- Stop detecting target version as Python 3.9+ with pre-PEP-614 decorators that are
  being called but with no arguments (#2182)

### _Black-Primer_

- Add `--no-diff` to black-primer to suppress formatting changes (#2187)

## 21.4b2

### _Black_

- Fix crash if the user configuration directory is inaccessible. (#2158)

- Clarify
  [circumstances](https://github.com/psf/black/blob/master/docs/the_black_code_style.md#pragmatism)
  in which _Black_ may change the AST (#2159)

- Allow `.gitignore` rules to be overridden by specifying `exclude` in `pyproject.toml`
  or on the command line. (#2170)

### _Packaging_

- Install `primer.json` (used by `black-primer` by default) with black. (#2154)

## 21.4b1

### _Black_

- Fix crash on docstrings ending with "\\ ". (#2142)

- Fix crash when atypical whitespace is cleaned out of dostrings (#2120)

- Reflect the `--skip-magic-trailing-comma` and `--experimental-string-processing` flags
  in the name of the cache file. Without this fix, changes in these flags would not take
  effect if the cache had already been populated. (#2131)

- Don't remove necessary parentheses from assignment expression containing assert /
  return statements. (#2143)

### _Packaging_

- Bump pathspec to >= 0.8.1 to solve invalid .gitignore exclusion handling

## 21.4b0

### _Black_

- Fixed a rare but annoying formatting instability created by the combination of
  optional trailing commas inserted by `Black` and optional parentheses looking at
  pre-existing "magic" trailing commas. This fixes issue #1629 and all of its many many
  duplicates. (#2126)

- `Black` now processes one-line docstrings by stripping leading and trailing spaces,
  and adding a padding space when needed to break up """". (#1740)

- `Black` now cleans up leading non-breaking spaces in comments (#2092)

- `Black` now respects `--skip-string-normalization` when normalizing multiline
  docstring quotes (#1637)

- `Black` no longer removes all empty lines between non-function code and decorators
  when formatting typing stubs. Now `Black` enforces a single empty line. (#1646)

- `Black` no longer adds an incorrect space after a parenthesized assignment expression
  in if/while statements (#1655)

- Added `--skip-magic-trailing-comma` / `-C` to avoid using trailing commas as a reason
  to split lines (#1824)

- fixed a crash when PWD=/ on POSIX (#1631)

- fixed "I/O operation on closed file" when using --diff (#1664)

- Prevent coloured diff output being interleaved with multiple files (#1673)

- Added support for PEP 614 relaxed decorator syntax on python 3.9 (#1711)

- Added parsing support for unparenthesized tuples and yield expressions in annotated
  assignments (#1835)

- added `--extend-exclude` argument (PR #2005)

- speed up caching by avoiding pathlib (#1950)

- `--diff` correctly indicates when a file doesn't end in a newline (#1662)

- Added `--stdin-filename` argument to allow stdin to respect `--force-exclude` rules
  (#1780)

- Lines ending with `fmt: skip` will now be not formatted (#1800)

- PR #2053: Black no longer relies on typed-ast for Python 3.8 and higher

- PR #2053: Python 2 support is now optional, install with
  `python3 -m pip install black[python2]` to maintain support.

- Exclude `venv` directory by default (#1683)

- Fixed "Black produced code that is not equivalent to the source" when formatting
  Python 2 docstrings (#2037)

### _Packaging_

- Self-contained native _Black_ binaries are now provided for releases via GitHub
  Releases (#1743)

## 20.8b1

### _Packaging_

- explicitly depend on Click 7.1.2 or newer as `Black` no longer works with versions
  older than 7.0

## 20.8b0

### _Black_

- re-implemented support for explicit trailing commas: now it works consistently within
  any bracket pair, including nested structures (#1288 and duplicates)

- `Black` now reindents docstrings when reindenting code around it (#1053)

- `Black` now shows colored diffs (#1266)

- `Black` is now packaged using 'py3' tagged wheels (#1388)

- `Black` now supports Python 3.8 code, e.g. star expressions in return statements
  (#1121)

- `Black` no longer normalizes capital R-string prefixes as those have a
  community-accepted meaning (#1244)

- `Black` now uses exit code 2 when specified configuration file doesn't exit (#1361)

- `Black` now works on AWS Lambda (#1141)

- added `--force-exclude` argument (#1032)

- removed deprecated `--py36` option (#1236)

- fixed `--diff` output when EOF is encountered (#526)

- fixed `# fmt: off` handling around decorators (#560)

- fixed unstable formatting with some `# type: ignore` comments (#1113)

- fixed invalid removal on organizing brackets followed by indexing (#1575)

- introduced `black-primer`, a CI tool that allows us to run regression tests against
  existing open source users of Black (#1402)

- introduced property-based fuzzing to our test suite based on Hypothesis and
  Hypothersmith (#1566)

- implemented experimental and disabled by default long string rewrapping (#1132),
  hidden under a `--experimental-string-processing` flag while it's being worked on;
  this is an undocumented and unsupported feature, you lose Internet points for
  depending on it (#1609)

### Vim plugin

- prefer virtualenv packages over global packages (#1383)

## 19.10b0

- added support for PEP 572 assignment expressions (#711)

- added support for PEP 570 positional-only arguments (#943)

- added support for async generators (#593)

- added support for pre-splitting collections by putting an explicit trailing comma
  inside (#826)

- added `black -c` as a way to format code passed from the command line (#761)

- --safe now works with Python 2 code (#840)

- fixed grammar selection for Python 2-specific code (#765)

- fixed feature detection for trailing commas in function definitions and call sites
  (#763)

- `# fmt: off`/`# fmt: on` comment pairs placed multiple times within the same block of
  code now behave correctly (#1005)

- _Black_ no longer crashes on Windows machines with more than 61 cores (#838)

- _Black_ no longer crashes on standalone comments prepended with a backslash (#767)

- _Black_ no longer crashes on `from` ... `import` blocks with comments (#829)

- _Black_ no longer crashes on Python 3.7 on some platform configurations (#494)

- _Black_ no longer fails on comments in from-imports (#671)

- _Black_ no longer fails when the file starts with a backslash (#922)

- _Black_ no longer merges regular comments with type comments (#1027)

- _Black_ no longer splits long lines that contain type comments (#997)

- removed unnecessary parentheses around `yield` expressions (#834)

- added parentheses around long tuples in unpacking assignments (#832)

- added parentheses around complex powers when they are prefixed by a unary operator
  (#646)

- fixed bug that led _Black_ format some code with a line length target of 1 (#762)

- _Black_ no longer introduces quotes in f-string subexpressions on string boundaries
  (#863)

- if _Black_ puts parenthesis around a single expression, it moves comments to the
  wrapped expression instead of after the brackets (#872)

- `blackd` now returns the version of _Black_ in the response headers (#1013)

- `blackd` can now output the diff of formats on source code when the `X-Diff` header is
  provided (#969)

## 19.3b0

- new option `--target-version` to control which Python versions _Black_-formatted code
  should target (#618)

- deprecated `--py36` (use `--target-version=py36` instead) (#724)

- _Black_ no longer normalizes numeric literals to include `_` separators (#696)

- long `del` statements are now split into multiple lines (#698)

- type comments are no longer mangled in function signatures

- improved performance of formatting deeply nested data structures (#509)

- _Black_ now properly formats multiple files in parallel on Windows (#632)

- _Black_ now creates cache files atomically which allows it to be used in parallel
  pipelines (like `xargs -P8`) (#673)

- _Black_ now correctly indents comments in files that were previously formatted with
  tabs (#262)

- `blackd` now supports CORS (#622)

## 18.9b0

- numeric literals are now formatted by _Black_ (#452, #461, #464, #469):

  - numeric literals are normalized to include `_` separators on Python 3.6+ code

  - added `--skip-numeric-underscore-normalization` to disable the above behavior and
    leave numeric underscores as they were in the input

  - code with `_` in numeric literals is recognized as Python 3.6+

  - most letters in numeric literals are lowercased (e.g., in `1e10`, `0x01`)

  - hexadecimal digits are always uppercased (e.g. `0xBADC0DE`)

- added `blackd`, see
  [its documentation](https://github.com/psf/black/blob/18.9b0/README.md#blackd) for
  more info (#349)

- adjacent string literals are now correctly split into multiple lines (#463)

- trailing comma is now added to single imports that don't fit on a line (#250)

- cache is now populated when `--check` is successful for a file which speeds up
  consecutive checks of properly formatted unmodified files (#448)

- whitespace at the beginning of the file is now removed (#399)

- fixed mangling [pweave](http://mpastell.com/pweave/) and
  [Spyder IDE](https://www.spyder-ide.org/) special comments (#532)

- fixed unstable formatting when unpacking big tuples (#267)

- fixed parsing of `__future__` imports with renames (#389)

- fixed scope of `# fmt: off` when directly preceding `yield` and other nodes (#385)

- fixed formatting of lambda expressions with default arguments (#468)

- fixed `async for` statements: _Black_ no longer breaks them into separate lines (#372)

- note: the Vim plugin stopped registering `,=` as a default chord as it turned out to
  be a bad idea (#415)

## 18.6b4

- hotfix: don't freeze when multiple comments directly precede `# fmt: off` (#371)

## 18.6b3

- typing stub files (`.pyi`) now have blank lines added after constants (#340)

- `# fmt: off` and `# fmt: on` are now much more dependable:

  - they now work also within bracket pairs (#329)

  - they now correctly work across function/class boundaries (#335)

  - they now work when an indentation block starts with empty lines or misaligned
    comments (#334)

- made Click not fail on invalid environments; note that Click is right but the
  likelihood we'll need to access non-ASCII file paths when dealing with Python source
  code is low (#277)

- fixed improper formatting of f-strings with quotes inside interpolated expressions
  (#322)

- fixed unnecessary slowdown when long list literals where found in a file

- fixed unnecessary slowdown on AST nodes with very many siblings

- fixed cannibalizing backslashes during string normalization

- fixed a crash due to symbolic links pointing outside of the project directory (#338)

## 18.6b2

- added `--config` (#65)

- added `-h` equivalent to `--help` (#316)

- fixed improper unmodified file caching when `-S` was used

- fixed extra space in string unpacking (#305)

- fixed formatting of empty triple quoted strings (#313)

- fixed unnecessary slowdown in comment placement calculation on lines without comments

## 18.6b1

- hotfix: don't output human-facing information on stdout (#299)

- hotfix: don't output cake emoji on non-zero return code (#300)

## 18.6b0

- added `--include` and `--exclude` (#270)

- added `--skip-string-normalization` (#118)

- added `--verbose` (#283)

- the header output in `--diff` now actually conforms to the unified diff spec

- fixed long trivial assignments being wrapped in unnecessary parentheses (#273)

- fixed unnecessary parentheses when a line contained multiline strings (#232)

- fixed stdin handling not working correctly if an old version of Click was used (#276)

- _Black_ now preserves line endings when formatting a file in place (#258)

## 18.5b1

- added `--pyi` (#249)

- added `--py36` (#249)

- Python grammar pickle caches are stored with the formatting caches, making _Black_
  work in environments where site-packages is not user-writable (#192)

- _Black_ now enforces a PEP 257 empty line after a class-level docstring (and/or
  fields) and the first method

- fixed invalid code produced when standalone comments were present in a trailer that
  was omitted from line splitting on a large expression (#237)

- fixed optional parentheses being removed within `# fmt: off` sections (#224)

- fixed invalid code produced when stars in very long imports were incorrectly wrapped
  in optional parentheses (#234)

- fixed unstable formatting when inline comments were moved around in a trailer that was
  omitted from line splitting on a large expression (#238)

- fixed extra empty line between a class declaration and the first method if no class
  docstring or fields are present (#219)

- fixed extra empty line between a function signature and an inner function or inner
  class (#196)

## 18.5b0

- call chains are now formatted according to the
  [fluent interfaces](https://en.wikipedia.org/wiki/Fluent_interface) style (#67)

- data structure literals (tuples, lists, dictionaries, and sets) are now also always
  exploded like imports when they don't fit in a single line (#152)

- slices are now formatted according to PEP 8 (#178)

- parentheses are now also managed automatically on the right-hand side of assignments
  and return statements (#140)

- math operators now use their respective priorities for delimiting multiline
  expressions (#148)

- optional parentheses are now omitted on expressions that start or end with a bracket
  and only contain a single operator (#177)

- empty parentheses in a class definition are now removed (#145, #180)

- string prefixes are now standardized to lowercase and `u` is removed on Python 3.6+
  only code and Python 2.7+ code with the `unicode_literals` future import (#188, #198,
  #199)

- typing stub files (`.pyi`) are now formatted in a style that is consistent with PEP
  484 (#207, #210)

- progress when reformatting many files is now reported incrementally

- fixed trailers (content with brackets) being unnecessarily exploded into their own
  lines after a dedented closing bracket (#119)

- fixed an invalid trailing comma sometimes left in imports (#185)

- fixed non-deterministic formatting when multiple pairs of removable parentheses were
  used (#183)

- fixed multiline strings being unnecessarily wrapped in optional parentheses in long
  assignments (#215)

- fixed not splitting long from-imports with only a single name

- fixed Python 3.6+ file discovery by also looking at function calls with unpacking.
  This fixed non-deterministic formatting if trailing commas where used both in function
  signatures with stars and function calls with stars but the former would be
  reformatted to a single line.

- fixed crash on dealing with optional parentheses (#193)

- fixed "is", "is not", "in", and "not in" not considered operators for splitting
  purposes

- fixed crash when dead symlinks where encountered

## 18.4a4

- don't populate the cache on `--check` (#175)

## 18.4a3

- added a "cache"; files already reformatted that haven't changed on disk won't be
  reformatted again (#109)

- `--check` and `--diff` are no longer mutually exclusive (#149)

- generalized star expression handling, including double stars; this fixes
  multiplication making expressions "unsafe" for trailing commas (#132)

- _Black_ no longer enforces putting empty lines behind control flow statements (#90)

- _Black_ now splits imports like "Mode 3 + trailing comma" of isort (#127)

- fixed comment indentation when a standalone comment closes a block (#16, #32)

- fixed standalone comments receiving extra empty lines if immediately preceding a
  class, def, or decorator (#56, #154)

- fixed `--diff` not showing entire path (#130)

- fixed parsing of complex expressions after star and double stars in function calls
  (#2)

- fixed invalid splitting on comma in lambda arguments (#133)

- fixed missing splits of ternary expressions (#141)

## 18.4a2

- fixed parsing of unaligned standalone comments (#99, #112)

- fixed placement of dictionary unpacking inside dictionary literals (#111)

- Vim plugin now works on Windows, too

- fixed unstable formatting when encountering unnecessarily escaped quotes in a string
  (#120)

## 18.4a1

- added `--quiet` (#78)

- added automatic parentheses management (#4)

- added [pre-commit](https://pre-commit.com) integration (#103, #104)

- fixed reporting on `--check` with multiple files (#101, #102)

- fixed removing backslash escapes from raw strings (#100, #105)

## 18.4a0

- added `--diff` (#87)

- add line breaks before all delimiters, except in cases like commas, to better comply
  with PEP 8 (#73)

- standardize string literals to use double quotes (almost) everywhere (#75)

- fixed handling of standalone comments within nested bracketed expressions; _Black_
  will no longer produce super long lines or put all standalone comments at the end of
  the expression (#22)

- fixed 18.3a4 regression: don't crash and burn on empty lines with trailing whitespace
  (#80)

- fixed 18.3a4 regression: `# yapf: disable` usage as trailing comment would cause
  _Black_ to not emit the rest of the file (#95)

- when CTRL+C is pressed while formatting many files, _Black_ no longer freaks out with
  a flurry of asyncio-related exceptions

- only allow up to two empty lines on module level and only single empty lines within
  functions (#74)

## 18.3a4

- `# fmt: off` and `# fmt: on` are implemented (#5)

- automatic detection of deprecated Python 2 forms of print statements and exec
  statements in the formatted file (#49)

- use proper spaces for complex expressions in default values of typed function
  arguments (#60)

- only return exit code 1 when --check is used (#50)

- don't remove single trailing commas from square bracket indexing (#59)

- don't omit whitespace if the previous factor leaf wasn't a math operator (#55)

- omit extra space in kwarg unpacking if it's the first argument (#46)

- omit extra space in
  [Sphinx auto-attribute comments](http://www.sphinx-doc.org/en/stable/ext/autodoc.html#directive-autoattribute)
  (#68)

## 18.3a3

- don't remove single empty lines outside of bracketed expressions (#19)

- added ability to pipe formatting from stdin to stdin (#25)

- restored ability to format code with legacy usage of `async` as a name (#20, #42)

- even better handling of numpy-style array indexing (#33, again)

## 18.3a2

- changed positioning of binary operators to occur at beginning of lines instead of at
  the end, following
  [a recent change to PEP 8](https://github.com/python/peps/commit/c59c4376ad233a62ca4b3a6060c81368bd21e85b)
  (#21)

- ignore empty bracket pairs while splitting. This avoids very weirdly looking
  formattings (#34, #35)

- remove a trailing comma if there is a single argument to a call

- if top level functions were separated by a comment, don't put four empty lines after
  the upper function

- fixed unstable formatting of newlines with imports

- fixed unintentional folding of post scriptum standalone comments into last statement
  if it was a simple statement (#18, #28)

- fixed missing space in numpy-style array indexing (#33)

- fixed spurious space after star-based unary expressions (#31)

## 18.3a1

- added `--check`

- only put trailing commas in function signatures and calls if it's safe to do so. If
  the file is Python 3.6+ it's always safe, otherwise only safe if there are no `*args`
  or `**kwargs` used in the signature or call. (#8)

- fixed invalid spacing of dots in relative imports (#6, #13)

- fixed invalid splitting after comma on unpacked variables in for-loops (#23)

- fixed spurious space in parenthesized set expressions (#7)

- fixed spurious space after opening parentheses and in default arguments (#14, #17)

- fixed spurious space after unary operators when the operand was a complex expression
  (#15)

## 18.3a0

- first published version, Happy 🍰 Day 2018!

- alpha quality

- date-versioned (see: <https://calver.org/>)<|MERGE_RESOLUTION|>--- conflicted
+++ resolved
@@ -25,12 +25,9 @@
 
 <!-- Changes to how Black can be configured -->
 
-<<<<<<< HEAD
 - The `--workers` argument to Black can now be specified via the `BLACK_NUM_WORKERS`
   environment variable (#3743)
-=======
 - `.pytest_cache`, `.ruff_cache` and `.vscode` are now excluded by default (#3691)
->>>>>>> d1248ca9
 
 ### Packaging
 
