# Change Log

## Unreleased

### Highlights

<!-- Include any especially major or disruptive changes here -->

### Style

<!-- Changes that affect Black's stable style -->

### Preview style

<!-- Changes that affect Black's preview style -->

<<<<<<< HEAD
- Code cell separators `#%%` are now standardised to `# %%` (#2919)
- Remove unnecessary parentheses from `except` statements (#2939)
- Remove unnecessary parentheses from tuple unpacking in `for` loops (#2945)
- Avoid magic-trailing-comma in single-element subscripts (#2942)
- Format docstrings to have consistent quote placement (#2885)

=======
>>>>>>> ae2c0758
### _Blackd_

<!-- Changes to blackd -->

### Configuration

<!-- Changes to how Black can be configured -->

### Documentation

<!-- Major changes to documentation and policies. Small docs changes
     don't need a changelog entry. -->

### Integrations

<!-- For example, Docker, GitHub Actions, pre-commit, editors -->

### Output

<!-- Changes to Black's terminal output and error messages -->

### Packaging

<!-- Changes to how Black is packaged, such as dependency requirements -->

### Parser

<!-- Changes to the parser or to version autodetection -->

### Performance

<!-- Changes that improve Black's performance. -->

## 22.3.0

### Preview style

- Code cell separators `#%%` are now standardised to `# %%` (#2919)
- Remove unnecessary parentheses from `except` statements (#2939)
- Remove unnecessary parentheses from tuple unpacking in `for` loops (#2945)
- Avoid magic-trailing-comma in single-element subscripts (#2942)

### Configuration

- Do not format `__pypackages__` directories by default (#2836)
- Add support for specifying stable version with `--required-version` (#2832).
- Avoid crashing when the user has no homedir (#2814)
- Avoid crashing when md5 is not available (#2905)
- Fix handling of directory junctions on Windows (#2904)

### Documentation

- Update pylint config documentation (#2931)

### Integrations

- Move test to disable plugin in Vim/Neovim, which speeds up loading (#2896)

### Output

- In verbose, mode, log when _Black_ is using user-level config (#2861)

### Packaging

- Fix Black to work with Click 8.1.0 (#2966)
- On Python 3.11 and newer, use the standard library's `tomllib` instead of `tomli`
  (#2903)
- `black-primer`, the deprecated internal devtool, has been removed and copied to a
  [separate repository](https://github.com/cooperlees/black-primer) (#2924)

### Parser

- Black can now parse starred expressions in the target of `for` and `async for`
  statements, e.g `for item in *items_1, *items_2: pass` (#2879).

## 22.1.0

At long last, _Black_ is no longer a beta product! This is the first non-beta release
and the first release covered by our new
[stability policy](https://black.readthedocs.io/en/stable/the_black_code_style/index.html#stability-policy).

### Highlights

- **Remove Python 2 support** (#2740)
- Introduce the `--preview` flag (#2752)

### Style

- Deprecate `--experimental-string-processing` and move the functionality under
  `--preview` (#2789)
- For stubs, one blank line between class attributes and methods is now kept if there's
  at least one pre-existing blank line (#2736)
- Black now normalizes string prefix order (#2297)
- Remove spaces around power operators if both operands are simple (#2726)
- Work around bug that causes unstable formatting in some cases in the presence of the
  magic trailing comma (#2807)
- Use parentheses for attribute access on decimal float and int literals (#2799)
- Don't add whitespace for attribute access on hexadecimal, binary, octal, and complex
  literals (#2799)
- Treat blank lines in stubs the same inside top-level `if` statements (#2820)
- Fix unstable formatting with semicolons and arithmetic expressions (#2817)
- Fix unstable formatting around magic trailing comma (#2572)

### Parser

- Fix mapping cases that contain as-expressions, like `case {"key": 1 | 2 as password}`
  (#2686)
- Fix cases that contain multiple top-level as-expressions, like `case 1 as a, 2 as b`
  (#2716)
- Fix call patterns that contain as-expressions with keyword arguments, like
  `case Foo(bar=baz as quux)` (#2749)
- Tuple unpacking on `return` and `yield` constructs now implies 3.8+ (#2700)
- Unparenthesized tuples on annotated assignments (e.g
  `values: Tuple[int, ...] = 1, 2, 3`) now implies 3.8+ (#2708)
- Fix handling of standalone `match()` or `case()` when there is a trailing newline or a
  comment inside of the parentheses. (#2760)
- `from __future__ import annotations` statement now implies Python 3.7+ (#2690)

### Performance

- Speed-up the new backtracking parser about 4X in general (enabled when
  `--target-version` is set to 3.10 and higher). (#2728)
- _Black_ is now compiled with [mypyc](https://github.com/mypyc/mypyc) for an overall 2x
  speed-up. 64-bit Windows, MacOS, and Linux (not including musl) are supported. (#1009,
  #2431)

### Configuration

- Do not accept bare carriage return line endings in pyproject.toml (#2408)
- Add configuration option (`python-cell-magics`) to format cells with custom magics in
  Jupyter Notebooks (#2744)
- Allow setting custom cache directory on all platforms with environment variable
  `BLACK_CACHE_DIR` (#2739).
- Enable Python 3.10+ by default, without any extra need to specify
  `--target-version=py310`. (#2758)
- Make passing `SRC` or `--code` mandatory and mutually exclusive (#2804)

### Output

- Improve error message for invalid regular expression (#2678)
- Improve error message when parsing fails during AST safety check by embedding the
  underlying SyntaxError (#2693)
- No longer color diff headers white as it's unreadable in light themed terminals
  (#2691)
- Text coloring added in the final statistics (#2712)
- Verbose mode also now describes how a project root was discovered and which paths will
  be formatted. (#2526)

### Packaging

- All upper version bounds on dependencies have been removed (#2718)
- `typing-extensions` is no longer a required dependency in Python 3.10+ (#2772)
- Set `click` lower bound to `8.0.0` (#2791)

### Integrations

- Update GitHub action to support containerized runs (#2748)

### Documentation

- Change protocol in pip installation instructions to `https://` (#2761)
- Change HTML theme to Furo primarily for its responsive design and mobile support
  (#2793)
- Deprecate the `black-primer` tool (#2809)
- Document Python support policy (#2819)

## 21.12b0

### _Black_

- Fix determination of f-string expression spans (#2654)
- Fix bad formatting of error messages about EOF in multi-line statements (#2343)
- Functions and classes in blocks now have more consistent surrounding spacing (#2472)

#### Jupyter Notebook support

- Cell magics are now only processed if they are known Python cell magics. Earlier, all
  cell magics were tokenized, leading to possible indentation errors e.g. with
  `%%writefile`. (#2630)
- Fix assignment to environment variables in Jupyter Notebooks (#2642)

#### Python 3.10 support

- Point users to using `--target-version py310` if we detect 3.10-only syntax (#2668)
- Fix `match` statements with open sequence subjects, like `match a, b:` or
  `match a, *b:` (#2639) (#2659)
- Fix `match`/`case` statements that contain `match`/`case` soft keywords multiple
  times, like `match re.match()` (#2661)
- Fix `case` statements with an inline body (#2665)
- Fix styling of starred expressions inside `match` subject (#2667)
- Fix parser error location on invalid syntax in a `match` statement (#2649)
- Fix Python 3.10 support on platforms without ProcessPoolExecutor (#2631)
- Improve parsing performance on code that uses `match` under `--target-version py310`
  up to ~50% (#2670)

### Packaging

- Remove dependency on `regex` (#2644) (#2663)

## 21.11b1

### _Black_

- Bumped regex version minimum to 2021.4.4 to fix Pattern class usage (#2621)

## 21.11b0

### _Black_

- Warn about Python 2 deprecation in more cases by improving Python 2 only syntax
  detection (#2592)
- Add experimental PyPy support (#2559)
- Add partial support for the match statement. As it's experimental, it's only enabled
  when `--target-version py310` is explicitly specified (#2586)
- Add support for parenthesized with (#2586)
- Declare support for Python 3.10 for running Black (#2562)

### Integrations

- Fixed vim plugin with Python 3.10 by removing deprecated distutils import (#2610)
- The vim plugin now parses `skip_magic_trailing_comma` from pyproject.toml (#2613)

## 21.10b0

### _Black_

- Document stability policy, that will apply for non-beta releases (#2529)
- Add new `--workers` parameter (#2514)
- Fixed feature detection for positional-only arguments in lambdas (#2532)
- Bumped typed-ast version minimum to 1.4.3 for 3.10 compatibility (#2519)
- Fixed a Python 3.10 compatibility issue where the loop argument was still being passed
  even though it has been removed (#2580)
- Deprecate Python 2 formatting support (#2523)

### _Blackd_

- Remove dependency on aiohttp-cors (#2500)
- Bump required aiohttp version to 3.7.4 (#2509)

### _Black-Primer_

- Add primer support for --projects (#2555)
- Print primer summary after individual failures (#2570)

### Integrations

- Allow to pass `target_version` in the vim plugin (#1319)
- Install build tools in docker file and use multi-stage build to keep the image size
  down (#2582)

## 21.9b0

### Packaging

- Fix missing modules in self-contained binaries (#2466)
- Fix missing toml extra used during installation (#2475)

## 21.8b0

### _Black_

- Add support for formatting Jupyter Notebook files (#2357)
- Move from `appdirs` dependency to `platformdirs` (#2375)
- Present a more user-friendly error if .gitignore is invalid (#2414)
- The failsafe for accidentally added backslashes in f-string expressions has been
  hardened to handle more edge cases during quote normalization (#2437)
- Avoid changing a function return type annotation's type to a tuple by adding a
  trailing comma (#2384)
- Parsing support has been added for unparenthesized walruses in set literals, set
  comprehensions, and indices (#2447).
- Pin `setuptools-scm` build-time dependency version (#2457)
- Exclude typing-extensions version 3.10.0.1 due to it being broken on Python 3.10
  (#2460)

### _Blackd_

- Replace sys.exit(-1) with raise ImportError as it plays more nicely with tools that
  scan installed packages (#2440)

### Integrations

- The provided pre-commit hooks no longer specify `language_version` to avoid overriding
  `default_language_version` (#2430)

## 21.7b0

### _Black_

- Configuration files using TOML features higher than spec v0.5.0 are now supported
  (#2301)
- Add primer support and test for code piped into black via STDIN (#2315)
- Fix internal error when `FORCE_OPTIONAL_PARENTHESES` feature is enabled (#2332)
- Accept empty stdin (#2346)
- Provide a more useful error when parsing fails during AST safety checks (#2304)

### Docker

- Add new `latest_release` tag automation to follow latest black release on docker
  images (#2374)

### Integrations

- The vim plugin now searches upwards from the directory containing the current buffer
  instead of the current working directory for pyproject.toml. (#1871)
- The vim plugin now reads the correct string normalization option in pyproject.toml
  (#1869)
- The vim plugin no longer crashes Black when there's boolean values in pyproject.toml
  (#1869)

## 21.6b0

### _Black_

- Fix failure caused by `fmt: skip` and indentation (#2281)
- Account for += assignment when deciding whether to split string (#2312)
- Correct max string length calculation when there are string operators (#2292)
- Fixed option usage when using the `--code` flag (#2259)
- Do not call `uvloop.install()` when _Black_ is used as a library (#2303)
- Added `--required-version` option to require a specific version to be running (#2300)
- Fix incorrect custom breakpoint indices when string group contains fake f-strings
  (#2311)
- Fix regression where `R` prefixes would be lowercased for docstrings (#2285)
- Fix handling of named escapes (`\N{...}`) when `--experimental-string-processing` is
  used (#2319)

### Integrations

- The official Black action now supports choosing what version to use, and supports the
  major 3 OSes. (#1940)

## 21.5b2

### _Black_

- A space is no longer inserted into empty docstrings (#2249)
- Fix handling of .gitignore files containing non-ASCII characters on Windows (#2229)
- Respect `.gitignore` files in all levels, not only `root/.gitignore` file (apply
  `.gitignore` rules like `git` does) (#2225)
- Restored compatibility with Click 8.0 on Python 3.6 when LANG=C used (#2227)
- Add extra uvloop install + import support if in python env (#2258)
- Fix --experimental-string-processing crash when matching parens are not found (#2283)
- Make sure to split lines that start with a string operator (#2286)
- Fix regular expression that black uses to identify f-expressions (#2287)

### _Blackd_

- Add a lower bound for the `aiohttp-cors` dependency. Only 0.4.0 or higher is
  supported. (#2231)

### Packaging

- Release self-contained x86_64 MacOS binaries as part of the GitHub release pipeline
  (#2198)
- Always build binaries with the latest available Python (#2260)

### Documentation

- Add discussion of magic comments to FAQ page (#2272)
- `--experimental-string-processing` will be enabled by default in the future (#2273)
- Fix typos discovered by codespell (#2228)
- Fix Vim plugin installation instructions. (#2235)
- Add new Frequently Asked Questions page (#2247)
- Fix encoding + symlink issues preventing proper build on Windows (#2262)

## 21.5b1

### _Black_

- Refactor `src/black/__init__.py` into many files (#2206)

### Documentation

- Replaced all remaining references to the
  [`master`](https://github.com/psf/black/tree/main) branch with the
  [`main`](https://github.com/psf/black/tree/main) branch. Some additional changes in
  the source code were also made. (#2210)
- Sigificantly reorganized the documentation to make much more sense. Check them out by
  heading over to [the stable docs on RTD](https://black.readthedocs.io/en/stable/).
  (#2174)

## 21.5b0

### _Black_

- Set `--pyi` mode if `--stdin-filename` ends in `.pyi` (#2169)
- Stop detecting target version as Python 3.9+ with pre-PEP-614 decorators that are
  being called but with no arguments (#2182)

### _Black-Primer_

- Add `--no-diff` to black-primer to suppress formatting changes (#2187)

## 21.4b2

### _Black_

- Fix crash if the user configuration directory is inaccessible. (#2158)

- Clarify
  [circumstances](https://github.com/psf/black/blob/master/docs/the_black_code_style.md#pragmatism)
  in which _Black_ may change the AST (#2159)

- Allow `.gitignore` rules to be overridden by specifying `exclude` in `pyproject.toml`
  or on the command line. (#2170)

### _Packaging_

- Install `primer.json` (used by `black-primer` by default) with black. (#2154)

## 21.4b1

### _Black_

- Fix crash on docstrings ending with "\\ ". (#2142)

- Fix crash when atypical whitespace is cleaned out of dostrings (#2120)

- Reflect the `--skip-magic-trailing-comma` and `--experimental-string-processing` flags
  in the name of the cache file. Without this fix, changes in these flags would not take
  effect if the cache had already been populated. (#2131)

- Don't remove necessary parentheses from assignment expression containing assert /
  return statements. (#2143)

### _Packaging_

- Bump pathspec to >= 0.8.1 to solve invalid .gitignore exclusion handling

## 21.4b0

### _Black_

- Fixed a rare but annoying formatting instability created by the combination of
  optional trailing commas inserted by `Black` and optional parentheses looking at
  pre-existing "magic" trailing commas. This fixes issue #1629 and all of its many many
  duplicates. (#2126)

- `Black` now processes one-line docstrings by stripping leading and trailing spaces,
  and adding a padding space when needed to break up """". (#1740)

- `Black` now cleans up leading non-breaking spaces in comments (#2092)

- `Black` now respects `--skip-string-normalization` when normalizing multiline
  docstring quotes (#1637)

- `Black` no longer removes all empty lines between non-function code and decorators
  when formatting typing stubs. Now `Black` enforces a single empty line. (#1646)

- `Black` no longer adds an incorrect space after a parenthesized assignment expression
  in if/while statements (#1655)

- Added `--skip-magic-trailing-comma` / `-C` to avoid using trailing commas as a reason
  to split lines (#1824)

- fixed a crash when PWD=/ on POSIX (#1631)

- fixed "I/O operation on closed file" when using --diff (#1664)

- Prevent coloured diff output being interleaved with multiple files (#1673)

- Added support for PEP 614 relaxed decorator syntax on python 3.9 (#1711)

- Added parsing support for unparenthesized tuples and yield expressions in annotated
  assignments (#1835)

- added `--extend-exclude` argument (PR #2005)

- speed up caching by avoiding pathlib (#1950)

- `--diff` correctly indicates when a file doesn't end in a newline (#1662)

- Added `--stdin-filename` argument to allow stdin to respect `--force-exclude` rules
  (#1780)

- Lines ending with `fmt: skip` will now be not formatted (#1800)

- PR #2053: Black no longer relies on typed-ast for Python 3.8 and higher

- PR #2053: Python 2 support is now optional, install with
  `python3 -m pip install black[python2]` to maintain support.

- Exclude `venv` directory by default (#1683)

- Fixed "Black produced code that is not equivalent to the source" when formatting
  Python 2 docstrings (#2037)

### _Packaging_

- Self-contained native _Black_ binaries are now provided for releases via GitHub
  Releases (#1743)

## 20.8b1

### _Packaging_

- explicitly depend on Click 7.1.2 or newer as `Black` no longer works with versions
  older than 7.0

## 20.8b0

### _Black_

- re-implemented support for explicit trailing commas: now it works consistently within
  any bracket pair, including nested structures (#1288 and duplicates)

- `Black` now reindents docstrings when reindenting code around it (#1053)

- `Black` now shows colored diffs (#1266)

- `Black` is now packaged using 'py3' tagged wheels (#1388)

- `Black` now supports Python 3.8 code, e.g. star expressions in return statements
  (#1121)

- `Black` no longer normalizes capital R-string prefixes as those have a
  community-accepted meaning (#1244)

- `Black` now uses exit code 2 when specified configuration file doesn't exit (#1361)

- `Black` now works on AWS Lambda (#1141)

- added `--force-exclude` argument (#1032)

- removed deprecated `--py36` option (#1236)

- fixed `--diff` output when EOF is encountered (#526)

- fixed `# fmt: off` handling around decorators (#560)

- fixed unstable formatting with some `# type: ignore` comments (#1113)

- fixed invalid removal on organizing brackets followed by indexing (#1575)

- introduced `black-primer`, a CI tool that allows us to run regression tests against
  existing open source users of Black (#1402)

- introduced property-based fuzzing to our test suite based on Hypothesis and
  Hypothersmith (#1566)

- implemented experimental and disabled by default long string rewrapping (#1132),
  hidden under a `--experimental-string-processing` flag while it's being worked on;
  this is an undocumented and unsupported feature, you lose Internet points for
  depending on it (#1609)

### Vim plugin

- prefer virtualenv packages over global packages (#1383)

## 19.10b0

- added support for PEP 572 assignment expressions (#711)

- added support for PEP 570 positional-only arguments (#943)

- added support for async generators (#593)

- added support for pre-splitting collections by putting an explicit trailing comma
  inside (#826)

- added `black -c` as a way to format code passed from the command line (#761)

- --safe now works with Python 2 code (#840)

- fixed grammar selection for Python 2-specific code (#765)

- fixed feature detection for trailing commas in function definitions and call sites
  (#763)

- `# fmt: off`/`# fmt: on` comment pairs placed multiple times within the same block of
  code now behave correctly (#1005)

- _Black_ no longer crashes on Windows machines with more than 61 cores (#838)

- _Black_ no longer crashes on standalone comments prepended with a backslash (#767)

- _Black_ no longer crashes on `from` ... `import` blocks with comments (#829)

- _Black_ no longer crashes on Python 3.7 on some platform configurations (#494)

- _Black_ no longer fails on comments in from-imports (#671)

- _Black_ no longer fails when the file starts with a backslash (#922)

- _Black_ no longer merges regular comments with type comments (#1027)

- _Black_ no longer splits long lines that contain type comments (#997)

- removed unnecessary parentheses around `yield` expressions (#834)

- added parentheses around long tuples in unpacking assignments (#832)

- added parentheses around complex powers when they are prefixed by a unary operator
  (#646)

- fixed bug that led _Black_ format some code with a line length target of 1 (#762)

- _Black_ no longer introduces quotes in f-string subexpressions on string boundaries
  (#863)

- if _Black_ puts parenthesis around a single expression, it moves comments to the
  wrapped expression instead of after the brackets (#872)

- `blackd` now returns the version of _Black_ in the response headers (#1013)

- `blackd` can now output the diff of formats on source code when the `X-Diff` header is
  provided (#969)

## 19.3b0

- new option `--target-version` to control which Python versions _Black_-formatted code
  should target (#618)

- deprecated `--py36` (use `--target-version=py36` instead) (#724)

- _Black_ no longer normalizes numeric literals to include `_` separators (#696)

- long `del` statements are now split into multiple lines (#698)

- type comments are no longer mangled in function signatures

- improved performance of formatting deeply nested data structures (#509)

- _Black_ now properly formats multiple files in parallel on Windows (#632)

- _Black_ now creates cache files atomically which allows it to be used in parallel
  pipelines (like `xargs -P8`) (#673)

- _Black_ now correctly indents comments in files that were previously formatted with
  tabs (#262)

- `blackd` now supports CORS (#622)

## 18.9b0

- numeric literals are now formatted by _Black_ (#452, #461, #464, #469):

  - numeric literals are normalized to include `_` separators on Python 3.6+ code

  - added `--skip-numeric-underscore-normalization` to disable the above behavior and
    leave numeric underscores as they were in the input

  - code with `_` in numeric literals is recognized as Python 3.6+

  - most letters in numeric literals are lowercased (e.g., in `1e10`, `0x01`)

  - hexadecimal digits are always uppercased (e.g. `0xBADC0DE`)

- added `blackd`, see
  [its documentation](https://github.com/psf/black/blob/18.9b0/README.md#blackd) for
  more info (#349)

- adjacent string literals are now correctly split into multiple lines (#463)

- trailing comma is now added to single imports that don't fit on a line (#250)

- cache is now populated when `--check` is successful for a file which speeds up
  consecutive checks of properly formatted unmodified files (#448)

- whitespace at the beginning of the file is now removed (#399)

- fixed mangling [pweave](http://mpastell.com/pweave/) and
  [Spyder IDE](https://www.spyder-ide.org/) special comments (#532)

- fixed unstable formatting when unpacking big tuples (#267)

- fixed parsing of `__future__` imports with renames (#389)

- fixed scope of `# fmt: off` when directly preceding `yield` and other nodes (#385)

- fixed formatting of lambda expressions with default arguments (#468)

- fixed `async for` statements: _Black_ no longer breaks them into separate lines (#372)

- note: the Vim plugin stopped registering `,=` as a default chord as it turned out to
  be a bad idea (#415)

## 18.6b4

- hotfix: don't freeze when multiple comments directly precede `# fmt: off` (#371)

## 18.6b3

- typing stub files (`.pyi`) now have blank lines added after constants (#340)

- `# fmt: off` and `# fmt: on` are now much more dependable:

  - they now work also within bracket pairs (#329)

  - they now correctly work across function/class boundaries (#335)

  - they now work when an indentation block starts with empty lines or misaligned
    comments (#334)

- made Click not fail on invalid environments; note that Click is right but the
  likelihood we'll need to access non-ASCII file paths when dealing with Python source
  code is low (#277)

- fixed improper formatting of f-strings with quotes inside interpolated expressions
  (#322)

- fixed unnecessary slowdown when long list literals where found in a file

- fixed unnecessary slowdown on AST nodes with very many siblings

- fixed cannibalizing backslashes during string normalization

- fixed a crash due to symbolic links pointing outside of the project directory (#338)

## 18.6b2

- added `--config` (#65)

- added `-h` equivalent to `--help` (#316)

- fixed improper unmodified file caching when `-S` was used

- fixed extra space in string unpacking (#305)

- fixed formatting of empty triple quoted strings (#313)

- fixed unnecessary slowdown in comment placement calculation on lines without comments

## 18.6b1

- hotfix: don't output human-facing information on stdout (#299)

- hotfix: don't output cake emoji on non-zero return code (#300)

## 18.6b0

- added `--include` and `--exclude` (#270)

- added `--skip-string-normalization` (#118)

- added `--verbose` (#283)

- the header output in `--diff` now actually conforms to the unified diff spec

- fixed long trivial assignments being wrapped in unnecessary parentheses (#273)

- fixed unnecessary parentheses when a line contained multiline strings (#232)

- fixed stdin handling not working correctly if an old version of Click was used (#276)

- _Black_ now preserves line endings when formatting a file in place (#258)

## 18.5b1

- added `--pyi` (#249)

- added `--py36` (#249)

- Python grammar pickle caches are stored with the formatting caches, making _Black_
  work in environments where site-packages is not user-writable (#192)

- _Black_ now enforces a PEP 257 empty line after a class-level docstring (and/or
  fields) and the first method

- fixed invalid code produced when standalone comments were present in a trailer that
  was omitted from line splitting on a large expression (#237)

- fixed optional parentheses being removed within `# fmt: off` sections (#224)

- fixed invalid code produced when stars in very long imports were incorrectly wrapped
  in optional parentheses (#234)

- fixed unstable formatting when inline comments were moved around in a trailer that was
  omitted from line splitting on a large expression (#238)

- fixed extra empty line between a class declaration and the first method if no class
  docstring or fields are present (#219)

- fixed extra empty line between a function signature and an inner function or inner
  class (#196)

## 18.5b0

- call chains are now formatted according to the
  [fluent interfaces](https://en.wikipedia.org/wiki/Fluent_interface) style (#67)

- data structure literals (tuples, lists, dictionaries, and sets) are now also always
  exploded like imports when they don't fit in a single line (#152)

- slices are now formatted according to PEP 8 (#178)

- parentheses are now also managed automatically on the right-hand side of assignments
  and return statements (#140)

- math operators now use their respective priorities for delimiting multiline
  expressions (#148)

- optional parentheses are now omitted on expressions that start or end with a bracket
  and only contain a single operator (#177)

- empty parentheses in a class definition are now removed (#145, #180)

- string prefixes are now standardized to lowercase and `u` is removed on Python 3.6+
  only code and Python 2.7+ code with the `unicode_literals` future import (#188, #198,
  #199)

- typing stub files (`.pyi`) are now formatted in a style that is consistent with PEP
  484 (#207, #210)

- progress when reformatting many files is now reported incrementally

- fixed trailers (content with brackets) being unnecessarily exploded into their own
  lines after a dedented closing bracket (#119)

- fixed an invalid trailing comma sometimes left in imports (#185)

- fixed non-deterministic formatting when multiple pairs of removable parentheses were
  used (#183)

- fixed multiline strings being unnecessarily wrapped in optional parentheses in long
  assignments (#215)

- fixed not splitting long from-imports with only a single name

- fixed Python 3.6+ file discovery by also looking at function calls with unpacking.
  This fixed non-deterministic formatting if trailing commas where used both in function
  signatures with stars and function calls with stars but the former would be
  reformatted to a single line.

- fixed crash on dealing with optional parentheses (#193)

- fixed "is", "is not", "in", and "not in" not considered operators for splitting
  purposes

- fixed crash when dead symlinks where encountered

## 18.4a4

- don't populate the cache on `--check` (#175)

## 18.4a3

- added a "cache"; files already reformatted that haven't changed on disk won't be
  reformatted again (#109)

- `--check` and `--diff` are no longer mutually exclusive (#149)

- generalized star expression handling, including double stars; this fixes
  multiplication making expressions "unsafe" for trailing commas (#132)

- _Black_ no longer enforces putting empty lines behind control flow statements (#90)

- _Black_ now splits imports like "Mode 3 + trailing comma" of isort (#127)

- fixed comment indentation when a standalone comment closes a block (#16, #32)

- fixed standalone comments receiving extra empty lines if immediately preceding a
  class, def, or decorator (#56, #154)

- fixed `--diff` not showing entire path (#130)

- fixed parsing of complex expressions after star and double stars in function calls
  (#2)

- fixed invalid splitting on comma in lambda arguments (#133)

- fixed missing splits of ternary expressions (#141)

## 18.4a2

- fixed parsing of unaligned standalone comments (#99, #112)

- fixed placement of dictionary unpacking inside dictionary literals (#111)

- Vim plugin now works on Windows, too

- fixed unstable formatting when encountering unnecessarily escaped quotes in a string
  (#120)

## 18.4a1

- added `--quiet` (#78)

- added automatic parentheses management (#4)

- added [pre-commit](https://pre-commit.com) integration (#103, #104)

- fixed reporting on `--check` with multiple files (#101, #102)

- fixed removing backslash escapes from raw strings (#100, #105)

## 18.4a0

- added `--diff` (#87)

- add line breaks before all delimiters, except in cases like commas, to better comply
  with PEP 8 (#73)

- standardize string literals to use double quotes (almost) everywhere (#75)

- fixed handling of standalone comments within nested bracketed expressions; _Black_
  will no longer produce super long lines or put all standalone comments at the end of
  the expression (#22)

- fixed 18.3a4 regression: don't crash and burn on empty lines with trailing whitespace
  (#80)

- fixed 18.3a4 regression: `# yapf: disable` usage as trailing comment would cause
  _Black_ to not emit the rest of the file (#95)

- when CTRL+C is pressed while formatting many files, _Black_ no longer freaks out with
  a flurry of asyncio-related exceptions

- only allow up to two empty lines on module level and only single empty lines within
  functions (#74)

## 18.3a4

- `# fmt: off` and `# fmt: on` are implemented (#5)

- automatic detection of deprecated Python 2 forms of print statements and exec
  statements in the formatted file (#49)

- use proper spaces for complex expressions in default values of typed function
  arguments (#60)

- only return exit code 1 when --check is used (#50)

- don't remove single trailing commas from square bracket indexing (#59)

- don't omit whitespace if the previous factor leaf wasn't a math operator (#55)

- omit extra space in kwarg unpacking if it's the first argument (#46)

- omit extra space in
  [Sphinx auto-attribute comments](http://www.sphinx-doc.org/en/stable/ext/autodoc.html#directive-autoattribute)
  (#68)

## 18.3a3

- don't remove single empty lines outside of bracketed expressions (#19)

- added ability to pipe formatting from stdin to stdin (#25)

- restored ability to format code with legacy usage of `async` as a name (#20, #42)

- even better handling of numpy-style array indexing (#33, again)

## 18.3a2

- changed positioning of binary operators to occur at beginning of lines instead of at
  the end, following
  [a recent change to PEP 8](https://github.com/python/peps/commit/c59c4376ad233a62ca4b3a6060c81368bd21e85b)
  (#21)

- ignore empty bracket pairs while splitting. This avoids very weirdly looking
  formattings (#34, #35)

- remove a trailing comma if there is a single argument to a call

- if top level functions were separated by a comment, don't put four empty lines after
  the upper function

- fixed unstable formatting of newlines with imports

- fixed unintentional folding of post scriptum standalone comments into last statement
  if it was a simple statement (#18, #28)

- fixed missing space in numpy-style array indexing (#33)

- fixed spurious space after star-based unary expressions (#31)

## 18.3a1

- added `--check`

- only put trailing commas in function signatures and calls if it's safe to do so. If
  the file is Python 3.6+ it's always safe, otherwise only safe if there are no `*args`
  or `**kwargs` used in the signature or call. (#8)

- fixed invalid spacing of dots in relative imports (#6, #13)

- fixed invalid splitting after comma on unpacked variables in for-loops (#23)

- fixed spurious space in parenthesized set expressions (#7)

- fixed spurious space after opening parentheses and in default arguments (#14, #17)

- fixed spurious space after unary operators when the operand was a complex expression
  (#15)

## 18.3a0

- first published version, Happy 🍰 Day 2018!

- alpha quality

- date-versioned (see: <https://calver.org/>)<|MERGE_RESOLUTION|>--- conflicted
+++ resolved
@@ -14,15 +14,12 @@
 
 <!-- Changes that affect Black's preview style -->
 
-<<<<<<< HEAD
 - Code cell separators `#%%` are now standardised to `# %%` (#2919)
 - Remove unnecessary parentheses from `except` statements (#2939)
 - Remove unnecessary parentheses from tuple unpacking in `for` loops (#2945)
 - Avoid magic-trailing-comma in single-element subscripts (#2942)
 - Format docstrings to have consistent quote placement (#2885)
 
-=======
->>>>>>> ae2c0758
 ### _Blackd_
 
 <!-- Changes to blackd -->
