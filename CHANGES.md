--- conflicted
+++ resolved
@@ -20,9 +20,7 @@
 - Tuple unpacking on `return` and `yield` constructs now implies 3.8+ (#2700)
 - Unparenthesized tuples on annotated assignments (e.g
   `values: Tuple[int, ...] = 1, 2, 3`) now implies 3.8+ (#2708)
-<<<<<<< HEAD
 - Remove spaces around power operators if both operands are simple (#2726)
-=======
 - For stubs, one blank line between class attributes and methods is now kept if there's
   at least one pre-existing blank line (#2736)
 - Verbose mode also now describes how a project root was discovered and which paths will
@@ -32,7 +30,6 @@
 - Fix handling of standalone `match()` or `case()` when there is a trailing newline or a
   comment inside of the parentheses. (#2760)
 - Black now normalizes string prefix order (#2297)
->>>>>>> 7a295681
 
 ### Packaging
 
