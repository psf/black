--- conflicted
+++ resolved
@@ -27,14 +27,11 @@
   be formatted. (#2526)
 - Speed-up the new backtracking parser about 4X in general (enabled when
   `--target-version` is set to 3.10 and higher). (#2728)
-<<<<<<< HEAD
-- Enable Python 3.10+ by default, without any extra need to specify
-  `--target-version=py310`. (#2758)
-=======
 - Fix handling of standalone `match()` or `case()` when there is a trailing newline or a
   comment inside of the parentheses. (#2760)
 - Black now normalizes string prefix order (#2297)
->>>>>>> 565f9c92
+- Enable Python 3.10+ by default, without any extra need to specify
+  `--target-version=py310`. (#2758)
 
 ### Packaging
 
