# Change Log

## Unreleased

### _Black_

<<<<<<< HEAD
- A space is no longer inserted into empty docstrings (#2249)
=======
- Fix handling of .gitignore files containing non-ASCII characters on Windows (#2229)
>>>>>>> 04518c38
- Respect `.gitignore` files in all levels, not only `root/.gitignore` file (apply
  `.gitignore` rules like `git` does) (#2225)
- Restored compatibility with Click 8.0 on Python 3.6 when LANG=C used (#2227)

### _Blackd_

- Add a lower bound for the `aiohttp-cors` dependency. Only 0.4.0 or higher is
  supported. (#2231)

### _Packaging_

- Release self-contained macOS binaries as part of the GitHub release pipeline (#2198)

### Documentation

- Fix typos discovered by codespell (#2228)
- Fix Vim plugin installation instructions. (#2235)
- Add new Frequently Asked Questions page (#2247)

## 21.5b1

### _Black_

- Refactor `src/black/__init__.py` into many files (#2206)

### Documentation

- Replaced all remaining references to the
  [`master`](https://github.com/psf/black/tree/main) branch with the
  [`main`](https://github.com/psf/black/tree/main) branch. Some additional changes in
  the source code were also made. (#2210)
- Sigificantly reorganized the documentation to make much more sense. Check them out by
  heading over to [the stable docs on RTD](https://black.readthedocs.io/en/stable/).
  (#2174)

## 21.5b0

### _Black_

- Set `--pyi` mode if `--stdin-filename` ends in `.pyi` (#2169)
- Stop detecting target version as Python 3.9+ with pre-PEP-614 decorators that are
  being called but with no arguments (#2182)

### _Black-Primer_

- Add `--no-diff` to black-primer to suppress formatting changes (#2187)

## 21.4b2

### _Black_

- Fix crash if the user configuration directory is inaccessible. (#2158)

- Clarify
  [circumstances](https://github.com/psf/black/blob/master/docs/the_black_code_style.md#pragmatism)
  in which _Black_ may change the AST (#2159)

- Allow `.gitignore` rules to be overridden by specifying `exclude` in `pyproject.toml`
  or on the command line. (#2170)

### _Packaging_

- Install `primer.json` (used by `black-primer` by default) with black. (#2154)

## 21.4b1

### _Black_

- Fix crash on docstrings ending with "\\ ". (#2142)

- Fix crash when atypical whitespace is cleaned out of dostrings (#2120)

- Reflect the `--skip-magic-trailing-comma` and `--experimental-string-processing` flags
  in the name of the cache file. Without this fix, changes in these flags would not take
  effect if the cache had already been populated. (#2131)

- Don't remove necessary parentheses from assignment expression containing assert /
  return statements. (#2143)

### _Packaging_

- Bump pathspec to >= 0.8.1 to solve invalid .gitignore exclusion handling

## 21.4b0

### _Black_

- Fixed a rare but annoying formatting instability created by the combination of
  optional trailing commas inserted by `Black` and optional parentheses looking at
  pre-existing "magic" trailing commas. This fixes issue #1629 and all of its many many
  duplicates. (#2126)

- `Black` now processes one-line docstrings by stripping leading and trailing spaces,
  and adding a padding space when needed to break up """". (#1740)

- `Black` now cleans up leading non-breaking spaces in comments (#2092)

- `Black` now respects `--skip-string-normalization` when normalizing multiline
  docstring quotes (#1637)

- `Black` no longer removes all empty lines between non-function code and decorators
  when formatting typing stubs. Now `Black` enforces a single empty line. (#1646)

- `Black` no longer adds an incorrect space after a parenthesized assignment expression
  in if/while statements (#1655)

- Added `--skip-magic-trailing-comma` / `-C` to avoid using trailing commas as a reason
  to split lines (#1824)

- fixed a crash when PWD=/ on POSIX (#1631)

- fixed "I/O operation on closed file" when using --diff (#1664)

- Prevent coloured diff output being interleaved with multiple files (#1673)

- Added support for PEP 614 relaxed decorator syntax on python 3.9 (#1711)

- Added parsing support for unparenthesized tuples and yield expressions in annotated
  assignments (#1835)

- added `--extend-exclude` argument (PR #2005)

- speed up caching by avoiding pathlib (#1950)

- `--diff` correctly indicates when a file doesn't end in a newline (#1662)

- Added `--stdin-filename` argument to allow stdin to respect `--force-exclude` rules
  (#1780)

- Lines ending with `fmt: skip` will now be not formatted (#1800)

- PR #2053: Black no longer relies on typed-ast for Python 3.8 and higher

- PR #2053: Python 2 support is now optional, install with
  `python3 -m pip install black[python2]` to maintain support.

- Exclude `venv` directory by default (#1683)

- Fixed "Black produced code that is not equivalent to the source" when formatting
  Python 2 docstrings (#2037)

### _Packaging_

- Self-contained native _Black_ binaries are now provided for releases via GitHub
  Releases (#1743)

## 20.8b1

### _Packaging_

- explicitly depend on Click 7.1.2 or newer as `Black` no longer works with versions
  older than 7.0

## 20.8b0

### _Black_

- re-implemented support for explicit trailing commas: now it works consistently within
  any bracket pair, including nested structures (#1288 and duplicates)

- `Black` now reindents docstrings when reindenting code around it (#1053)

- `Black` now shows colored diffs (#1266)

- `Black` is now packaged using 'py3' tagged wheels (#1388)

- `Black` now supports Python 3.8 code, e.g. star expressions in return statements
  (#1121)

- `Black` no longer normalizes capital R-string prefixes as those have a
  community-accepted meaning (#1244)

- `Black` now uses exit code 2 when specified configuration file doesn't exit (#1361)

- `Black` now works on AWS Lambda (#1141)

- added `--force-exclude` argument (#1032)

- removed deprecated `--py36` option (#1236)

- fixed `--diff` output when EOF is encountered (#526)

- fixed `# fmt: off` handling around decorators (#560)

- fixed unstable formatting with some `# type: ignore` comments (#1113)

- fixed invalid removal on organizing brackets followed by indexing (#1575)

- introduced `black-primer`, a CI tool that allows us to run regression tests against
  existing open source users of Black (#1402)

- introduced property-based fuzzing to our test suite based on Hypothesis and
  Hypothersmith (#1566)

- implemented experimental and disabled by default long string rewrapping (#1132),
  hidden under a `--experimental-string-processing` flag while it's being worked on;
  this is an undocumented and unsupported feature, you lose Internet points for
  depending on it (#1609)

### Vim plugin

- prefer virtualenv packages over global packages (#1383)

## 19.10b0

- added support for PEP 572 assignment expressions (#711)

- added support for PEP 570 positional-only arguments (#943)

- added support for async generators (#593)

- added support for pre-splitting collections by putting an explicit trailing comma
  inside (#826)

- added `black -c` as a way to format code passed from the command line (#761)

- --safe now works with Python 2 code (#840)

- fixed grammar selection for Python 2-specific code (#765)

- fixed feature detection for trailing commas in function definitions and call sites
  (#763)

- `# fmt: off`/`# fmt: on` comment pairs placed multiple times within the same block of
  code now behave correctly (#1005)

- _Black_ no longer crashes on Windows machines with more than 61 cores (#838)

- _Black_ no longer crashes on standalone comments prepended with a backslash (#767)

- _Black_ no longer crashes on `from` ... `import` blocks with comments (#829)

- _Black_ no longer crashes on Python 3.7 on some platform configurations (#494)

- _Black_ no longer fails on comments in from-imports (#671)

- _Black_ no longer fails when the file starts with a backslash (#922)

- _Black_ no longer merges regular comments with type comments (#1027)

- _Black_ no longer splits long lines that contain type comments (#997)

- removed unnecessary parentheses around `yield` expressions (#834)

- added parentheses around long tuples in unpacking assignments (#832)

- added parentheses around complex powers when they are prefixed by a unary operator
  (#646)

- fixed bug that led _Black_ format some code with a line length target of 1 (#762)

- _Black_ no longer introduces quotes in f-string subexpressions on string boundaries
  (#863)

- if _Black_ puts parenthesis around a single expression, it moves comments to the
  wrapped expression instead of after the brackets (#872)

- `blackd` now returns the version of _Black_ in the response headers (#1013)

- `blackd` can now output the diff of formats on source code when the `X-Diff` header is
  provided (#969)

## 19.3b0

- new option `--target-version` to control which Python versions _Black_-formatted code
  should target (#618)

- deprecated `--py36` (use `--target-version=py36` instead) (#724)

- _Black_ no longer normalizes numeric literals to include `_` separators (#696)

- long `del` statements are now split into multiple lines (#698)

- type comments are no longer mangled in function signatures

- improved performance of formatting deeply nested data structures (#509)

- _Black_ now properly formats multiple files in parallel on Windows (#632)

- _Black_ now creates cache files atomically which allows it to be used in parallel
  pipelines (like `xargs -P8`) (#673)

- _Black_ now correctly indents comments in files that were previously formatted with
  tabs (#262)

- `blackd` now supports CORS (#622)

## 18.9b0

- numeric literals are now formatted by _Black_ (#452, #461, #464, #469):

  - numeric literals are normalized to include `_` separators on Python 3.6+ code

  - added `--skip-numeric-underscore-normalization` to disable the above behavior and
    leave numeric underscores as they were in the input

  - code with `_` in numeric literals is recognized as Python 3.6+

  - most letters in numeric literals are lowercased (e.g., in `1e10`, `0x01`)

  - hexadecimal digits are always uppercased (e.g. `0xBADC0DE`)

- added `blackd`, see
  [its documentation](https://github.com/psf/black/blob/18.9b0/README.md#blackd) for
  more info (#349)

- adjacent string literals are now correctly split into multiple lines (#463)

- trailing comma is now added to single imports that don't fit on a line (#250)

- cache is now populated when `--check` is successful for a file which speeds up
  consecutive checks of properly formatted unmodified files (#448)

- whitespace at the beginning of the file is now removed (#399)

- fixed mangling [pweave](http://mpastell.com/pweave/) and
  [Spyder IDE](https://www.spyder-ide.org/) special comments (#532)

- fixed unstable formatting when unpacking big tuples (#267)

- fixed parsing of `__future__` imports with renames (#389)

- fixed scope of `# fmt: off` when directly preceding `yield` and other nodes (#385)

- fixed formatting of lambda expressions with default arguments (#468)

- fixed `async for` statements: _Black_ no longer breaks them into separate lines (#372)

- note: the Vim plugin stopped registering `,=` as a default chord as it turned out to
  be a bad idea (#415)

## 18.6b4

- hotfix: don't freeze when multiple comments directly precede `# fmt: off` (#371)

## 18.6b3

- typing stub files (`.pyi`) now have blank lines added after constants (#340)

- `# fmt: off` and `# fmt: on` are now much more dependable:

  - they now work also within bracket pairs (#329)

  - they now correctly work across function/class boundaries (#335)

  - they now work when an indentation block starts with empty lines or misaligned
    comments (#334)

- made Click not fail on invalid environments; note that Click is right but the
  likelihood we'll need to access non-ASCII file paths when dealing with Python source
  code is low (#277)

- fixed improper formatting of f-strings with quotes inside interpolated expressions
  (#322)

- fixed unnecessary slowdown when long list literals where found in a file

- fixed unnecessary slowdown on AST nodes with very many siblings

- fixed cannibalizing backslashes during string normalization

- fixed a crash due to symbolic links pointing outside of the project directory (#338)

## 18.6b2

- added `--config` (#65)

- added `-h` equivalent to `--help` (#316)

- fixed improper unmodified file caching when `-S` was used

- fixed extra space in string unpacking (#305)

- fixed formatting of empty triple quoted strings (#313)

- fixed unnecessary slowdown in comment placement calculation on lines without comments

## 18.6b1

- hotfix: don't output human-facing information on stdout (#299)

- hotfix: don't output cake emoji on non-zero return code (#300)

## 18.6b0

- added `--include` and `--exclude` (#270)

- added `--skip-string-normalization` (#118)

- added `--verbose` (#283)

- the header output in `--diff` now actually conforms to the unified diff spec

- fixed long trivial assignments being wrapped in unnecessary parentheses (#273)

- fixed unnecessary parentheses when a line contained multiline strings (#232)

- fixed stdin handling not working correctly if an old version of Click was used (#276)

- _Black_ now preserves line endings when formatting a file in place (#258)

## 18.5b1

- added `--pyi` (#249)

- added `--py36` (#249)

- Python grammar pickle caches are stored with the formatting caches, making _Black_
  work in environments where site-packages is not user-writable (#192)

- _Black_ now enforces a PEP 257 empty line after a class-level docstring (and/or
  fields) and the first method

- fixed invalid code produced when standalone comments were present in a trailer that
  was omitted from line splitting on a large expression (#237)

- fixed optional parentheses being removed within `# fmt: off` sections (#224)

- fixed invalid code produced when stars in very long imports were incorrectly wrapped
  in optional parentheses (#234)

- fixed unstable formatting when inline comments were moved around in a trailer that was
  omitted from line splitting on a large expression (#238)

- fixed extra empty line between a class declaration and the first method if no class
  docstring or fields are present (#219)

- fixed extra empty line between a function signature and an inner function or inner
  class (#196)

## 18.5b0

- call chains are now formatted according to the
  [fluent interfaces](https://en.wikipedia.org/wiki/Fluent_interface) style (#67)

- data structure literals (tuples, lists, dictionaries, and sets) are now also always
  exploded like imports when they don't fit in a single line (#152)

- slices are now formatted according to PEP 8 (#178)

- parentheses are now also managed automatically on the right-hand side of assignments
  and return statements (#140)

- math operators now use their respective priorities for delimiting multiline
  expressions (#148)

- optional parentheses are now omitted on expressions that start or end with a bracket
  and only contain a single operator (#177)

- empty parentheses in a class definition are now removed (#145, #180)

- string prefixes are now standardized to lowercase and `u` is removed on Python 3.6+
  only code and Python 2.7+ code with the `unicode_literals` future import (#188, #198,
  #199)

- typing stub files (`.pyi`) are now formatted in a style that is consistent with PEP
  484 (#207, #210)

- progress when reformatting many files is now reported incrementally

- fixed trailers (content with brackets) being unnecessarily exploded into their own
  lines after a dedented closing bracket (#119)

- fixed an invalid trailing comma sometimes left in imports (#185)

- fixed non-deterministic formatting when multiple pairs of removable parentheses were
  used (#183)

- fixed multiline strings being unnecessarily wrapped in optional parentheses in long
  assignments (#215)

- fixed not splitting long from-imports with only a single name

- fixed Python 3.6+ file discovery by also looking at function calls with unpacking.
  This fixed non-deterministic formatting if trailing commas where used both in function
  signatures with stars and function calls with stars but the former would be
  reformatted to a single line.

- fixed crash on dealing with optional parentheses (#193)

- fixed "is", "is not", "in", and "not in" not considered operators for splitting
  purposes

- fixed crash when dead symlinks where encountered

## 18.4a4

- don't populate the cache on `--check` (#175)

## 18.4a3

- added a "cache"; files already reformatted that haven't changed on disk won't be
  reformatted again (#109)

- `--check` and `--diff` are no longer mutually exclusive (#149)

- generalized star expression handling, including double stars; this fixes
  multiplication making expressions "unsafe" for trailing commas (#132)

- _Black_ no longer enforces putting empty lines behind control flow statements (#90)

- _Black_ now splits imports like "Mode 3 + trailing comma" of isort (#127)

- fixed comment indentation when a standalone comment closes a block (#16, #32)

- fixed standalone comments receiving extra empty lines if immediately preceding a
  class, def, or decorator (#56, #154)

- fixed `--diff` not showing entire path (#130)

- fixed parsing of complex expressions after star and double stars in function calls
  (#2)

- fixed invalid splitting on comma in lambda arguments (#133)

- fixed missing splits of ternary expressions (#141)

## 18.4a2

- fixed parsing of unaligned standalone comments (#99, #112)

- fixed placement of dictionary unpacking inside dictionary literals (#111)

- Vim plugin now works on Windows, too

- fixed unstable formatting when encountering unnecessarily escaped quotes in a string
  (#120)

## 18.4a1

- added `--quiet` (#78)

- added automatic parentheses management (#4)

- added [pre-commit](https://pre-commit.com) integration (#103, #104)

- fixed reporting on `--check` with multiple files (#101, #102)

- fixed removing backslash escapes from raw strings (#100, #105)

## 18.4a0

- added `--diff` (#87)

- add line breaks before all delimiters, except in cases like commas, to better comply
  with PEP 8 (#73)

- standardize string literals to use double quotes (almost) everywhere (#75)

- fixed handling of standalone comments within nested bracketed expressions; _Black_
  will no longer produce super long lines or put all standalone comments at the end of
  the expression (#22)

- fixed 18.3a4 regression: don't crash and burn on empty lines with trailing whitespace
  (#80)

- fixed 18.3a4 regression: `# yapf: disable` usage as trailing comment would cause
  _Black_ to not emit the rest of the file (#95)

- when CTRL+C is pressed while formatting many files, _Black_ no longer freaks out with
  a flurry of asyncio-related exceptions

- only allow up to two empty lines on module level and only single empty lines within
  functions (#74)

## 18.3a4

- `# fmt: off` and `# fmt: on` are implemented (#5)

- automatic detection of deprecated Python 2 forms of print statements and exec
  statements in the formatted file (#49)

- use proper spaces for complex expressions in default values of typed function
  arguments (#60)

- only return exit code 1 when --check is used (#50)

- don't remove single trailing commas from square bracket indexing (#59)

- don't omit whitespace if the previous factor leaf wasn't a math operator (#55)

- omit extra space in kwarg unpacking if it's the first argument (#46)

- omit extra space in
  [Sphinx auto-attribute comments](http://www.sphinx-doc.org/en/stable/ext/autodoc.html#directive-autoattribute)
  (#68)

## 18.3a3

- don't remove single empty lines outside of bracketed expressions (#19)

- added ability to pipe formatting from stdin to stdin (#25)

- restored ability to format code with legacy usage of `async` as a name (#20, #42)

- even better handling of numpy-style array indexing (#33, again)

## 18.3a2

- changed positioning of binary operators to occur at beginning of lines instead of at
  the end, following
  [a recent change to PEP 8](https://github.com/python/peps/commit/c59c4376ad233a62ca4b3a6060c81368bd21e85b)
  (#21)

- ignore empty bracket pairs while splitting. This avoids very weirdly looking
  formattings (#34, #35)

- remove a trailing comma if there is a single argument to a call

- if top level functions were separated by a comment, don't put four empty lines after
  the upper function

- fixed unstable formatting of newlines with imports

- fixed unintentional folding of post scriptum standalone comments into last statement
  if it was a simple statement (#18, #28)

- fixed missing space in numpy-style array indexing (#33)

- fixed spurious space after star-based unary expressions (#31)

## 18.3a1

- added `--check`

- only put trailing commas in function signatures and calls if it's safe to do so. If
  the file is Python 3.6+ it's always safe, otherwise only safe if there are no `*args`
  or `**kwargs` used in the signature or call. (#8)

- fixed invalid spacing of dots in relative imports (#6, #13)

- fixed invalid splitting after comma on unpacked variables in for-loops (#23)

- fixed spurious space in parenthesized set expressions (#7)

- fixed spurious space after opening parentheses and in default arguments (#14, #17)

- fixed spurious space after unary operators when the operand was a complex expression
  (#15)

## 18.3a0

- first published version, Happy 🍰 Day 2018!

- alpha quality

- date-versioned (see: <https://calver.org/>)<|MERGE_RESOLUTION|>--- conflicted
+++ resolved
@@ -4,11 +4,8 @@
 
 ### _Black_
 
-<<<<<<< HEAD
 - A space is no longer inserted into empty docstrings (#2249)
-=======
 - Fix handling of .gitignore files containing non-ASCII characters on Windows (#2229)
->>>>>>> 04518c38
 - Respect `.gitignore` files in all levels, not only `root/.gitignore` file (apply
   `.gitignore` rules like `git` does) (#2225)
 - Restored compatibility with Click 8.0 on Python 3.6 when LANG=C used (#2227)
