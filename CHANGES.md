--- conflicted
+++ resolved
@@ -7,16 +7,10 @@
 - Cell magics are now only processed if they are known Python cell magics. Earlier, all
   cell magics were tokenized, leading to possible indentation errors e.g. with
   `%%writefile`. (#2630)
-<<<<<<< HEAD
 - Fix Python 3.10 support on platforms without ProcessPoolExecutor (#2631)
-- Fix `match` statements with open sequence subjects, like `match a, b:` (#2639)
+- Fix `match` statements with open sequence subjects, like `match a, b:` or
+  `match a, *b:` (#2639) (#2659)
 - Fix assignment to environment variables in Jupyter Notebooks (#2642)
-=======
-- Fixed Python 3.10 support on platforms without ProcessPoolExecutor (#2631)
-- Fixed `match` statements with open sequence subjects, like `match a, b:` or
-  `match a, *b:` (#2639) (#2659)
-- Fixed assignment to environment variables in Jupyter Notebooks (#2642)
->>>>>>> 8cdac18a
 - Add `flake8-simplify` and `flake8-comprehensions` plugins (#2653)
 - Fix parser error on invalid syntax in a `match` statement (#2649)
 
