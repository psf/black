--- conflicted
+++ resolved
@@ -22,12 +22,9 @@
 - Address a missing case in the change to allow empty lines at the beginning of all
   blocks, except immediately before a docstring (#4130)
 - For stubs, fix logic to enforce empty line after nested classes with bodies (#4141)
-<<<<<<< HEAD
-- Consistently add trailing comma on typed parameters (#4164)
-=======
 - Fix crash when using a walrus in a dictionary (#4155)
 - Fix unnecessary parentheses when wrapping long dicts (#4135)
->>>>>>> 8fe602b1
+- Consistently add trailing comma on typed parameters (#4164)
 
 ### Configuration
 
