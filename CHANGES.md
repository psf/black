# Change Log

## Unreleased

### Highlights

<!-- Include any especially major or disruptive changes here -->

### Stable style

<!-- Changes that affect Black's stable style -->

- Fix crash while formatting a long `del` statement containing tuples (#4628)
- Fix crash while formatting expressions using the walrus operator in complex `with`
  statements (#4630)
- Handle `# fmt: skip` followed by a comment at the end of file (#4635)
- Fix crash when a tuple appears in the `as` clause of a `with` statement (#4634)
- Fix crash when tuple is used as a context manager inside a `with` statement (#4646)
<<<<<<< HEAD
- Fix crash when using line ranges excluding indented single line decorated items
  (#4670)
=======
- Fix crash when formatting a `\` followed by a `\r` followed by a comment (#4663)
- Fix crash on a `\\r\n` (#4673)
- Fix crash on `await ...` (where `...` is a literal `Ellipsis`) (#4676)
- Remove support for pre-python 3.7 `await/async` as soft keywords/variable names
  (#4676)
- Fix crash on parenthesized expression inside a type parameter bound (#4684)
>>>>>>> bbc36ea2

### Preview style

<!-- Changes that affect Black's preview style -->

- Fix a bug where one-liner functions/conditionals marked with `# fmt: skip` would still
  be formatted (#4552)
- Improve `multiline_string_handling` with ternaries and dictionaries (#4657)
- Fix a bug where `string_processing` would not split f-strings directly after
  expressions (#4680)

### Configuration

<!-- Changes to how Black can be configured -->

### Packaging

<!-- Changes to how Black is packaged, such as dependency requirements -->

### Parser

<!-- Changes to the parser or to version autodetection -->

- Rewrite tokenizer to improve performance and compliance (#4536)
- Fix bug where certain unusual expressions (e.g., lambdas) were not accepted in type
  parameter bounds and defaults. (#4602)

### Performance

<!-- Changes that improve Black's performance. -->

### Output

<!-- Changes to Black's terminal output and error messages -->

### _Blackd_

<!-- Changes to blackd -->

### Integrations

<!-- For example, Docker, GitHub Actions, pre-commit, editors -->

- Fix the version check in the vim file to reject Python 3.8 (#4567)
- Enhance GitHub Action `psf/black` to read Black version from an additional section in
  pyproject.toml: `[project.dependency-groups]` (#4606)
- Build gallery docker image with python3-slim and reduce image size (#4686)

### Documentation

<!-- Major changes to documentation and policies. Small docs changes
     don't need a changelog entry. -->

## 25.1.0

### Highlights

This release introduces the new 2025 stable style (#4558), stabilizing the following
changes:

- Normalize casing of Unicode escape characters in strings to lowercase (#2916)
- Fix inconsistencies in whether certain strings are detected as docstrings (#4095)
- Consistently add trailing commas to typed function parameters (#4164)
- Remove redundant parentheses in if guards for case blocks (#4214)
- Add parentheses to if clauses in case blocks when the line is too long (#4269)
- Whitespace before `# fmt: skip` comments is no longer normalized (#4146)
- Fix line length computation for certain expressions that involve the power operator
  (#4154)
- Check if there is a newline before the terminating quotes of a docstring (#4185)
- Fix type annotation spacing between `*` and more complex type variable tuple (#4440)

The following changes were not in any previous release:

- Remove parentheses around sole list items (#4312)
- Generic function definitions are now formatted more elegantly: parameters are split
  over multiple lines first instead of type parameter definitions (#4553)

### Stable style

- Fix formatting cells in IPython notebooks with magic methods and starting or trailing
  empty lines (#4484)
- Fix crash when formatting `with` statements containing tuple generators/unpacking
  (#4538)

### Preview style

- Fix/remove string merging changing f-string quotes on f-strings with internal quotes
  (#4498)
- Collapse multiple empty lines after an import into one (#4489)
- Prevent `string_processing` and `wrap_long_dict_values_in_parens` from removing
  parentheses around long dictionary values (#4377)
- Move `wrap_long_dict_values_in_parens` from the unstable to preview style (#4561)

### Packaging

- Store license identifier inside the `License-Expression` metadata field, see
  [PEP 639](https://peps.python.org/pep-0639/). (#4479)

### Performance

- Speed up the `is_fstring_start` function in Black's tokenizer (#4541)

### Integrations

- If using stdin with `--stdin-filename` set to a force excluded path, stdin won't be
  formatted. (#4539)

## 24.10.0

### Highlights

- Black is now officially tested with Python 3.13 and provides Python 3.13
  mypyc-compiled wheels. (#4436) (#4449)
- Black will issue an error when used with Python 3.12.5, due to an upstream memory
  safety issue in Python 3.12.5 that can cause Black's AST safety checks to fail. Please
  use Python 3.12.6 or Python 3.12.4 instead. (#4447)
- Black no longer supports running with Python 3.8 (#4452)

### Stable style

- Fix crashes involving comments in parenthesised return types or `X | Y` style unions.
  (#4453)
- Fix skipping Jupyter cells with unknown `%%` magic (#4462)

### Preview style

- Fix type annotation spacing between * and more complex type variable tuple (i.e. `def
  fn(*args: *tuple[*Ts, T]) -> None: pass`) (#4440)

### Caching

- Fix bug where the cache was shared between runs with and without `--unstable` (#4466)

### Packaging

- Upgrade version of mypyc used to 1.12 beta (#4450) (#4449)
- `blackd` now requires a newer version of aiohttp. (#4451)

### Output

- Added Python target version information on parse error (#4378)
- Add information about Black version to internal error messages (#4457)

## 24.8.0

### Stable style

- Fix crash when `# fmt: off` is used before a closing parenthesis or bracket. (#4363)

### Packaging

- Packaging metadata updated: docs are explictly linked, the issue tracker is now also
  linked. This improves the PyPI listing for Black. (#4345)

### Parser

- Fix regression where Black failed to parse a multiline f-string containing another
  multiline string (#4339)
- Fix regression where Black failed to parse an escaped single quote inside an f-string
  (#4401)
- Fix bug with Black incorrectly parsing empty lines with a backslash (#4343)
- Fix bugs with Black's tokenizer not handling `\{` inside f-strings very well (#4422)
- Fix incorrect line numbers in the tokenizer for certain tokens within f-strings
  (#4423)

### Performance

- Improve performance when a large directory is listed in `.gitignore` (#4415)

### _Blackd_

- Fix blackd (and all extras installs) for docker container (#4357)

## 24.4.2

This is a bugfix release to fix two regressions in the new f-string parser introduced in
24.4.1.

### Parser

- Fix regression where certain complex f-strings failed to parse (#4332)

### Performance

- Fix bad performance on certain complex string literals (#4331)

## 24.4.1

### Highlights

- Add support for the new Python 3.12 f-string syntax introduced by PEP 701 (#3822)

### Stable style

- Fix crash involving indented dummy functions containing newlines (#4318)

### Parser

- Add support for type parameter defaults, a new syntactic feature added to Python 3.13
  by PEP 696 (#4327)

### Integrations

- Github Action now works even when `git archive` is skipped (#4313)

## 24.4.0

### Stable style

- Fix unwanted crashes caused by AST equivalency check (#4290)

### Preview style

- `if` guards in `case` blocks are now wrapped in parentheses when the line is too long.
  (#4269)
- Stop moving multiline strings to a new line unless inside brackets (#4289)

### Integrations

- Add a new option `use_pyproject` to the GitHub Action `psf/black`. This will read the
  Black version from `pyproject.toml`. (#4294)

## 24.3.0

### Highlights

This release is a milestone: it fixes Black's first CVE security vulnerability. If you
run Black on untrusted input, or if you habitually put thousands of leading tab
characters in your docstrings, you are strongly encouraged to upgrade immediately to fix
[CVE-2024-21503](https://cve.mitre.org/cgi-bin/cvename.cgi?name=CVE-2024-21503).

This release also fixes a bug in Black's AST safety check that allowed Black to make
incorrect changes to certain f-strings that are valid in Python 3.12 and higher.

### Stable style

- Don't move comments along with delimiters, which could cause crashes (#4248)
- Strengthen AST safety check to catch more unsafe changes to strings. Previous versions
  of Black would incorrectly format the contents of certain unusual f-strings containing
  nested strings with the same quote type. Now, Black will crash on such strings until
  support for the new f-string syntax is implemented. (#4270)
- Fix a bug where line-ranges exceeding the last code line would not work as expected
  (#4273)

### Performance

- Fix catastrophic performance on docstrings that contain large numbers of leading tab
  characters. This fixes
  [CVE-2024-21503](https://cve.mitre.org/cgi-bin/cvename.cgi?name=CVE-2024-21503).
  (#4278)

### Documentation

- Note what happens when `--check` is used with `--quiet` (#4236)

## 24.2.0

### Stable style

- Fixed a bug where comments where mistakenly removed along with redundant parentheses
  (#4218)

### Preview style

- Move the `hug_parens_with_braces_and_square_brackets` feature to the unstable style
  due to an outstanding crash and proposed formatting tweaks (#4198)
- Fixed a bug where base expressions caused inconsistent formatting of \*\* in tenary
  expression (#4154)
- Checking for newline before adding one on docstring that is almost at the line limit
  (#4185)
- Remove redundant parentheses in `case` statement `if` guards (#4214).

### Configuration

- Fix issue where _Black_ would ignore input files in the presence of symlinks (#4222)
- _Black_ now ignores `pyproject.toml` that is missing a `tool.black` section when
  discovering project root and configuration. Since _Black_ continues to use version
  control as an indicator of project root, this is expected to primarily change behavior
  for users in a monorepo setup (desirably). If you wish to preserve previous behavior,
  simply add an empty `[tool.black]` to the previously discovered `pyproject.toml`
  (#4204)

### Output

- Black will swallow any `SyntaxWarning`s or `DeprecationWarning`s produced by the `ast`
  module when performing equivalence checks (#4189)

### Integrations

- Add a JSONSchema and provide a validate-pyproject entry-point (#4181)

## 24.1.1

Bugfix release to fix a bug that made Black unusable on certain file systems with strict
limits on path length.

### Preview style

- Consistently add trailing comma on typed parameters (#4164)

### Configuration

- Shorten the length of the name of the cache file to fix crashes on file systems that
  do not support long paths (#4176)

## 24.1.0

### Highlights

This release introduces the new 2024 stable style (#4106), stabilizing the following
changes:

- Add parentheses around `if`-`else` expressions (#2278)
- Dummy class and function implementations consisting only of `...` are formatted more
  compactly (#3796)
- If an assignment statement is too long, we now prefer splitting on the right-hand side
  (#3368)
- Hex codes in Unicode escape sequences are now standardized to lowercase (#2916)
- Allow empty first lines at the beginning of most blocks (#3967, #4061)
- Add parentheses around long type annotations (#3899)
- Enforce newline after module docstrings (#3932, #4028)
- Fix incorrect magic trailing comma handling in return types (#3916)
- Remove blank lines before class docstrings (#3692)
- Wrap multiple context managers in parentheses if combined in a single `with` statement
  (#3489)
- Fix bug in line length calculations for power operations (#3942)
- Add trailing commas to collection literals even if there's a comment after the last
  entry (#3393)
- When using `--skip-magic-trailing-comma` or `-C`, trailing commas are stripped from
  subscript expressions with more than 1 element (#3209)
- Add extra blank lines in stubs in a few cases (#3564, #3862)
- Accept raw strings as docstrings (#3947)
- Split long lines in case blocks (#4024)
- Stop removing spaces from walrus operators within subscripts (#3823)
- Fix incorrect formatting of certain async statements (#3609)
- Allow combining `# fmt: skip` with other comments (#3959)

There are already a few improvements in the `--preview` style, which are slated for the
2025 stable style. Try them out and
[share your feedback](https://github.com/psf/black/issues). In the past, the preview
style has included some features that we were not able to stabilize. This year, we're
adding a separate `--unstable` style for features with known problems. Now, the
`--preview` style only includes features that we actually expect to make it into next
year's stable style.

### Stable style

Several bug fixes were made in features that are moved to the stable style in this
release:

- Fix comment handling when parenthesising conditional expressions (#4134)
- Fix bug where spaces were not added around parenthesized walruses in subscripts,
  unlike other binary operators (#4109)
- Remove empty lines before docstrings in async functions (#4132)
- Address a missing case in the change to allow empty lines at the beginning of all
  blocks, except immediately before a docstring (#4130)
- For stubs, fix logic to enforce empty line after nested classes with bodies (#4141)

### Preview style

- Add `--unstable` style, covering preview features that have known problems that would
  block them from going into the stable style. Also add the `--enable-unstable-feature`
  flag; for example, use
  `--enable-unstable-feature hug_parens_with_braces_and_square_brackets` to apply this
  preview feature throughout 2024, even if a later Black release downgrades the feature
  to unstable (#4096)
- Format module docstrings the same as class and function docstrings (#4095)
- Fix crash when using a walrus in a dictionary (#4155)
- Fix unnecessary parentheses when wrapping long dicts (#4135)
- Stop normalizing spaces before `# fmt: skip` comments (#4146)

### Configuration

- Print warning when configuration in `pyproject.toml` contains an invalid key (#4165)
- Fix symlink handling, properly ignoring symlinks that point outside of root (#4161)
- Fix cache mtime logic that resulted in false positive cache hits (#4128)
- Remove the long-deprecated `--experimental-string-processing` flag. This feature can
  currently be enabled with `--preview --enable-unstable-feature string_processing`.
  (#4096)

### Integrations

- Revert the change to run Black's pre-commit integration only on specific git hooks
  (#3940) for better compatibility with older versions of pre-commit (#4137)

## 23.12.1

### Packaging

- Fixed a bug that included dependencies from the `d` extra by default (#4108)

## 23.12.0

### Highlights

It's almost 2024, which means it's time for a new edition of _Black_'s stable style!
Together with this release, we'll put out an alpha release 24.1a1 showcasing the draft
2024 stable style, which we'll finalize in the January release. Please try it out and
[share your feedback](https://github.com/psf/black/issues/4042).

This release (23.12.0) will still produce the 2023 style. Most but not all of the
changes in `--preview` mode will be in the 2024 stable style.

### Stable style

- Fix bug where `# fmt: off` automatically dedents when used with the `--line-ranges`
  option, even when it is not within the specified line range. (#4084)
- Fix feature detection for parenthesized context managers (#4104)

### Preview style

- Prefer more equal signs before a break when splitting chained assignments (#4010)
- Standalone form feed characters at the module level are no longer removed (#4021)
- Additional cases of immediately nested tuples, lists, and dictionaries are now
  indented less (#4012)
- Allow empty lines at the beginning of all blocks, except immediately before a
  docstring (#4060)
- Fix crash in preview mode when using a short `--line-length` (#4086)
- Keep suites consisting of only an ellipsis on their own lines if they are not
  functions or class definitions (#4066) (#4103)

### Configuration

- `--line-ranges` now skips _Black_'s internal stability check in `--safe` mode. This
  avoids a crash on rare inputs that have many unformatted same-content lines. (#4034)

### Packaging

- Upgrade to mypy 1.7.1 (#4049) (#4069)
- Faster compiled wheels are now available for CPython 3.12 (#4070)

### Integrations

- Enable 3.12 CI (#4035)
- Build docker images in parallel (#4054)
- Build docker images with 3.12 (#4055)

## 23.11.0

### Highlights

- Support formatting ranges of lines with the new `--line-ranges` command-line option
  (#4020)

### Stable style

- Fix crash on formatting bytes strings that look like docstrings (#4003)
- Fix crash when whitespace followed a backslash before newline in a docstring (#4008)
- Fix standalone comments inside complex blocks crashing Black (#4016)
- Fix crash on formatting code like `await (a ** b)` (#3994)
- No longer treat leading f-strings as docstrings. This matches Python's behaviour and
  fixes a crash (#4019)

### Preview style

- Multiline dicts and lists that are the sole argument to a function are now indented
  less (#3964)
- Multiline unpacked dicts and lists as the sole argument to a function are now also
  indented less (#3992)
- In f-string debug expressions, quote types that are visible in the final string are
  now preserved (#4005)
- Fix a bug where long `case` blocks were not split into multiple lines. Also enable
  general trailing comma rules on `case` blocks (#4024)
- Keep requiring two empty lines between module-level docstring and first function or
  class definition (#4028)
- Add support for single-line format skip with other comments on the same line (#3959)

### Configuration

- Consistently apply force exclusion logic before resolving symlinks (#4015)
- Fix a bug in the matching of absolute path names in `--include` (#3976)

### Performance

- Fix mypyc builds on arm64 on macOS (#4017)

### Integrations

- Black's pre-commit integration will now run only on git hooks appropriate for a code
  formatter (#3940)

## 23.10.1

### Highlights

- Maintenance release to get a fix out for GitHub Action edge case (#3957)

### Preview style

- Fix merging implicit multiline strings that have inline comments (#3956)
- Allow empty first line after block open before a comment or compound statement (#3967)

### Packaging

- Change Dockerfile to hatch + compile black (#3965)

### Integrations

- The summary output for GitHub workflows is now suppressible using the `summary`
  parameter. (#3958)
- Fix the action failing when Black check doesn't pass (#3957)

### Documentation

- It is known Windows documentation CI is broken
  https://github.com/psf/black/issues/3968

## 23.10.0

### Stable style

- Fix comments getting removed from inside parenthesized strings (#3909)

### Preview style

- Fix long lines with power operators getting split before the line length (#3942)
- Long type hints are now wrapped in parentheses and properly indented when split across
  multiple lines (#3899)
- Magic trailing commas are now respected in return types. (#3916)
- Require one empty line after module-level docstrings. (#3932)
- Treat raw triple-quoted strings as docstrings (#3947)

### Configuration

- Fix cache versioning logic when `BLACK_CACHE_DIR` is set (#3937)

### Parser

- Fix bug where attributes named `type` were not accepted inside `match` statements
  (#3950)
- Add support for PEP 695 type aliases containing lambdas and other unusual expressions
  (#3949)

### Output

- Black no longer attempts to provide special errors for attempting to format Python 2
  code (#3933)
- Black will more consistently print stacktraces on internal errors in verbose mode
  (#3938)

### Integrations

- The action output displayed in the job summary is now wrapped in Markdown (#3914)

## 23.9.1

Due to various issues, the previous release (23.9.0) did not include compiled mypyc
wheels, which make Black significantly faster. These issues have now been fixed, and
this release should come with compiled wheels once again.

There will be no wheels for Python 3.12 due to a bug in mypyc. We will provide 3.12
wheels in a future release as soon as the mypyc bug is fixed.

### Packaging

- Upgrade to mypy 1.5.1 (#3864)

### Performance

- Store raw tuples instead of NamedTuples in Black's cache, improving performance and
  decreasing the size of the cache (#3877)

## 23.9.0

### Preview style

- More concise formatting for dummy implementations (#3796)
- In stub files, add a blank line between a statement with a body (e.g an
  `if sys.version_info > (3, x):`) and a function definition on the same level (#3862)
- Fix a bug whereby spaces were removed from walrus operators within subscript(#3823)

### Configuration

- Black now applies exclusion and ignore logic before resolving symlinks (#3846)

### Performance

- Avoid importing `IPython` if notebook cells do not contain magics (#3782)
- Improve caching by comparing file hashes as fallback for mtime and size (#3821)

### _Blackd_

- Fix an issue in `blackd` with single character input (#3558)

### Integrations

- Black now has an
  [official pre-commit mirror](https://github.com/psf/black-pre-commit-mirror). Swapping
  `https://github.com/psf/black` to `https://github.com/psf/black-pre-commit-mirror` in
  your `.pre-commit-config.yaml` will make Black about 2x faster (#3828)
- The `.black.env` folder specified by `ENV_PATH` will now be removed on the completion
  of the GitHub Action (#3759)

## 23.7.0

### Highlights

- Runtime support for Python 3.7 has been removed. Formatting 3.7 code will still be
  supported until further notice (#3765)

### Stable style

- Fix a bug where an illegal trailing comma was added to return type annotations using
  PEP 604 unions (#3735)
- Fix several bugs and crashes where comments in stub files were removed or mishandled
  under some circumstances (#3745)
- Fix a crash with multi-line magic comments like `type: ignore` within parentheses
  (#3740)
- Fix error in AST validation when _Black_ removes trailing whitespace in a type comment
  (#3773)

### Preview style

- Implicitly concatenated strings used as function args are no longer wrapped inside
  parentheses (#3640)
- Remove blank lines between a class definition and its docstring (#3692)

### Configuration

- The `--workers` argument to _Black_ can now be specified via the `BLACK_NUM_WORKERS`
  environment variable (#3743)
- `.pytest_cache`, `.ruff_cache` and `.vscode` are now excluded by default (#3691)
- Fix _Black_ not honouring `pyproject.toml` settings when running `--stdin-filename`
  and the `pyproject.toml` found isn't in the current working directory (#3719)
- _Black_ will now error if `exclude` and `extend-exclude` have invalid data types in
  `pyproject.toml`, instead of silently doing the wrong thing (#3764)

### Packaging

- Upgrade mypyc from 0.991 to 1.3 (#3697)
- Remove patching of Click that mitigated errors on Python 3.6 with `LANG=C` (#3768)

### Parser

- Add support for the new PEP 695 syntax in Python 3.12 (#3703)

### Performance

- Speed up _Black_ significantly when the cache is full (#3751)
- Avoid importing `IPython` in a case where we wouldn't need it (#3748)

### Output

- Use aware UTC datetimes internally, avoids deprecation warning on Python 3.12 (#3728)
- Change verbose logging to exactly mirror _Black_'s logic for source discovery (#3749)

### _Blackd_

- The `blackd` argument parser now shows the default values for options in their help
  text (#3712)

### Integrations

- Black is now tested with
  [`PYTHONWARNDEFAULTENCODING = 1`](https://docs.python.org/3/library/io.html#io-encoding-warning)
  (#3763)
- Update GitHub Action to display black output in the job summary (#3688)

### Documentation

- Add a CITATION.cff file to the root of the repository, containing metadata on how to
  cite this software (#3723)
- Update the _classes_ and _exceptions_ documentation in Developer reference to match
  the latest code base (#3755)

## 23.3.0

### Highlights

This release fixes a longstanding confusing behavior in Black's GitHub action, where the
version of the action did not determine the version of Black being run (issue #3382). In
addition, there is a small bug fix around imports and a number of improvements to the
preview style.

Please try out the
[preview style](https://black.readthedocs.io/en/stable/the_black_code_style/future_style.html#preview-style)
with `black --preview` and tell us your feedback. All changes in the preview style are
expected to become part of Black's stable style in January 2024.

### Stable style

- Import lines with `# fmt: skip` and `# fmt: off` no longer have an extra blank line
  added when they are right after another import line (#3610)

### Preview style

- Add trailing commas to collection literals even if there's a comment after the last
  entry (#3393)
- `async def`, `async for`, and `async with` statements are now formatted consistently
  compared to their non-async version. (#3609)
- `with` statements that contain two context managers will be consistently wrapped in
  parentheses (#3589)
- Let string splitters respect [East Asian Width](https://www.unicode.org/reports/tr11/)
  (#3445)
- Now long string literals can be split after East Asian commas and periods (`、` U+3001
  IDEOGRAPHIC COMMA, `。` U+3002 IDEOGRAPHIC FULL STOP, & `，` U+FF0C FULLWIDTH COMMA)
  besides before spaces (#3445)
- For stubs, enforce one blank line after a nested class with a body other than just
  `...` (#3564)
- Improve handling of multiline strings by changing line split behavior (#1879)

### Parser

- Added support for formatting files with invalid type comments (#3594)

### Integrations

- Update GitHub Action to use the version of Black equivalent to action's version if
  version input is not specified (#3543)
- Fix missing Python binary path in autoload script for vim (#3508)

### Documentation

- Document that only the most recent release is supported for security issues;
  vulnerabilities should be reported through Tidelift (#3612)

## 23.1.0

### Highlights

This is the first release of 2023, and following our
[stability policy](https://black.readthedocs.io/en/stable/the_black_code_style/index.html#stability-policy),
it comes with a number of improvements to our stable style, including improvements to
empty line handling, removal of redundant parentheses in several contexts, and output
that highlights implicitly concatenated strings better.

There are also many changes to the preview style; try out `black --preview` and give us
feedback to help us set the stable style for next year.

In addition to style changes, Black now automatically infers the supported Python
versions from your `pyproject.toml` file, removing the need to set Black's target
versions separately.

### Stable style

- Introduce the 2023 stable style, which incorporates most aspects of last year's
  preview style (#3418). Specific changes:
  - Enforce empty lines before classes and functions with sticky leading comments
    (#3302) (22.12.0)
  - Reformat empty and whitespace-only files as either an empty file (if no newline is
    present) or as a single newline character (if a newline is present) (#3348)
    (22.12.0)
  - Implicitly concatenated strings used as function args are now wrapped inside
    parentheses (#3307) (22.12.0)
  - Correctly handle trailing commas that are inside a line's leading non-nested parens
    (#3370) (22.12.0)
  - `--skip-string-normalization` / `-S` now prevents docstring prefixes from being
    normalized as expected (#3168) (since 22.8.0)
  - When using `--skip-magic-trailing-comma` or `-C`, trailing commas are stripped from
    subscript expressions with more than 1 element (#3209) (22.8.0)
  - Implicitly concatenated strings inside a list, set, or tuple are now wrapped inside
    parentheses (#3162) (22.8.0)
  - Fix a string merging/split issue when a comment is present in the middle of
    implicitly concatenated strings on its own line (#3227) (22.8.0)
  - Docstring quotes are no longer moved if it would violate the line length limit
    (#3044, #3430) (22.6.0)
  - Parentheses around return annotations are now managed (#2990) (22.6.0)
  - Remove unnecessary parentheses around awaited objects (#2991) (22.6.0)
  - Remove unnecessary parentheses in `with` statements (#2926) (22.6.0)
  - Remove trailing newlines after code block open (#3035) (22.6.0)
  - Code cell separators `#%%` are now standardised to `# %%` (#2919) (22.3.0)
  - Remove unnecessary parentheses from `except` statements (#2939) (22.3.0)
  - Remove unnecessary parentheses from tuple unpacking in `for` loops (#2945) (22.3.0)
  - Avoid magic-trailing-comma in single-element subscripts (#2942) (22.3.0)
- Fix a crash when a colon line is marked between `# fmt: off` and `# fmt: on` (#3439)

### Preview style

- Format hex codes in unicode escape sequences in string literals (#2916)
- Add parentheses around `if`-`else` expressions (#2278)
- Improve performance on large expressions that contain many strings (#3467)
- Fix a crash in preview style with assert + parenthesized string (#3415)
- Fix crashes in preview style with walrus operators used in function return annotations
  and except clauses (#3423)
- Fix a crash in preview advanced string processing where mixed implicitly concatenated
  regular and f-strings start with an empty span (#3463)
- Fix a crash in preview advanced string processing where a standalone comment is placed
  before a dict's value (#3469)
- Fix an issue where extra empty lines are added when a decorator has `# fmt: skip`
  applied or there is a standalone comment between decorators (#3470)
- Do not put the closing quotes in a docstring on a separate line, even if the line is
  too long (#3430)
- Long values in dict literals are now wrapped in parentheses; correspondingly
  unnecessary parentheses around short values in dict literals are now removed; long
  string lambda values are now wrapped in parentheses (#3440)
- Fix two crashes in preview style involving edge cases with docstrings (#3451)
- Exclude string type annotations from improved string processing; fix crash when the
  return type annotation is stringified and spans across multiple lines (#3462)
- Wrap multiple context managers in parentheses when targeting Python 3.9+ (#3489)
- Fix several crashes in preview style with walrus operators used in `with` statements
  or tuples (#3473)
- Fix an invalid quote escaping bug in f-string expressions where it produced invalid
  code. Implicitly concatenated f-strings with different quotes can now be merged or
  quote-normalized by changing the quotes used in expressions. (#3509)
- Fix crash on `await (yield)` when Black is compiled with mypyc (#3533)

### Configuration

- Black now tries to infer its `--target-version` from the project metadata specified in
  `pyproject.toml` (#3219)

### Packaging

- Upgrade mypyc from `0.971` to `0.991` so mypycified _Black_ can be built on armv7
  (#3380)
  - This also fixes some crashes while using compiled Black with a debug build of
    CPython
- Drop specific support for the `tomli` requirement on 3.11 alpha releases, working
  around a bug that would cause the requirement not to be installed on any non-final
  Python releases (#3448)
- Black now depends on `packaging` version `22.0` or later. This is required for new
  functionality that needs to parse part of the project metadata (#3219)

### Output

- Calling `black --help` multiple times will return the same help contents each time
  (#3516)
- Verbose logging now shows the values of `pyproject.toml` configuration variables
  (#3392)
- Fix false symlink detection messages in verbose output due to using an incorrect
  relative path to the project root (#3385)

### Integrations

- Move 3.11 CI to normal flow now that all dependencies support 3.11 (#3446)
- Docker: Add new `latest_prerelease` tag automation to follow latest black alpha
  release on docker images (#3465)

### Documentation

- Expand `vim-plug` installation instructions to offer more explicit options (#3468)

## 22.12.0

### Preview style

- Enforce empty lines before classes and functions with sticky leading comments (#3302)
- Reformat empty and whitespace-only files as either an empty file (if no newline is
  present) or as a single newline character (if a newline is present) (#3348)
- Implicitly concatenated strings used as function args are now wrapped inside
  parentheses (#3307)
- For assignment statements, prefer splitting the right hand side if the left hand side
  fits on a single line (#3368)
- Correctly handle trailing commas that are inside a line's leading non-nested parens
  (#3370)

### Configuration

- Fix incorrectly applied `.gitignore` rules by considering the `.gitignore` location
  and the relative path to the target file (#3338)
- Fix incorrectly ignoring `.gitignore` presence when more than one source directory is
  specified (#3336)

### Parser

- Parsing support has been added for walruses inside generator expression that are
  passed as function args (for example,
  `any(match := my_re.match(text) for text in texts)`) (#3327).

### Integrations

- Vim plugin: Optionally allow using the system installation of Black via
  `let g:black_use_virtualenv = 0`(#3309)

## 22.10.0

### Highlights

- Runtime support for Python 3.6 has been removed. Formatting 3.6 code will still be
  supported until further notice.

### Stable style

- Fix a crash when `# fmt: on` is used on a different block level than `# fmt: off`
  (#3281)

### Preview style

- Fix a crash when formatting some dicts with parenthesis-wrapped long string keys
  (#3262)

### Configuration

- `.ipynb_checkpoints` directories are now excluded by default (#3293)
- Add `--skip-source-first-line` / `-x` option to ignore the first line of source code
  while formatting (#3299)

### Packaging

- Executables made with PyInstaller will no longer crash when formatting several files
  at once on macOS. Native x86-64 executables for macOS are available once again.
  (#3275)
- Hatchling is now used as the build backend. This will not have any effect for users
  who install Black with its wheels from PyPI. (#3233)
- Faster compiled wheels are now available for CPython 3.11 (#3276)

### _Blackd_

- Windows style (CRLF) newlines will be preserved (#3257).

### Integrations

- Vim plugin: add flag (`g:black_preview`) to enable/disable the preview style (#3246)
- Update GitHub Action to support formatting of Jupyter Notebook files via a `jupyter`
  option (#3282)
- Update GitHub Action to support use of version specifiers (e.g. `<23`) for Black
  version (#3265)

## 22.8.0

### Highlights

- Python 3.11 is now supported, except for _blackd_ as aiohttp does not support 3.11 as
  of publishing (#3234)
- This is the last release that supports running _Black_ on Python 3.6 (formatting 3.6
  code will continue to be supported until further notice)
- Reword the stability policy to say that we may, in rare cases, make changes that
  affect code that was not previously formatted by _Black_ (#3155)

### Stable style

- Fix an infinite loop when using `# fmt: on/off` in the middle of an expression or code
  block (#3158)
- Fix incorrect handling of `# fmt: skip` on colon (`:`) lines (#3148)
- Comments are no longer deleted when a line had spaces removed around power operators
  (#2874)

### Preview style

- Single-character closing docstring quotes are no longer moved to their own line as
  this is invalid. This was a bug introduced in version 22.6.0. (#3166)
- `--skip-string-normalization` / `-S` now prevents docstring prefixes from being
  normalized as expected (#3168)
- When using `--skip-magic-trailing-comma` or `-C`, trailing commas are stripped from
  subscript expressions with more than 1 element (#3209)
- Implicitly concatenated strings inside a list, set, or tuple are now wrapped inside
  parentheses (#3162)
- Fix a string merging/split issue when a comment is present in the middle of implicitly
  concatenated strings on its own line (#3227)

### _Blackd_

- `blackd` now supports enabling the preview style via the `X-Preview` header (#3217)

### Configuration

- Black now uses the presence of debug f-strings to detect target version (#3215)
- Fix misdetection of project root and verbose logging of sources in cases involving
  `--stdin-filename` (#3216)
- Immediate `.gitignore` files in source directories given on the command line are now
  also respected, previously only `.gitignore` files in the project root and
  automatically discovered directories were respected (#3237)

### Documentation

- Recommend using BlackConnect in IntelliJ IDEs (#3150)

### Integrations

- Vim plugin: prefix messages with `Black: ` so it's clear they come from Black (#3194)
- Docker: changed to a /opt/venv installation + added to PATH to be available to
  non-root users (#3202)

### Output

- Change from deprecated `asyncio.get_event_loop()` to create our event loop which
  removes DeprecationWarning (#3164)
- Remove logging from internal `blib2to3` library since it regularly emits error logs
  about failed caching that can and should be ignored (#3193)

### Parser

- Type comments are now included in the AST equivalence check consistently so accidental
  deletion raises an error. Though type comments can't be tracked when running on PyPy
  3.7 due to standard library limitations. (#2874)

### Performance

- Reduce Black's startup time when formatting a single file by 15-30% (#3211)

## 22.6.0

### Style

- Fix unstable formatting involving `#fmt: skip` and `# fmt:skip` comments (notice the
  lack of spaces) (#2970)

### Preview style

- Docstring quotes are no longer moved if it would violate the line length limit (#3044)
- Parentheses around return annotations are now managed (#2990)
- Remove unnecessary parentheses around awaited objects (#2991)
- Remove unnecessary parentheses in `with` statements (#2926)
- Remove trailing newlines after code block open (#3035)

### Integrations

- Add `scripts/migrate-black.py` script to ease introduction of Black to a Git project
  (#3038)

### Output

- Output Python version and implementation as part of `--version` flag (#2997)

### Packaging

- Use `tomli` instead of `tomllib` on Python 3.11 builds where `tomllib` is not
  available (#2987)

### Parser

- [PEP 654](https://peps.python.org/pep-0654/#except) syntax (for example,
  `except *ExceptionGroup:`) is now supported (#3016)
- [PEP 646](https://peps.python.org/pep-0646) syntax (for example,
  `Array[Batch, *Shape]` or `def fn(*args: *T) -> None`) is now supported (#3071)

### Vim Plugin

- Fix `strtobool` function. It didn't parse true/on/false/off. (#3025)

## 22.3.0

### Preview style

- Code cell separators `#%%` are now standardised to `# %%` (#2919)
- Remove unnecessary parentheses from `except` statements (#2939)
- Remove unnecessary parentheses from tuple unpacking in `for` loops (#2945)
- Avoid magic-trailing-comma in single-element subscripts (#2942)

### Configuration

- Do not format `__pypackages__` directories by default (#2836)
- Add support for specifying stable version with `--required-version` (#2832).
- Avoid crashing when the user has no homedir (#2814)
- Avoid crashing when md5 is not available (#2905)
- Fix handling of directory junctions on Windows (#2904)

### Documentation

- Update pylint config documentation (#2931)

### Integrations

- Move test to disable plugin in Vim/Neovim, which speeds up loading (#2896)

### Output

- In verbose mode, log when _Black_ is using user-level config (#2861)

### Packaging

- Fix Black to work with Click 8.1.0 (#2966)
- On Python 3.11 and newer, use the standard library's `tomllib` instead of `tomli`
  (#2903)
- `black-primer`, the deprecated internal devtool, has been removed and copied to a
  [separate repository](https://github.com/cooperlees/black-primer) (#2924)

### Parser

- Black can now parse starred expressions in the target of `for` and `async for`
  statements, e.g `for item in *items_1, *items_2: pass` (#2879).

## 22.1.0

At long last, _Black_ is no longer a beta product! This is the first non-beta release
and the first release covered by our new
[stability policy](https://black.readthedocs.io/en/stable/the_black_code_style/index.html#stability-policy).

### Highlights

- **Remove Python 2 support** (#2740)
- Introduce the `--preview` flag (#2752)

### Style

- Deprecate `--experimental-string-processing` and move the functionality under
  `--preview` (#2789)
- For stubs, one blank line between class attributes and methods is now kept if there's
  at least one pre-existing blank line (#2736)
- Black now normalizes string prefix order (#2297)
- Remove spaces around power operators if both operands are simple (#2726)
- Work around bug that causes unstable formatting in some cases in the presence of the
  magic trailing comma (#2807)
- Use parentheses for attribute access on decimal float and int literals (#2799)
- Don't add whitespace for attribute access on hexadecimal, binary, octal, and complex
  literals (#2799)
- Treat blank lines in stubs the same inside top-level `if` statements (#2820)
- Fix unstable formatting with semicolons and arithmetic expressions (#2817)
- Fix unstable formatting around magic trailing comma (#2572)

### Parser

- Fix mapping cases that contain as-expressions, like `case {"key": 1 | 2 as password}`
  (#2686)
- Fix cases that contain multiple top-level as-expressions, like `case 1 as a, 2 as b`
  (#2716)
- Fix call patterns that contain as-expressions with keyword arguments, like
  `case Foo(bar=baz as quux)` (#2749)
- Tuple unpacking on `return` and `yield` constructs now implies 3.8+ (#2700)
- Unparenthesized tuples on annotated assignments (e.g
  `values: Tuple[int, ...] = 1, 2, 3`) now implies 3.8+ (#2708)
- Fix handling of standalone `match()` or `case()` when there is a trailing newline or a
  comment inside of the parentheses. (#2760)
- `from __future__ import annotations` statement now implies Python 3.7+ (#2690)

### Performance

- Speed-up the new backtracking parser about 4X in general (enabled when
  `--target-version` is set to 3.10 and higher). (#2728)
- _Black_ is now compiled with [mypyc](https://github.com/mypyc/mypyc) for an overall 2x
  speed-up. 64-bit Windows, MacOS, and Linux (not including musl) are supported. (#1009,
  #2431)

### Configuration

- Do not accept bare carriage return line endings in pyproject.toml (#2408)
- Add configuration option (`python-cell-magics`) to format cells with custom magics in
  Jupyter Notebooks (#2744)
- Allow setting custom cache directory on all platforms with environment variable
  `BLACK_CACHE_DIR` (#2739).
- Enable Python 3.10+ by default, without any extra need to specify
  `--target-version=py310`. (#2758)
- Make passing `SRC` or `--code` mandatory and mutually exclusive (#2804)

### Output

- Improve error message for invalid regular expression (#2678)
- Improve error message when parsing fails during AST safety check by embedding the
  underlying SyntaxError (#2693)
- No longer color diff headers white as it's unreadable in light themed terminals
  (#2691)
- Text coloring added in the final statistics (#2712)
- Verbose mode also now describes how a project root was discovered and which paths will
  be formatted. (#2526)

### Packaging

- All upper version bounds on dependencies have been removed (#2718)
- `typing-extensions` is no longer a required dependency in Python 3.10+ (#2772)
- Set `click` lower bound to `8.0.0` (#2791)

### Integrations

- Update GitHub action to support containerized runs (#2748)

### Documentation

- Change protocol in pip installation instructions to `https://` (#2761)
- Change HTML theme to Furo primarily for its responsive design and mobile support
  (#2793)
- Deprecate the `black-primer` tool (#2809)
- Document Python support policy (#2819)

## 21.12b0

### _Black_

- Fix determination of f-string expression spans (#2654)
- Fix bad formatting of error messages about EOF in multi-line statements (#2343)
- Functions and classes in blocks now have more consistent surrounding spacing (#2472)

#### Jupyter Notebook support

- Cell magics are now only processed if they are known Python cell magics. Earlier, all
  cell magics were tokenized, leading to possible indentation errors e.g. with
  `%%writefile`. (#2630)
- Fix assignment to environment variables in Jupyter Notebooks (#2642)

#### Python 3.10 support

- Point users to using `--target-version py310` if we detect 3.10-only syntax (#2668)
- Fix `match` statements with open sequence subjects, like `match a, b:` or
  `match a, *b:` (#2639) (#2659)
- Fix `match`/`case` statements that contain `match`/`case` soft keywords multiple
  times, like `match re.match()` (#2661)
- Fix `case` statements with an inline body (#2665)
- Fix styling of starred expressions inside `match` subject (#2667)
- Fix parser error location on invalid syntax in a `match` statement (#2649)
- Fix Python 3.10 support on platforms without ProcessPoolExecutor (#2631)
- Improve parsing performance on code that uses `match` under `--target-version py310`
  up to ~50% (#2670)

### Packaging

- Remove dependency on `regex` (#2644) (#2663)

## 21.11b1

### _Black_

- Bumped regex version minimum to 2021.4.4 to fix Pattern class usage (#2621)

## 21.11b0

### _Black_

- Warn about Python 2 deprecation in more cases by improving Python 2 only syntax
  detection (#2592)
- Add experimental PyPy support (#2559)
- Add partial support for the match statement. As it's experimental, it's only enabled
  when `--target-version py310` is explicitly specified (#2586)
- Add support for parenthesized with (#2586)
- Declare support for Python 3.10 for running Black (#2562)

### Integrations

- Fixed vim plugin with Python 3.10 by removing deprecated distutils import (#2610)
- The vim plugin now parses `skip_magic_trailing_comma` from pyproject.toml (#2613)

## 21.10b0

### _Black_

- Document stability policy, that will apply for non-beta releases (#2529)
- Add new `--workers` parameter (#2514)
- Fixed feature detection for positional-only arguments in lambdas (#2532)
- Bumped typed-ast version minimum to 1.4.3 for 3.10 compatibility (#2519)
- Fixed a Python 3.10 compatibility issue where the loop argument was still being passed
  even though it has been removed (#2580)
- Deprecate Python 2 formatting support (#2523)

### _Blackd_

- Remove dependency on aiohttp-cors (#2500)
- Bump required aiohttp version to 3.7.4 (#2509)

### _Black-Primer_

- Add primer support for --projects (#2555)
- Print primer summary after individual failures (#2570)

### Integrations

- Allow to pass `target_version` in the vim plugin (#1319)
- Install build tools in docker file and use multi-stage build to keep the image size
  down (#2582)

## 21.9b0

### Packaging

- Fix missing modules in self-contained binaries (#2466)
- Fix missing toml extra used during installation (#2475)

## 21.8b0

### _Black_

- Add support for formatting Jupyter Notebook files (#2357)
- Move from `appdirs` dependency to `platformdirs` (#2375)
- Present a more user-friendly error if .gitignore is invalid (#2414)
- The failsafe for accidentally added backslashes in f-string expressions has been
  hardened to handle more edge cases during quote normalization (#2437)
- Avoid changing a function return type annotation's type to a tuple by adding a
  trailing comma (#2384)
- Parsing support has been added for unparenthesized walruses in set literals, set
  comprehensions, and indices (#2447).
- Pin `setuptools-scm` build-time dependency version (#2457)
- Exclude typing-extensions version 3.10.0.1 due to it being broken on Python 3.10
  (#2460)

### _Blackd_

- Replace sys.exit(-1) with raise ImportError as it plays more nicely with tools that
  scan installed packages (#2440)

### Integrations

- The provided pre-commit hooks no longer specify `language_version` to avoid overriding
  `default_language_version` (#2430)

## 21.7b0

### _Black_

- Configuration files using TOML features higher than spec v0.5.0 are now supported
  (#2301)
- Add primer support and test for code piped into black via STDIN (#2315)
- Fix internal error when `FORCE_OPTIONAL_PARENTHESES` feature is enabled (#2332)
- Accept empty stdin (#2346)
- Provide a more useful error when parsing fails during AST safety checks (#2304)

### Docker

- Add new `latest_release` tag automation to follow latest black release on docker
  images (#2374)

### Integrations

- The vim plugin now searches upwards from the directory containing the current buffer
  instead of the current working directory for pyproject.toml. (#1871)
- The vim plugin now reads the correct string normalization option in pyproject.toml
  (#1869)
- The vim plugin no longer crashes Black when there's boolean values in pyproject.toml
  (#1869)

## 21.6b0

### _Black_

- Fix failure caused by `fmt: skip` and indentation (#2281)
- Account for += assignment when deciding whether to split string (#2312)
- Correct max string length calculation when there are string operators (#2292)
- Fixed option usage when using the `--code` flag (#2259)
- Do not call `uvloop.install()` when _Black_ is used as a library (#2303)
- Added `--required-version` option to require a specific version to be running (#2300)
- Fix incorrect custom breakpoint indices when string group contains fake f-strings
  (#2311)
- Fix regression where `R` prefixes would be lowercased for docstrings (#2285)
- Fix handling of named escapes (`\N{...}`) when `--experimental-string-processing` is
  used (#2319)

### Integrations

- The official Black action now supports choosing what version to use, and supports the
  major 3 OSes. (#1940)

## 21.5b2

### _Black_

- A space is no longer inserted into empty docstrings (#2249)
- Fix handling of .gitignore files containing non-ASCII characters on Windows (#2229)
- Respect `.gitignore` files in all levels, not only `root/.gitignore` file (apply
  `.gitignore` rules like `git` does) (#2225)
- Restored compatibility with Click 8.0 on Python 3.6 when LANG=C used (#2227)
- Add extra uvloop install + import support if in python env (#2258)
- Fix --experimental-string-processing crash when matching parens are not found (#2283)
- Make sure to split lines that start with a string operator (#2286)
- Fix regular expression that black uses to identify f-expressions (#2287)

### _Blackd_

- Add a lower bound for the `aiohttp-cors` dependency. Only 0.4.0 or higher is
  supported. (#2231)

### Packaging

- Release self-contained x86_64 MacOS binaries as part of the GitHub release pipeline
  (#2198)
- Always build binaries with the latest available Python (#2260)

### Documentation

- Add discussion of magic comments to FAQ page (#2272)
- `--experimental-string-processing` will be enabled by default in the future (#2273)
- Fix typos discovered by codespell (#2228)
- Fix Vim plugin installation instructions. (#2235)
- Add new Frequently Asked Questions page (#2247)
- Fix encoding + symlink issues preventing proper build on Windows (#2262)

## 21.5b1

### _Black_

- Refactor `src/black/__init__.py` into many files (#2206)

### Documentation

- Replaced all remaining references to the
  [`master`](https://github.com/psf/black/tree/main) branch with the
  [`main`](https://github.com/psf/black/tree/main) branch. Some additional changes in
  the source code were also made. (#2210)
- Significantly reorganized the documentation to make much more sense. Check them out by
  heading over to [the stable docs on RTD](https://black.readthedocs.io/en/stable/).
  (#2174)

## 21.5b0

### _Black_

- Set `--pyi` mode if `--stdin-filename` ends in `.pyi` (#2169)
- Stop detecting target version as Python 3.9+ with pre-PEP-614 decorators that are
  being called but with no arguments (#2182)

### _Black-Primer_

- Add `--no-diff` to black-primer to suppress formatting changes (#2187)

## 21.4b2

### _Black_

- Fix crash if the user configuration directory is inaccessible. (#2158)

- Clarify
  [circumstances](https://github.com/psf/black/blob/master/docs/the_black_code_style.md#pragmatism)
  in which _Black_ may change the AST (#2159)

- Allow `.gitignore` rules to be overridden by specifying `exclude` in `pyproject.toml`
  or on the command line. (#2170)

### _Packaging_

- Install `primer.json` (used by `black-primer` by default) with black. (#2154)

## 21.4b1

### _Black_

- Fix crash on docstrings ending with "\\ ". (#2142)

- Fix crash when atypical whitespace is cleaned out of dostrings (#2120)

- Reflect the `--skip-magic-trailing-comma` and `--experimental-string-processing` flags
  in the name of the cache file. Without this fix, changes in these flags would not take
  effect if the cache had already been populated. (#2131)

- Don't remove necessary parentheses from assignment expression containing assert /
  return statements. (#2143)

### _Packaging_

- Bump pathspec to >= 0.8.1 to solve invalid .gitignore exclusion handling

## 21.4b0

### _Black_

- Fixed a rare but annoying formatting instability created by the combination of
  optional trailing commas inserted by `Black` and optional parentheses looking at
  pre-existing "magic" trailing commas. This fixes issue #1629 and all of its many many
  duplicates. (#2126)

- `Black` now processes one-line docstrings by stripping leading and trailing spaces,
  and adding a padding space when needed to break up """". (#1740)

- `Black` now cleans up leading non-breaking spaces in comments (#2092)

- `Black` now respects `--skip-string-normalization` when normalizing multiline
  docstring quotes (#1637)

- `Black` no longer removes all empty lines between non-function code and decorators
  when formatting typing stubs. Now `Black` enforces a single empty line. (#1646)

- `Black` no longer adds an incorrect space after a parenthesized assignment expression
  in if/while statements (#1655)

- Added `--skip-magic-trailing-comma` / `-C` to avoid using trailing commas as a reason
  to split lines (#1824)

- fixed a crash when PWD=/ on POSIX (#1631)

- fixed "I/O operation on closed file" when using --diff (#1664)

- Prevent coloured diff output being interleaved with multiple files (#1673)

- Added support for PEP 614 relaxed decorator syntax on python 3.9 (#1711)

- Added parsing support for unparenthesized tuples and yield expressions in annotated
  assignments (#1835)

- added `--extend-exclude` argument (PR #2005)

- speed up caching by avoiding pathlib (#1950)

- `--diff` correctly indicates when a file doesn't end in a newline (#1662)

- Added `--stdin-filename` argument to allow stdin to respect `--force-exclude` rules
  (#1780)

- Lines ending with `fmt: skip` will now be not formatted (#1800)

- PR #2053: Black no longer relies on typed-ast for Python 3.8 and higher

- PR #2053: Python 2 support is now optional, install with
  `python3 -m pip install black[python2]` to maintain support.

- Exclude `venv` directory by default (#1683)

- Fixed "Black produced code that is not equivalent to the source" when formatting
  Python 2 docstrings (#2037)

### _Packaging_

- Self-contained native _Black_ binaries are now provided for releases via GitHub
  Releases (#1743)

## 20.8b1

### _Packaging_

- explicitly depend on Click 7.1.2 or newer as `Black` no longer works with versions
  older than 7.0

## 20.8b0

### _Black_

- re-implemented support for explicit trailing commas: now it works consistently within
  any bracket pair, including nested structures (#1288 and duplicates)

- `Black` now reindents docstrings when reindenting code around it (#1053)

- `Black` now shows colored diffs (#1266)

- `Black` is now packaged using 'py3' tagged wheels (#1388)

- `Black` now supports Python 3.8 code, e.g. star expressions in return statements
  (#1121)

- `Black` no longer normalizes capital R-string prefixes as those have a
  community-accepted meaning (#1244)

- `Black` now uses exit code 2 when specified configuration file doesn't exit (#1361)

- `Black` now works on AWS Lambda (#1141)

- added `--force-exclude` argument (#1032)

- removed deprecated `--py36` option (#1236)

- fixed `--diff` output when EOF is encountered (#526)

- fixed `# fmt: off` handling around decorators (#560)

- fixed unstable formatting with some `# type: ignore` comments (#1113)

- fixed invalid removal on organizing brackets followed by indexing (#1575)

- introduced `black-primer`, a CI tool that allows us to run regression tests against
  existing open source users of Black (#1402)

- introduced property-based fuzzing to our test suite based on Hypothesis and
  Hypothersmith (#1566)

- implemented experimental and disabled by default long string rewrapping (#1132),
  hidden under a `--experimental-string-processing` flag while it's being worked on;
  this is an undocumented and unsupported feature, you lose Internet points for
  depending on it (#1609)

### Vim plugin

- prefer virtualenv packages over global packages (#1383)

## 19.10b0

- added support for PEP 572 assignment expressions (#711)

- added support for PEP 570 positional-only arguments (#943)

- added support for async generators (#593)

- added support for pre-splitting collections by putting an explicit trailing comma
  inside (#826)

- added `black -c` as a way to format code passed from the command line (#761)

- --safe now works with Python 2 code (#840)

- fixed grammar selection for Python 2-specific code (#765)

- fixed feature detection for trailing commas in function definitions and call sites
  (#763)

- `# fmt: off`/`# fmt: on` comment pairs placed multiple times within the same block of
  code now behave correctly (#1005)

- _Black_ no longer crashes on Windows machines with more than 61 cores (#838)

- _Black_ no longer crashes on standalone comments prepended with a backslash (#767)

- _Black_ no longer crashes on `from` ... `import` blocks with comments (#829)

- _Black_ no longer crashes on Python 3.7 on some platform configurations (#494)

- _Black_ no longer fails on comments in from-imports (#671)

- _Black_ no longer fails when the file starts with a backslash (#922)

- _Black_ no longer merges regular comments with type comments (#1027)

- _Black_ no longer splits long lines that contain type comments (#997)

- removed unnecessary parentheses around `yield` expressions (#834)

- added parentheses around long tuples in unpacking assignments (#832)

- added parentheses around complex powers when they are prefixed by a unary operator
  (#646)

- fixed bug that led _Black_ format some code with a line length target of 1 (#762)

- _Black_ no longer introduces quotes in f-string subexpressions on string boundaries
  (#863)

- if _Black_ puts parenthesis around a single expression, it moves comments to the
  wrapped expression instead of after the brackets (#872)

- `blackd` now returns the version of _Black_ in the response headers (#1013)

- `blackd` can now output the diff of formats on source code when the `X-Diff` header is
  provided (#969)

## 19.3b0

- new option `--target-version` to control which Python versions _Black_-formatted code
  should target (#618)

- deprecated `--py36` (use `--target-version=py36` instead) (#724)

- _Black_ no longer normalizes numeric literals to include `_` separators (#696)

- long `del` statements are now split into multiple lines (#698)

- type comments are no longer mangled in function signatures

- improved performance of formatting deeply nested data structures (#509)

- _Black_ now properly formats multiple files in parallel on Windows (#632)

- _Black_ now creates cache files atomically which allows it to be used in parallel
  pipelines (like `xargs -P8`) (#673)

- _Black_ now correctly indents comments in files that were previously formatted with
  tabs (#262)

- `blackd` now supports CORS (#622)

## 18.9b0

- numeric literals are now formatted by _Black_ (#452, #461, #464, #469):
  - numeric literals are normalized to include `_` separators on Python 3.6+ code

  - added `--skip-numeric-underscore-normalization` to disable the above behavior and
    leave numeric underscores as they were in the input

  - code with `_` in numeric literals is recognized as Python 3.6+

  - most letters in numeric literals are lowercased (e.g., in `1e10`, `0x01`)

  - hexadecimal digits are always uppercased (e.g. `0xBADC0DE`)

- added `blackd`, see
  [its documentation](https://github.com/psf/black/blob/18.9b0/README.md#blackd) for
  more info (#349)

- adjacent string literals are now correctly split into multiple lines (#463)

- trailing comma is now added to single imports that don't fit on a line (#250)

- cache is now populated when `--check` is successful for a file which speeds up
  consecutive checks of properly formatted unmodified files (#448)

- whitespace at the beginning of the file is now removed (#399)

- fixed mangling [pweave](http://mpastell.com/pweave/) and
  [Spyder IDE](https://www.spyder-ide.org/) special comments (#532)

- fixed unstable formatting when unpacking big tuples (#267)

- fixed parsing of `__future__` imports with renames (#389)

- fixed scope of `# fmt: off` when directly preceding `yield` and other nodes (#385)

- fixed formatting of lambda expressions with default arguments (#468)

- fixed `async for` statements: _Black_ no longer breaks them into separate lines (#372)

- note: the Vim plugin stopped registering `,=` as a default chord as it turned out to
  be a bad idea (#415)

## 18.6b4

- hotfix: don't freeze when multiple comments directly precede `# fmt: off` (#371)

## 18.6b3

- typing stub files (`.pyi`) now have blank lines added after constants (#340)

- `# fmt: off` and `# fmt: on` are now much more dependable:
  - they now work also within bracket pairs (#329)

  - they now correctly work across function/class boundaries (#335)

  - they now work when an indentation block starts with empty lines or misaligned
    comments (#334)

- made Click not fail on invalid environments; note that Click is right but the
  likelihood we'll need to access non-ASCII file paths when dealing with Python source
  code is low (#277)

- fixed improper formatting of f-strings with quotes inside interpolated expressions
  (#322)

- fixed unnecessary slowdown when long list literals where found in a file

- fixed unnecessary slowdown on AST nodes with very many siblings

- fixed cannibalizing backslashes during string normalization

- fixed a crash due to symbolic links pointing outside of the project directory (#338)

## 18.6b2

- added `--config` (#65)

- added `-h` equivalent to `--help` (#316)

- fixed improper unmodified file caching when `-S` was used

- fixed extra space in string unpacking (#305)

- fixed formatting of empty triple quoted strings (#313)

- fixed unnecessary slowdown in comment placement calculation on lines without comments

## 18.6b1

- hotfix: don't output human-facing information on stdout (#299)

- hotfix: don't output cake emoji on non-zero return code (#300)

## 18.6b0

- added `--include` and `--exclude` (#270)

- added `--skip-string-normalization` (#118)

- added `--verbose` (#283)

- the header output in `--diff` now actually conforms to the unified diff spec

- fixed long trivial assignments being wrapped in unnecessary parentheses (#273)

- fixed unnecessary parentheses when a line contained multiline strings (#232)

- fixed stdin handling not working correctly if an old version of Click was used (#276)

- _Black_ now preserves line endings when formatting a file in place (#258)

## 18.5b1

- added `--pyi` (#249)

- added `--py36` (#249)

- Python grammar pickle caches are stored with the formatting caches, making _Black_
  work in environments where site-packages is not user-writable (#192)

- _Black_ now enforces a PEP 257 empty line after a class-level docstring (and/or
  fields) and the first method

- fixed invalid code produced when standalone comments were present in a trailer that
  was omitted from line splitting on a large expression (#237)

- fixed optional parentheses being removed within `# fmt: off` sections (#224)

- fixed invalid code produced when stars in very long imports were incorrectly wrapped
  in optional parentheses (#234)

- fixed unstable formatting when inline comments were moved around in a trailer that was
  omitted from line splitting on a large expression (#238)

- fixed extra empty line between a class declaration and the first method if no class
  docstring or fields are present (#219)

- fixed extra empty line between a function signature and an inner function or inner
  class (#196)

## 18.5b0

- call chains are now formatted according to the
  [fluent interfaces](https://en.wikipedia.org/wiki/Fluent_interface) style (#67)

- data structure literals (tuples, lists, dictionaries, and sets) are now also always
  exploded like imports when they don't fit in a single line (#152)

- slices are now formatted according to PEP 8 (#178)

- parentheses are now also managed automatically on the right-hand side of assignments
  and return statements (#140)

- math operators now use their respective priorities for delimiting multiline
  expressions (#148)

- optional parentheses are now omitted on expressions that start or end with a bracket
  and only contain a single operator (#177)

- empty parentheses in a class definition are now removed (#145, #180)

- string prefixes are now standardized to lowercase and `u` is removed on Python 3.6+
  only code and Python 2.7+ code with the `unicode_literals` future import (#188, #198,
  #199)

- typing stub files (`.pyi`) are now formatted in a style that is consistent with PEP
  484 (#207, #210)

- progress when reformatting many files is now reported incrementally

- fixed trailers (content with brackets) being unnecessarily exploded into their own
  lines after a dedented closing bracket (#119)

- fixed an invalid trailing comma sometimes left in imports (#185)

- fixed non-deterministic formatting when multiple pairs of removable parentheses were
  used (#183)

- fixed multiline strings being unnecessarily wrapped in optional parentheses in long
  assignments (#215)

- fixed not splitting long from-imports with only a single name

- fixed Python 3.6+ file discovery by also looking at function calls with unpacking.
  This fixed non-deterministic formatting if trailing commas where used both in function
  signatures with stars and function calls with stars but the former would be
  reformatted to a single line.

- fixed crash on dealing with optional parentheses (#193)

- fixed "is", "is not", "in", and "not in" not considered operators for splitting
  purposes

- fixed crash when dead symlinks where encountered

## 18.4a4

- don't populate the cache on `--check` (#175)

## 18.4a3

- added a "cache"; files already reformatted that haven't changed on disk won't be
  reformatted again (#109)

- `--check` and `--diff` are no longer mutually exclusive (#149)

- generalized star expression handling, including double stars; this fixes
  multiplication making expressions "unsafe" for trailing commas (#132)

- _Black_ no longer enforces putting empty lines behind control flow statements (#90)

- _Black_ now splits imports like "Mode 3 + trailing comma" of isort (#127)

- fixed comment indentation when a standalone comment closes a block (#16, #32)

- fixed standalone comments receiving extra empty lines if immediately preceding a
  class, def, or decorator (#56, #154)

- fixed `--diff` not showing entire path (#130)

- fixed parsing of complex expressions after star and double stars in function calls
  (#2)

- fixed invalid splitting on comma in lambda arguments (#133)

- fixed missing splits of ternary expressions (#141)

## 18.4a2

- fixed parsing of unaligned standalone comments (#99, #112)

- fixed placement of dictionary unpacking inside dictionary literals (#111)

- Vim plugin now works on Windows, too

- fixed unstable formatting when encountering unnecessarily escaped quotes in a string
  (#120)

## 18.4a1

- added `--quiet` (#78)

- added automatic parentheses management (#4)

- added [pre-commit](https://pre-commit.com) integration (#103, #104)

- fixed reporting on `--check` with multiple files (#101, #102)

- fixed removing backslash escapes from raw strings (#100, #105)

## 18.4a0

- added `--diff` (#87)

- add line breaks before all delimiters, except in cases like commas, to better comply
  with PEP 8 (#73)

- standardize string literals to use double quotes (almost) everywhere (#75)

- fixed handling of standalone comments within nested bracketed expressions; _Black_
  will no longer produce super long lines or put all standalone comments at the end of
  the expression (#22)

- fixed 18.3a4 regression: don't crash and burn on empty lines with trailing whitespace
  (#80)

- fixed 18.3a4 regression: `# yapf: disable` usage as trailing comment would cause
  _Black_ to not emit the rest of the file (#95)

- when CTRL+C is pressed while formatting many files, _Black_ no longer freaks out with
  a flurry of asyncio-related exceptions

- only allow up to two empty lines on module level and only single empty lines within
  functions (#74)

## 18.3a4

- `# fmt: off` and `# fmt: on` are implemented (#5)

- automatic detection of deprecated Python 2 forms of print statements and exec
  statements in the formatted file (#49)

- use proper spaces for complex expressions in default values of typed function
  arguments (#60)

- only return exit code 1 when --check is used (#50)

- don't remove single trailing commas from square bracket indexing (#59)

- don't omit whitespace if the previous factor leaf wasn't a math operator (#55)

- omit extra space in kwarg unpacking if it's the first argument (#46)

- omit extra space in
  [Sphinx auto-attribute comments](http://www.sphinx-doc.org/en/stable/ext/autodoc.html#directive-autoattribute)
  (#68)

## 18.3a3

- don't remove single empty lines outside of bracketed expressions (#19)

- added ability to pipe formatting from stdin to stdin (#25)

- restored ability to format code with legacy usage of `async` as a name (#20, #42)

- even better handling of numpy-style array indexing (#33, again)

## 18.3a2

- changed positioning of binary operators to occur at beginning of lines instead of at
  the end, following
  [a recent change to PEP 8](https://github.com/python/peps/commit/c59c4376ad233a62ca4b3a6060c81368bd21e85b)
  (#21)

- ignore empty bracket pairs while splitting. This avoids very weirdly looking
  formattings (#34, #35)

- remove a trailing comma if there is a single argument to a call

- if top level functions were separated by a comment, don't put four empty lines after
  the upper function

- fixed unstable formatting of newlines with imports

- fixed unintentional folding of post scriptum standalone comments into last statement
  if it was a simple statement (#18, #28)

- fixed missing space in numpy-style array indexing (#33)

- fixed spurious space after star-based unary expressions (#31)

## 18.3a1

- added `--check`

- only put trailing commas in function signatures and calls if it's safe to do so. If
  the file is Python 3.6+ it's always safe, otherwise only safe if there are no `*args`
  or `**kwargs` used in the signature or call. (#8)

- fixed invalid spacing of dots in relative imports (#6, #13)

- fixed invalid splitting after comma on unpacked variables in for-loops (#23)

- fixed spurious space in parenthesized set expressions (#7)

- fixed spurious space after opening parentheses and in default arguments (#14, #17)

- fixed spurious space after unary operators when the operand was a complex expression
  (#15)

## 18.3a0

- first published version, Happy 🍰 Day 2018!

- alpha quality

- date-versioned (see: <https://calver.org/>)<|MERGE_RESOLUTION|>--- conflicted
+++ resolved
@@ -16,17 +16,14 @@
 - Handle `# fmt: skip` followed by a comment at the end of file (#4635)
 - Fix crash when a tuple appears in the `as` clause of a `with` statement (#4634)
 - Fix crash when tuple is used as a context manager inside a `with` statement (#4646)
-<<<<<<< HEAD
-- Fix crash when using line ranges excluding indented single line decorated items
-  (#4670)
-=======
 - Fix crash when formatting a `\` followed by a `\r` followed by a comment (#4663)
 - Fix crash on a `\\r\n` (#4673)
 - Fix crash on `await ...` (where `...` is a literal `Ellipsis`) (#4676)
 - Remove support for pre-python 3.7 `await/async` as soft keywords/variable names
   (#4676)
 - Fix crash on parenthesized expression inside a type parameter bound (#4684)
->>>>>>> bbc36ea2
+- Fix crash when using line ranges excluding indented single line decorated items
+  (#4670)
 
 ### Preview style
 
