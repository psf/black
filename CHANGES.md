--- conflicted
+++ resolved
@@ -22,9 +22,6 @@
   less (#3964)
 - Multiline unpacked dicts and lists as the sole argument to a function are now also
   indented less (#3992)
-<<<<<<< HEAD
-- Standalone form feed characters at the module level are no longer removed (#4021)
-=======
 - In f-string debug expressions, quote types that are visible in the final string are
   now preserved (#4005)
 - Fix a bug where long `case` blocks were not split into multiple lines. Also enable
@@ -32,7 +29,7 @@
 - Keep requiring two empty lines between module-level docstring and first function or
   class definition (#4028)
 - Add support for single-line format skip with other comments on the same line (#3959)
->>>>>>> 2a1c67e0
+- Standalone form feed characters at the module level are no longer removed (#4021)
 
 ### Configuration
 
