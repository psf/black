--- conflicted
+++ resolved
@@ -49,11 +49,8 @@
 
 <!-- Changes that improve Black's performance. -->
 
-<<<<<<< HEAD
 - Speed up _Black_ significantly when the cache is full (#3751)
-=======
 - Avoid importing `IPython` in a case where we wouldn't need it (#3748)
->>>>>>> 63481bb9
 
 ### Output
 
