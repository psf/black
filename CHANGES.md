# Change Log

## Unreleased

### _Black_

- **Remove Python 2 support** (#2740)
- Do not accept bare carriage return line endings in pyproject.toml (#2408)
- Improve error message for invalid regular expression (#2678)
- Improve error message when parsing fails during AST safety check by embedding the
  underlying SyntaxError (#2693)
- Fix mapping cases that contain as-expressions, like `case {"key": 1 | 2 as password}`
  (#2686)
- Fix cases that contain multiple top-level as-expressions, like `case 1 as a, 2 as b`
  (#2716)
- Fix call patterns that contain as-expressions with keyword arguments, like
  `case Foo(bar=baz as quux)` (#2749)
- No longer color diff headers white as it's unreadable in light themed terminals
  (#2691)
- Tuple unpacking on `return` and `yield` constructs now implies 3.8+ (#2700)
- Unparenthesized tuples on annotated assignments (e.g
  `values: Tuple[int, ...] = 1, 2, 3`) now implies 3.8+ (#2708)
- Remove spaces around power operators if both operands are simple (#2726)
- Allow setting custom cache directory on all platforms with environment variable
  `BLACK_CACHE_DIR` (#2739).
- Text coloring added in the final statistics (#2712)
- For stubs, one blank line between class attributes and methods is now kept if there's
  at least one pre-existing blank line (#2736)
- Verbose mode also now describes how a project root was discovered and which paths will
  be formatted. (#2526)
- Speed-up the new backtracking parser about 4X in general (enabled when
  `--target-version` is set to 3.10 and higher). (#2728)
- Fix handling of standalone `match()` or `case()` when there is a trailing newline or a
  comment inside of the parentheses. (#2760)
- Black now normalizes string prefix order (#2297)
- Add configuration option (`python-cell-magics`) to format cells with custom magics in
  Jupyter Notebooks (#2744)
- Deprecate `--experimental-string-processing` and move the functionality under
  `--preview` (#2789)
- Enable Python 3.10+ by default, without any extra need to specify
  `--target-version=py310`. (#2758)
- Make passing `SRC` or `--code` mandatory and mutually exclusive (#2804)
- Work around bug that causes unstable formatting in some cases in the presence of the
  magic trailing comma (#2807)
<<<<<<< HEAD
- Use parentheses for attribute access on decimal float and int literals (#2799)
- Don't add whitespace for attribute access on hexadecimal, binary, octal, and complex
  literals (#2799)
=======
- Deprecate the `black-primer` tool (#2809)
>>>>>>> b92822af

### Packaging

- All upper version bounds on dependencies have been removed (#2718)
- `typing-extensions` is no longer a required dependency in Python 3.10+ (#2772)
- Set `click` lower bound to `8.0.0` (#2791)

### Preview style

- Introduce the `--preview` flag (#2752)
- Add `--experimental-string-processing` to the preview style (#2789)

### Integrations

- Update GitHub action to support containerized runs (#2748)

### Documentation

- Change protocol in pip installation instructions to `https://` (#2761)
- Change HTML theme to Furo primarily for its responsive design and mobile support
  (#2793)

## 21.12b0

### _Black_

- Fix determination of f-string expression spans (#2654)
- Fix bad formatting of error messages about EOF in multi-line statements (#2343)
- Functions and classes in blocks now have more consistent surrounding spacing (#2472)
- `from __future__ import annotations` statement now implies Python 3.7+ (#2690)

#### Jupyter Notebook support

- Cell magics are now only processed if they are known Python cell magics. Earlier, all
  cell magics were tokenized, leading to possible indentation errors e.g. with
  `%%writefile`. (#2630)
- Fix assignment to environment variables in Jupyter Notebooks (#2642)

#### Python 3.10 support

- Point users to using `--target-version py310` if we detect 3.10-only syntax (#2668)
- Fix `match` statements with open sequence subjects, like `match a, b:` or
  `match a, *b:` (#2639) (#2659)
- Fix `match`/`case` statements that contain `match`/`case` soft keywords multiple
  times, like `match re.match()` (#2661)
- Fix `case` statements with an inline body (#2665)
- Fix styling of starred expressions inside `match` subject (#2667)
- Fix parser error location on invalid syntax in a `match` statement (#2649)
- Fix Python 3.10 support on platforms without ProcessPoolExecutor (#2631)
- Improve parsing performance on code that uses `match` under `--target-version py310`
  up to ~50% (#2670)

### Packaging

- Remove dependency on `regex` (#2644) (#2663)

## 21.11b1

### _Black_

- Bumped regex version minimum to 2021.4.4 to fix Pattern class usage (#2621)

## 21.11b0

### _Black_

- Warn about Python 2 deprecation in more cases by improving Python 2 only syntax
  detection (#2592)
- Add experimental PyPy support (#2559)
- Add partial support for the match statement. As it's experimental, it's only enabled
  when `--target-version py310` is explicitly specified (#2586)
- Add support for parenthesized with (#2586)
- Declare support for Python 3.10 for running Black (#2562)

### Integrations

- Fixed vim plugin with Python 3.10 by removing deprecated distutils import (#2610)
- The vim plugin now parses `skip_magic_trailing_comma` from pyproject.toml (#2613)

## 21.10b0

### _Black_

- Document stability policy, that will apply for non-beta releases (#2529)
- Add new `--workers` parameter (#2514)
- Fixed feature detection for positional-only arguments in lambdas (#2532)
- Bumped typed-ast version minimum to 1.4.3 for 3.10 compatibility (#2519)
- Fixed a Python 3.10 compatibility issue where the loop argument was still being passed
  even though it has been removed (#2580)
- Deprecate Python 2 formatting support (#2523)

### _Blackd_

- Remove dependency on aiohttp-cors (#2500)
- Bump required aiohttp version to 3.7.4 (#2509)

### _Black-Primer_

- Add primer support for --projects (#2555)
- Print primer summary after individual failures (#2570)

### Integrations

- Allow to pass `target_version` in the vim plugin (#1319)
- Install build tools in docker file and use multi-stage build to keep the image size
  down (#2582)

## 21.9b0

### Packaging

- Fix missing modules in self-contained binaries (#2466)
- Fix missing toml extra used during installation (#2475)

## 21.8b0

### _Black_

- Add support for formatting Jupyter Notebook files (#2357)
- Move from `appdirs` dependency to `platformdirs` (#2375)
- Present a more user-friendly error if .gitignore is invalid (#2414)
- The failsafe for accidentally added backslashes in f-string expressions has been
  hardened to handle more edge cases during quote normalization (#2437)
- Avoid changing a function return type annotation's type to a tuple by adding a
  trailing comma (#2384)
- Parsing support has been added for unparenthesized walruses in set literals, set
  comprehensions, and indices (#2447).
- Pin `setuptools-scm` build-time dependency version (#2457)
- Exclude typing-extensions version 3.10.0.1 due to it being broken on Python 3.10
  (#2460)

### _Blackd_

- Replace sys.exit(-1) with raise ImportError as it plays more nicely with tools that
  scan installed packages (#2440)

### Integrations

- The provided pre-commit hooks no longer specify `language_version` to avoid overriding
  `default_language_version` (#2430)

## 21.7b0

### _Black_

- Configuration files using TOML features higher than spec v0.5.0 are now supported
  (#2301)
- Add primer support and test for code piped into black via STDIN (#2315)
- Fix internal error when `FORCE_OPTIONAL_PARENTHESES` feature is enabled (#2332)
- Accept empty stdin (#2346)
- Provide a more useful error when parsing fails during AST safety checks (#2304)

### Docker

- Add new `latest_release` tag automation to follow latest black release on docker
  images (#2374)

### Integrations

- The vim plugin now searches upwards from the directory containing the current buffer
  instead of the current working directory for pyproject.toml. (#1871)
- The vim plugin now reads the correct string normalization option in pyproject.toml
  (#1869)
- The vim plugin no longer crashes Black when there's boolean values in pyproject.toml
  (#1869)

## 21.6b0

### _Black_

- Fix failure caused by `fmt: skip` and indentation (#2281)
- Account for += assignment when deciding whether to split string (#2312)
- Correct max string length calculation when there are string operators (#2292)
- Fixed option usage when using the `--code` flag (#2259)
- Do not call `uvloop.install()` when _Black_ is used as a library (#2303)
- Added `--required-version` option to require a specific version to be running (#2300)
- Fix incorrect custom breakpoint indices when string group contains fake f-strings
  (#2311)
- Fix regression where `R` prefixes would be lowercased for docstrings (#2285)
- Fix handling of named escapes (`\N{...}`) when `--experimental-string-processing` is
  used (#2319)

### Integrations

- The official Black action now supports choosing what version to use, and supports the
  major 3 OSes. (#1940)

## 21.5b2

### _Black_

- A space is no longer inserted into empty docstrings (#2249)
- Fix handling of .gitignore files containing non-ASCII characters on Windows (#2229)
- Respect `.gitignore` files in all levels, not only `root/.gitignore` file (apply
  `.gitignore` rules like `git` does) (#2225)
- Restored compatibility with Click 8.0 on Python 3.6 when LANG=C used (#2227)
- Add extra uvloop install + import support if in python env (#2258)
- Fix --experimental-string-processing crash when matching parens are not found (#2283)
- Make sure to split lines that start with a string operator (#2286)
- Fix regular expression that black uses to identify f-expressions (#2287)

### _Blackd_

- Add a lower bound for the `aiohttp-cors` dependency. Only 0.4.0 or higher is
  supported. (#2231)

### Packaging

- Release self-contained x86_64 MacOS binaries as part of the GitHub release pipeline
  (#2198)
- Always build binaries with the latest available Python (#2260)

### Documentation

- Add discussion of magic comments to FAQ page (#2272)
- `--experimental-string-processing` will be enabled by default in the future (#2273)
- Fix typos discovered by codespell (#2228)
- Fix Vim plugin installation instructions. (#2235)
- Add new Frequently Asked Questions page (#2247)
- Fix encoding + symlink issues preventing proper build on Windows (#2262)

## 21.5b1

### _Black_

- Refactor `src/black/__init__.py` into many files (#2206)

### Documentation

- Replaced all remaining references to the
  [`master`](https://github.com/psf/black/tree/main) branch with the
  [`main`](https://github.com/psf/black/tree/main) branch. Some additional changes in
  the source code were also made. (#2210)
- Sigificantly reorganized the documentation to make much more sense. Check them out by
  heading over to [the stable docs on RTD](https://black.readthedocs.io/en/stable/).
  (#2174)

## 21.5b0

### _Black_

- Set `--pyi` mode if `--stdin-filename` ends in `.pyi` (#2169)
- Stop detecting target version as Python 3.9+ with pre-PEP-614 decorators that are
  being called but with no arguments (#2182)

### _Black-Primer_

- Add `--no-diff` to black-primer to suppress formatting changes (#2187)

## 21.4b2

### _Black_

- Fix crash if the user configuration directory is inaccessible. (#2158)

- Clarify
  [circumstances](https://github.com/psf/black/blob/master/docs/the_black_code_style.md#pragmatism)
  in which _Black_ may change the AST (#2159)

- Allow `.gitignore` rules to be overridden by specifying `exclude` in `pyproject.toml`
  or on the command line. (#2170)

### _Packaging_

- Install `primer.json` (used by `black-primer` by default) with black. (#2154)

## 21.4b1

### _Black_

- Fix crash on docstrings ending with "\\ ". (#2142)

- Fix crash when atypical whitespace is cleaned out of dostrings (#2120)

- Reflect the `--skip-magic-trailing-comma` and `--experimental-string-processing` flags
  in the name of the cache file. Without this fix, changes in these flags would not take
  effect if the cache had already been populated. (#2131)

- Don't remove necessary parentheses from assignment expression containing assert /
  return statements. (#2143)

### _Packaging_

- Bump pathspec to >= 0.8.1 to solve invalid .gitignore exclusion handling

## 21.4b0

### _Black_

- Fixed a rare but annoying formatting instability created by the combination of
  optional trailing commas inserted by `Black` and optional parentheses looking at
  pre-existing "magic" trailing commas. This fixes issue #1629 and all of its many many
  duplicates. (#2126)

- `Black` now processes one-line docstrings by stripping leading and trailing spaces,
  and adding a padding space when needed to break up """". (#1740)

- `Black` now cleans up leading non-breaking spaces in comments (#2092)

- `Black` now respects `--skip-string-normalization` when normalizing multiline
  docstring quotes (#1637)

- `Black` no longer removes all empty lines between non-function code and decorators
  when formatting typing stubs. Now `Black` enforces a single empty line. (#1646)

- `Black` no longer adds an incorrect space after a parenthesized assignment expression
  in if/while statements (#1655)

- Added `--skip-magic-trailing-comma` / `-C` to avoid using trailing commas as a reason
  to split lines (#1824)

- fixed a crash when PWD=/ on POSIX (#1631)

- fixed "I/O operation on closed file" when using --diff (#1664)

- Prevent coloured diff output being interleaved with multiple files (#1673)

- Added support for PEP 614 relaxed decorator syntax on python 3.9 (#1711)

- Added parsing support for unparenthesized tuples and yield expressions in annotated
  assignments (#1835)

- added `--extend-exclude` argument (PR #2005)

- speed up caching by avoiding pathlib (#1950)

- `--diff` correctly indicates when a file doesn't end in a newline (#1662)

- Added `--stdin-filename` argument to allow stdin to respect `--force-exclude` rules
  (#1780)

- Lines ending with `fmt: skip` will now be not formatted (#1800)

- PR #2053: Black no longer relies on typed-ast for Python 3.8 and higher

- PR #2053: Python 2 support is now optional, install with
  `python3 -m pip install black[python2]` to maintain support.

- Exclude `venv` directory by default (#1683)

- Fixed "Black produced code that is not equivalent to the source" when formatting
  Python 2 docstrings (#2037)

### _Packaging_

- Self-contained native _Black_ binaries are now provided for releases via GitHub
  Releases (#1743)

## 20.8b1

### _Packaging_

- explicitly depend on Click 7.1.2 or newer as `Black` no longer works with versions
  older than 7.0

## 20.8b0

### _Black_

- re-implemented support for explicit trailing commas: now it works consistently within
  any bracket pair, including nested structures (#1288 and duplicates)

- `Black` now reindents docstrings when reindenting code around it (#1053)

- `Black` now shows colored diffs (#1266)

- `Black` is now packaged using 'py3' tagged wheels (#1388)

- `Black` now supports Python 3.8 code, e.g. star expressions in return statements
  (#1121)

- `Black` no longer normalizes capital R-string prefixes as those have a
  community-accepted meaning (#1244)

- `Black` now uses exit code 2 when specified configuration file doesn't exit (#1361)

- `Black` now works on AWS Lambda (#1141)

- added `--force-exclude` argument (#1032)

- removed deprecated `--py36` option (#1236)

- fixed `--diff` output when EOF is encountered (#526)

- fixed `# fmt: off` handling around decorators (#560)

- fixed unstable formatting with some `# type: ignore` comments (#1113)

- fixed invalid removal on organizing brackets followed by indexing (#1575)

- introduced `black-primer`, a CI tool that allows us to run regression tests against
  existing open source users of Black (#1402)

- introduced property-based fuzzing to our test suite based on Hypothesis and
  Hypothersmith (#1566)

- implemented experimental and disabled by default long string rewrapping (#1132),
  hidden under a `--experimental-string-processing` flag while it's being worked on;
  this is an undocumented and unsupported feature, you lose Internet points for
  depending on it (#1609)

### Vim plugin

- prefer virtualenv packages over global packages (#1383)

## 19.10b0

- added support for PEP 572 assignment expressions (#711)

- added support for PEP 570 positional-only arguments (#943)

- added support for async generators (#593)

- added support for pre-splitting collections by putting an explicit trailing comma
  inside (#826)

- added `black -c` as a way to format code passed from the command line (#761)

- --safe now works with Python 2 code (#840)

- fixed grammar selection for Python 2-specific code (#765)

- fixed feature detection for trailing commas in function definitions and call sites
  (#763)

- `# fmt: off`/`# fmt: on` comment pairs placed multiple times within the same block of
  code now behave correctly (#1005)

- _Black_ no longer crashes on Windows machines with more than 61 cores (#838)

- _Black_ no longer crashes on standalone comments prepended with a backslash (#767)

- _Black_ no longer crashes on `from` ... `import` blocks with comments (#829)

- _Black_ no longer crashes on Python 3.7 on some platform configurations (#494)

- _Black_ no longer fails on comments in from-imports (#671)

- _Black_ no longer fails when the file starts with a backslash (#922)

- _Black_ no longer merges regular comments with type comments (#1027)

- _Black_ no longer splits long lines that contain type comments (#997)

- removed unnecessary parentheses around `yield` expressions (#834)

- added parentheses around long tuples in unpacking assignments (#832)

- added parentheses around complex powers when they are prefixed by a unary operator
  (#646)

- fixed bug that led _Black_ format some code with a line length target of 1 (#762)

- _Black_ no longer introduces quotes in f-string subexpressions on string boundaries
  (#863)

- if _Black_ puts parenthesis around a single expression, it moves comments to the
  wrapped expression instead of after the brackets (#872)

- `blackd` now returns the version of _Black_ in the response headers (#1013)

- `blackd` can now output the diff of formats on source code when the `X-Diff` header is
  provided (#969)

## 19.3b0

- new option `--target-version` to control which Python versions _Black_-formatted code
  should target (#618)

- deprecated `--py36` (use `--target-version=py36` instead) (#724)

- _Black_ no longer normalizes numeric literals to include `_` separators (#696)

- long `del` statements are now split into multiple lines (#698)

- type comments are no longer mangled in function signatures

- improved performance of formatting deeply nested data structures (#509)

- _Black_ now properly formats multiple files in parallel on Windows (#632)

- _Black_ now creates cache files atomically which allows it to be used in parallel
  pipelines (like `xargs -P8`) (#673)

- _Black_ now correctly indents comments in files that were previously formatted with
  tabs (#262)

- `blackd` now supports CORS (#622)

## 18.9b0

- numeric literals are now formatted by _Black_ (#452, #461, #464, #469):

  - numeric literals are normalized to include `_` separators on Python 3.6+ code

  - added `--skip-numeric-underscore-normalization` to disable the above behavior and
    leave numeric underscores as they were in the input

  - code with `_` in numeric literals is recognized as Python 3.6+

  - most letters in numeric literals are lowercased (e.g., in `1e10`, `0x01`)

  - hexadecimal digits are always uppercased (e.g. `0xBADC0DE`)

- added `blackd`, see
  [its documentation](https://github.com/psf/black/blob/18.9b0/README.md#blackd) for
  more info (#349)

- adjacent string literals are now correctly split into multiple lines (#463)

- trailing comma is now added to single imports that don't fit on a line (#250)

- cache is now populated when `--check` is successful for a file which speeds up
  consecutive checks of properly formatted unmodified files (#448)

- whitespace at the beginning of the file is now removed (#399)

- fixed mangling [pweave](http://mpastell.com/pweave/) and
  [Spyder IDE](https://www.spyder-ide.org/) special comments (#532)

- fixed unstable formatting when unpacking big tuples (#267)

- fixed parsing of `__future__` imports with renames (#389)

- fixed scope of `# fmt: off` when directly preceding `yield` and other nodes (#385)

- fixed formatting of lambda expressions with default arguments (#468)

- fixed `async for` statements: _Black_ no longer breaks them into separate lines (#372)

- note: the Vim plugin stopped registering `,=` as a default chord as it turned out to
  be a bad idea (#415)

## 18.6b4

- hotfix: don't freeze when multiple comments directly precede `# fmt: off` (#371)

## 18.6b3

- typing stub files (`.pyi`) now have blank lines added after constants (#340)

- `# fmt: off` and `# fmt: on` are now much more dependable:

  - they now work also within bracket pairs (#329)

  - they now correctly work across function/class boundaries (#335)

  - they now work when an indentation block starts with empty lines or misaligned
    comments (#334)

- made Click not fail on invalid environments; note that Click is right but the
  likelihood we'll need to access non-ASCII file paths when dealing with Python source
  code is low (#277)

- fixed improper formatting of f-strings with quotes inside interpolated expressions
  (#322)

- fixed unnecessary slowdown when long list literals where found in a file

- fixed unnecessary slowdown on AST nodes with very many siblings

- fixed cannibalizing backslashes during string normalization

- fixed a crash due to symbolic links pointing outside of the project directory (#338)

## 18.6b2

- added `--config` (#65)

- added `-h` equivalent to `--help` (#316)

- fixed improper unmodified file caching when `-S` was used

- fixed extra space in string unpacking (#305)

- fixed formatting of empty triple quoted strings (#313)

- fixed unnecessary slowdown in comment placement calculation on lines without comments

## 18.6b1

- hotfix: don't output human-facing information on stdout (#299)

- hotfix: don't output cake emoji on non-zero return code (#300)

## 18.6b0

- added `--include` and `--exclude` (#270)

- added `--skip-string-normalization` (#118)

- added `--verbose` (#283)

- the header output in `--diff` now actually conforms to the unified diff spec

- fixed long trivial assignments being wrapped in unnecessary parentheses (#273)

- fixed unnecessary parentheses when a line contained multiline strings (#232)

- fixed stdin handling not working correctly if an old version of Click was used (#276)

- _Black_ now preserves line endings when formatting a file in place (#258)

## 18.5b1

- added `--pyi` (#249)

- added `--py36` (#249)

- Python grammar pickle caches are stored with the formatting caches, making _Black_
  work in environments where site-packages is not user-writable (#192)

- _Black_ now enforces a PEP 257 empty line after a class-level docstring (and/or
  fields) and the first method

- fixed invalid code produced when standalone comments were present in a trailer that
  was omitted from line splitting on a large expression (#237)

- fixed optional parentheses being removed within `# fmt: off` sections (#224)

- fixed invalid code produced when stars in very long imports were incorrectly wrapped
  in optional parentheses (#234)

- fixed unstable formatting when inline comments were moved around in a trailer that was
  omitted from line splitting on a large expression (#238)

- fixed extra empty line between a class declaration and the first method if no class
  docstring or fields are present (#219)

- fixed extra empty line between a function signature and an inner function or inner
  class (#196)

## 18.5b0

- call chains are now formatted according to the
  [fluent interfaces](https://en.wikipedia.org/wiki/Fluent_interface) style (#67)

- data structure literals (tuples, lists, dictionaries, and sets) are now also always
  exploded like imports when they don't fit in a single line (#152)

- slices are now formatted according to PEP 8 (#178)

- parentheses are now also managed automatically on the right-hand side of assignments
  and return statements (#140)

- math operators now use their respective priorities for delimiting multiline
  expressions (#148)

- optional parentheses are now omitted on expressions that start or end with a bracket
  and only contain a single operator (#177)

- empty parentheses in a class definition are now removed (#145, #180)

- string prefixes are now standardized to lowercase and `u` is removed on Python 3.6+
  only code and Python 2.7+ code with the `unicode_literals` future import (#188, #198,
  #199)

- typing stub files (`.pyi`) are now formatted in a style that is consistent with PEP
  484 (#207, #210)

- progress when reformatting many files is now reported incrementally

- fixed trailers (content with brackets) being unnecessarily exploded into their own
  lines after a dedented closing bracket (#119)

- fixed an invalid trailing comma sometimes left in imports (#185)

- fixed non-deterministic formatting when multiple pairs of removable parentheses were
  used (#183)

- fixed multiline strings being unnecessarily wrapped in optional parentheses in long
  assignments (#215)

- fixed not splitting long from-imports with only a single name

- fixed Python 3.6+ file discovery by also looking at function calls with unpacking.
  This fixed non-deterministic formatting if trailing commas where used both in function
  signatures with stars and function calls with stars but the former would be
  reformatted to a single line.

- fixed crash on dealing with optional parentheses (#193)

- fixed "is", "is not", "in", and "not in" not considered operators for splitting
  purposes

- fixed crash when dead symlinks where encountered

## 18.4a4

- don't populate the cache on `--check` (#175)

## 18.4a3

- added a "cache"; files already reformatted that haven't changed on disk won't be
  reformatted again (#109)

- `--check` and `--diff` are no longer mutually exclusive (#149)

- generalized star expression handling, including double stars; this fixes
  multiplication making expressions "unsafe" for trailing commas (#132)

- _Black_ no longer enforces putting empty lines behind control flow statements (#90)

- _Black_ now splits imports like "Mode 3 + trailing comma" of isort (#127)

- fixed comment indentation when a standalone comment closes a block (#16, #32)

- fixed standalone comments receiving extra empty lines if immediately preceding a
  class, def, or decorator (#56, #154)

- fixed `--diff` not showing entire path (#130)

- fixed parsing of complex expressions after star and double stars in function calls
  (#2)

- fixed invalid splitting on comma in lambda arguments (#133)

- fixed missing splits of ternary expressions (#141)

## 18.4a2

- fixed parsing of unaligned standalone comments (#99, #112)

- fixed placement of dictionary unpacking inside dictionary literals (#111)

- Vim plugin now works on Windows, too

- fixed unstable formatting when encountering unnecessarily escaped quotes in a string
  (#120)

## 18.4a1

- added `--quiet` (#78)

- added automatic parentheses management (#4)

- added [pre-commit](https://pre-commit.com) integration (#103, #104)

- fixed reporting on `--check` with multiple files (#101, #102)

- fixed removing backslash escapes from raw strings (#100, #105)

## 18.4a0

- added `--diff` (#87)

- add line breaks before all delimiters, except in cases like commas, to better comply
  with PEP 8 (#73)

- standardize string literals to use double quotes (almost) everywhere (#75)

- fixed handling of standalone comments within nested bracketed expressions; _Black_
  will no longer produce super long lines or put all standalone comments at the end of
  the expression (#22)

- fixed 18.3a4 regression: don't crash and burn on empty lines with trailing whitespace
  (#80)

- fixed 18.3a4 regression: `# yapf: disable` usage as trailing comment would cause
  _Black_ to not emit the rest of the file (#95)

- when CTRL+C is pressed while formatting many files, _Black_ no longer freaks out with
  a flurry of asyncio-related exceptions

- only allow up to two empty lines on module level and only single empty lines within
  functions (#74)

## 18.3a4

- `# fmt: off` and `# fmt: on` are implemented (#5)

- automatic detection of deprecated Python 2 forms of print statements and exec
  statements in the formatted file (#49)

- use proper spaces for complex expressions in default values of typed function
  arguments (#60)

- only return exit code 1 when --check is used (#50)

- don't remove single trailing commas from square bracket indexing (#59)

- don't omit whitespace if the previous factor leaf wasn't a math operator (#55)

- omit extra space in kwarg unpacking if it's the first argument (#46)

- omit extra space in
  [Sphinx auto-attribute comments](http://www.sphinx-doc.org/en/stable/ext/autodoc.html#directive-autoattribute)
  (#68)

## 18.3a3

- don't remove single empty lines outside of bracketed expressions (#19)

- added ability to pipe formatting from stdin to stdin (#25)

- restored ability to format code with legacy usage of `async` as a name (#20, #42)

- even better handling of numpy-style array indexing (#33, again)

## 18.3a2

- changed positioning of binary operators to occur at beginning of lines instead of at
  the end, following
  [a recent change to PEP 8](https://github.com/python/peps/commit/c59c4376ad233a62ca4b3a6060c81368bd21e85b)
  (#21)

- ignore empty bracket pairs while splitting. This avoids very weirdly looking
  formattings (#34, #35)

- remove a trailing comma if there is a single argument to a call

- if top level functions were separated by a comment, don't put four empty lines after
  the upper function

- fixed unstable formatting of newlines with imports

- fixed unintentional folding of post scriptum standalone comments into last statement
  if it was a simple statement (#18, #28)

- fixed missing space in numpy-style array indexing (#33)

- fixed spurious space after star-based unary expressions (#31)

## 18.3a1

- added `--check`

- only put trailing commas in function signatures and calls if it's safe to do so. If
  the file is Python 3.6+ it's always safe, otherwise only safe if there are no `*args`
  or `**kwargs` used in the signature or call. (#8)

- fixed invalid spacing of dots in relative imports (#6, #13)

- fixed invalid splitting after comma on unpacked variables in for-loops (#23)

- fixed spurious space in parenthesized set expressions (#7)

- fixed spurious space after opening parentheses and in default arguments (#14, #17)

- fixed spurious space after unary operators when the operand was a complex expression
  (#15)

## 18.3a0

- first published version, Happy 🍰 Day 2018!

- alpha quality

- date-versioned (see: <https://calver.org/>)<|MERGE_RESOLUTION|>--- conflicted
+++ resolved
@@ -42,13 +42,10 @@
 - Make passing `SRC` or `--code` mandatory and mutually exclusive (#2804)
 - Work around bug that causes unstable formatting in some cases in the presence of the
   magic trailing comma (#2807)
-<<<<<<< HEAD
 - Use parentheses for attribute access on decimal float and int literals (#2799)
 - Don't add whitespace for attribute access on hexadecimal, binary, octal, and complex
   literals (#2799)
-=======
 - Deprecate the `black-primer` tool (#2809)
->>>>>>> b92822af
 
 ### Packaging
 
