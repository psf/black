--- conflicted
+++ resolved
@@ -9,11 +9,8 @@
 
 <!-- Include any especially major or disruptive changes here -->
 
-<<<<<<< HEAD
+- Enable base 3.14 support (#4804)
 - Add support for the new Python 3.14 t-string syntax introduced by PEP 750 (#4805)
-=======
-- Enable base 3.14 support (#4804)
->>>>>>> 6122359d
 
 ### Stable style
 
