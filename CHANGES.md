--- conflicted
+++ resolved
@@ -2,31 +2,28 @@
 
 ## Unreleased
 
-<<<<<<< HEAD
+### Highlights
+
+<!-- Include any especially major or disruptive changes here -->
+
+### Stable style
+
+<!-- Changes that affect Black's stable style -->
+
+### Preview style
+
+<!-- Changes that affect Black's preview style -->
+
+### Configuration
+
+<!-- Changes to how Black can be configured -->
+
 ### Packaging
+
+<!-- Changes to how Black is packaged, such as dependency requirements -->
 
 - Store license identifier inside the `License-Expression` metadata field, see
   [PEP 639](https://peps.python.org/pep-0639/). (#4479)
-=======
-### Highlights
-
-<!-- Include any especially major or disruptive changes here -->
-
-### Stable style
-
-<!-- Changes that affect Black's stable style -->
-
-### Preview style
-
-<!-- Changes that affect Black's preview style -->
-
-### Configuration
-
-<!-- Changes to how Black can be configured -->
-
-### Packaging
-
-<!-- Changes to how Black is packaged, such as dependency requirements -->
 
 ### Parser
 
@@ -52,7 +49,6 @@
 
 <!-- Major changes to documentation and policies. Small docs changes
      don't need a changelog entry. -->
->>>>>>> 7452902c
 
 ## 24.10.0
 
