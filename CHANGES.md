--- conflicted
+++ resolved
@@ -6,18 +6,15 @@
 
 - Moved from `appdirs` dependency to `platformdirs` (#2375)
 - Add support for formatting Jupyter Notebook files (#2357)
-<<<<<<< HEAD
+- Move from `appdirs` dependency to `platformdirs` (#2375)
+- Present a more user-friendly error if .gitignore is invalid (#2414)
 - Avoid changing a function return type annotation's type to a tuple by adding a
   trailing comma (#2384)
-=======
-- Move from `appdirs` dependency to `platformdirs` (#2375)
-- Present a more user-friendly error if .gitignore is invalid (#2414)
 
 ### Integrations
 
 - The provided pre-commit hooks no longer specify `language_version` to avoid overriding
   `default_language_version` (#2430)
->>>>>>> 104aec55
 
 ## 21.7b0
 
