--- conflicted
+++ resolved
@@ -4,13 +4,10 @@
 
 ### _Black_
 
-<<<<<<< HEAD
 - Fix handling of .gitignore files containing non-ASCII characters on Windows (#2229)
 - Fix typos discovered by codespell (#2228)
-=======
 - Respect `.gitignore` files in all levels, not only `root/.gitignore` file (apply
   `.gitignore` rules like `git` does) (#2225)
->>>>>>> b8450b9f
 - Restored compatibility with Click 8.0 on Python 3.6 when LANG=C used (#2227)
 
 ### _Blackd_
