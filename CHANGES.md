--- conflicted
+++ resolved
@@ -14,14 +14,8 @@
 
 <!-- Changes that affect Black's preview style -->
 
-<<<<<<< HEAD
 - Format hex code in unicode escape sequences in string literals (#2916)
 
-- Code cell separators `#%%` are now standardised to `# %%` (#2919)
-- Avoid magic-trailing-comma in single-element subscripts (#2942)
-
-=======
->>>>>>> 1af29fbf
 ### _Blackd_
 
 <!-- Changes to blackd -->
