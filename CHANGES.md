--- conflicted
+++ resolved
@@ -28,12 +28,9 @@
 
 <!-- Changes to how Black is packaged, such as dependency requirements -->
 
-<<<<<<< HEAD
 - Hatchling is now used as the build backend. This will not have any effect for users
   who install Black with its wheels from PyPI. (#3233)
-=======
 - Faster compiled wheels are now available for CPython 3.11 (#3276)
->>>>>>> bfc013ab
 
 ### Parser
 
