--- conflicted
+++ resolved
@@ -1,4 +1,9 @@
 # Change Log
+
+## Unreleased
+
+- Additional cases of immediately nested tuples, lists, and dictionaries are now
+  indented less (#4012)
 
 ## 23.11.0
 
@@ -18,15 +23,9 @@
 
 ### Preview style
 
-<<<<<<< HEAD
-- Multiline tuples, lists, and dictionaries that are the sole argument to a function or
-  inside another tuple, list, or dictionary are now indented less (#3964) (#4012)
-- Multiline list and dict unpacking as the sole argument to a function is now also
-=======
 - Multiline dicts and lists that are the sole argument to a function are now indented
   less (#3964)
 - Multiline unpacked dicts and lists as the sole argument to a function are now also
->>>>>>> 2a1c67e0
   indented less (#3992)
 - In f-string debug expressions, quote types that are visible in the final string are
   now preserved (#4005)
