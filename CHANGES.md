--- conflicted
+++ resolved
@@ -4,12 +4,8 @@
 
 ### _Black_
 
-<<<<<<< HEAD
 - Respect `.gitignore` files in all levels, not only `root/.gitignore` file (apply
   `.gitignore` rules like `git` does) (#2225)
-- Fix typos discovered by codespell (#2228)
-=======
->>>>>>> 60f8bd2c
 - Restored compatibility with Click 8.0 on Python 3.6 when LANG=C used (#2227)
 
 ### _Blackd_
