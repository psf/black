--- conflicted
+++ resolved
@@ -4,14 +4,10 @@
 
 ### _Black_
 
-<<<<<<< HEAD
 - Moved from `appdirs` dependency to `platformdirs` (#2375)
+- Add support for formatting Jupyter Notebook files (#2357)
 - Avoid changing a function return type annotation's type to a tuple by adding a
   trailing comma (#2384)
-=======
-- Add support for formatting Jupyter Notebook files (#2357)
-- Move from `appdirs` dependency to `platformdirs` (#2375)
->>>>>>> 355a6b34
 
 ## 21.7b0
 
