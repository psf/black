# Change Log

## Unreleased

### Highlights

<!-- Include any especially major or disruptive changes here -->

### Stable style

<!-- Changes that affect Black's stable style -->

- Fix formatting cells in IPython notebooks with magic methods and starting or trailing
  empty lines (#4484)

### Preview style

<!-- Changes that affect Black's preview style -->

<<<<<<< HEAD
- Fix/remove string merging changing f-string quotes on f-strings with internal quotes
  (#4498)
=======
- Remove parentheses around sole list items (#4312)
>>>>>>> 96ca1b6b

### Configuration

<!-- Changes to how Black can be configured -->

### Packaging

<!-- Changes to how Black is packaged, such as dependency requirements -->

- Store license identifier inside the `License-Expression` metadata field, see
  [PEP 639](https://peps.python.org/pep-0639/). (#4479)

### Parser

<!-- Changes to the parser or to version autodetection -->

### Performance

<!-- Changes that improve Black's performance. -->

### Output

<!-- Changes to Black's terminal output and error messages -->

### _Blackd_

<!-- Changes to blackd -->

### Integrations

<!-- For example, Docker, GitHub Actions, pre-commit, editors -->

### Documentation

<!-- Major changes to documentation and policies. Small docs changes
     don't need a changelog entry. -->

## 24.10.0

### Highlights

- Black is now officially tested with Python 3.13 and provides Python 3.13
  mypyc-compiled wheels. (#4436) (#4449)
- Black will issue an error when used with Python 3.12.5, due to an upstream memory
  safety issue in Python 3.12.5 that can cause Black's AST safety checks to fail. Please
  use Python 3.12.6 or Python 3.12.4 instead. (#4447)
- Black no longer supports running with Python 3.8 (#4452)

### Stable style

- Fix crashes involving comments in parenthesised return types or `X | Y` style unions.
  (#4453)
- Fix skipping Jupyter cells with unknown `%%` magic (#4462)

### Preview style

- Fix type annotation spacing between * and more complex type variable tuple (i.e. `def
  fn(*args: *tuple[*Ts, T]) -> None: pass`) (#4440)

### Caching

- Fix bug where the cache was shared between runs with and without `--unstable` (#4466)

### Packaging

- Upgrade version of mypyc used to 1.12 beta (#4450) (#4449)
- `blackd` now requires a newer version of aiohttp. (#4451)

### Output

- Added Python target version information on parse error (#4378)
- Add information about Black version to internal error messages (#4457)

## 24.8.0

### Stable style

- Fix crash when `# fmt: off` is used before a closing parenthesis or bracket. (#4363)

### Packaging

- Packaging metadata updated: docs are explictly linked, the issue tracker is now also
  linked. This improves the PyPI listing for Black. (#4345)

### Parser

- Fix regression where Black failed to parse a multiline f-string containing another
  multiline string (#4339)
- Fix regression where Black failed to parse an escaped single quote inside an f-string
  (#4401)
- Fix bug with Black incorrectly parsing empty lines with a backslash (#4343)
- Fix bugs with Black's tokenizer not handling `\{` inside f-strings very well (#4422)
- Fix incorrect line numbers in the tokenizer for certain tokens within f-strings
  (#4423)

### Performance

- Improve performance when a large directory is listed in `.gitignore` (#4415)

### _Blackd_

- Fix blackd (and all extras installs) for docker container (#4357)

## 24.4.2

This is a bugfix release to fix two regressions in the new f-string parser introduced in
24.4.1.

### Parser

- Fix regression where certain complex f-strings failed to parse (#4332)

### Performance

- Fix bad performance on certain complex string literals (#4331)

## 24.4.1

### Highlights

- Add support for the new Python 3.12 f-string syntax introduced by PEP 701 (#3822)

### Stable style

- Fix crash involving indented dummy functions containing newlines (#4318)

### Parser

- Add support for type parameter defaults, a new syntactic feature added to Python 3.13
  by PEP 696 (#4327)

### Integrations

- Github Action now works even when `git archive` is skipped (#4313)

## 24.4.0

### Stable style

- Fix unwanted crashes caused by AST equivalency check (#4290)

### Preview style

- `if` guards in `case` blocks are now wrapped in parentheses when the line is too long.
  (#4269)
- Stop moving multiline strings to a new line unless inside brackets (#4289)

### Integrations

- Add a new option `use_pyproject` to the GitHub Action `psf/black`. This will read the
  Black version from `pyproject.toml`. (#4294)

## 24.3.0

### Highlights

This release is a milestone: it fixes Black's first CVE security vulnerability. If you
run Black on untrusted input, or if you habitually put thousands of leading tab
characters in your docstrings, you are strongly encouraged to upgrade immediately to fix
[CVE-2024-21503](https://cve.mitre.org/cgi-bin/cvename.cgi?name=CVE-2024-21503).

This release also fixes a bug in Black's AST safety check that allowed Black to make
incorrect changes to certain f-strings that are valid in Python 3.12 and higher.

### Stable style

- Don't move comments along with delimiters, which could cause crashes (#4248)
- Strengthen AST safety check to catch more unsafe changes to strings. Previous versions
  of Black would incorrectly format the contents of certain unusual f-strings containing
  nested strings with the same quote type. Now, Black will crash on such strings until
  support for the new f-string syntax is implemented. (#4270)
- Fix a bug where line-ranges exceeding the last code line would not work as expected
  (#4273)

### Performance

- Fix catastrophic performance on docstrings that contain large numbers of leading tab
  characters. This fixes
  [CVE-2024-21503](https://cve.mitre.org/cgi-bin/cvename.cgi?name=CVE-2024-21503).
  (#4278)

### Documentation

- Note what happens when `--check` is used with `--quiet` (#4236)

## 24.2.0

### Stable style

- Fixed a bug where comments where mistakenly removed along with redundant parentheses
  (#4218)

### Preview style

- Move the `hug_parens_with_braces_and_square_brackets` feature to the unstable style
  due to an outstanding crash and proposed formatting tweaks (#4198)
- Fixed a bug where base expressions caused inconsistent formatting of \*\* in tenary
  expression (#4154)
- Checking for newline before adding one on docstring that is almost at the line limit
  (#4185)
- Remove redundant parentheses in `case` statement `if` guards (#4214).

### Configuration

- Fix issue where _Black_ would ignore input files in the presence of symlinks (#4222)
- _Black_ now ignores `pyproject.toml` that is missing a `tool.black` section when
  discovering project root and configuration. Since _Black_ continues to use version
  control as an indicator of project root, this is expected to primarily change behavior
  for users in a monorepo setup (desirably). If you wish to preserve previous behavior,
  simply add an empty `[tool.black]` to the previously discovered `pyproject.toml`
  (#4204)

### Output

- Black will swallow any `SyntaxWarning`s or `DeprecationWarning`s produced by the `ast`
  module when performing equivalence checks (#4189)

### Integrations

- Add a JSONSchema and provide a validate-pyproject entry-point (#4181)

## 24.1.1

Bugfix release to fix a bug that made Black unusable on certain file systems with strict
limits on path length.

### Preview style

- Consistently add trailing comma on typed parameters (#4164)

### Configuration

- Shorten the length of the name of the cache file to fix crashes on file systems that
  do not support long paths (#4176)

## 24.1.0

### Highlights

This release introduces the new 2024 stable style (#4106), stabilizing the following
changes:

- Add parentheses around `if`-`else` expressions (#2278)
- Dummy class and function implementations consisting only of `...` are formatted more
  compactly (#3796)
- If an assignment statement is too long, we now prefer splitting on the right-hand side
  (#3368)
- Hex codes in Unicode escape sequences are now standardized to lowercase (#2916)
- Allow empty first lines at the beginning of most blocks (#3967, #4061)
- Add parentheses around long type annotations (#3899)
- Enforce newline after module docstrings (#3932, #4028)
- Fix incorrect magic trailing comma handling in return types (#3916)
- Remove blank lines before class docstrings (#3692)
- Wrap multiple context managers in parentheses if combined in a single `with` statement
  (#3489)
- Fix bug in line length calculations for power operations (#3942)
- Add trailing commas to collection literals even if there's a comment after the last
  entry (#3393)
- When using `--skip-magic-trailing-comma` or `-C`, trailing commas are stripped from
  subscript expressions with more than 1 element (#3209)
- Add extra blank lines in stubs in a few cases (#3564, #3862)
- Accept raw strings as docstrings (#3947)
- Split long lines in case blocks (#4024)
- Stop removing spaces from walrus operators within subscripts (#3823)
- Fix incorrect formatting of certain async statements (#3609)
- Allow combining `# fmt: skip` with other comments (#3959)

There are already a few improvements in the `--preview` style, which are slated for the
2025 stable style. Try them out and
[share your feedback](https://github.com/psf/black/issues). In the past, the preview
style has included some features that we were not able to stabilize. This year, we're
adding a separate `--unstable` style for features with known problems. Now, the
`--preview` style only includes features that we actually expect to make it into next
year's stable style.

### Stable style

Several bug fixes were made in features that are moved to the stable style in this
release:

- Fix comment handling when parenthesising conditional expressions (#4134)
- Fix bug where spaces were not added around parenthesized walruses in subscripts,
  unlike other binary operators (#4109)
- Remove empty lines before docstrings in async functions (#4132)
- Address a missing case in the change to allow empty lines at the beginning of all
  blocks, except immediately before a docstring (#4130)
- For stubs, fix logic to enforce empty line after nested classes with bodies (#4141)

### Preview style

- Add `--unstable` style, covering preview features that have known problems that would
  block them from going into the stable style. Also add the `--enable-unstable-feature`
  flag; for example, use
  `--enable-unstable-feature hug_parens_with_braces_and_square_brackets` to apply this
  preview feature throughout 2024, even if a later Black release downgrades the feature
  to unstable (#4096)
- Format module docstrings the same as class and function docstrings (#4095)
- Fix crash when using a walrus in a dictionary (#4155)
- Fix unnecessary parentheses when wrapping long dicts (#4135)
- Stop normalizing spaces before `# fmt: skip` comments (#4146)

### Configuration

- Print warning when configuration in `pyproject.toml` contains an invalid key (#4165)
- Fix symlink handling, properly ignoring symlinks that point outside of root (#4161)
- Fix cache mtime logic that resulted in false positive cache hits (#4128)
- Remove the long-deprecated `--experimental-string-processing` flag. This feature can
  currently be enabled with `--preview --enable-unstable-feature string_processing`.
  (#4096)

### Integrations

- Revert the change to run Black's pre-commit integration only on specific git hooks
  (#3940) for better compatibility with older versions of pre-commit (#4137)

## 23.12.1

### Packaging

- Fixed a bug that included dependencies from the `d` extra by default (#4108)

## 23.12.0

### Highlights

It's almost 2024, which means it's time for a new edition of _Black_'s stable style!
Together with this release, we'll put out an alpha release 24.1a1 showcasing the draft
2024 stable style, which we'll finalize in the January release. Please try it out and
[share your feedback](https://github.com/psf/black/issues/4042).

This release (23.12.0) will still produce the 2023 style. Most but not all of the
changes in `--preview` mode will be in the 2024 stable style.

### Stable style

- Fix bug where `# fmt: off` automatically dedents when used with the `--line-ranges`
  option, even when it is not within the specified line range. (#4084)
- Fix feature detection for parenthesized context managers (#4104)

### Preview style

- Prefer more equal signs before a break when splitting chained assignments (#4010)
- Standalone form feed characters at the module level are no longer removed (#4021)
- Additional cases of immediately nested tuples, lists, and dictionaries are now
  indented less (#4012)
- Allow empty lines at the beginning of all blocks, except immediately before a
  docstring (#4060)
- Fix crash in preview mode when using a short `--line-length` (#4086)
- Keep suites consisting of only an ellipsis on their own lines if they are not
  functions or class definitions (#4066) (#4103)

### Configuration

- `--line-ranges` now skips _Black_'s internal stability check in `--safe` mode. This
  avoids a crash on rare inputs that have many unformatted same-content lines. (#4034)

### Packaging

- Upgrade to mypy 1.7.1 (#4049) (#4069)
- Faster compiled wheels are now available for CPython 3.12 (#4070)

### Integrations

- Enable 3.12 CI (#4035)
- Build docker images in parallel (#4054)
- Build docker images with 3.12 (#4055)

## 23.11.0

### Highlights

- Support formatting ranges of lines with the new `--line-ranges` command-line option
  (#4020)

### Stable style

- Fix crash on formatting bytes strings that look like docstrings (#4003)
- Fix crash when whitespace followed a backslash before newline in a docstring (#4008)
- Fix standalone comments inside complex blocks crashing Black (#4016)
- Fix crash on formatting code like `await (a ** b)` (#3994)
- No longer treat leading f-strings as docstrings. This matches Python's behaviour and
  fixes a crash (#4019)

### Preview style

- Multiline dicts and lists that are the sole argument to a function are now indented
  less (#3964)
- Multiline unpacked dicts and lists as the sole argument to a function are now also
  indented less (#3992)
- In f-string debug expressions, quote types that are visible in the final string are
  now preserved (#4005)
- Fix a bug where long `case` blocks were not split into multiple lines. Also enable
  general trailing comma rules on `case` blocks (#4024)
- Keep requiring two empty lines between module-level docstring and first function or
  class definition (#4028)
- Add support for single-line format skip with other comments on the same line (#3959)

### Configuration

- Consistently apply force exclusion logic before resolving symlinks (#4015)
- Fix a bug in the matching of absolute path names in `--include` (#3976)

### Performance

- Fix mypyc builds on arm64 on macOS (#4017)

### Integrations

- Black's pre-commit integration will now run only on git hooks appropriate for a code
  formatter (#3940)

## 23.10.1

### Highlights

- Maintenance release to get a fix out for GitHub Action edge case (#3957)

### Preview style

- Fix merging implicit multiline strings that have inline comments (#3956)
- Allow empty first line after block open before a comment or compound statement (#3967)

### Packaging

- Change Dockerfile to hatch + compile black (#3965)

### Integrations

- The summary output for GitHub workflows is now suppressible using the `summary`
  parameter. (#3958)
- Fix the action failing when Black check doesn't pass (#3957)

### Documentation

- It is known Windows documentation CI is broken
  https://github.com/psf/black/issues/3968

## 23.10.0

### Stable style

- Fix comments getting removed from inside parenthesized strings (#3909)

### Preview style

- Fix long lines with power operators getting split before the line length (#3942)
- Long type hints are now wrapped in parentheses and properly indented when split across
  multiple lines (#3899)
- Magic trailing commas are now respected in return types. (#3916)
- Require one empty line after module-level docstrings. (#3932)
- Treat raw triple-quoted strings as docstrings (#3947)

### Configuration

- Fix cache versioning logic when `BLACK_CACHE_DIR` is set (#3937)

### Parser

- Fix bug where attributes named `type` were not accepted inside `match` statements
  (#3950)
- Add support for PEP 695 type aliases containing lambdas and other unusual expressions
  (#3949)

### Output

- Black no longer attempts to provide special errors for attempting to format Python 2
  code (#3933)
- Black will more consistently print stacktraces on internal errors in verbose mode
  (#3938)

### Integrations

- The action output displayed in the job summary is now wrapped in Markdown (#3914)

## 23.9.1

Due to various issues, the previous release (23.9.0) did not include compiled mypyc
wheels, which make Black significantly faster. These issues have now been fixed, and
this release should come with compiled wheels once again.

There will be no wheels for Python 3.12 due to a bug in mypyc. We will provide 3.12
wheels in a future release as soon as the mypyc bug is fixed.

### Packaging

- Upgrade to mypy 1.5.1 (#3864)

### Performance

- Store raw tuples instead of NamedTuples in Black's cache, improving performance and
  decreasing the size of the cache (#3877)

## 23.9.0

### Preview style

- More concise formatting for dummy implementations (#3796)
- In stub files, add a blank line between a statement with a body (e.g an
  `if sys.version_info > (3, x):`) and a function definition on the same level (#3862)
- Fix a bug whereby spaces were removed from walrus operators within subscript(#3823)

### Configuration

- Black now applies exclusion and ignore logic before resolving symlinks (#3846)

### Performance

- Avoid importing `IPython` if notebook cells do not contain magics (#3782)
- Improve caching by comparing file hashes as fallback for mtime and size (#3821)

### _Blackd_

- Fix an issue in `blackd` with single character input (#3558)

### Integrations

- Black now has an
  [official pre-commit mirror](https://github.com/psf/black-pre-commit-mirror). Swapping
  `https://github.com/psf/black` to `https://github.com/psf/black-pre-commit-mirror` in
  your `.pre-commit-config.yaml` will make Black about 2x faster (#3828)
- The `.black.env` folder specified by `ENV_PATH` will now be removed on the completion
  of the GitHub Action (#3759)

## 23.7.0

### Highlights

- Runtime support for Python 3.7 has been removed. Formatting 3.7 code will still be
  supported until further notice (#3765)

### Stable style

- Fix a bug where an illegal trailing comma was added to return type annotations using
  PEP 604 unions (#3735)
- Fix several bugs and crashes where comments in stub files were removed or mishandled
  under some circumstances (#3745)
- Fix a crash with multi-line magic comments like `type: ignore` within parentheses
  (#3740)
- Fix error in AST validation when _Black_ removes trailing whitespace in a type comment
  (#3773)

### Preview style

- Implicitly concatenated strings used as function args are no longer wrapped inside
  parentheses (#3640)
- Remove blank lines between a class definition and its docstring (#3692)

### Configuration

- The `--workers` argument to _Black_ can now be specified via the `BLACK_NUM_WORKERS`
  environment variable (#3743)
- `.pytest_cache`, `.ruff_cache` and `.vscode` are now excluded by default (#3691)
- Fix _Black_ not honouring `pyproject.toml` settings when running `--stdin-filename`
  and the `pyproject.toml` found isn't in the current working directory (#3719)
- _Black_ will now error if `exclude` and `extend-exclude` have invalid data types in
  `pyproject.toml`, instead of silently doing the wrong thing (#3764)

### Packaging

- Upgrade mypyc from 0.991 to 1.3 (#3697)
- Remove patching of Click that mitigated errors on Python 3.6 with `LANG=C` (#3768)

### Parser

- Add support for the new PEP 695 syntax in Python 3.12 (#3703)

### Performance

- Speed up _Black_ significantly when the cache is full (#3751)
- Avoid importing `IPython` in a case where we wouldn't need it (#3748)

### Output

- Use aware UTC datetimes internally, avoids deprecation warning on Python 3.12 (#3728)
- Change verbose logging to exactly mirror _Black_'s logic for source discovery (#3749)

### _Blackd_

- The `blackd` argument parser now shows the default values for options in their help
  text (#3712)

### Integrations

- Black is now tested with
  [`PYTHONWARNDEFAULTENCODING = 1`](https://docs.python.org/3/library/io.html#io-encoding-warning)
  (#3763)
- Update GitHub Action to display black output in the job summary (#3688)

### Documentation

- Add a CITATION.cff file to the root of the repository, containing metadata on how to
  cite this software (#3723)
- Update the _classes_ and _exceptions_ documentation in Developer reference to match
  the latest code base (#3755)

## 23.3.0

### Highlights

This release fixes a longstanding confusing behavior in Black's GitHub action, where the
version of the action did not determine the version of Black being run (issue #3382). In
addition, there is a small bug fix around imports and a number of improvements to the
preview style.

Please try out the
[preview style](https://black.readthedocs.io/en/stable/the_black_code_style/future_style.html#preview-style)
with `black --preview` and tell us your feedback. All changes in the preview style are
expected to become part of Black's stable style in January 2024.

### Stable style

- Import lines with `# fmt: skip` and `# fmt: off` no longer have an extra blank line
  added when they are right after another import line (#3610)

### Preview style

- Add trailing commas to collection literals even if there's a comment after the last
  entry (#3393)
- `async def`, `async for`, and `async with` statements are now formatted consistently
  compared to their non-async version. (#3609)
- `with` statements that contain two context managers will be consistently wrapped in
  parentheses (#3589)
- Let string splitters respect [East Asian Width](https://www.unicode.org/reports/tr11/)
  (#3445)
- Now long string literals can be split after East Asian commas and periods (`、` U+3001
  IDEOGRAPHIC COMMA, `。` U+3002 IDEOGRAPHIC FULL STOP, & `，` U+FF0C FULLWIDTH COMMA)
  besides before spaces (#3445)
- For stubs, enforce one blank line after a nested class with a body other than just
  `...` (#3564)
- Improve handling of multiline strings by changing line split behavior (#1879)

### Parser

- Added support for formatting files with invalid type comments (#3594)

### Integrations

- Update GitHub Action to use the version of Black equivalent to action's version if
  version input is not specified (#3543)
- Fix missing Python binary path in autoload script for vim (#3508)

### Documentation

- Document that only the most recent release is supported for security issues;
  vulnerabilities should be reported through Tidelift (#3612)

## 23.1.0

### Highlights

This is the first release of 2023, and following our
[stability policy](https://black.readthedocs.io/en/stable/the_black_code_style/index.html#stability-policy),
it comes with a number of improvements to our stable style, including improvements to
empty line handling, removal of redundant parentheses in several contexts, and output
that highlights implicitly concatenated strings better.

There are also many changes to the preview style; try out `black --preview` and give us
feedback to help us set the stable style for next year.

In addition to style changes, Black now automatically infers the supported Python
versions from your `pyproject.toml` file, removing the need to set Black's target
versions separately.

### Stable style

- Introduce the 2023 stable style, which incorporates most aspects of last year's
  preview style (#3418). Specific changes:
  - Enforce empty lines before classes and functions with sticky leading comments
    (#3302) (22.12.0)
  - Reformat empty and whitespace-only files as either an empty file (if no newline is
    present) or as a single newline character (if a newline is present) (#3348)
    (22.12.0)
  - Implicitly concatenated strings used as function args are now wrapped inside
    parentheses (#3307) (22.12.0)
  - Correctly handle trailing commas that are inside a line's leading non-nested parens
    (#3370) (22.12.0)
  - `--skip-string-normalization` / `-S` now prevents docstring prefixes from being
    normalized as expected (#3168) (since 22.8.0)
  - When using `--skip-magic-trailing-comma` or `-C`, trailing commas are stripped from
    subscript expressions with more than 1 element (#3209) (22.8.0)
  - Implicitly concatenated strings inside a list, set, or tuple are now wrapped inside
    parentheses (#3162) (22.8.0)
  - Fix a string merging/split issue when a comment is present in the middle of
    implicitly concatenated strings on its own line (#3227) (22.8.0)
  - Docstring quotes are no longer moved if it would violate the line length limit
    (#3044, #3430) (22.6.0)
  - Parentheses around return annotations are now managed (#2990) (22.6.0)
  - Remove unnecessary parentheses around awaited objects (#2991) (22.6.0)
  - Remove unnecessary parentheses in `with` statements (#2926) (22.6.0)
  - Remove trailing newlines after code block open (#3035) (22.6.0)
  - Code cell separators `#%%` are now standardised to `# %%` (#2919) (22.3.0)
  - Remove unnecessary parentheses from `except` statements (#2939) (22.3.0)
  - Remove unnecessary parentheses from tuple unpacking in `for` loops (#2945) (22.3.0)
  - Avoid magic-trailing-comma in single-element subscripts (#2942) (22.3.0)
- Fix a crash when a colon line is marked between `# fmt: off` and `# fmt: on` (#3439)

### Preview style

- Format hex codes in unicode escape sequences in string literals (#2916)
- Add parentheses around `if`-`else` expressions (#2278)
- Improve performance on large expressions that contain many strings (#3467)
- Fix a crash in preview style with assert + parenthesized string (#3415)
- Fix crashes in preview style with walrus operators used in function return annotations
  and except clauses (#3423)
- Fix a crash in preview advanced string processing where mixed implicitly concatenated
  regular and f-strings start with an empty span (#3463)
- Fix a crash in preview advanced string processing where a standalone comment is placed
  before a dict's value (#3469)
- Fix an issue where extra empty lines are added when a decorator has `# fmt: skip`
  applied or there is a standalone comment between decorators (#3470)
- Do not put the closing quotes in a docstring on a separate line, even if the line is
  too long (#3430)
- Long values in dict literals are now wrapped in parentheses; correspondingly
  unnecessary parentheses around short values in dict literals are now removed; long
  string lambda values are now wrapped in parentheses (#3440)
- Fix two crashes in preview style involving edge cases with docstrings (#3451)
- Exclude string type annotations from improved string processing; fix crash when the
  return type annotation is stringified and spans across multiple lines (#3462)
- Wrap multiple context managers in parentheses when targeting Python 3.9+ (#3489)
- Fix several crashes in preview style with walrus operators used in `with` statements
  or tuples (#3473)
- Fix an invalid quote escaping bug in f-string expressions where it produced invalid
  code. Implicitly concatenated f-strings with different quotes can now be merged or
  quote-normalized by changing the quotes used in expressions. (#3509)
- Fix crash on `await (yield)` when Black is compiled with mypyc (#3533)

### Configuration

- Black now tries to infer its `--target-version` from the project metadata specified in
  `pyproject.toml` (#3219)

### Packaging

- Upgrade mypyc from `0.971` to `0.991` so mypycified _Black_ can be built on armv7
  (#3380)
  - This also fixes some crashes while using compiled Black with a debug build of
    CPython
- Drop specific support for the `tomli` requirement on 3.11 alpha releases, working
  around a bug that would cause the requirement not to be installed on any non-final
  Python releases (#3448)
- Black now depends on `packaging` version `22.0` or later. This is required for new
  functionality that needs to parse part of the project metadata (#3219)

### Output

- Calling `black --help` multiple times will return the same help contents each time
  (#3516)
- Verbose logging now shows the values of `pyproject.toml` configuration variables
  (#3392)
- Fix false symlink detection messages in verbose output due to using an incorrect
  relative path to the project root (#3385)

### Integrations

- Move 3.11 CI to normal flow now that all dependencies support 3.11 (#3446)
- Docker: Add new `latest_prerelease` tag automation to follow latest black alpha
  release on docker images (#3465)

### Documentation

- Expand `vim-plug` installation instructions to offer more explicit options (#3468)

## 22.12.0

### Preview style

- Enforce empty lines before classes and functions with sticky leading comments (#3302)
- Reformat empty and whitespace-only files as either an empty file (if no newline is
  present) or as a single newline character (if a newline is present) (#3348)
- Implicitly concatenated strings used as function args are now wrapped inside
  parentheses (#3307)
- For assignment statements, prefer splitting the right hand side if the left hand side
  fits on a single line (#3368)
- Correctly handle trailing commas that are inside a line's leading non-nested parens
  (#3370)

### Configuration

- Fix incorrectly applied `.gitignore` rules by considering the `.gitignore` location
  and the relative path to the target file (#3338)
- Fix incorrectly ignoring `.gitignore` presence when more than one source directory is
  specified (#3336)

### Parser

- Parsing support has been added for walruses inside generator expression that are
  passed as function args (for example,
  `any(match := my_re.match(text) for text in texts)`) (#3327).

### Integrations

- Vim plugin: Optionally allow using the system installation of Black via
  `let g:black_use_virtualenv = 0`(#3309)

## 22.10.0

### Highlights

- Runtime support for Python 3.6 has been removed. Formatting 3.6 code will still be
  supported until further notice.

### Stable style

- Fix a crash when `# fmt: on` is used on a different block level than `# fmt: off`
  (#3281)

### Preview style

- Fix a crash when formatting some dicts with parenthesis-wrapped long string keys
  (#3262)

### Configuration

- `.ipynb_checkpoints` directories are now excluded by default (#3293)
- Add `--skip-source-first-line` / `-x` option to ignore the first line of source code
  while formatting (#3299)

### Packaging

- Executables made with PyInstaller will no longer crash when formatting several files
  at once on macOS. Native x86-64 executables for macOS are available once again.
  (#3275)
- Hatchling is now used as the build backend. This will not have any effect for users
  who install Black with its wheels from PyPI. (#3233)
- Faster compiled wheels are now available for CPython 3.11 (#3276)

### _Blackd_

- Windows style (CRLF) newlines will be preserved (#3257).

### Integrations

- Vim plugin: add flag (`g:black_preview`) to enable/disable the preview style (#3246)
- Update GitHub Action to support formatting of Jupyter Notebook files via a `jupyter`
  option (#3282)
- Update GitHub Action to support use of version specifiers (e.g. `<23`) for Black
  version (#3265)

## 22.8.0

### Highlights

- Python 3.11 is now supported, except for _blackd_ as aiohttp does not support 3.11 as
  of publishing (#3234)
- This is the last release that supports running _Black_ on Python 3.6 (formatting 3.6
  code will continue to be supported until further notice)
- Reword the stability policy to say that we may, in rare cases, make changes that
  affect code that was not previously formatted by _Black_ (#3155)

### Stable style

- Fix an infinite loop when using `# fmt: on/off` in the middle of an expression or code
  block (#3158)
- Fix incorrect handling of `# fmt: skip` on colon (`:`) lines (#3148)
- Comments are no longer deleted when a line had spaces removed around power operators
  (#2874)

### Preview style

- Single-character closing docstring quotes are no longer moved to their own line as
  this is invalid. This was a bug introduced in version 22.6.0. (#3166)
- `--skip-string-normalization` / `-S` now prevents docstring prefixes from being
  normalized as expected (#3168)
- When using `--skip-magic-trailing-comma` or `-C`, trailing commas are stripped from
  subscript expressions with more than 1 element (#3209)
- Implicitly concatenated strings inside a list, set, or tuple are now wrapped inside
  parentheses (#3162)
- Fix a string merging/split issue when a comment is present in the middle of implicitly
  concatenated strings on its own line (#3227)

### _Blackd_

- `blackd` now supports enabling the preview style via the `X-Preview` header (#3217)

### Configuration

- Black now uses the presence of debug f-strings to detect target version (#3215)
- Fix misdetection of project root and verbose logging of sources in cases involving
  `--stdin-filename` (#3216)
- Immediate `.gitignore` files in source directories given on the command line are now
  also respected, previously only `.gitignore` files in the project root and
  automatically discovered directories were respected (#3237)

### Documentation

- Recommend using BlackConnect in IntelliJ IDEs (#3150)

### Integrations

- Vim plugin: prefix messages with `Black: ` so it's clear they come from Black (#3194)
- Docker: changed to a /opt/venv installation + added to PATH to be available to
  non-root users (#3202)

### Output

- Change from deprecated `asyncio.get_event_loop()` to create our event loop which
  removes DeprecationWarning (#3164)
- Remove logging from internal `blib2to3` library since it regularly emits error logs
  about failed caching that can and should be ignored (#3193)

### Parser

- Type comments are now included in the AST equivalence check consistently so accidental
  deletion raises an error. Though type comments can't be tracked when running on PyPy
  3.7 due to standard library limitations. (#2874)

### Performance

- Reduce Black's startup time when formatting a single file by 15-30% (#3211)

## 22.6.0

### Style

- Fix unstable formatting involving `#fmt: skip` and `# fmt:skip` comments (notice the
  lack of spaces) (#2970)

### Preview style

- Docstring quotes are no longer moved if it would violate the line length limit (#3044)
- Parentheses around return annotations are now managed (#2990)
- Remove unnecessary parentheses around awaited objects (#2991)
- Remove unnecessary parentheses in `with` statements (#2926)
- Remove trailing newlines after code block open (#3035)

### Integrations

- Add `scripts/migrate-black.py` script to ease introduction of Black to a Git project
  (#3038)

### Output

- Output Python version and implementation as part of `--version` flag (#2997)

### Packaging

- Use `tomli` instead of `tomllib` on Python 3.11 builds where `tomllib` is not
  available (#2987)

### Parser

- [PEP 654](https://peps.python.org/pep-0654/#except) syntax (for example,
  `except *ExceptionGroup:`) is now supported (#3016)
- [PEP 646](https://peps.python.org/pep-0646) syntax (for example,
  `Array[Batch, *Shape]` or `def fn(*args: *T) -> None`) is now supported (#3071)

### Vim Plugin

- Fix `strtobool` function. It didn't parse true/on/false/off. (#3025)

## 22.3.0

### Preview style

- Code cell separators `#%%` are now standardised to `# %%` (#2919)
- Remove unnecessary parentheses from `except` statements (#2939)
- Remove unnecessary parentheses from tuple unpacking in `for` loops (#2945)
- Avoid magic-trailing-comma in single-element subscripts (#2942)

### Configuration

- Do not format `__pypackages__` directories by default (#2836)
- Add support for specifying stable version with `--required-version` (#2832).
- Avoid crashing when the user has no homedir (#2814)
- Avoid crashing when md5 is not available (#2905)
- Fix handling of directory junctions on Windows (#2904)

### Documentation

- Update pylint config documentation (#2931)

### Integrations

- Move test to disable plugin in Vim/Neovim, which speeds up loading (#2896)

### Output

- In verbose mode, log when _Black_ is using user-level config (#2861)

### Packaging

- Fix Black to work with Click 8.1.0 (#2966)
- On Python 3.11 and newer, use the standard library's `tomllib` instead of `tomli`
  (#2903)
- `black-primer`, the deprecated internal devtool, has been removed and copied to a
  [separate repository](https://github.com/cooperlees/black-primer) (#2924)

### Parser

- Black can now parse starred expressions in the target of `for` and `async for`
  statements, e.g `for item in *items_1, *items_2: pass` (#2879).

## 22.1.0

At long last, _Black_ is no longer a beta product! This is the first non-beta release
and the first release covered by our new
[stability policy](https://black.readthedocs.io/en/stable/the_black_code_style/index.html#stability-policy).

### Highlights

- **Remove Python 2 support** (#2740)
- Introduce the `--preview` flag (#2752)

### Style

- Deprecate `--experimental-string-processing` and move the functionality under
  `--preview` (#2789)
- For stubs, one blank line between class attributes and methods is now kept if there's
  at least one pre-existing blank line (#2736)
- Black now normalizes string prefix order (#2297)
- Remove spaces around power operators if both operands are simple (#2726)
- Work around bug that causes unstable formatting in some cases in the presence of the
  magic trailing comma (#2807)
- Use parentheses for attribute access on decimal float and int literals (#2799)
- Don't add whitespace for attribute access on hexadecimal, binary, octal, and complex
  literals (#2799)
- Treat blank lines in stubs the same inside top-level `if` statements (#2820)
- Fix unstable formatting with semicolons and arithmetic expressions (#2817)
- Fix unstable formatting around magic trailing comma (#2572)

### Parser

- Fix mapping cases that contain as-expressions, like `case {"key": 1 | 2 as password}`
  (#2686)
- Fix cases that contain multiple top-level as-expressions, like `case 1 as a, 2 as b`
  (#2716)
- Fix call patterns that contain as-expressions with keyword arguments, like
  `case Foo(bar=baz as quux)` (#2749)
- Tuple unpacking on `return` and `yield` constructs now implies 3.8+ (#2700)
- Unparenthesized tuples on annotated assignments (e.g
  `values: Tuple[int, ...] = 1, 2, 3`) now implies 3.8+ (#2708)
- Fix handling of standalone `match()` or `case()` when there is a trailing newline or a
  comment inside of the parentheses. (#2760)
- `from __future__ import annotations` statement now implies Python 3.7+ (#2690)

### Performance

- Speed-up the new backtracking parser about 4X in general (enabled when
  `--target-version` is set to 3.10 and higher). (#2728)
- _Black_ is now compiled with [mypyc](https://github.com/mypyc/mypyc) for an overall 2x
  speed-up. 64-bit Windows, MacOS, and Linux (not including musl) are supported. (#1009,
  #2431)

### Configuration

- Do not accept bare carriage return line endings in pyproject.toml (#2408)
- Add configuration option (`python-cell-magics`) to format cells with custom magics in
  Jupyter Notebooks (#2744)
- Allow setting custom cache directory on all platforms with environment variable
  `BLACK_CACHE_DIR` (#2739).
- Enable Python 3.10+ by default, without any extra need to specify
  `--target-version=py310`. (#2758)
- Make passing `SRC` or `--code` mandatory and mutually exclusive (#2804)

### Output

- Improve error message for invalid regular expression (#2678)
- Improve error message when parsing fails during AST safety check by embedding the
  underlying SyntaxError (#2693)
- No longer color diff headers white as it's unreadable in light themed terminals
  (#2691)
- Text coloring added in the final statistics (#2712)
- Verbose mode also now describes how a project root was discovered and which paths will
  be formatted. (#2526)

### Packaging

- All upper version bounds on dependencies have been removed (#2718)
- `typing-extensions` is no longer a required dependency in Python 3.10+ (#2772)
- Set `click` lower bound to `8.0.0` (#2791)

### Integrations

- Update GitHub action to support containerized runs (#2748)

### Documentation

- Change protocol in pip installation instructions to `https://` (#2761)
- Change HTML theme to Furo primarily for its responsive design and mobile support
  (#2793)
- Deprecate the `black-primer` tool (#2809)
- Document Python support policy (#2819)

## 21.12b0

### _Black_

- Fix determination of f-string expression spans (#2654)
- Fix bad formatting of error messages about EOF in multi-line statements (#2343)
- Functions and classes in blocks now have more consistent surrounding spacing (#2472)

#### Jupyter Notebook support

- Cell magics are now only processed if they are known Python cell magics. Earlier, all
  cell magics were tokenized, leading to possible indentation errors e.g. with
  `%%writefile`. (#2630)
- Fix assignment to environment variables in Jupyter Notebooks (#2642)

#### Python 3.10 support

- Point users to using `--target-version py310` if we detect 3.10-only syntax (#2668)
- Fix `match` statements with open sequence subjects, like `match a, b:` or
  `match a, *b:` (#2639) (#2659)
- Fix `match`/`case` statements that contain `match`/`case` soft keywords multiple
  times, like `match re.match()` (#2661)
- Fix `case` statements with an inline body (#2665)
- Fix styling of starred expressions inside `match` subject (#2667)
- Fix parser error location on invalid syntax in a `match` statement (#2649)
- Fix Python 3.10 support on platforms without ProcessPoolExecutor (#2631)
- Improve parsing performance on code that uses `match` under `--target-version py310`
  up to ~50% (#2670)

### Packaging

- Remove dependency on `regex` (#2644) (#2663)

## 21.11b1

### _Black_

- Bumped regex version minimum to 2021.4.4 to fix Pattern class usage (#2621)

## 21.11b0

### _Black_

- Warn about Python 2 deprecation in more cases by improving Python 2 only syntax
  detection (#2592)
- Add experimental PyPy support (#2559)
- Add partial support for the match statement. As it's experimental, it's only enabled
  when `--target-version py310` is explicitly specified (#2586)
- Add support for parenthesized with (#2586)
- Declare support for Python 3.10 for running Black (#2562)

### Integrations

- Fixed vim plugin with Python 3.10 by removing deprecated distutils import (#2610)
- The vim plugin now parses `skip_magic_trailing_comma` from pyproject.toml (#2613)

## 21.10b0

### _Black_

- Document stability policy, that will apply for non-beta releases (#2529)
- Add new `--workers` parameter (#2514)
- Fixed feature detection for positional-only arguments in lambdas (#2532)
- Bumped typed-ast version minimum to 1.4.3 for 3.10 compatibility (#2519)
- Fixed a Python 3.10 compatibility issue where the loop argument was still being passed
  even though it has been removed (#2580)
- Deprecate Python 2 formatting support (#2523)

### _Blackd_

- Remove dependency on aiohttp-cors (#2500)
- Bump required aiohttp version to 3.7.4 (#2509)

### _Black-Primer_

- Add primer support for --projects (#2555)
- Print primer summary after individual failures (#2570)

### Integrations

- Allow to pass `target_version` in the vim plugin (#1319)
- Install build tools in docker file and use multi-stage build to keep the image size
  down (#2582)

## 21.9b0

### Packaging

- Fix missing modules in self-contained binaries (#2466)
- Fix missing toml extra used during installation (#2475)

## 21.8b0

### _Black_

- Add support for formatting Jupyter Notebook files (#2357)
- Move from `appdirs` dependency to `platformdirs` (#2375)
- Present a more user-friendly error if .gitignore is invalid (#2414)
- The failsafe for accidentally added backslashes in f-string expressions has been
  hardened to handle more edge cases during quote normalization (#2437)
- Avoid changing a function return type annotation's type to a tuple by adding a
  trailing comma (#2384)
- Parsing support has been added for unparenthesized walruses in set literals, set
  comprehensions, and indices (#2447).
- Pin `setuptools-scm` build-time dependency version (#2457)
- Exclude typing-extensions version 3.10.0.1 due to it being broken on Python 3.10
  (#2460)

### _Blackd_

- Replace sys.exit(-1) with raise ImportError as it plays more nicely with tools that
  scan installed packages (#2440)

### Integrations

- The provided pre-commit hooks no longer specify `language_version` to avoid overriding
  `default_language_version` (#2430)

## 21.7b0

### _Black_

- Configuration files using TOML features higher than spec v0.5.0 are now supported
  (#2301)
- Add primer support and test for code piped into black via STDIN (#2315)
- Fix internal error when `FORCE_OPTIONAL_PARENTHESES` feature is enabled (#2332)
- Accept empty stdin (#2346)
- Provide a more useful error when parsing fails during AST safety checks (#2304)

### Docker

- Add new `latest_release` tag automation to follow latest black release on docker
  images (#2374)

### Integrations

- The vim plugin now searches upwards from the directory containing the current buffer
  instead of the current working directory for pyproject.toml. (#1871)
- The vim plugin now reads the correct string normalization option in pyproject.toml
  (#1869)
- The vim plugin no longer crashes Black when there's boolean values in pyproject.toml
  (#1869)

## 21.6b0

### _Black_

- Fix failure caused by `fmt: skip` and indentation (#2281)
- Account for += assignment when deciding whether to split string (#2312)
- Correct max string length calculation when there are string operators (#2292)
- Fixed option usage when using the `--code` flag (#2259)
- Do not call `uvloop.install()` when _Black_ is used as a library (#2303)
- Added `--required-version` option to require a specific version to be running (#2300)
- Fix incorrect custom breakpoint indices when string group contains fake f-strings
  (#2311)
- Fix regression where `R` prefixes would be lowercased for docstrings (#2285)
- Fix handling of named escapes (`\N{...}`) when `--experimental-string-processing` is
  used (#2319)

### Integrations

- The official Black action now supports choosing what version to use, and supports the
  major 3 OSes. (#1940)

## 21.5b2

### _Black_

- A space is no longer inserted into empty docstrings (#2249)
- Fix handling of .gitignore files containing non-ASCII characters on Windows (#2229)
- Respect `.gitignore` files in all levels, not only `root/.gitignore` file (apply
  `.gitignore` rules like `git` does) (#2225)
- Restored compatibility with Click 8.0 on Python 3.6 when LANG=C used (#2227)
- Add extra uvloop install + import support if in python env (#2258)
- Fix --experimental-string-processing crash when matching parens are not found (#2283)
- Make sure to split lines that start with a string operator (#2286)
- Fix regular expression that black uses to identify f-expressions (#2287)

### _Blackd_

- Add a lower bound for the `aiohttp-cors` dependency. Only 0.4.0 or higher is
  supported. (#2231)

### Packaging

- Release self-contained x86_64 MacOS binaries as part of the GitHub release pipeline
  (#2198)
- Always build binaries with the latest available Python (#2260)

### Documentation

- Add discussion of magic comments to FAQ page (#2272)
- `--experimental-string-processing` will be enabled by default in the future (#2273)
- Fix typos discovered by codespell (#2228)
- Fix Vim plugin installation instructions. (#2235)
- Add new Frequently Asked Questions page (#2247)
- Fix encoding + symlink issues preventing proper build on Windows (#2262)

## 21.5b1

### _Black_

- Refactor `src/black/__init__.py` into many files (#2206)

### Documentation

- Replaced all remaining references to the
  [`master`](https://github.com/psf/black/tree/main) branch with the
  [`main`](https://github.com/psf/black/tree/main) branch. Some additional changes in
  the source code were also made. (#2210)
- Significantly reorganized the documentation to make much more sense. Check them out by
  heading over to [the stable docs on RTD](https://black.readthedocs.io/en/stable/).
  (#2174)

## 21.5b0

### _Black_

- Set `--pyi` mode if `--stdin-filename` ends in `.pyi` (#2169)
- Stop detecting target version as Python 3.9+ with pre-PEP-614 decorators that are
  being called but with no arguments (#2182)

### _Black-Primer_

- Add `--no-diff` to black-primer to suppress formatting changes (#2187)

## 21.4b2

### _Black_

- Fix crash if the user configuration directory is inaccessible. (#2158)

- Clarify
  [circumstances](https://github.com/psf/black/blob/master/docs/the_black_code_style.md#pragmatism)
  in which _Black_ may change the AST (#2159)

- Allow `.gitignore` rules to be overridden by specifying `exclude` in `pyproject.toml`
  or on the command line. (#2170)

### _Packaging_

- Install `primer.json` (used by `black-primer` by default) with black. (#2154)

## 21.4b1

### _Black_

- Fix crash on docstrings ending with "\\ ". (#2142)

- Fix crash when atypical whitespace is cleaned out of dostrings (#2120)

- Reflect the `--skip-magic-trailing-comma` and `--experimental-string-processing` flags
  in the name of the cache file. Without this fix, changes in these flags would not take
  effect if the cache had already been populated. (#2131)

- Don't remove necessary parentheses from assignment expression containing assert /
  return statements. (#2143)

### _Packaging_

- Bump pathspec to >= 0.8.1 to solve invalid .gitignore exclusion handling

## 21.4b0

### _Black_

- Fixed a rare but annoying formatting instability created by the combination of
  optional trailing commas inserted by `Black` and optional parentheses looking at
  pre-existing "magic" trailing commas. This fixes issue #1629 and all of its many many
  duplicates. (#2126)

- `Black` now processes one-line docstrings by stripping leading and trailing spaces,
  and adding a padding space when needed to break up """". (#1740)

- `Black` now cleans up leading non-breaking spaces in comments (#2092)

- `Black` now respects `--skip-string-normalization` when normalizing multiline
  docstring quotes (#1637)

- `Black` no longer removes all empty lines between non-function code and decorators
  when formatting typing stubs. Now `Black` enforces a single empty line. (#1646)

- `Black` no longer adds an incorrect space after a parenthesized assignment expression
  in if/while statements (#1655)

- Added `--skip-magic-trailing-comma` / `-C` to avoid using trailing commas as a reason
  to split lines (#1824)

- fixed a crash when PWD=/ on POSIX (#1631)

- fixed "I/O operation on closed file" when using --diff (#1664)

- Prevent coloured diff output being interleaved with multiple files (#1673)

- Added support for PEP 614 relaxed decorator syntax on python 3.9 (#1711)

- Added parsing support for unparenthesized tuples and yield expressions in annotated
  assignments (#1835)

- added `--extend-exclude` argument (PR #2005)

- speed up caching by avoiding pathlib (#1950)

- `--diff` correctly indicates when a file doesn't end in a newline (#1662)

- Added `--stdin-filename` argument to allow stdin to respect `--force-exclude` rules
  (#1780)

- Lines ending with `fmt: skip` will now be not formatted (#1800)

- PR #2053: Black no longer relies on typed-ast for Python 3.8 and higher

- PR #2053: Python 2 support is now optional, install with
  `python3 -m pip install black[python2]` to maintain support.

- Exclude `venv` directory by default (#1683)

- Fixed "Black produced code that is not equivalent to the source" when formatting
  Python 2 docstrings (#2037)

### _Packaging_

- Self-contained native _Black_ binaries are now provided for releases via GitHub
  Releases (#1743)

## 20.8b1

### _Packaging_

- explicitly depend on Click 7.1.2 or newer as `Black` no longer works with versions
  older than 7.0

## 20.8b0

### _Black_

- re-implemented support for explicit trailing commas: now it works consistently within
  any bracket pair, including nested structures (#1288 and duplicates)

- `Black` now reindents docstrings when reindenting code around it (#1053)

- `Black` now shows colored diffs (#1266)

- `Black` is now packaged using 'py3' tagged wheels (#1388)

- `Black` now supports Python 3.8 code, e.g. star expressions in return statements
  (#1121)

- `Black` no longer normalizes capital R-string prefixes as those have a
  community-accepted meaning (#1244)

- `Black` now uses exit code 2 when specified configuration file doesn't exit (#1361)

- `Black` now works on AWS Lambda (#1141)

- added `--force-exclude` argument (#1032)

- removed deprecated `--py36` option (#1236)

- fixed `--diff` output when EOF is encountered (#526)

- fixed `# fmt: off` handling around decorators (#560)

- fixed unstable formatting with some `# type: ignore` comments (#1113)

- fixed invalid removal on organizing brackets followed by indexing (#1575)

- introduced `black-primer`, a CI tool that allows us to run regression tests against
  existing open source users of Black (#1402)

- introduced property-based fuzzing to our test suite based on Hypothesis and
  Hypothersmith (#1566)

- implemented experimental and disabled by default long string rewrapping (#1132),
  hidden under a `--experimental-string-processing` flag while it's being worked on;
  this is an undocumented and unsupported feature, you lose Internet points for
  depending on it (#1609)

### Vim plugin

- prefer virtualenv packages over global packages (#1383)

## 19.10b0

- added support for PEP 572 assignment expressions (#711)

- added support for PEP 570 positional-only arguments (#943)

- added support for async generators (#593)

- added support for pre-splitting collections by putting an explicit trailing comma
  inside (#826)

- added `black -c` as a way to format code passed from the command line (#761)

- --safe now works with Python 2 code (#840)

- fixed grammar selection for Python 2-specific code (#765)

- fixed feature detection for trailing commas in function definitions and call sites
  (#763)

- `# fmt: off`/`# fmt: on` comment pairs placed multiple times within the same block of
  code now behave correctly (#1005)

- _Black_ no longer crashes on Windows machines with more than 61 cores (#838)

- _Black_ no longer crashes on standalone comments prepended with a backslash (#767)

- _Black_ no longer crashes on `from` ... `import` blocks with comments (#829)

- _Black_ no longer crashes on Python 3.7 on some platform configurations (#494)

- _Black_ no longer fails on comments in from-imports (#671)

- _Black_ no longer fails when the file starts with a backslash (#922)

- _Black_ no longer merges regular comments with type comments (#1027)

- _Black_ no longer splits long lines that contain type comments (#997)

- removed unnecessary parentheses around `yield` expressions (#834)

- added parentheses around long tuples in unpacking assignments (#832)

- added parentheses around complex powers when they are prefixed by a unary operator
  (#646)

- fixed bug that led _Black_ format some code with a line length target of 1 (#762)

- _Black_ no longer introduces quotes in f-string subexpressions on string boundaries
  (#863)

- if _Black_ puts parenthesis around a single expression, it moves comments to the
  wrapped expression instead of after the brackets (#872)

- `blackd` now returns the version of _Black_ in the response headers (#1013)

- `blackd` can now output the diff of formats on source code when the `X-Diff` header is
  provided (#969)

## 19.3b0

- new option `--target-version` to control which Python versions _Black_-formatted code
  should target (#618)

- deprecated `--py36` (use `--target-version=py36` instead) (#724)

- _Black_ no longer normalizes numeric literals to include `_` separators (#696)

- long `del` statements are now split into multiple lines (#698)

- type comments are no longer mangled in function signatures

- improved performance of formatting deeply nested data structures (#509)

- _Black_ now properly formats multiple files in parallel on Windows (#632)

- _Black_ now creates cache files atomically which allows it to be used in parallel
  pipelines (like `xargs -P8`) (#673)

- _Black_ now correctly indents comments in files that were previously formatted with
  tabs (#262)

- `blackd` now supports CORS (#622)

## 18.9b0

- numeric literals are now formatted by _Black_ (#452, #461, #464, #469):

  - numeric literals are normalized to include `_` separators on Python 3.6+ code

  - added `--skip-numeric-underscore-normalization` to disable the above behavior and
    leave numeric underscores as they were in the input

  - code with `_` in numeric literals is recognized as Python 3.6+

  - most letters in numeric literals are lowercased (e.g., in `1e10`, `0x01`)

  - hexadecimal digits are always uppercased (e.g. `0xBADC0DE`)

- added `blackd`, see
  [its documentation](https://github.com/psf/black/blob/18.9b0/README.md#blackd) for
  more info (#349)

- adjacent string literals are now correctly split into multiple lines (#463)

- trailing comma is now added to single imports that don't fit on a line (#250)

- cache is now populated when `--check` is successful for a file which speeds up
  consecutive checks of properly formatted unmodified files (#448)

- whitespace at the beginning of the file is now removed (#399)

- fixed mangling [pweave](http://mpastell.com/pweave/) and
  [Spyder IDE](https://www.spyder-ide.org/) special comments (#532)

- fixed unstable formatting when unpacking big tuples (#267)

- fixed parsing of `__future__` imports with renames (#389)

- fixed scope of `# fmt: off` when directly preceding `yield` and other nodes (#385)

- fixed formatting of lambda expressions with default arguments (#468)

- fixed `async for` statements: _Black_ no longer breaks them into separate lines (#372)

- note: the Vim plugin stopped registering `,=` as a default chord as it turned out to
  be a bad idea (#415)

## 18.6b4

- hotfix: don't freeze when multiple comments directly precede `# fmt: off` (#371)

## 18.6b3

- typing stub files (`.pyi`) now have blank lines added after constants (#340)

- `# fmt: off` and `# fmt: on` are now much more dependable:

  - they now work also within bracket pairs (#329)

  - they now correctly work across function/class boundaries (#335)

  - they now work when an indentation block starts with empty lines or misaligned
    comments (#334)

- made Click not fail on invalid environments; note that Click is right but the
  likelihood we'll need to access non-ASCII file paths when dealing with Python source
  code is low (#277)

- fixed improper formatting of f-strings with quotes inside interpolated expressions
  (#322)

- fixed unnecessary slowdown when long list literals where found in a file

- fixed unnecessary slowdown on AST nodes with very many siblings

- fixed cannibalizing backslashes during string normalization

- fixed a crash due to symbolic links pointing outside of the project directory (#338)

## 18.6b2

- added `--config` (#65)

- added `-h` equivalent to `--help` (#316)

- fixed improper unmodified file caching when `-S` was used

- fixed extra space in string unpacking (#305)

- fixed formatting of empty triple quoted strings (#313)

- fixed unnecessary slowdown in comment placement calculation on lines without comments

## 18.6b1

- hotfix: don't output human-facing information on stdout (#299)

- hotfix: don't output cake emoji on non-zero return code (#300)

## 18.6b0

- added `--include` and `--exclude` (#270)

- added `--skip-string-normalization` (#118)

- added `--verbose` (#283)

- the header output in `--diff` now actually conforms to the unified diff spec

- fixed long trivial assignments being wrapped in unnecessary parentheses (#273)

- fixed unnecessary parentheses when a line contained multiline strings (#232)

- fixed stdin handling not working correctly if an old version of Click was used (#276)

- _Black_ now preserves line endings when formatting a file in place (#258)

## 18.5b1

- added `--pyi` (#249)

- added `--py36` (#249)

- Python grammar pickle caches are stored with the formatting caches, making _Black_
  work in environments where site-packages is not user-writable (#192)

- _Black_ now enforces a PEP 257 empty line after a class-level docstring (and/or
  fields) and the first method

- fixed invalid code produced when standalone comments were present in a trailer that
  was omitted from line splitting on a large expression (#237)

- fixed optional parentheses being removed within `# fmt: off` sections (#224)

- fixed invalid code produced when stars in very long imports were incorrectly wrapped
  in optional parentheses (#234)

- fixed unstable formatting when inline comments were moved around in a trailer that was
  omitted from line splitting on a large expression (#238)

- fixed extra empty line between a class declaration and the first method if no class
  docstring or fields are present (#219)

- fixed extra empty line between a function signature and an inner function or inner
  class (#196)

## 18.5b0

- call chains are now formatted according to the
  [fluent interfaces](https://en.wikipedia.org/wiki/Fluent_interface) style (#67)

- data structure literals (tuples, lists, dictionaries, and sets) are now also always
  exploded like imports when they don't fit in a single line (#152)

- slices are now formatted according to PEP 8 (#178)

- parentheses are now also managed automatically on the right-hand side of assignments
  and return statements (#140)

- math operators now use their respective priorities for delimiting multiline
  expressions (#148)

- optional parentheses are now omitted on expressions that start or end with a bracket
  and only contain a single operator (#177)

- empty parentheses in a class definition are now removed (#145, #180)

- string prefixes are now standardized to lowercase and `u` is removed on Python 3.6+
  only code and Python 2.7+ code with the `unicode_literals` future import (#188, #198,
  #199)

- typing stub files (`.pyi`) are now formatted in a style that is consistent with PEP
  484 (#207, #210)

- progress when reformatting many files is now reported incrementally

- fixed trailers (content with brackets) being unnecessarily exploded into their own
  lines after a dedented closing bracket (#119)

- fixed an invalid trailing comma sometimes left in imports (#185)

- fixed non-deterministic formatting when multiple pairs of removable parentheses were
  used (#183)

- fixed multiline strings being unnecessarily wrapped in optional parentheses in long
  assignments (#215)

- fixed not splitting long from-imports with only a single name

- fixed Python 3.6+ file discovery by also looking at function calls with unpacking.
  This fixed non-deterministic formatting if trailing commas where used both in function
  signatures with stars and function calls with stars but the former would be
  reformatted to a single line.

- fixed crash on dealing with optional parentheses (#193)

- fixed "is", "is not", "in", and "not in" not considered operators for splitting
  purposes

- fixed crash when dead symlinks where encountered

## 18.4a4

- don't populate the cache on `--check` (#175)

## 18.4a3

- added a "cache"; files already reformatted that haven't changed on disk won't be
  reformatted again (#109)

- `--check` and `--diff` are no longer mutually exclusive (#149)

- generalized star expression handling, including double stars; this fixes
  multiplication making expressions "unsafe" for trailing commas (#132)

- _Black_ no longer enforces putting empty lines behind control flow statements (#90)

- _Black_ now splits imports like "Mode 3 + trailing comma" of isort (#127)

- fixed comment indentation when a standalone comment closes a block (#16, #32)

- fixed standalone comments receiving extra empty lines if immediately preceding a
  class, def, or decorator (#56, #154)

- fixed `--diff` not showing entire path (#130)

- fixed parsing of complex expressions after star and double stars in function calls
  (#2)

- fixed invalid splitting on comma in lambda arguments (#133)

- fixed missing splits of ternary expressions (#141)

## 18.4a2

- fixed parsing of unaligned standalone comments (#99, #112)

- fixed placement of dictionary unpacking inside dictionary literals (#111)

- Vim plugin now works on Windows, too

- fixed unstable formatting when encountering unnecessarily escaped quotes in a string
  (#120)

## 18.4a1

- added `--quiet` (#78)

- added automatic parentheses management (#4)

- added [pre-commit](https://pre-commit.com) integration (#103, #104)

- fixed reporting on `--check` with multiple files (#101, #102)

- fixed removing backslash escapes from raw strings (#100, #105)

## 18.4a0

- added `--diff` (#87)

- add line breaks before all delimiters, except in cases like commas, to better comply
  with PEP 8 (#73)

- standardize string literals to use double quotes (almost) everywhere (#75)

- fixed handling of standalone comments within nested bracketed expressions; _Black_
  will no longer produce super long lines or put all standalone comments at the end of
  the expression (#22)

- fixed 18.3a4 regression: don't crash and burn on empty lines with trailing whitespace
  (#80)

- fixed 18.3a4 regression: `# yapf: disable` usage as trailing comment would cause
  _Black_ to not emit the rest of the file (#95)

- when CTRL+C is pressed while formatting many files, _Black_ no longer freaks out with
  a flurry of asyncio-related exceptions

- only allow up to two empty lines on module level and only single empty lines within
  functions (#74)

## 18.3a4

- `# fmt: off` and `# fmt: on` are implemented (#5)

- automatic detection of deprecated Python 2 forms of print statements and exec
  statements in the formatted file (#49)

- use proper spaces for complex expressions in default values of typed function
  arguments (#60)

- only return exit code 1 when --check is used (#50)

- don't remove single trailing commas from square bracket indexing (#59)

- don't omit whitespace if the previous factor leaf wasn't a math operator (#55)

- omit extra space in kwarg unpacking if it's the first argument (#46)

- omit extra space in
  [Sphinx auto-attribute comments](http://www.sphinx-doc.org/en/stable/ext/autodoc.html#directive-autoattribute)
  (#68)

## 18.3a3

- don't remove single empty lines outside of bracketed expressions (#19)

- added ability to pipe formatting from stdin to stdin (#25)

- restored ability to format code with legacy usage of `async` as a name (#20, #42)

- even better handling of numpy-style array indexing (#33, again)

## 18.3a2

- changed positioning of binary operators to occur at beginning of lines instead of at
  the end, following
  [a recent change to PEP 8](https://github.com/python/peps/commit/c59c4376ad233a62ca4b3a6060c81368bd21e85b)
  (#21)

- ignore empty bracket pairs while splitting. This avoids very weirdly looking
  formattings (#34, #35)

- remove a trailing comma if there is a single argument to a call

- if top level functions were separated by a comment, don't put four empty lines after
  the upper function

- fixed unstable formatting of newlines with imports

- fixed unintentional folding of post scriptum standalone comments into last statement
  if it was a simple statement (#18, #28)

- fixed missing space in numpy-style array indexing (#33)

- fixed spurious space after star-based unary expressions (#31)

## 18.3a1

- added `--check`

- only put trailing commas in function signatures and calls if it's safe to do so. If
  the file is Python 3.6+ it's always safe, otherwise only safe if there are no `*args`
  or `**kwargs` used in the signature or call. (#8)

- fixed invalid spacing of dots in relative imports (#6, #13)

- fixed invalid splitting after comma on unpacked variables in for-loops (#23)

- fixed spurious space in parenthesized set expressions (#7)

- fixed spurious space after opening parentheses and in default arguments (#14, #17)

- fixed spurious space after unary operators when the operand was a complex expression
  (#15)

## 18.3a0

- first published version, Happy 🍰 Day 2018!

- alpha quality

- date-versioned (see: <https://calver.org/>)<|MERGE_RESOLUTION|>--- conflicted
+++ resolved
@@ -17,12 +17,9 @@
 
 <!-- Changes that affect Black's preview style -->
 
-<<<<<<< HEAD
 - Fix/remove string merging changing f-string quotes on f-strings with internal quotes
   (#4498)
-=======
 - Remove parentheses around sole list items (#4312)
->>>>>>> 96ca1b6b
 
 ### Configuration
 
