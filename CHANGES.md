--- conflicted
+++ resolved
@@ -23,11 +23,8 @@
 - Use parentheses for attribute access on decimal float and int literals (#2799)
 - Don't add whitespace for attribute access on hexadecimal, binary, octal, and complex
   literals (#2799)
-<<<<<<< HEAD
+- Treat blank lines in stubs the same inside top-level `if` statements (#2820)
 - Fix unstable formatting with semicolons and arithmetic expressions (#2817)
-=======
-- Treat blank lines in stubs the same inside top-level `if` statements (#2820)
->>>>>>> 34379502
 
 ### Parser
 
