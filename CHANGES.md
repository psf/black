--- conflicted
+++ resolved
@@ -27,11 +27,8 @@
 - Fix typos discovered by codespell (#2228)
 - Fix Vim plugin installation instructions. (#2235)
 - Add new Frequently Asked Questions page (#2247)
-<<<<<<< HEAD
 - Removed safety checks warning for the `--code` option (#2259)
-=======
 - Fix encoding + symlink issues preventing proper build on Windows (#2262)
->>>>>>> d3670d9c
 
 ## 21.5b1
 
