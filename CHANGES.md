--- conflicted
+++ resolved
@@ -17,12 +17,9 @@
 
 <!-- Changes that affect Black's preview style -->
 
-<<<<<<< HEAD
 - Standardize type comments to always have one space (#4467)
-=======
 - Fix/remove string merging changing f-string quotes on f-strings with internal quotes
   (#4498)
->>>>>>> 3fab5ade
 - Remove parentheses around sole list items (#4312)
 - Collapse multiple empty lines after an import into one (#4489)
 
