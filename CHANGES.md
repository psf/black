--- conflicted
+++ resolved
@@ -34,12 +34,9 @@
 - Improve `multiline_string_handling` with ternaries and dictionaries (#4657)
 - Fix a bug where `string_processing` would not split f-strings directly after
   expressions (#4680)
-<<<<<<< HEAD
 - Wrap the `in` clause of comprehensions across lines if necessary (#4699)
-=======
 - Remove parentheses around multiple exception types in `except` and `except*` without
   `as`. (#4720)
->>>>>>> 0cf39efd
 
 ### Configuration
 
