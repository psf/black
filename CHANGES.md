--- conflicted
+++ resolved
@@ -17,9 +17,7 @@
   `case Foo(bar=baz as quux)` (#2749)
 - No longer color diff headers white as it's unreadable in light themed terminals
   (#2691)
-<<<<<<< HEAD
 - Standardize type comments to always have one space (#2698)
-=======
 - Tuple unpacking on `return` and `yield` constructs now implies 3.8+ (#2700)
 - Unparenthesized tuples on annotated assignments (e.g
   `values: Tuple[int, ...] = 1, 2, 3`) now implies 3.8+ (#2708)
@@ -67,7 +65,6 @@
 - Change protocol in pip installation instructions to `https://` (#2761)
 - Change HTML theme to Furo primarily for its responsive design and mobile support
   (#2793)
->>>>>>> b517dfb3
 
 ## 21.12b0
 
