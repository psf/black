# Change Log

## Unreleased

### _Black_

- **Remove Python 2 support** (#2740)
- Do not accept bare carriage return line endings in pyproject.toml (#2408)
- Improve error message for invalid regular expression (#2678)
- Improve error message when parsing fails during AST safety check by embedding the
  underlying SyntaxError (#2693)
- Fix mapping cases that contain as-expressions, like `case {"key": 1 | 2 as password}`
  (#2686)
- Fix cases that contain multiple top-level as-expressions, like `case 1 as a, 2 as b`
  (#2716)
- Fix call patterns that contain as-expressions with keyword arguments, like
  `case Foo(bar=baz as quux)` (#2749)
- No longer color diff headers white as it's unreadable in light themed terminals
  (#2691)
- Tuple unpacking on `return` and `yield` constructs now implies 3.8+ (#2700)
- Unparenthesized tuples on annotated assignments (e.g
  `values: Tuple[int, ...] = 1, 2, 3`) now implies 3.8+ (#2708)
- Text coloring added in the final statistics (#2712)
- For stubs, one blank line between class attributes and methods is now kept if there's
  at least one pre-existing blank line (#2736)
- Verbose mode also now describes how a project root was discovered and which paths will
  be formatted. (#2526)
- Speed-up the new backtracking parser about 4X in general (enabled when
  `--target-version` is set to 3.10 and higher). (#2728)
- Fix handling of standalone `match()` or `case()` when there is a trailing newline or a
  comment inside of the parentheses. (#2760)
- Black now normalizes string prefix order (#2297)
<<<<<<< HEAD
- Add configuration option (`python-cell-magics`) to format cells with custom magics in
  Jupyter Notebooks (#2744)
=======
- Deprecate `--experimental-string-processing` and move the functionality under
  `--preview` (#2789)
>>>>>>> e66e0f8f

### Packaging

- All upper version bounds on dependencies have been removed (#2718)
- `typing-extensions` is no longer a required dependency in Python 3.10+ (#2772)

### Preview style

- Introduce the `--preview` flag (#2752)
- Add `--experimental-string-processing` to the preview style (#2789)

### Integrations

- Update GitHub action to support containerized runs (#2748)

### Documentation

- Change protocol in pip installation instructions to `https://` (#2761)

## 21.12b0

### _Black_

- Fix determination of f-string expression spans (#2654)
- Fix bad formatting of error messages about EOF in multi-line statements (#2343)
- Functions and classes in blocks now have more consistent surrounding spacing (#2472)
- `from __future__ import annotations` statement now implies Python 3.7+ (#2690)

#### Jupyter Notebook support

- Cell magics are now only processed if they are known Python cell magics. Earlier, all
  cell magics were tokenized, leading to possible indentation errors e.g. with
  `%%writefile`. (#2630)
- Fix assignment to environment variables in Jupyter Notebooks (#2642)

#### Python 3.10 support

- Point users to using `--target-version py310` if we detect 3.10-only syntax (#2668)
- Fix `match` statements with open sequence subjects, like `match a, b:` or
  `match a, *b:` (#2639) (#2659)
- Fix `match`/`case` statements that contain `match`/`case` soft keywords multiple
  times, like `match re.match()` (#2661)
- Fix `case` statements with an inline body (#2665)
- Fix styling of starred expressions inside `match` subject (#2667)
- Fix parser error location on invalid syntax in a `match` statement (#2649)
- Fix Python 3.10 support on platforms without ProcessPoolExecutor (#2631)
- Improve parsing performance on code that uses `match` under `--target-version py310`
  up to ~50% (#2670)

### Packaging

- Remove dependency on `regex` (#2644) (#2663)

## 21.11b1

### _Black_

- Bumped regex version minimum to 2021.4.4 to fix Pattern class usage (#2621)

## 21.11b0

### _Black_

- Warn about Python 2 deprecation in more cases by improving Python 2 only syntax
  detection (#2592)
- Add experimental PyPy support (#2559)
- Add partial support for the match statement. As it's experimental, it's only enabled
  when `--target-version py310` is explicitly specified (#2586)
- Add support for parenthesized with (#2586)
- Declare support for Python 3.10 for running Black (#2562)

### Integrations

- Fixed vim plugin with Python 3.10 by removing deprecated distutils import (#2610)
- The vim plugin now parses `skip_magic_trailing_comma` from pyproject.toml (#2613)

## 21.10b0

### _Black_

- Document stability policy, that will apply for non-beta releases (#2529)
- Add new `--workers` parameter (#2514)
- Fixed feature detection for positional-only arguments in lambdas (#2532)
- Bumped typed-ast version minimum to 1.4.3 for 3.10 compatibility (#2519)
- Fixed a Python 3.10 compatibility issue where the loop argument was still being passed
  even though it has been removed (#2580)
- Deprecate Python 2 formatting support (#2523)

### _Blackd_

- Remove dependency on aiohttp-cors (#2500)
- Bump required aiohttp version to 3.7.4 (#2509)

### _Black-Primer_

- Add primer support for --projects (#2555)
- Print primer summary after individual failures (#2570)

### Integrations

- Allow to pass `target_version` in the vim plugin (#1319)
- Install build tools in docker file and use multi-stage build to keep the image size
  down (#2582)

## 21.9b0

### Packaging

- Fix missing modules in self-contained binaries (#2466)
- Fix missing toml extra used during installation (#2475)

## 21.8b0

### _Black_

- Add support for formatting Jupyter Notebook files (#2357)
- Move from `appdirs` dependency to `platformdirs` (#2375)
- Present a more user-friendly error if .gitignore is invalid (#2414)
- The failsafe for accidentally added backslashes in f-string expressions has been
  hardened to handle more edge cases during quote normalization (#2437)
- Avoid changing a function return type annotation's type to a tuple by adding a
  trailing comma (#2384)
- Parsing support has been added for unparenthesized walruses in set literals, set
  comprehensions, and indices (#2447).
- Pin `setuptools-scm` build-time dependency version (#2457)
- Exclude typing-extensions version 3.10.0.1 due to it being broken on Python 3.10
  (#2460)

### _Blackd_

- Replace sys.exit(-1) with raise ImportError as it plays more nicely with tools that
  scan installed packages (#2440)

### Integrations

- The provided pre-commit hooks no longer specify `language_version` to avoid overriding
  `default_language_version` (#2430)

## 21.7b0

### _Black_

- Configuration files using TOML features higher than spec v0.5.0 are now supported
  (#2301)
- Add primer support and test for code piped into black via STDIN (#2315)
- Fix internal error when `FORCE_OPTIONAL_PARENTHESES` feature is enabled (#2332)
- Accept empty stdin (#2346)
- Provide a more useful error when parsing fails during AST safety checks (#2304)

### Docker

- Add new `latest_release` tag automation to follow latest black release on docker
  images (#2374)

### Integrations

- The vim plugin now searches upwards from the directory containing the current buffer
  instead of the current working directory for pyproject.toml. (#1871)
- The vim plugin now reads the correct string normalization option in pyproject.toml
  (#1869)
- The vim plugin no longer crashes Black when there's boolean values in pyproject.toml
  (#1869)

## 21.6b0

### _Black_

- Fix failure caused by `fmt: skip` and indentation (#2281)
- Account for += assignment when deciding whether to split string (#2312)
- Correct max string length calculation when there are string operators (#2292)
- Fixed option usage when using the `--code` flag (#2259)
- Do not call `uvloop.install()` when _Black_ is used as a library (#2303)
- Added `--required-version` option to require a specific version to be running (#2300)
- Fix incorrect custom breakpoint indices when string group contains fake f-strings
  (#2311)
- Fix regression where `R` prefixes would be lowercased for docstrings (#2285)
- Fix handling of named escapes (`\N{...}`) when `--experimental-string-processing` is
  used (#2319)

### Integrations

- The official Black action now supports choosing what version to use, and supports the
  major 3 OSes. (#1940)

## 21.5b2

### _Black_

- A space is no longer inserted into empty docstrings (#2249)
- Fix handling of .gitignore files containing non-ASCII characters on Windows (#2229)
- Respect `.gitignore` files in all levels, not only `root/.gitignore` file (apply
  `.gitignore` rules like `git` does) (#2225)
- Restored compatibility with Click 8.0 on Python 3.6 when LANG=C used (#2227)
- Add extra uvloop install + import support if in python env (#2258)
- Fix --experimental-string-processing crash when matching parens are not found (#2283)
- Make sure to split lines that start with a string operator (#2286)
- Fix regular expression that black uses to identify f-expressions (#2287)

### _Blackd_

- Add a lower bound for the `aiohttp-cors` dependency. Only 0.4.0 or higher is
  supported. (#2231)

### Packaging

- Release self-contained x86_64 MacOS binaries as part of the GitHub release pipeline
  (#2198)
- Always build binaries with the latest available Python (#2260)

### Documentation

- Add discussion of magic comments to FAQ page (#2272)
- `--experimental-string-processing` will be enabled by default in the future (#2273)
- Fix typos discovered by codespell (#2228)
- Fix Vim plugin installation instructions. (#2235)
- Add new Frequently Asked Questions page (#2247)
- Fix encoding + symlink issues preventing proper build on Windows (#2262)

## 21.5b1

### _Black_

- Refactor `src/black/__init__.py` into many files (#2206)

### Documentation

- Replaced all remaining references to the
  [`master`](https://github.com/psf/black/tree/main) branch with the
  [`main`](https://github.com/psf/black/tree/main) branch. Some additional changes in
  the source code were also made. (#2210)
- Sigificantly reorganized the documentation to make much more sense. Check them out by
  heading over to [the stable docs on RTD](https://black.readthedocs.io/en/stable/).
  (#2174)

## 21.5b0

### _Black_

- Set `--pyi` mode if `--stdin-filename` ends in `.pyi` (#2169)
- Stop detecting target version as Python 3.9+ with pre-PEP-614 decorators that are
  being called but with no arguments (#2182)

### _Black-Primer_

- Add `--no-diff` to black-primer to suppress formatting changes (#2187)

## 21.4b2

### _Black_

- Fix crash if the user configuration directory is inaccessible. (#2158)

- Clarify
  [circumstances](https://github.com/psf/black/blob/master/docs/the_black_code_style.md#pragmatism)
  in which _Black_ may change the AST (#2159)

- Allow `.gitignore` rules to be overridden by specifying `exclude` in `pyproject.toml`
  or on the command line. (#2170)

### _Packaging_

- Install `primer.json` (used by `black-primer` by default) with black. (#2154)

## 21.4b1

### _Black_

- Fix crash on docstrings ending with "\\ ". (#2142)

- Fix crash when atypical whitespace is cleaned out of dostrings (#2120)

- Reflect the `--skip-magic-trailing-comma` and `--experimental-string-processing` flags
  in the name of the cache file. Without this fix, changes in these flags would not take
  effect if the cache had already been populated. (#2131)

- Don't remove necessary parentheses from assignment expression containing assert /
  return statements. (#2143)

### _Packaging_

- Bump pathspec to >= 0.8.1 to solve invalid .gitignore exclusion handling

## 21.4b0

### _Black_

- Fixed a rare but annoying formatting instability created by the combination of
  optional trailing commas inserted by `Black` and optional parentheses looking at
  pre-existing "magic" trailing commas. This fixes issue #1629 and all of its many many
  duplicates. (#2126)

- `Black` now processes one-line docstrings by stripping leading and trailing spaces,
  and adding a padding space when needed to break up """". (#1740)

- `Black` now cleans up leading non-breaking spaces in comments (#2092)

- `Black` now respects `--skip-string-normalization` when normalizing multiline
  docstring quotes (#1637)

- `Black` no longer removes all empty lines between non-function code and decorators
  when formatting typing stubs. Now `Black` enforces a single empty line. (#1646)

- `Black` no longer adds an incorrect space after a parenthesized assignment expression
  in if/while statements (#1655)

- Added `--skip-magic-trailing-comma` / `-C` to avoid using trailing commas as a reason
  to split lines (#1824)

- fixed a crash when PWD=/ on POSIX (#1631)

- fixed "I/O operation on closed file" when using --diff (#1664)

- Prevent coloured diff output being interleaved with multiple files (#1673)

- Added support for PEP 614 relaxed decorator syntax on python 3.9 (#1711)

- Added parsing support for unparenthesized tuples and yield expressions in annotated
  assignments (#1835)

- added `--extend-exclude` argument (PR #2005)

- speed up caching by avoiding pathlib (#1950)

- `--diff` correctly indicates when a file doesn't end in a newline (#1662)

- Added `--stdin-filename` argument to allow stdin to respect `--force-exclude` rules
  (#1780)

- Lines ending with `fmt: skip` will now be not formatted (#1800)

- PR #2053: Black no longer relies on typed-ast for Python 3.8 and higher

- PR #2053: Python 2 support is now optional, install with
  `python3 -m pip install black[python2]` to maintain support.

- Exclude `venv` directory by default (#1683)

- Fixed "Black produced code that is not equivalent to the source" when formatting
  Python 2 docstrings (#2037)

### _Packaging_

- Self-contained native _Black_ binaries are now provided for releases via GitHub
  Releases (#1743)

## 20.8b1

### _Packaging_

- explicitly depend on Click 7.1.2 or newer as `Black` no longer works with versions
  older than 7.0

## 20.8b0

### _Black_

- re-implemented support for explicit trailing commas: now it works consistently within
  any bracket pair, including nested structures (#1288 and duplicates)

- `Black` now reindents docstrings when reindenting code around it (#1053)

- `Black` now shows colored diffs (#1266)

- `Black` is now packaged using 'py3' tagged wheels (#1388)

- `Black` now supports Python 3.8 code, e.g. star expressions in return statements
  (#1121)

- `Black` no longer normalizes capital R-string prefixes as those have a
  community-accepted meaning (#1244)

- `Black` now uses exit code 2 when specified configuration file doesn't exit (#1361)

- `Black` now works on AWS Lambda (#1141)

- added `--force-exclude` argument (#1032)

- removed deprecated `--py36` option (#1236)

- fixed `--diff` output when EOF is encountered (#526)

- fixed `# fmt: off` handling around decorators (#560)

- fixed unstable formatting with some `# type: ignore` comments (#1113)

- fixed invalid removal on organizing brackets followed by indexing (#1575)

- introduced `black-primer`, a CI tool that allows us to run regression tests against
  existing open source users of Black (#1402)

- introduced property-based fuzzing to our test suite based on Hypothesis and
  Hypothersmith (#1566)

- implemented experimental and disabled by default long string rewrapping (#1132),
  hidden under a `--experimental-string-processing` flag while it's being worked on;
  this is an undocumented and unsupported feature, you lose Internet points for
  depending on it (#1609)

### Vim plugin

- prefer virtualenv packages over global packages (#1383)

## 19.10b0

- added support for PEP 572 assignment expressions (#711)

- added support for PEP 570 positional-only arguments (#943)

- added support for async generators (#593)

- added support for pre-splitting collections by putting an explicit trailing comma
  inside (#826)

- added `black -c` as a way to format code passed from the command line (#761)

- --safe now works with Python 2 code (#840)

- fixed grammar selection for Python 2-specific code (#765)

- fixed feature detection for trailing commas in function definitions and call sites
  (#763)

- `# fmt: off`/`# fmt: on` comment pairs placed multiple times within the same block of
  code now behave correctly (#1005)

- _Black_ no longer crashes on Windows machines with more than 61 cores (#838)

- _Black_ no longer crashes on standalone comments prepended with a backslash (#767)

- _Black_ no longer crashes on `from` ... `import` blocks with comments (#829)

- _Black_ no longer crashes on Python 3.7 on some platform configurations (#494)

- _Black_ no longer fails on comments in from-imports (#671)

- _Black_ no longer fails when the file starts with a backslash (#922)

- _Black_ no longer merges regular comments with type comments (#1027)

- _Black_ no longer splits long lines that contain type comments (#997)

- removed unnecessary parentheses around `yield` expressions (#834)

- added parentheses around long tuples in unpacking assignments (#832)

- added parentheses around complex powers when they are prefixed by a unary operator
  (#646)

- fixed bug that led _Black_ format some code with a line length target of 1 (#762)

- _Black_ no longer introduces quotes in f-string subexpressions on string boundaries
  (#863)

- if _Black_ puts parenthesis around a single expression, it moves comments to the
  wrapped expression instead of after the brackets (#872)

- `blackd` now returns the version of _Black_ in the response headers (#1013)

- `blackd` can now output the diff of formats on source code when the `X-Diff` header is
  provided (#969)

## 19.3b0

- new option `--target-version` to control which Python versions _Black_-formatted code
  should target (#618)

- deprecated `--py36` (use `--target-version=py36` instead) (#724)

- _Black_ no longer normalizes numeric literals to include `_` separators (#696)

- long `del` statements are now split into multiple lines (#698)

- type comments are no longer mangled in function signatures

- improved performance of formatting deeply nested data structures (#509)

- _Black_ now properly formats multiple files in parallel on Windows (#632)

- _Black_ now creates cache files atomically which allows it to be used in parallel
  pipelines (like `xargs -P8`) (#673)

- _Black_ now correctly indents comments in files that were previously formatted with
  tabs (#262)

- `blackd` now supports CORS (#622)

## 18.9b0

- numeric literals are now formatted by _Black_ (#452, #461, #464, #469):

  - numeric literals are normalized to include `_` separators on Python 3.6+ code

  - added `--skip-numeric-underscore-normalization` to disable the above behavior and
    leave numeric underscores as they were in the input

  - code with `_` in numeric literals is recognized as Python 3.6+

  - most letters in numeric literals are lowercased (e.g., in `1e10`, `0x01`)

  - hexadecimal digits are always uppercased (e.g. `0xBADC0DE`)

- added `blackd`, see
  [its documentation](https://github.com/psf/black/blob/18.9b0/README.md#blackd) for
  more info (#349)

- adjacent string literals are now correctly split into multiple lines (#463)

- trailing comma is now added to single imports that don't fit on a line (#250)

- cache is now populated when `--check` is successful for a file which speeds up
  consecutive checks of properly formatted unmodified files (#448)

- whitespace at the beginning of the file is now removed (#399)

- fixed mangling [pweave](http://mpastell.com/pweave/) and
  [Spyder IDE](https://www.spyder-ide.org/) special comments (#532)

- fixed unstable formatting when unpacking big tuples (#267)

- fixed parsing of `__future__` imports with renames (#389)

- fixed scope of `# fmt: off` when directly preceding `yield` and other nodes (#385)

- fixed formatting of lambda expressions with default arguments (#468)

- fixed `async for` statements: _Black_ no longer breaks them into separate lines (#372)

- note: the Vim plugin stopped registering `,=` as a default chord as it turned out to
  be a bad idea (#415)

## 18.6b4

- hotfix: don't freeze when multiple comments directly precede `# fmt: off` (#371)

## 18.6b3

- typing stub files (`.pyi`) now have blank lines added after constants (#340)

- `# fmt: off` and `# fmt: on` are now much more dependable:

  - they now work also within bracket pairs (#329)

  - they now correctly work across function/class boundaries (#335)

  - they now work when an indentation block starts with empty lines or misaligned
    comments (#334)

- made Click not fail on invalid environments; note that Click is right but the
  likelihood we'll need to access non-ASCII file paths when dealing with Python source
  code is low (#277)

- fixed improper formatting of f-strings with quotes inside interpolated expressions
  (#322)

- fixed unnecessary slowdown when long list literals where found in a file

- fixed unnecessary slowdown on AST nodes with very many siblings

- fixed cannibalizing backslashes during string normalization

- fixed a crash due to symbolic links pointing outside of the project directory (#338)

## 18.6b2

- added `--config` (#65)

- added `-h` equivalent to `--help` (#316)

- fixed improper unmodified file caching when `-S` was used

- fixed extra space in string unpacking (#305)

- fixed formatting of empty triple quoted strings (#313)

- fixed unnecessary slowdown in comment placement calculation on lines without comments

## 18.6b1

- hotfix: don't output human-facing information on stdout (#299)

- hotfix: don't output cake emoji on non-zero return code (#300)

## 18.6b0

- added `--include` and `--exclude` (#270)

- added `--skip-string-normalization` (#118)

- added `--verbose` (#283)

- the header output in `--diff` now actually conforms to the unified diff spec

- fixed long trivial assignments being wrapped in unnecessary parentheses (#273)

- fixed unnecessary parentheses when a line contained multiline strings (#232)

- fixed stdin handling not working correctly if an old version of Click was used (#276)

- _Black_ now preserves line endings when formatting a file in place (#258)

## 18.5b1

- added `--pyi` (#249)

- added `--py36` (#249)

- Python grammar pickle caches are stored with the formatting caches, making _Black_
  work in environments where site-packages is not user-writable (#192)

- _Black_ now enforces a PEP 257 empty line after a class-level docstring (and/or
  fields) and the first method

- fixed invalid code produced when standalone comments were present in a trailer that
  was omitted from line splitting on a large expression (#237)

- fixed optional parentheses being removed within `# fmt: off` sections (#224)

- fixed invalid code produced when stars in very long imports were incorrectly wrapped
  in optional parentheses (#234)

- fixed unstable formatting when inline comments were moved around in a trailer that was
  omitted from line splitting on a large expression (#238)

- fixed extra empty line between a class declaration and the first method if no class
  docstring or fields are present (#219)

- fixed extra empty line between a function signature and an inner function or inner
  class (#196)

## 18.5b0

- call chains are now formatted according to the
  [fluent interfaces](https://en.wikipedia.org/wiki/Fluent_interface) style (#67)

- data structure literals (tuples, lists, dictionaries, and sets) are now also always
  exploded like imports when they don't fit in a single line (#152)

- slices are now formatted according to PEP 8 (#178)

- parentheses are now also managed automatically on the right-hand side of assignments
  and return statements (#140)

- math operators now use their respective priorities for delimiting multiline
  expressions (#148)

- optional parentheses are now omitted on expressions that start or end with a bracket
  and only contain a single operator (#177)

- empty parentheses in a class definition are now removed (#145, #180)

- string prefixes are now standardized to lowercase and `u` is removed on Python 3.6+
  only code and Python 2.7+ code with the `unicode_literals` future import (#188, #198,
  #199)

- typing stub files (`.pyi`) are now formatted in a style that is consistent with PEP
  484 (#207, #210)

- progress when reformatting many files is now reported incrementally

- fixed trailers (content with brackets) being unnecessarily exploded into their own
  lines after a dedented closing bracket (#119)

- fixed an invalid trailing comma sometimes left in imports (#185)

- fixed non-deterministic formatting when multiple pairs of removable parentheses were
  used (#183)

- fixed multiline strings being unnecessarily wrapped in optional parentheses in long
  assignments (#215)

- fixed not splitting long from-imports with only a single name

- fixed Python 3.6+ file discovery by also looking at function calls with unpacking.
  This fixed non-deterministic formatting if trailing commas where used both in function
  signatures with stars and function calls with stars but the former would be
  reformatted to a single line.

- fixed crash on dealing with optional parentheses (#193)

- fixed "is", "is not", "in", and "not in" not considered operators for splitting
  purposes

- fixed crash when dead symlinks where encountered

## 18.4a4

- don't populate the cache on `--check` (#175)

## 18.4a3

- added a "cache"; files already reformatted that haven't changed on disk won't be
  reformatted again (#109)

- `--check` and `--diff` are no longer mutually exclusive (#149)

- generalized star expression handling, including double stars; this fixes
  multiplication making expressions "unsafe" for trailing commas (#132)

- _Black_ no longer enforces putting empty lines behind control flow statements (#90)

- _Black_ now splits imports like "Mode 3 + trailing comma" of isort (#127)

- fixed comment indentation when a standalone comment closes a block (#16, #32)

- fixed standalone comments receiving extra empty lines if immediately preceding a
  class, def, or decorator (#56, #154)

- fixed `--diff` not showing entire path (#130)

- fixed parsing of complex expressions after star and double stars in function calls
  (#2)

- fixed invalid splitting on comma in lambda arguments (#133)

- fixed missing splits of ternary expressions (#141)

## 18.4a2

- fixed parsing of unaligned standalone comments (#99, #112)

- fixed placement of dictionary unpacking inside dictionary literals (#111)

- Vim plugin now works on Windows, too

- fixed unstable formatting when encountering unnecessarily escaped quotes in a string
  (#120)

## 18.4a1

- added `--quiet` (#78)

- added automatic parentheses management (#4)

- added [pre-commit](https://pre-commit.com) integration (#103, #104)

- fixed reporting on `--check` with multiple files (#101, #102)

- fixed removing backslash escapes from raw strings (#100, #105)

## 18.4a0

- added `--diff` (#87)

- add line breaks before all delimiters, except in cases like commas, to better comply
  with PEP 8 (#73)

- standardize string literals to use double quotes (almost) everywhere (#75)

- fixed handling of standalone comments within nested bracketed expressions; _Black_
  will no longer produce super long lines or put all standalone comments at the end of
  the expression (#22)

- fixed 18.3a4 regression: don't crash and burn on empty lines with trailing whitespace
  (#80)

- fixed 18.3a4 regression: `# yapf: disable` usage as trailing comment would cause
  _Black_ to not emit the rest of the file (#95)

- when CTRL+C is pressed while formatting many files, _Black_ no longer freaks out with
  a flurry of asyncio-related exceptions

- only allow up to two empty lines on module level and only single empty lines within
  functions (#74)

## 18.3a4

- `# fmt: off` and `# fmt: on` are implemented (#5)

- automatic detection of deprecated Python 2 forms of print statements and exec
  statements in the formatted file (#49)

- use proper spaces for complex expressions in default values of typed function
  arguments (#60)

- only return exit code 1 when --check is used (#50)

- don't remove single trailing commas from square bracket indexing (#59)

- don't omit whitespace if the previous factor leaf wasn't a math operator (#55)

- omit extra space in kwarg unpacking if it's the first argument (#46)

- omit extra space in
  [Sphinx auto-attribute comments](http://www.sphinx-doc.org/en/stable/ext/autodoc.html#directive-autoattribute)
  (#68)

## 18.3a3

- don't remove single empty lines outside of bracketed expressions (#19)

- added ability to pipe formatting from stdin to stdin (#25)

- restored ability to format code with legacy usage of `async` as a name (#20, #42)

- even better handling of numpy-style array indexing (#33, again)

## 18.3a2

- changed positioning of binary operators to occur at beginning of lines instead of at
  the end, following
  [a recent change to PEP 8](https://github.com/python/peps/commit/c59c4376ad233a62ca4b3a6060c81368bd21e85b)
  (#21)

- ignore empty bracket pairs while splitting. This avoids very weirdly looking
  formattings (#34, #35)

- remove a trailing comma if there is a single argument to a call

- if top level functions were separated by a comment, don't put four empty lines after
  the upper function

- fixed unstable formatting of newlines with imports

- fixed unintentional folding of post scriptum standalone comments into last statement
  if it was a simple statement (#18, #28)

- fixed missing space in numpy-style array indexing (#33)

- fixed spurious space after star-based unary expressions (#31)

## 18.3a1

- added `--check`

- only put trailing commas in function signatures and calls if it's safe to do so. If
  the file is Python 3.6+ it's always safe, otherwise only safe if there are no `*args`
  or `**kwargs` used in the signature or call. (#8)

- fixed invalid spacing of dots in relative imports (#6, #13)

- fixed invalid splitting after comma on unpacked variables in for-loops (#23)

- fixed spurious space in parenthesized set expressions (#7)

- fixed spurious space after opening parentheses and in default arguments (#14, #17)

- fixed spurious space after unary operators when the operand was a complex expression
  (#15)

## 18.3a0

- first published version, Happy 🍰 Day 2018!

- alpha quality

- date-versioned (see: <https://calver.org/>)<|MERGE_RESOLUTION|>--- conflicted
+++ resolved
@@ -30,13 +30,10 @@
 - Fix handling of standalone `match()` or `case()` when there is a trailing newline or a
   comment inside of the parentheses. (#2760)
 - Black now normalizes string prefix order (#2297)
-<<<<<<< HEAD
 - Add configuration option (`python-cell-magics`) to format cells with custom magics in
   Jupyter Notebooks (#2744)
-=======
 - Deprecate `--experimental-string-processing` and move the functionality under
   `--preview` (#2789)
->>>>>>> e66e0f8f
 
 ### Packaging
 
