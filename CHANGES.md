--- conflicted
+++ resolved
@@ -16,15 +16,10 @@
 
 <!-- Changes that affect Black's preview style -->
 
-<<<<<<< HEAD
 - Format docstrings to have consistent quote placement (#2885)
-- Add trailing commas to collection literals even if there's a comment after the last
-  entry (#3393)
-=======
 - `if` guards in `case` blocks are now wrapped in parentheses when the line is too long.
   (#4269)
 - Stop moving multiline strings to a new line unless inside brackets (#4289)
->>>>>>> 836acad8
 
 ### Configuration
 
