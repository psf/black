# Change Log

## Unreleased

### _Black_

<<<<<<< HEAD
- Do not accept bare carriage return line endings in pyproject.toml (#2408)
=======
- Improve error message for invalid regular expression (#2678)
- Fix mapping cases that contain as-expressions, like `case {"key": 1 | 2 as password}`
  (#2686)

## 21.12b0

### _Black_

>>>>>>> 1c6b3a3a
- Fix determination of f-string expression spans (#2654)
- Fix bad formatting of error messages about EOF in multi-line statements (#2343)
- Functions and classes in blocks now have more consistent surrounding spacing (#2472)

#### Jupyter Notebook support

- Cell magics are now only processed if they are known Python cell magics. Earlier, all
  cell magics were tokenized, leading to possible indentation errors e.g. with
  `%%writefile`. (#2630)
- Fix assignment to environment variables in Jupyter Notebooks (#2642)

#### Python 3.10 support

- Point users to using `--target-version py310` if we detect 3.10-only syntax (#2668)
- Fix `match` statements with open sequence subjects, like `match a, b:` or
  `match a, *b:` (#2639) (#2659)
- Fix `match`/`case` statements that contain `match`/`case` soft keywords multiple
  times, like `match re.match()` (#2661)
- Fix `case` statements with an inline body (#2665)
- Fix styling of starred expressions inside `match` subject (#2667)
- Fix parser error location on invalid syntax in a `match` statement (#2649)
- Fix Python 3.10 support on platforms without ProcessPoolExecutor (#2631)
- Improve parsing performance on code that uses `match` under `--target-version py310`
  up to ~50% (#2670)

### Packaging

- Remove dependency on `regex` (#2644) (#2663)

## 21.11b1

### _Black_

- Bumped regex version minimum to 2021.4.4 to fix Pattern class usage (#2621)

## 21.11b0

### _Black_

- Warn about Python 2 deprecation in more cases by improving Python 2 only syntax
  detection (#2592)
- Add experimental PyPy support (#2559)
- Add partial support for the match statement. As it's experimental, it's only enabled
  when `--target-version py310` is explicitly specified (#2586)
- Add support for parenthesized with (#2586)
- Declare support for Python 3.10 for running Black (#2562)

### Integrations

- Fixed vim plugin with Python 3.10 by removing deprecated distutils import (#2610)
- The vim plugin now parses `skip_magic_trailing_comma` from pyproject.toml (#2613)

## 21.10b0

### _Black_

- Document stability policy, that will apply for non-beta releases (#2529)
- Add new `--workers` parameter (#2514)
- Fixed feature detection for positional-only arguments in lambdas (#2532)
- Bumped typed-ast version minimum to 1.4.3 for 3.10 compatibility (#2519)
- Fixed a Python 3.10 compatibility issue where the loop argument was still being passed
  even though it has been removed (#2580)
- Deprecate Python 2 formatting support (#2523)

### _Blackd_

- Remove dependency on aiohttp-cors (#2500)
- Bump required aiohttp version to 3.7.4 (#2509)

### _Black-Primer_

- Add primer support for --projects (#2555)
- Print primer summary after individual failures (#2570)

### Integrations

- Allow to pass `target_version` in the vim plugin (#1319)
- Install build tools in docker file and use multi-stage build to keep the image size
  down (#2582)

## 21.9b0

### Packaging

- Fix missing modules in self-contained binaries (#2466)
- Fix missing toml extra used during installation (#2475)

## 21.8b0

### _Black_

- Add support for formatting Jupyter Notebook files (#2357)
- Move from `appdirs` dependency to `platformdirs` (#2375)
- Present a more user-friendly error if .gitignore is invalid (#2414)
- The failsafe for accidentally added backslashes in f-string expressions has been
  hardened to handle more edge cases during quote normalization (#2437)
- Avoid changing a function return type annotation's type to a tuple by adding a
  trailing comma (#2384)
- Parsing support has been added for unparenthesized walruses in set literals, set
  comprehensions, and indices (#2447).
- Pin `setuptools-scm` build-time dependency version (#2457)
- Exclude typing-extensions version 3.10.0.1 due to it being broken on Python 3.10
  (#2460)

### _Blackd_

- Replace sys.exit(-1) with raise ImportError as it plays more nicely with tools that
  scan installed packages (#2440)

### Integrations

- The provided pre-commit hooks no longer specify `language_version` to avoid overriding
  `default_language_version` (#2430)

## 21.7b0

### _Black_

- Configuration files using TOML features higher than spec v0.5.0 are now supported
  (#2301)
- Add primer support and test for code piped into black via STDIN (#2315)
- Fix internal error when `FORCE_OPTIONAL_PARENTHESES` feature is enabled (#2332)
- Accept empty stdin (#2346)
- Provide a more useful error when parsing fails during AST safety checks (#2304)

### Docker

- Add new `latest_release` tag automation to follow latest black release on docker
  images (#2374)

### Integrations

- The vim plugin now searches upwards from the directory containing the current buffer
  instead of the current working directory for pyproject.toml. (#1871)
- The vim plugin now reads the correct string normalization option in pyproject.toml
  (#1869)
- The vim plugin no longer crashes Black when there's boolean values in pyproject.toml
  (#1869)

## 21.6b0

### _Black_

- Fix failure caused by `fmt: skip` and indentation (#2281)
- Account for += assignment when deciding whether to split string (#2312)
- Correct max string length calculation when there are string operators (#2292)
- Fixed option usage when using the `--code` flag (#2259)
- Do not call `uvloop.install()` when _Black_ is used as a library (#2303)
- Added `--required-version` option to require a specific version to be running (#2300)
- Fix incorrect custom breakpoint indices when string group contains fake f-strings
  (#2311)
- Fix regression where `R` prefixes would be lowercased for docstrings (#2285)
- Fix handling of named escapes (`\N{...}`) when `--experimental-string-processing` is
  used (#2319)

### Integrations

- The official Black action now supports choosing what version to use, and supports the
  major 3 OSes. (#1940)

## 21.5b2

### _Black_

- A space is no longer inserted into empty docstrings (#2249)
- Fix handling of .gitignore files containing non-ASCII characters on Windows (#2229)
- Respect `.gitignore` files in all levels, not only `root/.gitignore` file (apply
  `.gitignore` rules like `git` does) (#2225)
- Restored compatibility with Click 8.0 on Python 3.6 when LANG=C used (#2227)
- Add extra uvloop install + import support if in python env (#2258)
- Fix --experimental-string-processing crash when matching parens are not found (#2283)
- Make sure to split lines that start with a string operator (#2286)
- Fix regular expression that black uses to identify f-expressions (#2287)

### _Blackd_

- Add a lower bound for the `aiohttp-cors` dependency. Only 0.4.0 or higher is
  supported. (#2231)

### Packaging

- Release self-contained x86_64 MacOS binaries as part of the GitHub release pipeline
  (#2198)
- Always build binaries with the latest available Python (#2260)

### Documentation

- Add discussion of magic comments to FAQ page (#2272)
- `--experimental-string-processing` will be enabled by default in the future (#2273)
- Fix typos discovered by codespell (#2228)
- Fix Vim plugin installation instructions. (#2235)
- Add new Frequently Asked Questions page (#2247)
- Fix encoding + symlink issues preventing proper build on Windows (#2262)

## 21.5b1

### _Black_

- Refactor `src/black/__init__.py` into many files (#2206)

### Documentation

- Replaced all remaining references to the
  [`master`](https://github.com/psf/black/tree/main) branch with the
  [`main`](https://github.com/psf/black/tree/main) branch. Some additional changes in
  the source code were also made. (#2210)
- Sigificantly reorganized the documentation to make much more sense. Check them out by
  heading over to [the stable docs on RTD](https://black.readthedocs.io/en/stable/).
  (#2174)

## 21.5b0

### _Black_

- Set `--pyi` mode if `--stdin-filename` ends in `.pyi` (#2169)
- Stop detecting target version as Python 3.9+ with pre-PEP-614 decorators that are
  being called but with no arguments (#2182)

### _Black-Primer_

- Add `--no-diff` to black-primer to suppress formatting changes (#2187)

## 21.4b2

### _Black_

- Fix crash if the user configuration directory is inaccessible. (#2158)

- Clarify
  [circumstances](https://github.com/psf/black/blob/master/docs/the_black_code_style.md#pragmatism)
  in which _Black_ may change the AST (#2159)

- Allow `.gitignore` rules to be overridden by specifying `exclude` in `pyproject.toml`
  or on the command line. (#2170)

### _Packaging_

- Install `primer.json` (used by `black-primer` by default) with black. (#2154)

## 21.4b1

### _Black_

- Fix crash on docstrings ending with "\\ ". (#2142)

- Fix crash when atypical whitespace is cleaned out of dostrings (#2120)

- Reflect the `--skip-magic-trailing-comma` and `--experimental-string-processing` flags
  in the name of the cache file. Without this fix, changes in these flags would not take
  effect if the cache had already been populated. (#2131)

- Don't remove necessary parentheses from assignment expression containing assert /
  return statements. (#2143)

### _Packaging_

- Bump pathspec to >= 0.8.1 to solve invalid .gitignore exclusion handling

## 21.4b0

### _Black_

- Fixed a rare but annoying formatting instability created by the combination of
  optional trailing commas inserted by `Black` and optional parentheses looking at
  pre-existing "magic" trailing commas. This fixes issue #1629 and all of its many many
  duplicates. (#2126)

- `Black` now processes one-line docstrings by stripping leading and trailing spaces,
  and adding a padding space when needed to break up """". (#1740)

- `Black` now cleans up leading non-breaking spaces in comments (#2092)

- `Black` now respects `--skip-string-normalization` when normalizing multiline
  docstring quotes (#1637)

- `Black` no longer removes all empty lines between non-function code and decorators
  when formatting typing stubs. Now `Black` enforces a single empty line. (#1646)

- `Black` no longer adds an incorrect space after a parenthesized assignment expression
  in if/while statements (#1655)

- Added `--skip-magic-trailing-comma` / `-C` to avoid using trailing commas as a reason
  to split lines (#1824)

- fixed a crash when PWD=/ on POSIX (#1631)

- fixed "I/O operation on closed file" when using --diff (#1664)

- Prevent coloured diff output being interleaved with multiple files (#1673)

- Added support for PEP 614 relaxed decorator syntax on python 3.9 (#1711)

- Added parsing support for unparenthesized tuples and yield expressions in annotated
  assignments (#1835)

- added `--extend-exclude` argument (PR #2005)

- speed up caching by avoiding pathlib (#1950)

- `--diff` correctly indicates when a file doesn't end in a newline (#1662)

- Added `--stdin-filename` argument to allow stdin to respect `--force-exclude` rules
  (#1780)

- Lines ending with `fmt: skip` will now be not formatted (#1800)

- PR #2053: Black no longer relies on typed-ast for Python 3.8 and higher

- PR #2053: Python 2 support is now optional, install with
  `python3 -m pip install black[python2]` to maintain support.

- Exclude `venv` directory by default (#1683)

- Fixed "Black produced code that is not equivalent to the source" when formatting
  Python 2 docstrings (#2037)

### _Packaging_

- Self-contained native _Black_ binaries are now provided for releases via GitHub
  Releases (#1743)

## 20.8b1

### _Packaging_

- explicitly depend on Click 7.1.2 or newer as `Black` no longer works with versions
  older than 7.0

## 20.8b0

### _Black_

- re-implemented support for explicit trailing commas: now it works consistently within
  any bracket pair, including nested structures (#1288 and duplicates)

- `Black` now reindents docstrings when reindenting code around it (#1053)

- `Black` now shows colored diffs (#1266)

- `Black` is now packaged using 'py3' tagged wheels (#1388)

- `Black` now supports Python 3.8 code, e.g. star expressions in return statements
  (#1121)

- `Black` no longer normalizes capital R-string prefixes as those have a
  community-accepted meaning (#1244)

- `Black` now uses exit code 2 when specified configuration file doesn't exit (#1361)

- `Black` now works on AWS Lambda (#1141)

- added `--force-exclude` argument (#1032)

- removed deprecated `--py36` option (#1236)

- fixed `--diff` output when EOF is encountered (#526)

- fixed `# fmt: off` handling around decorators (#560)

- fixed unstable formatting with some `# type: ignore` comments (#1113)

- fixed invalid removal on organizing brackets followed by indexing (#1575)

- introduced `black-primer`, a CI tool that allows us to run regression tests against
  existing open source users of Black (#1402)

- introduced property-based fuzzing to our test suite based on Hypothesis and
  Hypothersmith (#1566)

- implemented experimental and disabled by default long string rewrapping (#1132),
  hidden under a `--experimental-string-processing` flag while it's being worked on;
  this is an undocumented and unsupported feature, you lose Internet points for
  depending on it (#1609)

### Vim plugin

- prefer virtualenv packages over global packages (#1383)

## 19.10b0

- added support for PEP 572 assignment expressions (#711)

- added support for PEP 570 positional-only arguments (#943)

- added support for async generators (#593)

- added support for pre-splitting collections by putting an explicit trailing comma
  inside (#826)

- added `black -c` as a way to format code passed from the command line (#761)

- --safe now works with Python 2 code (#840)

- fixed grammar selection for Python 2-specific code (#765)

- fixed feature detection for trailing commas in function definitions and call sites
  (#763)

- `# fmt: off`/`# fmt: on` comment pairs placed multiple times within the same block of
  code now behave correctly (#1005)

- _Black_ no longer crashes on Windows machines with more than 61 cores (#838)

- _Black_ no longer crashes on standalone comments prepended with a backslash (#767)

- _Black_ no longer crashes on `from` ... `import` blocks with comments (#829)

- _Black_ no longer crashes on Python 3.7 on some platform configurations (#494)

- _Black_ no longer fails on comments in from-imports (#671)

- _Black_ no longer fails when the file starts with a backslash (#922)

- _Black_ no longer merges regular comments with type comments (#1027)

- _Black_ no longer splits long lines that contain type comments (#997)

- removed unnecessary parentheses around `yield` expressions (#834)

- added parentheses around long tuples in unpacking assignments (#832)

- added parentheses around complex powers when they are prefixed by a unary operator
  (#646)

- fixed bug that led _Black_ format some code with a line length target of 1 (#762)

- _Black_ no longer introduces quotes in f-string subexpressions on string boundaries
  (#863)

- if _Black_ puts parenthesis around a single expression, it moves comments to the
  wrapped expression instead of after the brackets (#872)

- `blackd` now returns the version of _Black_ in the response headers (#1013)

- `blackd` can now output the diff of formats on source code when the `X-Diff` header is
  provided (#969)

## 19.3b0

- new option `--target-version` to control which Python versions _Black_-formatted code
  should target (#618)

- deprecated `--py36` (use `--target-version=py36` instead) (#724)

- _Black_ no longer normalizes numeric literals to include `_` separators (#696)

- long `del` statements are now split into multiple lines (#698)

- type comments are no longer mangled in function signatures

- improved performance of formatting deeply nested data structures (#509)

- _Black_ now properly formats multiple files in parallel on Windows (#632)

- _Black_ now creates cache files atomically which allows it to be used in parallel
  pipelines (like `xargs -P8`) (#673)

- _Black_ now correctly indents comments in files that were previously formatted with
  tabs (#262)

- `blackd` now supports CORS (#622)

## 18.9b0

- numeric literals are now formatted by _Black_ (#452, #461, #464, #469):

  - numeric literals are normalized to include `_` separators on Python 3.6+ code

  - added `--skip-numeric-underscore-normalization` to disable the above behavior and
    leave numeric underscores as they were in the input

  - code with `_` in numeric literals is recognized as Python 3.6+

  - most letters in numeric literals are lowercased (e.g., in `1e10`, `0x01`)

  - hexadecimal digits are always uppercased (e.g. `0xBADC0DE`)

- added `blackd`, see
  [its documentation](https://github.com/psf/black/blob/18.9b0/README.md#blackd) for
  more info (#349)

- adjacent string literals are now correctly split into multiple lines (#463)

- trailing comma is now added to single imports that don't fit on a line (#250)

- cache is now populated when `--check` is successful for a file which speeds up
  consecutive checks of properly formatted unmodified files (#448)

- whitespace at the beginning of the file is now removed (#399)

- fixed mangling [pweave](http://mpastell.com/pweave/) and
  [Spyder IDE](https://www.spyder-ide.org/) special comments (#532)

- fixed unstable formatting when unpacking big tuples (#267)

- fixed parsing of `__future__` imports with renames (#389)

- fixed scope of `# fmt: off` when directly preceding `yield` and other nodes (#385)

- fixed formatting of lambda expressions with default arguments (#468)

- fixed `async for` statements: _Black_ no longer breaks them into separate lines (#372)

- note: the Vim plugin stopped registering `,=` as a default chord as it turned out to
  be a bad idea (#415)

## 18.6b4

- hotfix: don't freeze when multiple comments directly precede `# fmt: off` (#371)

## 18.6b3

- typing stub files (`.pyi`) now have blank lines added after constants (#340)

- `# fmt: off` and `# fmt: on` are now much more dependable:

  - they now work also within bracket pairs (#329)

  - they now correctly work across function/class boundaries (#335)

  - they now work when an indentation block starts with empty lines or misaligned
    comments (#334)

- made Click not fail on invalid environments; note that Click is right but the
  likelihood we'll need to access non-ASCII file paths when dealing with Python source
  code is low (#277)

- fixed improper formatting of f-strings with quotes inside interpolated expressions
  (#322)

- fixed unnecessary slowdown when long list literals where found in a file

- fixed unnecessary slowdown on AST nodes with very many siblings

- fixed cannibalizing backslashes during string normalization

- fixed a crash due to symbolic links pointing outside of the project directory (#338)

## 18.6b2

- added `--config` (#65)

- added `-h` equivalent to `--help` (#316)

- fixed improper unmodified file caching when `-S` was used

- fixed extra space in string unpacking (#305)

- fixed formatting of empty triple quoted strings (#313)

- fixed unnecessary slowdown in comment placement calculation on lines without comments

## 18.6b1

- hotfix: don't output human-facing information on stdout (#299)

- hotfix: don't output cake emoji on non-zero return code (#300)

## 18.6b0

- added `--include` and `--exclude` (#270)

- added `--skip-string-normalization` (#118)

- added `--verbose` (#283)

- the header output in `--diff` now actually conforms to the unified diff spec

- fixed long trivial assignments being wrapped in unnecessary parentheses (#273)

- fixed unnecessary parentheses when a line contained multiline strings (#232)

- fixed stdin handling not working correctly if an old version of Click was used (#276)

- _Black_ now preserves line endings when formatting a file in place (#258)

## 18.5b1

- added `--pyi` (#249)

- added `--py36` (#249)

- Python grammar pickle caches are stored with the formatting caches, making _Black_
  work in environments where site-packages is not user-writable (#192)

- _Black_ now enforces a PEP 257 empty line after a class-level docstring (and/or
  fields) and the first method

- fixed invalid code produced when standalone comments were present in a trailer that
  was omitted from line splitting on a large expression (#237)

- fixed optional parentheses being removed within `# fmt: off` sections (#224)

- fixed invalid code produced when stars in very long imports were incorrectly wrapped
  in optional parentheses (#234)

- fixed unstable formatting when inline comments were moved around in a trailer that was
  omitted from line splitting on a large expression (#238)

- fixed extra empty line between a class declaration and the first method if no class
  docstring or fields are present (#219)

- fixed extra empty line between a function signature and an inner function or inner
  class (#196)

## 18.5b0

- call chains are now formatted according to the
  [fluent interfaces](https://en.wikipedia.org/wiki/Fluent_interface) style (#67)

- data structure literals (tuples, lists, dictionaries, and sets) are now also always
  exploded like imports when they don't fit in a single line (#152)

- slices are now formatted according to PEP 8 (#178)

- parentheses are now also managed automatically on the right-hand side of assignments
  and return statements (#140)

- math operators now use their respective priorities for delimiting multiline
  expressions (#148)

- optional parentheses are now omitted on expressions that start or end with a bracket
  and only contain a single operator (#177)

- empty parentheses in a class definition are now removed (#145, #180)

- string prefixes are now standardized to lowercase and `u` is removed on Python 3.6+
  only code and Python 2.7+ code with the `unicode_literals` future import (#188, #198,
  #199)

- typing stub files (`.pyi`) are now formatted in a style that is consistent with PEP
  484 (#207, #210)

- progress when reformatting many files is now reported incrementally

- fixed trailers (content with brackets) being unnecessarily exploded into their own
  lines after a dedented closing bracket (#119)

- fixed an invalid trailing comma sometimes left in imports (#185)

- fixed non-deterministic formatting when multiple pairs of removable parentheses were
  used (#183)

- fixed multiline strings being unnecessarily wrapped in optional parentheses in long
  assignments (#215)

- fixed not splitting long from-imports with only a single name

- fixed Python 3.6+ file discovery by also looking at function calls with unpacking.
  This fixed non-deterministic formatting if trailing commas where used both in function
  signatures with stars and function calls with stars but the former would be
  reformatted to a single line.

- fixed crash on dealing with optional parentheses (#193)

- fixed "is", "is not", "in", and "not in" not considered operators for splitting
  purposes

- fixed crash when dead symlinks where encountered

## 18.4a4

- don't populate the cache on `--check` (#175)

## 18.4a3

- added a "cache"; files already reformatted that haven't changed on disk won't be
  reformatted again (#109)

- `--check` and `--diff` are no longer mutually exclusive (#149)

- generalized star expression handling, including double stars; this fixes
  multiplication making expressions "unsafe" for trailing commas (#132)

- _Black_ no longer enforces putting empty lines behind control flow statements (#90)

- _Black_ now splits imports like "Mode 3 + trailing comma" of isort (#127)

- fixed comment indentation when a standalone comment closes a block (#16, #32)

- fixed standalone comments receiving extra empty lines if immediately preceding a
  class, def, or decorator (#56, #154)

- fixed `--diff` not showing entire path (#130)

- fixed parsing of complex expressions after star and double stars in function calls
  (#2)

- fixed invalid splitting on comma in lambda arguments (#133)

- fixed missing splits of ternary expressions (#141)

## 18.4a2

- fixed parsing of unaligned standalone comments (#99, #112)

- fixed placement of dictionary unpacking inside dictionary literals (#111)

- Vim plugin now works on Windows, too

- fixed unstable formatting when encountering unnecessarily escaped quotes in a string
  (#120)

## 18.4a1

- added `--quiet` (#78)

- added automatic parentheses management (#4)

- added [pre-commit](https://pre-commit.com) integration (#103, #104)

- fixed reporting on `--check` with multiple files (#101, #102)

- fixed removing backslash escapes from raw strings (#100, #105)

## 18.4a0

- added `--diff` (#87)

- add line breaks before all delimiters, except in cases like commas, to better comply
  with PEP 8 (#73)

- standardize string literals to use double quotes (almost) everywhere (#75)

- fixed handling of standalone comments within nested bracketed expressions; _Black_
  will no longer produce super long lines or put all standalone comments at the end of
  the expression (#22)

- fixed 18.3a4 regression: don't crash and burn on empty lines with trailing whitespace
  (#80)

- fixed 18.3a4 regression: `# yapf: disable` usage as trailing comment would cause
  _Black_ to not emit the rest of the file (#95)

- when CTRL+C is pressed while formatting many files, _Black_ no longer freaks out with
  a flurry of asyncio-related exceptions

- only allow up to two empty lines on module level and only single empty lines within
  functions (#74)

## 18.3a4

- `# fmt: off` and `# fmt: on` are implemented (#5)

- automatic detection of deprecated Python 2 forms of print statements and exec
  statements in the formatted file (#49)

- use proper spaces for complex expressions in default values of typed function
  arguments (#60)

- only return exit code 1 when --check is used (#50)

- don't remove single trailing commas from square bracket indexing (#59)

- don't omit whitespace if the previous factor leaf wasn't a math operator (#55)

- omit extra space in kwarg unpacking if it's the first argument (#46)

- omit extra space in
  [Sphinx auto-attribute comments](http://www.sphinx-doc.org/en/stable/ext/autodoc.html#directive-autoattribute)
  (#68)

## 18.3a3

- don't remove single empty lines outside of bracketed expressions (#19)

- added ability to pipe formatting from stdin to stdin (#25)

- restored ability to format code with legacy usage of `async` as a name (#20, #42)

- even better handling of numpy-style array indexing (#33, again)

## 18.3a2

- changed positioning of binary operators to occur at beginning of lines instead of at
  the end, following
  [a recent change to PEP 8](https://github.com/python/peps/commit/c59c4376ad233a62ca4b3a6060c81368bd21e85b)
  (#21)

- ignore empty bracket pairs while splitting. This avoids very weirdly looking
  formattings (#34, #35)

- remove a trailing comma if there is a single argument to a call

- if top level functions were separated by a comment, don't put four empty lines after
  the upper function

- fixed unstable formatting of newlines with imports

- fixed unintentional folding of post scriptum standalone comments into last statement
  if it was a simple statement (#18, #28)

- fixed missing space in numpy-style array indexing (#33)

- fixed spurious space after star-based unary expressions (#31)

## 18.3a1

- added `--check`

- only put trailing commas in function signatures and calls if it's safe to do so. If
  the file is Python 3.6+ it's always safe, otherwise only safe if there are no `*args`
  or `**kwargs` used in the signature or call. (#8)

- fixed invalid spacing of dots in relative imports (#6, #13)

- fixed invalid splitting after comma on unpacked variables in for-loops (#23)

- fixed spurious space in parenthesized set expressions (#7)

- fixed spurious space after opening parentheses and in default arguments (#14, #17)

- fixed spurious space after unary operators when the operand was a complex expression
  (#15)

## 18.3a0

- first published version, Happy 🍰 Day 2018!

- alpha quality

- date-versioned (see: <https://calver.org/>)<|MERGE_RESOLUTION|>--- conflicted
+++ resolved
@@ -4,9 +4,7 @@
 
 ### _Black_
 
-<<<<<<< HEAD
 - Do not accept bare carriage return line endings in pyproject.toml (#2408)
-=======
 - Improve error message for invalid regular expression (#2678)
 - Fix mapping cases that contain as-expressions, like `case {"key": 1 | 2 as password}`
   (#2686)
@@ -15,7 +13,6 @@
 
 ### _Black_
 
->>>>>>> 1c6b3a3a
 - Fix determination of f-string expression spans (#2654)
 - Fix bad formatting of error messages about EOF in multi-line statements (#2343)
 - Functions and classes in blocks now have more consistent surrounding spacing (#2472)
