--- conflicted
+++ resolved
@@ -23,16 +23,13 @@
   compared to their non-async version. (#3609)
 - `with` statements that contain two context managers will be consistently wrapped in
   parentheses (#3589)
-<<<<<<< HEAD
 - Let string splitters respect [East Asian Width](https://www.unicode.org/reports/tr11/)
   (#3445)
 - Now long string literals can be split after East Asian commas and periods (`、` U+3001
   IDEOGRAPHIC COMMA, `。` U+3002 IDEOGRAPHIC FULL STOP, & `，` U+FF0C FULLWIDTH COMMA)
   besides before spaces (#3445)
-=======
 - For stubs, enforce one blank line after a nested class with a body other than just
   `...` (#3564)
->>>>>>> d7a28dd7
 
 ### Configuration
 
