--- conflicted
+++ resolved
@@ -4,9 +4,6 @@
 
 ### _Black_
 
-<<<<<<< HEAD
-- Multiline conditional expressions are now always parenthesized (#2278)
-=======
 - Cell magics are now only processed if they are known Python cell magics. Earlier, all
   cell magics were tokenized, leading to possible indentation errors e.g. with
   `%%writefile`. (#2630)
@@ -21,6 +18,7 @@
 - Fix determination of f-string expression spans (#2654)
 - Fix parser error location on invalid syntax in a `match` statement (#2649)
 - Functions and classes in blocks now have more consistent surrounding spacing (#2472)
+- Multiline conditional expressions are now always parenthesized (#2278)
 
 ## 21.11b1
 
@@ -50,7 +48,6 @@
 ### _Black_
 
 - Document stability policy, that will apply for non-beta releases (#2529)
->>>>>>> b0c2bcc9
 - Add new `--workers` parameter (#2514)
 - Fixed feature detection for positional-only arguments in lambdas (#2532)
 - Bumped typed-ast version minimum to 1.4.3 for 3.10 compatibility (#2519)
