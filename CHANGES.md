--- conflicted
+++ resolved
@@ -32,11 +32,12 @@
   `--target-version` is set to 3.10 and higher). (#2728)
 - Fix handling of standalone `match()` or `case()` when there is a trailing newline or a
   comment inside of the parentheses. (#2760)
-<<<<<<< HEAD
 
 ### Configuration
 
 - Do not accept bare carriage return line endings in pyproject.toml (#2408)
+- Add configuration option (`python-cell-magics`) to format cells with custom magics in
+  Jupyter Notebooks (#2744)
 
 ### Output
 
@@ -48,13 +49,6 @@
 - Text coloring added in the final statistics (#2712)
 - Verbose mode also now describes how a project root was discovered and which paths will
   be formatted. (#2526)
-=======
-- Black now normalizes string prefix order (#2297)
-- Add configuration option (`python-cell-magics`) to format cells with custom magics in
-  Jupyter Notebooks (#2744)
-- Deprecate `--experimental-string-processing` and move the functionality under
-  `--preview` (#2789)
->>>>>>> 4ea75cd4
 
 ### Packaging
 
