--- conflicted
+++ resolved
@@ -19,14 +19,10 @@
 
 <!-- Changes that affect Black's preview style -->
 
-<<<<<<< HEAD
-- Fix a crash in preview style with assert + parenthesized string (#3415)
-- Stop wrapping unnecessarily when there are comments inside brackets (#3362).
-=======
 - Implicitly concatenated strings used as function args are no longer wrapped inside
   parentheses (#3640)
 - Remove blank lines between a class definition and its docstring (#3692)
->>>>>>> 839ef35d
+- Stop wrapping unnecessarily when there are comments inside brackets (#3362).
 
 ### Configuration
 
