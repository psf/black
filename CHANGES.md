--- conflicted
+++ resolved
@@ -33,9 +33,6 @@
 - Fix handling of standalone `match()` or `case()` when there is a trailing newline or a
   comment inside of the parentheses. (#2760)
 - Black now normalizes string prefix order (#2297)
-<<<<<<< HEAD
-- Allow specifying `config` in config files (#2525)
-=======
 - Add configuration option (`python-cell-magics`) to format cells with custom magics in
   Jupyter Notebooks (#2744)
 - Deprecate `--experimental-string-processing` and move the functionality under
@@ -46,7 +43,7 @@
 - Work around bug that causes unstable formatting in some cases in the presence of the
   magic trailing comma (#2807)
 - Deprecate the `black-primer` tool (#2809)
->>>>>>> b517dfb3
+- Allow specifying `config` in config files (#2525)
 
 ### Packaging
 
