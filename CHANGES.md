# Change Log

## Unreleased

### Highlights

<!-- Include any especially major or disruptive changes here -->

### Stable style

<!-- Changes that affect Black's stable style -->

### Preview style

<!-- Changes that affect Black's preview style -->

- Enforce empty lines before classes and functions with sticky leading comments (#3302)
- Implicitly concatenated strings used as function args are now wrapped inside
  parentheses (#3307)

### Configuration

<!-- Changes to how Black can be configured -->

<<<<<<< HEAD
- Fix incorrectly applied .gitignore rules by considering the .gitignore location and
  the relative path to the target file (#3338)
=======
- Fix incorrectly ignoring .gitignore presence when more than one source directory is
  specified (#3336)
>>>>>>> 0e9d29ab

### Packaging

<!-- Changes to how Black is packaged, such as dependency requirements -->

### Parser

<!-- Changes to the parser or to version autodetection -->

- Parsing support has been added for walruses inside generator expression that are
  passed as function args (for example,
  `any(match := my_re.match(text) for text in texts)`) (#3327).

### Performance

<!-- Changes that improve Black's performance. -->

### Output

<!-- Changes to Black's terminal output and error messages -->

### _Blackd_

<!-- Changes to blackd -->

### Integrations

<!-- For example, Docker, GitHub Actions, pre-commit, editors -->

- Vim plugin: Optionally allow using the system installation of Black via
  `let g:black_use_virtualenv = 0`(#3309)

### Documentation

<!-- Major changes to documentation and policies. Small docs changes
     don't need a changelog entry. -->

## 22.10.0

### Highlights

- Runtime support for Python 3.6 has been removed. Formatting 3.6 code will still be
  supported until further notice.

### Stable style

- Fix a crash when `# fmt: on` is used on a different block level than `# fmt: off`
  (#3281)

### Preview style

- Fix a crash when formatting some dicts with parenthesis-wrapped long string keys
  (#3262)

### Configuration

- `.ipynb_checkpoints` directories are now excluded by default (#3293)
- Add `--skip-source-first-line` / `-x` option to ignore the first line of source code
  while formatting (#3299)

### Packaging

- Executables made with PyInstaller will no longer crash when formatting several files
  at once on macOS. Native x86-64 executables for macOS are available once again.
  (#3275)
- Hatchling is now used as the build backend. This will not have any effect for users
  who install Black with its wheels from PyPI. (#3233)
- Faster compiled wheels are now available for CPython 3.11 (#3276)

### _Blackd_

- Windows style (CRLF) newlines will be preserved (#3257).

### Integrations

- Vim plugin: add flag (`g:black_preview`) to enable/disable the preview style (#3246)
- Update GitHub Action to support formatting of Jupyter Notebook files via a `jupyter`
  option (#3282)
- Update GitHub Action to support use of version specifiers (e.g. `<23`) for Black
  version (#3265)

## 22.8.0

### Highlights

- Python 3.11 is now supported, except for _blackd_ as aiohttp does not support 3.11 as
  of publishing (#3234)
- This is the last release that supports running _Black_ on Python 3.6 (formatting 3.6
  code will continue to be supported until further notice)
- Reword the stability policy to say that we may, in rare cases, make changes that
  affect code that was not previously formatted by _Black_ (#3155)

### Stable style

- Fix an infinite loop when using `# fmt: on/off` in the middle of an expression or code
  block (#3158)
- Fix incorrect handling of `# fmt: skip` on colon (`:`) lines (#3148)
- Comments are no longer deleted when a line had spaces removed around power operators
  (#2874)

### Preview style

- Single-character closing docstring quotes are no longer moved to their own line as
  this is invalid. This was a bug introduced in version 22.6.0. (#3166)
- `--skip-string-normalization` / `-S` now prevents docstring prefixes from being
  normalized as expected (#3168)
- When using `--skip-magic-trailing-comma` or `-C`, trailing commas are stripped from
  subscript expressions with more than 1 element (#3209)
- Implicitly concatenated strings inside a list, set, or tuple are now wrapped inside
  parentheses (#3162)
- Fix a string merging/split issue when a comment is present in the middle of implicitly
  concatenated strings on its own line (#3227)

### _Blackd_

- `blackd` now supports enabling the preview style via the `X-Preview` header (#3217)

### Configuration

- Black now uses the presence of debug f-strings to detect target version (#3215)
- Fix misdetection of project root and verbose logging of sources in cases involving
  `--stdin-filename` (#3216)
- Immediate `.gitignore` files in source directories given on the command line are now
  also respected, previously only `.gitignore` files in the project root and
  automatically discovered directories were respected (#3237)

### Documentation

- Recommend using BlackConnect in IntelliJ IDEs (#3150)

### Integrations

- Vim plugin: prefix messages with `Black: ` so it's clear they come from Black (#3194)
- Docker: changed to a /opt/venv installation + added to PATH to be available to
  non-root users (#3202)

### Output

- Change from deprecated `asyncio.get_event_loop()` to create our event loop which
  removes DeprecationWarning (#3164)
- Remove logging from internal `blib2to3` library since it regularly emits error logs
  about failed caching that can and should be ignored (#3193)

### Parser

- Type comments are now included in the AST equivalence check consistently so accidental
  deletion raises an error. Though type comments can't be tracked when running on PyPy
  3.7 due to standard library limitations. (#2874)

### Performance

- Reduce Black's startup time when formatting a single file by 15-30% (#3211)

## 22.6.0

### Style

- Fix unstable formatting involving `#fmt: skip` and `# fmt:skip` comments (notice the
  lack of spaces) (#2970)

### Preview style

- Docstring quotes are no longer moved if it would violate the line length limit (#3044)
- Parentheses around return annotations are now managed (#2990)
- Remove unnecessary parentheses around awaited objects (#2991)
- Remove unnecessary parentheses in `with` statements (#2926)
- Remove trailing newlines after code block open (#3035)

### Integrations

- Add `scripts/migrate-black.py` script to ease introduction of Black to a Git project
  (#3038)

### Output

- Output Python version and implementation as part of `--version` flag (#2997)

### Packaging

- Use `tomli` instead of `tomllib` on Python 3.11 builds where `tomllib` is not
  available (#2987)

### Parser

- [PEP 654](https://peps.python.org/pep-0654/#except) syntax (for example,
  `except *ExceptionGroup:`) is now supported (#3016)
- [PEP 646](https://peps.python.org/pep-0646) syntax (for example,
  `Array[Batch, *Shape]` or `def fn(*args: *T) -> None`) is now supported (#3071)

### Vim Plugin

- Fix `strtobool` function. It didn't parse true/on/false/off. (#3025)

## 22.3.0

### Preview style

- Code cell separators `#%%` are now standardised to `# %%` (#2919)
- Remove unnecessary parentheses from `except` statements (#2939)
- Remove unnecessary parentheses from tuple unpacking in `for` loops (#2945)
- Avoid magic-trailing-comma in single-element subscripts (#2942)

### Configuration

- Do not format `__pypackages__` directories by default (#2836)
- Add support for specifying stable version with `--required-version` (#2832).
- Avoid crashing when the user has no homedir (#2814)
- Avoid crashing when md5 is not available (#2905)
- Fix handling of directory junctions on Windows (#2904)

### Documentation

- Update pylint config documentation (#2931)

### Integrations

- Move test to disable plugin in Vim/Neovim, which speeds up loading (#2896)

### Output

- In verbose mode, log when _Black_ is using user-level config (#2861)

### Packaging

- Fix Black to work with Click 8.1.0 (#2966)
- On Python 3.11 and newer, use the standard library's `tomllib` instead of `tomli`
  (#2903)
- `black-primer`, the deprecated internal devtool, has been removed and copied to a
  [separate repository](https://github.com/cooperlees/black-primer) (#2924)

### Parser

- Black can now parse starred expressions in the target of `for` and `async for`
  statements, e.g `for item in *items_1, *items_2: pass` (#2879).

## 22.1.0

At long last, _Black_ is no longer a beta product! This is the first non-beta release
and the first release covered by our new
[stability policy](https://black.readthedocs.io/en/stable/the_black_code_style/index.html#stability-policy).

### Highlights

- **Remove Python 2 support** (#2740)
- Introduce the `--preview` flag (#2752)

### Style

- Deprecate `--experimental-string-processing` and move the functionality under
  `--preview` (#2789)
- For stubs, one blank line between class attributes and methods is now kept if there's
  at least one pre-existing blank line (#2736)
- Black now normalizes string prefix order (#2297)
- Remove spaces around power operators if both operands are simple (#2726)
- Work around bug that causes unstable formatting in some cases in the presence of the
  magic trailing comma (#2807)
- Use parentheses for attribute access on decimal float and int literals (#2799)
- Don't add whitespace for attribute access on hexadecimal, binary, octal, and complex
  literals (#2799)
- Treat blank lines in stubs the same inside top-level `if` statements (#2820)
- Fix unstable formatting with semicolons and arithmetic expressions (#2817)
- Fix unstable formatting around magic trailing comma (#2572)

### Parser

- Fix mapping cases that contain as-expressions, like `case {"key": 1 | 2 as password}`
  (#2686)
- Fix cases that contain multiple top-level as-expressions, like `case 1 as a, 2 as b`
  (#2716)
- Fix call patterns that contain as-expressions with keyword arguments, like
  `case Foo(bar=baz as quux)` (#2749)
- Tuple unpacking on `return` and `yield` constructs now implies 3.8+ (#2700)
- Unparenthesized tuples on annotated assignments (e.g
  `values: Tuple[int, ...] = 1, 2, 3`) now implies 3.8+ (#2708)
- Fix handling of standalone `match()` or `case()` when there is a trailing newline or a
  comment inside of the parentheses. (#2760)
- `from __future__ import annotations` statement now implies Python 3.7+ (#2690)

### Performance

- Speed-up the new backtracking parser about 4X in general (enabled when
  `--target-version` is set to 3.10 and higher). (#2728)
- _Black_ is now compiled with [mypyc](https://github.com/mypyc/mypyc) for an overall 2x
  speed-up. 64-bit Windows, MacOS, and Linux (not including musl) are supported. (#1009,
  #2431)

### Configuration

- Do not accept bare carriage return line endings in pyproject.toml (#2408)
- Add configuration option (`python-cell-magics`) to format cells with custom magics in
  Jupyter Notebooks (#2744)
- Allow setting custom cache directory on all platforms with environment variable
  `BLACK_CACHE_DIR` (#2739).
- Enable Python 3.10+ by default, without any extra need to specify
  `--target-version=py310`. (#2758)
- Make passing `SRC` or `--code` mandatory and mutually exclusive (#2804)

### Output

- Improve error message for invalid regular expression (#2678)
- Improve error message when parsing fails during AST safety check by embedding the
  underlying SyntaxError (#2693)
- No longer color diff headers white as it's unreadable in light themed terminals
  (#2691)
- Text coloring added in the final statistics (#2712)
- Verbose mode also now describes how a project root was discovered and which paths will
  be formatted. (#2526)

### Packaging

- All upper version bounds on dependencies have been removed (#2718)
- `typing-extensions` is no longer a required dependency in Python 3.10+ (#2772)
- Set `click` lower bound to `8.0.0` (#2791)

### Integrations

- Update GitHub action to support containerized runs (#2748)

### Documentation

- Change protocol in pip installation instructions to `https://` (#2761)
- Change HTML theme to Furo primarily for its responsive design and mobile support
  (#2793)
- Deprecate the `black-primer` tool (#2809)
- Document Python support policy (#2819)

## 21.12b0

### _Black_

- Fix determination of f-string expression spans (#2654)
- Fix bad formatting of error messages about EOF in multi-line statements (#2343)
- Functions and classes in blocks now have more consistent surrounding spacing (#2472)

#### Jupyter Notebook support

- Cell magics are now only processed if they are known Python cell magics. Earlier, all
  cell magics were tokenized, leading to possible indentation errors e.g. with
  `%%writefile`. (#2630)
- Fix assignment to environment variables in Jupyter Notebooks (#2642)

#### Python 3.10 support

- Point users to using `--target-version py310` if we detect 3.10-only syntax (#2668)
- Fix `match` statements with open sequence subjects, like `match a, b:` or
  `match a, *b:` (#2639) (#2659)
- Fix `match`/`case` statements that contain `match`/`case` soft keywords multiple
  times, like `match re.match()` (#2661)
- Fix `case` statements with an inline body (#2665)
- Fix styling of starred expressions inside `match` subject (#2667)
- Fix parser error location on invalid syntax in a `match` statement (#2649)
- Fix Python 3.10 support on platforms without ProcessPoolExecutor (#2631)
- Improve parsing performance on code that uses `match` under `--target-version py310`
  up to ~50% (#2670)

### Packaging

- Remove dependency on `regex` (#2644) (#2663)

## 21.11b1

### _Black_

- Bumped regex version minimum to 2021.4.4 to fix Pattern class usage (#2621)

## 21.11b0

### _Black_

- Warn about Python 2 deprecation in more cases by improving Python 2 only syntax
  detection (#2592)
- Add experimental PyPy support (#2559)
- Add partial support for the match statement. As it's experimental, it's only enabled
  when `--target-version py310` is explicitly specified (#2586)
- Add support for parenthesized with (#2586)
- Declare support for Python 3.10 for running Black (#2562)

### Integrations

- Fixed vim plugin with Python 3.10 by removing deprecated distutils import (#2610)
- The vim plugin now parses `skip_magic_trailing_comma` from pyproject.toml (#2613)

## 21.10b0

### _Black_

- Document stability policy, that will apply for non-beta releases (#2529)
- Add new `--workers` parameter (#2514)
- Fixed feature detection for positional-only arguments in lambdas (#2532)
- Bumped typed-ast version minimum to 1.4.3 for 3.10 compatibility (#2519)
- Fixed a Python 3.10 compatibility issue where the loop argument was still being passed
  even though it has been removed (#2580)
- Deprecate Python 2 formatting support (#2523)

### _Blackd_

- Remove dependency on aiohttp-cors (#2500)
- Bump required aiohttp version to 3.7.4 (#2509)

### _Black-Primer_

- Add primer support for --projects (#2555)
- Print primer summary after individual failures (#2570)

### Integrations

- Allow to pass `target_version` in the vim plugin (#1319)
- Install build tools in docker file and use multi-stage build to keep the image size
  down (#2582)

## 21.9b0

### Packaging

- Fix missing modules in self-contained binaries (#2466)
- Fix missing toml extra used during installation (#2475)

## 21.8b0

### _Black_

- Add support for formatting Jupyter Notebook files (#2357)
- Move from `appdirs` dependency to `platformdirs` (#2375)
- Present a more user-friendly error if .gitignore is invalid (#2414)
- The failsafe for accidentally added backslashes in f-string expressions has been
  hardened to handle more edge cases during quote normalization (#2437)
- Avoid changing a function return type annotation's type to a tuple by adding a
  trailing comma (#2384)
- Parsing support has been added for unparenthesized walruses in set literals, set
  comprehensions, and indices (#2447).
- Pin `setuptools-scm` build-time dependency version (#2457)
- Exclude typing-extensions version 3.10.0.1 due to it being broken on Python 3.10
  (#2460)

### _Blackd_

- Replace sys.exit(-1) with raise ImportError as it plays more nicely with tools that
  scan installed packages (#2440)

### Integrations

- The provided pre-commit hooks no longer specify `language_version` to avoid overriding
  `default_language_version` (#2430)

## 21.7b0

### _Black_

- Configuration files using TOML features higher than spec v0.5.0 are now supported
  (#2301)
- Add primer support and test for code piped into black via STDIN (#2315)
- Fix internal error when `FORCE_OPTIONAL_PARENTHESES` feature is enabled (#2332)
- Accept empty stdin (#2346)
- Provide a more useful error when parsing fails during AST safety checks (#2304)

### Docker

- Add new `latest_release` tag automation to follow latest black release on docker
  images (#2374)

### Integrations

- The vim plugin now searches upwards from the directory containing the current buffer
  instead of the current working directory for pyproject.toml. (#1871)
- The vim plugin now reads the correct string normalization option in pyproject.toml
  (#1869)
- The vim plugin no longer crashes Black when there's boolean values in pyproject.toml
  (#1869)

## 21.6b0

### _Black_

- Fix failure caused by `fmt: skip` and indentation (#2281)
- Account for += assignment when deciding whether to split string (#2312)
- Correct max string length calculation when there are string operators (#2292)
- Fixed option usage when using the `--code` flag (#2259)
- Do not call `uvloop.install()` when _Black_ is used as a library (#2303)
- Added `--required-version` option to require a specific version to be running (#2300)
- Fix incorrect custom breakpoint indices when string group contains fake f-strings
  (#2311)
- Fix regression where `R` prefixes would be lowercased for docstrings (#2285)
- Fix handling of named escapes (`\N{...}`) when `--experimental-string-processing` is
  used (#2319)

### Integrations

- The official Black action now supports choosing what version to use, and supports the
  major 3 OSes. (#1940)

## 21.5b2

### _Black_

- A space is no longer inserted into empty docstrings (#2249)
- Fix handling of .gitignore files containing non-ASCII characters on Windows (#2229)
- Respect `.gitignore` files in all levels, not only `root/.gitignore` file (apply
  `.gitignore` rules like `git` does) (#2225)
- Restored compatibility with Click 8.0 on Python 3.6 when LANG=C used (#2227)
- Add extra uvloop install + import support if in python env (#2258)
- Fix --experimental-string-processing crash when matching parens are not found (#2283)
- Make sure to split lines that start with a string operator (#2286)
- Fix regular expression that black uses to identify f-expressions (#2287)

### _Blackd_

- Add a lower bound for the `aiohttp-cors` dependency. Only 0.4.0 or higher is
  supported. (#2231)

### Packaging

- Release self-contained x86_64 MacOS binaries as part of the GitHub release pipeline
  (#2198)
- Always build binaries with the latest available Python (#2260)

### Documentation

- Add discussion of magic comments to FAQ page (#2272)
- `--experimental-string-processing` will be enabled by default in the future (#2273)
- Fix typos discovered by codespell (#2228)
- Fix Vim plugin installation instructions. (#2235)
- Add new Frequently Asked Questions page (#2247)
- Fix encoding + symlink issues preventing proper build on Windows (#2262)

## 21.5b1

### _Black_

- Refactor `src/black/__init__.py` into many files (#2206)

### Documentation

- Replaced all remaining references to the
  [`master`](https://github.com/psf/black/tree/main) branch with the
  [`main`](https://github.com/psf/black/tree/main) branch. Some additional changes in
  the source code were also made. (#2210)
- Sigificantly reorganized the documentation to make much more sense. Check them out by
  heading over to [the stable docs on RTD](https://black.readthedocs.io/en/stable/).
  (#2174)

## 21.5b0

### _Black_

- Set `--pyi` mode if `--stdin-filename` ends in `.pyi` (#2169)
- Stop detecting target version as Python 3.9+ with pre-PEP-614 decorators that are
  being called but with no arguments (#2182)

### _Black-Primer_

- Add `--no-diff` to black-primer to suppress formatting changes (#2187)

## 21.4b2

### _Black_

- Fix crash if the user configuration directory is inaccessible. (#2158)

- Clarify
  [circumstances](https://github.com/psf/black/blob/master/docs/the_black_code_style.md#pragmatism)
  in which _Black_ may change the AST (#2159)

- Allow `.gitignore` rules to be overridden by specifying `exclude` in `pyproject.toml`
  or on the command line. (#2170)

### _Packaging_

- Install `primer.json` (used by `black-primer` by default) with black. (#2154)

## 21.4b1

### _Black_

- Fix crash on docstrings ending with "\\ ". (#2142)

- Fix crash when atypical whitespace is cleaned out of dostrings (#2120)

- Reflect the `--skip-magic-trailing-comma` and `--experimental-string-processing` flags
  in the name of the cache file. Without this fix, changes in these flags would not take
  effect if the cache had already been populated. (#2131)

- Don't remove necessary parentheses from assignment expression containing assert /
  return statements. (#2143)

### _Packaging_

- Bump pathspec to >= 0.8.1 to solve invalid .gitignore exclusion handling

## 21.4b0

### _Black_

- Fixed a rare but annoying formatting instability created by the combination of
  optional trailing commas inserted by `Black` and optional parentheses looking at
  pre-existing "magic" trailing commas. This fixes issue #1629 and all of its many many
  duplicates. (#2126)

- `Black` now processes one-line docstrings by stripping leading and trailing spaces,
  and adding a padding space when needed to break up """". (#1740)

- `Black` now cleans up leading non-breaking spaces in comments (#2092)

- `Black` now respects `--skip-string-normalization` when normalizing multiline
  docstring quotes (#1637)

- `Black` no longer removes all empty lines between non-function code and decorators
  when formatting typing stubs. Now `Black` enforces a single empty line. (#1646)

- `Black` no longer adds an incorrect space after a parenthesized assignment expression
  in if/while statements (#1655)

- Added `--skip-magic-trailing-comma` / `-C` to avoid using trailing commas as a reason
  to split lines (#1824)

- fixed a crash when PWD=/ on POSIX (#1631)

- fixed "I/O operation on closed file" when using --diff (#1664)

- Prevent coloured diff output being interleaved with multiple files (#1673)

- Added support for PEP 614 relaxed decorator syntax on python 3.9 (#1711)

- Added parsing support for unparenthesized tuples and yield expressions in annotated
  assignments (#1835)

- added `--extend-exclude` argument (PR #2005)

- speed up caching by avoiding pathlib (#1950)

- `--diff` correctly indicates when a file doesn't end in a newline (#1662)

- Added `--stdin-filename` argument to allow stdin to respect `--force-exclude` rules
  (#1780)

- Lines ending with `fmt: skip` will now be not formatted (#1800)

- PR #2053: Black no longer relies on typed-ast for Python 3.8 and higher

- PR #2053: Python 2 support is now optional, install with
  `python3 -m pip install black[python2]` to maintain support.

- Exclude `venv` directory by default (#1683)

- Fixed "Black produced code that is not equivalent to the source" when formatting
  Python 2 docstrings (#2037)

### _Packaging_

- Self-contained native _Black_ binaries are now provided for releases via GitHub
  Releases (#1743)

## 20.8b1

### _Packaging_

- explicitly depend on Click 7.1.2 or newer as `Black` no longer works with versions
  older than 7.0

## 20.8b0

### _Black_

- re-implemented support for explicit trailing commas: now it works consistently within
  any bracket pair, including nested structures (#1288 and duplicates)

- `Black` now reindents docstrings when reindenting code around it (#1053)

- `Black` now shows colored diffs (#1266)

- `Black` is now packaged using 'py3' tagged wheels (#1388)

- `Black` now supports Python 3.8 code, e.g. star expressions in return statements
  (#1121)

- `Black` no longer normalizes capital R-string prefixes as those have a
  community-accepted meaning (#1244)

- `Black` now uses exit code 2 when specified configuration file doesn't exit (#1361)

- `Black` now works on AWS Lambda (#1141)

- added `--force-exclude` argument (#1032)

- removed deprecated `--py36` option (#1236)

- fixed `--diff` output when EOF is encountered (#526)

- fixed `# fmt: off` handling around decorators (#560)

- fixed unstable formatting with some `# type: ignore` comments (#1113)

- fixed invalid removal on organizing brackets followed by indexing (#1575)

- introduced `black-primer`, a CI tool that allows us to run regression tests against
  existing open source users of Black (#1402)

- introduced property-based fuzzing to our test suite based on Hypothesis and
  Hypothersmith (#1566)

- implemented experimental and disabled by default long string rewrapping (#1132),
  hidden under a `--experimental-string-processing` flag while it's being worked on;
  this is an undocumented and unsupported feature, you lose Internet points for
  depending on it (#1609)

### Vim plugin

- prefer virtualenv packages over global packages (#1383)

## 19.10b0

- added support for PEP 572 assignment expressions (#711)

- added support for PEP 570 positional-only arguments (#943)

- added support for async generators (#593)

- added support for pre-splitting collections by putting an explicit trailing comma
  inside (#826)

- added `black -c` as a way to format code passed from the command line (#761)

- --safe now works with Python 2 code (#840)

- fixed grammar selection for Python 2-specific code (#765)

- fixed feature detection for trailing commas in function definitions and call sites
  (#763)

- `# fmt: off`/`# fmt: on` comment pairs placed multiple times within the same block of
  code now behave correctly (#1005)

- _Black_ no longer crashes on Windows machines with more than 61 cores (#838)

- _Black_ no longer crashes on standalone comments prepended with a backslash (#767)

- _Black_ no longer crashes on `from` ... `import` blocks with comments (#829)

- _Black_ no longer crashes on Python 3.7 on some platform configurations (#494)

- _Black_ no longer fails on comments in from-imports (#671)

- _Black_ no longer fails when the file starts with a backslash (#922)

- _Black_ no longer merges regular comments with type comments (#1027)

- _Black_ no longer splits long lines that contain type comments (#997)

- removed unnecessary parentheses around `yield` expressions (#834)

- added parentheses around long tuples in unpacking assignments (#832)

- added parentheses around complex powers when they are prefixed by a unary operator
  (#646)

- fixed bug that led _Black_ format some code with a line length target of 1 (#762)

- _Black_ no longer introduces quotes in f-string subexpressions on string boundaries
  (#863)

- if _Black_ puts parenthesis around a single expression, it moves comments to the
  wrapped expression instead of after the brackets (#872)

- `blackd` now returns the version of _Black_ in the response headers (#1013)

- `blackd` can now output the diff of formats on source code when the `X-Diff` header is
  provided (#969)

## 19.3b0

- new option `--target-version` to control which Python versions _Black_-formatted code
  should target (#618)

- deprecated `--py36` (use `--target-version=py36` instead) (#724)

- _Black_ no longer normalizes numeric literals to include `_` separators (#696)

- long `del` statements are now split into multiple lines (#698)

- type comments are no longer mangled in function signatures

- improved performance of formatting deeply nested data structures (#509)

- _Black_ now properly formats multiple files in parallel on Windows (#632)

- _Black_ now creates cache files atomically which allows it to be used in parallel
  pipelines (like `xargs -P8`) (#673)

- _Black_ now correctly indents comments in files that were previously formatted with
  tabs (#262)

- `blackd` now supports CORS (#622)

## 18.9b0

- numeric literals are now formatted by _Black_ (#452, #461, #464, #469):

  - numeric literals are normalized to include `_` separators on Python 3.6+ code

  - added `--skip-numeric-underscore-normalization` to disable the above behavior and
    leave numeric underscores as they were in the input

  - code with `_` in numeric literals is recognized as Python 3.6+

  - most letters in numeric literals are lowercased (e.g., in `1e10`, `0x01`)

  - hexadecimal digits are always uppercased (e.g. `0xBADC0DE`)

- added `blackd`, see
  [its documentation](https://github.com/psf/black/blob/18.9b0/README.md#blackd) for
  more info (#349)

- adjacent string literals are now correctly split into multiple lines (#463)

- trailing comma is now added to single imports that don't fit on a line (#250)

- cache is now populated when `--check` is successful for a file which speeds up
  consecutive checks of properly formatted unmodified files (#448)

- whitespace at the beginning of the file is now removed (#399)

- fixed mangling [pweave](http://mpastell.com/pweave/) and
  [Spyder IDE](https://www.spyder-ide.org/) special comments (#532)

- fixed unstable formatting when unpacking big tuples (#267)

- fixed parsing of `__future__` imports with renames (#389)

- fixed scope of `# fmt: off` when directly preceding `yield` and other nodes (#385)

- fixed formatting of lambda expressions with default arguments (#468)

- fixed `async for` statements: _Black_ no longer breaks them into separate lines (#372)

- note: the Vim plugin stopped registering `,=` as a default chord as it turned out to
  be a bad idea (#415)

## 18.6b4

- hotfix: don't freeze when multiple comments directly precede `# fmt: off` (#371)

## 18.6b3

- typing stub files (`.pyi`) now have blank lines added after constants (#340)

- `# fmt: off` and `# fmt: on` are now much more dependable:

  - they now work also within bracket pairs (#329)

  - they now correctly work across function/class boundaries (#335)

  - they now work when an indentation block starts with empty lines or misaligned
    comments (#334)

- made Click not fail on invalid environments; note that Click is right but the
  likelihood we'll need to access non-ASCII file paths when dealing with Python source
  code is low (#277)

- fixed improper formatting of f-strings with quotes inside interpolated expressions
  (#322)

- fixed unnecessary slowdown when long list literals where found in a file

- fixed unnecessary slowdown on AST nodes with very many siblings

- fixed cannibalizing backslashes during string normalization

- fixed a crash due to symbolic links pointing outside of the project directory (#338)

## 18.6b2

- added `--config` (#65)

- added `-h` equivalent to `--help` (#316)

- fixed improper unmodified file caching when `-S` was used

- fixed extra space in string unpacking (#305)

- fixed formatting of empty triple quoted strings (#313)

- fixed unnecessary slowdown in comment placement calculation on lines without comments

## 18.6b1

- hotfix: don't output human-facing information on stdout (#299)

- hotfix: don't output cake emoji on non-zero return code (#300)

## 18.6b0

- added `--include` and `--exclude` (#270)

- added `--skip-string-normalization` (#118)

- added `--verbose` (#283)

- the header output in `--diff` now actually conforms to the unified diff spec

- fixed long trivial assignments being wrapped in unnecessary parentheses (#273)

- fixed unnecessary parentheses when a line contained multiline strings (#232)

- fixed stdin handling not working correctly if an old version of Click was used (#276)

- _Black_ now preserves line endings when formatting a file in place (#258)

## 18.5b1

- added `--pyi` (#249)

- added `--py36` (#249)

- Python grammar pickle caches are stored with the formatting caches, making _Black_
  work in environments where site-packages is not user-writable (#192)

- _Black_ now enforces a PEP 257 empty line after a class-level docstring (and/or
  fields) and the first method

- fixed invalid code produced when standalone comments were present in a trailer that
  was omitted from line splitting on a large expression (#237)

- fixed optional parentheses being removed within `# fmt: off` sections (#224)

- fixed invalid code produced when stars in very long imports were incorrectly wrapped
  in optional parentheses (#234)

- fixed unstable formatting when inline comments were moved around in a trailer that was
  omitted from line splitting on a large expression (#238)

- fixed extra empty line between a class declaration and the first method if no class
  docstring or fields are present (#219)

- fixed extra empty line between a function signature and an inner function or inner
  class (#196)

## 18.5b0

- call chains are now formatted according to the
  [fluent interfaces](https://en.wikipedia.org/wiki/Fluent_interface) style (#67)

- data structure literals (tuples, lists, dictionaries, and sets) are now also always
  exploded like imports when they don't fit in a single line (#152)

- slices are now formatted according to PEP 8 (#178)

- parentheses are now also managed automatically on the right-hand side of assignments
  and return statements (#140)

- math operators now use their respective priorities for delimiting multiline
  expressions (#148)

- optional parentheses are now omitted on expressions that start or end with a bracket
  and only contain a single operator (#177)

- empty parentheses in a class definition are now removed (#145, #180)

- string prefixes are now standardized to lowercase and `u` is removed on Python 3.6+
  only code and Python 2.7+ code with the `unicode_literals` future import (#188, #198,
  #199)

- typing stub files (`.pyi`) are now formatted in a style that is consistent with PEP
  484 (#207, #210)

- progress when reformatting many files is now reported incrementally

- fixed trailers (content with brackets) being unnecessarily exploded into their own
  lines after a dedented closing bracket (#119)

- fixed an invalid trailing comma sometimes left in imports (#185)

- fixed non-deterministic formatting when multiple pairs of removable parentheses were
  used (#183)

- fixed multiline strings being unnecessarily wrapped in optional parentheses in long
  assignments (#215)

- fixed not splitting long from-imports with only a single name

- fixed Python 3.6+ file discovery by also looking at function calls with unpacking.
  This fixed non-deterministic formatting if trailing commas where used both in function
  signatures with stars and function calls with stars but the former would be
  reformatted to a single line.

- fixed crash on dealing with optional parentheses (#193)

- fixed "is", "is not", "in", and "not in" not considered operators for splitting
  purposes

- fixed crash when dead symlinks where encountered

## 18.4a4

- don't populate the cache on `--check` (#175)

## 18.4a3

- added a "cache"; files already reformatted that haven't changed on disk won't be
  reformatted again (#109)

- `--check` and `--diff` are no longer mutually exclusive (#149)

- generalized star expression handling, including double stars; this fixes
  multiplication making expressions "unsafe" for trailing commas (#132)

- _Black_ no longer enforces putting empty lines behind control flow statements (#90)

- _Black_ now splits imports like "Mode 3 + trailing comma" of isort (#127)

- fixed comment indentation when a standalone comment closes a block (#16, #32)

- fixed standalone comments receiving extra empty lines if immediately preceding a
  class, def, or decorator (#56, #154)

- fixed `--diff` not showing entire path (#130)

- fixed parsing of complex expressions after star and double stars in function calls
  (#2)

- fixed invalid splitting on comma in lambda arguments (#133)

- fixed missing splits of ternary expressions (#141)

## 18.4a2

- fixed parsing of unaligned standalone comments (#99, #112)

- fixed placement of dictionary unpacking inside dictionary literals (#111)

- Vim plugin now works on Windows, too

- fixed unstable formatting when encountering unnecessarily escaped quotes in a string
  (#120)

## 18.4a1

- added `--quiet` (#78)

- added automatic parentheses management (#4)

- added [pre-commit](https://pre-commit.com) integration (#103, #104)

- fixed reporting on `--check` with multiple files (#101, #102)

- fixed removing backslash escapes from raw strings (#100, #105)

## 18.4a0

- added `--diff` (#87)

- add line breaks before all delimiters, except in cases like commas, to better comply
  with PEP 8 (#73)

- standardize string literals to use double quotes (almost) everywhere (#75)

- fixed handling of standalone comments within nested bracketed expressions; _Black_
  will no longer produce super long lines or put all standalone comments at the end of
  the expression (#22)

- fixed 18.3a4 regression: don't crash and burn on empty lines with trailing whitespace
  (#80)

- fixed 18.3a4 regression: `# yapf: disable` usage as trailing comment would cause
  _Black_ to not emit the rest of the file (#95)

- when CTRL+C is pressed while formatting many files, _Black_ no longer freaks out with
  a flurry of asyncio-related exceptions

- only allow up to two empty lines on module level and only single empty lines within
  functions (#74)

## 18.3a4

- `# fmt: off` and `# fmt: on` are implemented (#5)

- automatic detection of deprecated Python 2 forms of print statements and exec
  statements in the formatted file (#49)

- use proper spaces for complex expressions in default values of typed function
  arguments (#60)

- only return exit code 1 when --check is used (#50)

- don't remove single trailing commas from square bracket indexing (#59)

- don't omit whitespace if the previous factor leaf wasn't a math operator (#55)

- omit extra space in kwarg unpacking if it's the first argument (#46)

- omit extra space in
  [Sphinx auto-attribute comments](http://www.sphinx-doc.org/en/stable/ext/autodoc.html#directive-autoattribute)
  (#68)

## 18.3a3

- don't remove single empty lines outside of bracketed expressions (#19)

- added ability to pipe formatting from stdin to stdin (#25)

- restored ability to format code with legacy usage of `async` as a name (#20, #42)

- even better handling of numpy-style array indexing (#33, again)

## 18.3a2

- changed positioning of binary operators to occur at beginning of lines instead of at
  the end, following
  [a recent change to PEP 8](https://github.com/python/peps/commit/c59c4376ad233a62ca4b3a6060c81368bd21e85b)
  (#21)

- ignore empty bracket pairs while splitting. This avoids very weirdly looking
  formattings (#34, #35)

- remove a trailing comma if there is a single argument to a call

- if top level functions were separated by a comment, don't put four empty lines after
  the upper function

- fixed unstable formatting of newlines with imports

- fixed unintentional folding of post scriptum standalone comments into last statement
  if it was a simple statement (#18, #28)

- fixed missing space in numpy-style array indexing (#33)

- fixed spurious space after star-based unary expressions (#31)

## 18.3a1

- added `--check`

- only put trailing commas in function signatures and calls if it's safe to do so. If
  the file is Python 3.6+ it's always safe, otherwise only safe if there are no `*args`
  or `**kwargs` used in the signature or call. (#8)

- fixed invalid spacing of dots in relative imports (#6, #13)

- fixed invalid splitting after comma on unpacked variables in for-loops (#23)

- fixed spurious space in parenthesized set expressions (#7)

- fixed spurious space after opening parentheses and in default arguments (#14, #17)

- fixed spurious space after unary operators when the operand was a complex expression
  (#15)

## 18.3a0

- first published version, Happy 🍰 Day 2018!

- alpha quality

- date-versioned (see: <https://calver.org/>)<|MERGE_RESOLUTION|>--- conflicted
+++ resolved
@@ -22,13 +22,10 @@
 
 <!-- Changes to how Black can be configured -->
 
-<<<<<<< HEAD
 - Fix incorrectly applied .gitignore rules by considering the .gitignore location and
   the relative path to the target file (#3338)
-=======
 - Fix incorrectly ignoring .gitignore presence when more than one source directory is
   specified (#3336)
->>>>>>> 0e9d29ab
 
 ### Packaging
 
