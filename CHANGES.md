# Change Log

## Unreleased

### _Black_

<<<<<<< HEAD
- Fix Python 3.10 support on platforms without ProcessPoolExecutor (#2631)
- Fix `match` statements with open sequence subjects, like `match a, b:` (#2639)
- Fix assignment to environment variables in Jupyter Notebooks (#2642)
- Fix parser error on invalid syntax in a `match` statement (#2649)
=======
- Cell magics are now only processed if they are known Python cell magics. Earlier, all
  cell magics were tokenized, leading to possible indentation errors e.g. with
  `%%writefile`. (#2630)
- Fixed Python 3.10 support on platforms without ProcessPoolExecutor (#2631)
- Fixed `match` statements with open sequence subjects, like `match a, b:` (#2639)
- Fixed assignment to environment variables in Jupyter Notebooks (#2642)
- Add `flake8-simplify` and `flake8-comprehensions` plugins (#2653)
>>>>>>> a066a2bc

## 21.11b1

### _Black_

- Bumped regex version minimum to 2021.4.4 to fix Pattern class usage (#2621)

## 21.11b0

### _Black_

- Warn about Python 2 deprecation in more cases by improving Python 2 only syntax
  detection (#2592)
- Add experimental PyPy support (#2559)
- Add partial support for the match statement. As it's experimental, it's only enabled
  when `--target-version py310` is explicitly specified (#2586)
- Add support for parenthesized with (#2586)
- Declare support for Python 3.10 for running Black (#2562)

### Integrations

- Fixed vim plugin with Python 3.10 by removing deprecated distutils import (#2610)
- The vim plugin now parses `skip_magic_trailing_comma` from pyproject.toml (#2613)

## 21.10b0

### _Black_

- Document stability policy, that will apply for non-beta releases (#2529)
- Add new `--workers` parameter (#2514)
- Fixed feature detection for positional-only arguments in lambdas (#2532)
- Bumped typed-ast version minimum to 1.4.3 for 3.10 compatibility (#2519)
- Fixed a Python 3.10 compatibility issue where the loop argument was still being passed
  even though it has been removed (#2580)
- Deprecate Python 2 formatting support (#2523)

### _Blackd_

- Remove dependency on aiohttp-cors (#2500)
- Bump required aiohttp version to 3.7.4 (#2509)

### _Black-Primer_

- Add primer support for --projects (#2555)
- Print primer summary after individual failures (#2570)

### Integrations

- Allow to pass `target_version` in the vim plugin (#1319)
- Install build tools in docker file and use multi-stage build to keep the image size
  down (#2582)

## 21.9b0

### Packaging

- Fix missing modules in self-contained binaries (#2466)
- Fix missing toml extra used during installation (#2475)

## 21.8b0

### _Black_

- Add support for formatting Jupyter Notebook files (#2357)
- Move from `appdirs` dependency to `platformdirs` (#2375)
- Present a more user-friendly error if .gitignore is invalid (#2414)
- The failsafe for accidentally added backslashes in f-string expressions has been
  hardened to handle more edge cases during quote normalization (#2437)
- Avoid changing a function return type annotation's type to a tuple by adding a
  trailing comma (#2384)
- Parsing support has been added for unparenthesized walruses in set literals, set
  comprehensions, and indices (#2447).
- Pin `setuptools-scm` build-time dependency version (#2457)
- Exclude typing-extensions version 3.10.0.1 due to it being broken on Python 3.10
  (#2460)

### _Blackd_

- Replace sys.exit(-1) with raise ImportError as it plays more nicely with tools that
  scan installed packages (#2440)

### Integrations

- The provided pre-commit hooks no longer specify `language_version` to avoid overriding
  `default_language_version` (#2430)

## 21.7b0

### _Black_

- Configuration files using TOML features higher than spec v0.5.0 are now supported
  (#2301)
- Add primer support and test for code piped into black via STDIN (#2315)
- Fix internal error when `FORCE_OPTIONAL_PARENTHESES` feature is enabled (#2332)
- Accept empty stdin (#2346)
- Provide a more useful error when parsing fails during AST safety checks (#2304)

### Docker

- Add new `latest_release` tag automation to follow latest black release on docker
  images (#2374)

### Integrations

- The vim plugin now searches upwards from the directory containing the current buffer
  instead of the current working directory for pyproject.toml. (#1871)
- The vim plugin now reads the correct string normalization option in pyproject.toml
  (#1869)
- The vim plugin no longer crashes Black when there's boolean values in pyproject.toml
  (#1869)

## 21.6b0

### _Black_

- Fix failure caused by `fmt: skip` and indentation (#2281)
- Account for += assignment when deciding whether to split string (#2312)
- Correct max string length calculation when there are string operators (#2292)
- Fixed option usage when using the `--code` flag (#2259)
- Do not call `uvloop.install()` when _Black_ is used as a library (#2303)
- Added `--required-version` option to require a specific version to be running (#2300)
- Fix incorrect custom breakpoint indices when string group contains fake f-strings
  (#2311)
- Fix regression where `R` prefixes would be lowercased for docstrings (#2285)
- Fix handling of named escapes (`\N{...}`) when `--experimental-string-processing` is
  used (#2319)

### Integrations

- The official Black action now supports choosing what version to use, and supports the
  major 3 OSes. (#1940)

## 21.5b2

### _Black_

- A space is no longer inserted into empty docstrings (#2249)
- Fix handling of .gitignore files containing non-ASCII characters on Windows (#2229)
- Respect `.gitignore` files in all levels, not only `root/.gitignore` file (apply
  `.gitignore` rules like `git` does) (#2225)
- Restored compatibility with Click 8.0 on Python 3.6 when LANG=C used (#2227)
- Add extra uvloop install + import support if in python env (#2258)
- Fix --experimental-string-processing crash when matching parens are not found (#2283)
- Make sure to split lines that start with a string operator (#2286)
- Fix regular expression that black uses to identify f-expressions (#2287)

### _Blackd_

- Add a lower bound for the `aiohttp-cors` dependency. Only 0.4.0 or higher is
  supported. (#2231)

### Packaging

- Release self-contained x86_64 MacOS binaries as part of the GitHub release pipeline
  (#2198)
- Always build binaries with the latest available Python (#2260)

### Documentation

- Add discussion of magic comments to FAQ page (#2272)
- `--experimental-string-processing` will be enabled by default in the future (#2273)
- Fix typos discovered by codespell (#2228)
- Fix Vim plugin installation instructions. (#2235)
- Add new Frequently Asked Questions page (#2247)
- Fix encoding + symlink issues preventing proper build on Windows (#2262)

## 21.5b1

### _Black_

- Refactor `src/black/__init__.py` into many files (#2206)

### Documentation

- Replaced all remaining references to the
  [`master`](https://github.com/psf/black/tree/main) branch with the
  [`main`](https://github.com/psf/black/tree/main) branch. Some additional changes in
  the source code were also made. (#2210)
- Sigificantly reorganized the documentation to make much more sense. Check them out by
  heading over to [the stable docs on RTD](https://black.readthedocs.io/en/stable/).
  (#2174)

## 21.5b0

### _Black_

- Set `--pyi` mode if `--stdin-filename` ends in `.pyi` (#2169)
- Stop detecting target version as Python 3.9+ with pre-PEP-614 decorators that are
  being called but with no arguments (#2182)

### _Black-Primer_

- Add `--no-diff` to black-primer to suppress formatting changes (#2187)

## 21.4b2

### _Black_

- Fix crash if the user configuration directory is inaccessible. (#2158)

- Clarify
  [circumstances](https://github.com/psf/black/blob/master/docs/the_black_code_style.md#pragmatism)
  in which _Black_ may change the AST (#2159)

- Allow `.gitignore` rules to be overridden by specifying `exclude` in `pyproject.toml`
  or on the command line. (#2170)

### _Packaging_

- Install `primer.json` (used by `black-primer` by default) with black. (#2154)

## 21.4b1

### _Black_

- Fix crash on docstrings ending with "\\ ". (#2142)

- Fix crash when atypical whitespace is cleaned out of dostrings (#2120)

- Reflect the `--skip-magic-trailing-comma` and `--experimental-string-processing` flags
  in the name of the cache file. Without this fix, changes in these flags would not take
  effect if the cache had already been populated. (#2131)

- Don't remove necessary parentheses from assignment expression containing assert /
  return statements. (#2143)

### _Packaging_

- Bump pathspec to >= 0.8.1 to solve invalid .gitignore exclusion handling

## 21.4b0

### _Black_

- Fixed a rare but annoying formatting instability created by the combination of
  optional trailing commas inserted by `Black` and optional parentheses looking at
  pre-existing "magic" trailing commas. This fixes issue #1629 and all of its many many
  duplicates. (#2126)

- `Black` now processes one-line docstrings by stripping leading and trailing spaces,
  and adding a padding space when needed to break up """". (#1740)

- `Black` now cleans up leading non-breaking spaces in comments (#2092)

- `Black` now respects `--skip-string-normalization` when normalizing multiline
  docstring quotes (#1637)

- `Black` no longer removes all empty lines between non-function code and decorators
  when formatting typing stubs. Now `Black` enforces a single empty line. (#1646)

- `Black` no longer adds an incorrect space after a parenthesized assignment expression
  in if/while statements (#1655)

- Added `--skip-magic-trailing-comma` / `-C` to avoid using trailing commas as a reason
  to split lines (#1824)

- fixed a crash when PWD=/ on POSIX (#1631)

- fixed "I/O operation on closed file" when using --diff (#1664)

- Prevent coloured diff output being interleaved with multiple files (#1673)

- Added support for PEP 614 relaxed decorator syntax on python 3.9 (#1711)

- Added parsing support for unparenthesized tuples and yield expressions in annotated
  assignments (#1835)

- added `--extend-exclude` argument (PR #2005)

- speed up caching by avoiding pathlib (#1950)

- `--diff` correctly indicates when a file doesn't end in a newline (#1662)

- Added `--stdin-filename` argument to allow stdin to respect `--force-exclude` rules
  (#1780)

- Lines ending with `fmt: skip` will now be not formatted (#1800)

- PR #2053: Black no longer relies on typed-ast for Python 3.8 and higher

- PR #2053: Python 2 support is now optional, install with
  `python3 -m pip install black[python2]` to maintain support.

- Exclude `venv` directory by default (#1683)

- Fixed "Black produced code that is not equivalent to the source" when formatting
  Python 2 docstrings (#2037)

### _Packaging_

- Self-contained native _Black_ binaries are now provided for releases via GitHub
  Releases (#1743)

## 20.8b1

### _Packaging_

- explicitly depend on Click 7.1.2 or newer as `Black` no longer works with versions
  older than 7.0

## 20.8b0

### _Black_

- re-implemented support for explicit trailing commas: now it works consistently within
  any bracket pair, including nested structures (#1288 and duplicates)

- `Black` now reindents docstrings when reindenting code around it (#1053)

- `Black` now shows colored diffs (#1266)

- `Black` is now packaged using 'py3' tagged wheels (#1388)

- `Black` now supports Python 3.8 code, e.g. star expressions in return statements
  (#1121)

- `Black` no longer normalizes capital R-string prefixes as those have a
  community-accepted meaning (#1244)

- `Black` now uses exit code 2 when specified configuration file doesn't exit (#1361)

- `Black` now works on AWS Lambda (#1141)

- added `--force-exclude` argument (#1032)

- removed deprecated `--py36` option (#1236)

- fixed `--diff` output when EOF is encountered (#526)

- fixed `# fmt: off` handling around decorators (#560)

- fixed unstable formatting with some `# type: ignore` comments (#1113)

- fixed invalid removal on organizing brackets followed by indexing (#1575)

- introduced `black-primer`, a CI tool that allows us to run regression tests against
  existing open source users of Black (#1402)

- introduced property-based fuzzing to our test suite based on Hypothesis and
  Hypothersmith (#1566)

- implemented experimental and disabled by default long string rewrapping (#1132),
  hidden under a `--experimental-string-processing` flag while it's being worked on;
  this is an undocumented and unsupported feature, you lose Internet points for
  depending on it (#1609)

### Vim plugin

- prefer virtualenv packages over global packages (#1383)

## 19.10b0

- added support for PEP 572 assignment expressions (#711)

- added support for PEP 570 positional-only arguments (#943)

- added support for async generators (#593)

- added support for pre-splitting collections by putting an explicit trailing comma
  inside (#826)

- added `black -c` as a way to format code passed from the command line (#761)

- --safe now works with Python 2 code (#840)

- fixed grammar selection for Python 2-specific code (#765)

- fixed feature detection for trailing commas in function definitions and call sites
  (#763)

- `# fmt: off`/`# fmt: on` comment pairs placed multiple times within the same block of
  code now behave correctly (#1005)

- _Black_ no longer crashes on Windows machines with more than 61 cores (#838)

- _Black_ no longer crashes on standalone comments prepended with a backslash (#767)

- _Black_ no longer crashes on `from` ... `import` blocks with comments (#829)

- _Black_ no longer crashes on Python 3.7 on some platform configurations (#494)

- _Black_ no longer fails on comments in from-imports (#671)

- _Black_ no longer fails when the file starts with a backslash (#922)

- _Black_ no longer merges regular comments with type comments (#1027)

- _Black_ no longer splits long lines that contain type comments (#997)

- removed unnecessary parentheses around `yield` expressions (#834)

- added parentheses around long tuples in unpacking assignments (#832)

- added parentheses around complex powers when they are prefixed by a unary operator
  (#646)

- fixed bug that led _Black_ format some code with a line length target of 1 (#762)

- _Black_ no longer introduces quotes in f-string subexpressions on string boundaries
  (#863)

- if _Black_ puts parenthesis around a single expression, it moves comments to the
  wrapped expression instead of after the brackets (#872)

- `blackd` now returns the version of _Black_ in the response headers (#1013)

- `blackd` can now output the diff of formats on source code when the `X-Diff` header is
  provided (#969)

## 19.3b0

- new option `--target-version` to control which Python versions _Black_-formatted code
  should target (#618)

- deprecated `--py36` (use `--target-version=py36` instead) (#724)

- _Black_ no longer normalizes numeric literals to include `_` separators (#696)

- long `del` statements are now split into multiple lines (#698)

- type comments are no longer mangled in function signatures

- improved performance of formatting deeply nested data structures (#509)

- _Black_ now properly formats multiple files in parallel on Windows (#632)

- _Black_ now creates cache files atomically which allows it to be used in parallel
  pipelines (like `xargs -P8`) (#673)

- _Black_ now correctly indents comments in files that were previously formatted with
  tabs (#262)

- `blackd` now supports CORS (#622)

## 18.9b0

- numeric literals are now formatted by _Black_ (#452, #461, #464, #469):

  - numeric literals are normalized to include `_` separators on Python 3.6+ code

  - added `--skip-numeric-underscore-normalization` to disable the above behavior and
    leave numeric underscores as they were in the input

  - code with `_` in numeric literals is recognized as Python 3.6+

  - most letters in numeric literals are lowercased (e.g., in `1e10`, `0x01`)

  - hexadecimal digits are always uppercased (e.g. `0xBADC0DE`)

- added `blackd`, see
  [its documentation](https://github.com/psf/black/blob/18.9b0/README.md#blackd) for
  more info (#349)

- adjacent string literals are now correctly split into multiple lines (#463)

- trailing comma is now added to single imports that don't fit on a line (#250)

- cache is now populated when `--check` is successful for a file which speeds up
  consecutive checks of properly formatted unmodified files (#448)

- whitespace at the beginning of the file is now removed (#399)

- fixed mangling [pweave](http://mpastell.com/pweave/) and
  [Spyder IDE](https://www.spyder-ide.org/) special comments (#532)

- fixed unstable formatting when unpacking big tuples (#267)

- fixed parsing of `__future__` imports with renames (#389)

- fixed scope of `# fmt: off` when directly preceding `yield` and other nodes (#385)

- fixed formatting of lambda expressions with default arguments (#468)

- fixed `async for` statements: _Black_ no longer breaks them into separate lines (#372)

- note: the Vim plugin stopped registering `,=` as a default chord as it turned out to
  be a bad idea (#415)

## 18.6b4

- hotfix: don't freeze when multiple comments directly precede `# fmt: off` (#371)

## 18.6b3

- typing stub files (`.pyi`) now have blank lines added after constants (#340)

- `# fmt: off` and `# fmt: on` are now much more dependable:

  - they now work also within bracket pairs (#329)

  - they now correctly work across function/class boundaries (#335)

  - they now work when an indentation block starts with empty lines or misaligned
    comments (#334)

- made Click not fail on invalid environments; note that Click is right but the
  likelihood we'll need to access non-ASCII file paths when dealing with Python source
  code is low (#277)

- fixed improper formatting of f-strings with quotes inside interpolated expressions
  (#322)

- fixed unnecessary slowdown when long list literals where found in a file

- fixed unnecessary slowdown on AST nodes with very many siblings

- fixed cannibalizing backslashes during string normalization

- fixed a crash due to symbolic links pointing outside of the project directory (#338)

## 18.6b2

- added `--config` (#65)

- added `-h` equivalent to `--help` (#316)

- fixed improper unmodified file caching when `-S` was used

- fixed extra space in string unpacking (#305)

- fixed formatting of empty triple quoted strings (#313)

- fixed unnecessary slowdown in comment placement calculation on lines without comments

## 18.6b1

- hotfix: don't output human-facing information on stdout (#299)

- hotfix: don't output cake emoji on non-zero return code (#300)

## 18.6b0

- added `--include` and `--exclude` (#270)

- added `--skip-string-normalization` (#118)

- added `--verbose` (#283)

- the header output in `--diff` now actually conforms to the unified diff spec

- fixed long trivial assignments being wrapped in unnecessary parentheses (#273)

- fixed unnecessary parentheses when a line contained multiline strings (#232)

- fixed stdin handling not working correctly if an old version of Click was used (#276)

- _Black_ now preserves line endings when formatting a file in place (#258)

## 18.5b1

- added `--pyi` (#249)

- added `--py36` (#249)

- Python grammar pickle caches are stored with the formatting caches, making _Black_
  work in environments where site-packages is not user-writable (#192)

- _Black_ now enforces a PEP 257 empty line after a class-level docstring (and/or
  fields) and the first method

- fixed invalid code produced when standalone comments were present in a trailer that
  was omitted from line splitting on a large expression (#237)

- fixed optional parentheses being removed within `# fmt: off` sections (#224)

- fixed invalid code produced when stars in very long imports were incorrectly wrapped
  in optional parentheses (#234)

- fixed unstable formatting when inline comments were moved around in a trailer that was
  omitted from line splitting on a large expression (#238)

- fixed extra empty line between a class declaration and the first method if no class
  docstring or fields are present (#219)

- fixed extra empty line between a function signature and an inner function or inner
  class (#196)

## 18.5b0

- call chains are now formatted according to the
  [fluent interfaces](https://en.wikipedia.org/wiki/Fluent_interface) style (#67)

- data structure literals (tuples, lists, dictionaries, and sets) are now also always
  exploded like imports when they don't fit in a single line (#152)

- slices are now formatted according to PEP 8 (#178)

- parentheses are now also managed automatically on the right-hand side of assignments
  and return statements (#140)

- math operators now use their respective priorities for delimiting multiline
  expressions (#148)

- optional parentheses are now omitted on expressions that start or end with a bracket
  and only contain a single operator (#177)

- empty parentheses in a class definition are now removed (#145, #180)

- string prefixes are now standardized to lowercase and `u` is removed on Python 3.6+
  only code and Python 2.7+ code with the `unicode_literals` future import (#188, #198,
  #199)

- typing stub files (`.pyi`) are now formatted in a style that is consistent with PEP
  484 (#207, #210)

- progress when reformatting many files is now reported incrementally

- fixed trailers (content with brackets) being unnecessarily exploded into their own
  lines after a dedented closing bracket (#119)

- fixed an invalid trailing comma sometimes left in imports (#185)

- fixed non-deterministic formatting when multiple pairs of removable parentheses were
  used (#183)

- fixed multiline strings being unnecessarily wrapped in optional parentheses in long
  assignments (#215)

- fixed not splitting long from-imports with only a single name

- fixed Python 3.6+ file discovery by also looking at function calls with unpacking.
  This fixed non-deterministic formatting if trailing commas where used both in function
  signatures with stars and function calls with stars but the former would be
  reformatted to a single line.

- fixed crash on dealing with optional parentheses (#193)

- fixed "is", "is not", "in", and "not in" not considered operators for splitting
  purposes

- fixed crash when dead symlinks where encountered

## 18.4a4

- don't populate the cache on `--check` (#175)

## 18.4a3

- added a "cache"; files already reformatted that haven't changed on disk won't be
  reformatted again (#109)

- `--check` and `--diff` are no longer mutually exclusive (#149)

- generalized star expression handling, including double stars; this fixes
  multiplication making expressions "unsafe" for trailing commas (#132)

- _Black_ no longer enforces putting empty lines behind control flow statements (#90)

- _Black_ now splits imports like "Mode 3 + trailing comma" of isort (#127)

- fixed comment indentation when a standalone comment closes a block (#16, #32)

- fixed standalone comments receiving extra empty lines if immediately preceding a
  class, def, or decorator (#56, #154)

- fixed `--diff` not showing entire path (#130)

- fixed parsing of complex expressions after star and double stars in function calls
  (#2)

- fixed invalid splitting on comma in lambda arguments (#133)

- fixed missing splits of ternary expressions (#141)

## 18.4a2

- fixed parsing of unaligned standalone comments (#99, #112)

- fixed placement of dictionary unpacking inside dictionary literals (#111)

- Vim plugin now works on Windows, too

- fixed unstable formatting when encountering unnecessarily escaped quotes in a string
  (#120)

## 18.4a1

- added `--quiet` (#78)

- added automatic parentheses management (#4)

- added [pre-commit](https://pre-commit.com) integration (#103, #104)

- fixed reporting on `--check` with multiple files (#101, #102)

- fixed removing backslash escapes from raw strings (#100, #105)

## 18.4a0

- added `--diff` (#87)

- add line breaks before all delimiters, except in cases like commas, to better comply
  with PEP 8 (#73)

- standardize string literals to use double quotes (almost) everywhere (#75)

- fixed handling of standalone comments within nested bracketed expressions; _Black_
  will no longer produce super long lines or put all standalone comments at the end of
  the expression (#22)

- fixed 18.3a4 regression: don't crash and burn on empty lines with trailing whitespace
  (#80)

- fixed 18.3a4 regression: `# yapf: disable` usage as trailing comment would cause
  _Black_ to not emit the rest of the file (#95)

- when CTRL+C is pressed while formatting many files, _Black_ no longer freaks out with
  a flurry of asyncio-related exceptions

- only allow up to two empty lines on module level and only single empty lines within
  functions (#74)

## 18.3a4

- `# fmt: off` and `# fmt: on` are implemented (#5)

- automatic detection of deprecated Python 2 forms of print statements and exec
  statements in the formatted file (#49)

- use proper spaces for complex expressions in default values of typed function
  arguments (#60)

- only return exit code 1 when --check is used (#50)

- don't remove single trailing commas from square bracket indexing (#59)

- don't omit whitespace if the previous factor leaf wasn't a math operator (#55)

- omit extra space in kwarg unpacking if it's the first argument (#46)

- omit extra space in
  [Sphinx auto-attribute comments](http://www.sphinx-doc.org/en/stable/ext/autodoc.html#directive-autoattribute)
  (#68)

## 18.3a3

- don't remove single empty lines outside of bracketed expressions (#19)

- added ability to pipe formatting from stdin to stdin (#25)

- restored ability to format code with legacy usage of `async` as a name (#20, #42)

- even better handling of numpy-style array indexing (#33, again)

## 18.3a2

- changed positioning of binary operators to occur at beginning of lines instead of at
  the end, following
  [a recent change to PEP 8](https://github.com/python/peps/commit/c59c4376ad233a62ca4b3a6060c81368bd21e85b)
  (#21)

- ignore empty bracket pairs while splitting. This avoids very weirdly looking
  formattings (#34, #35)

- remove a trailing comma if there is a single argument to a call

- if top level functions were separated by a comment, don't put four empty lines after
  the upper function

- fixed unstable formatting of newlines with imports

- fixed unintentional folding of post scriptum standalone comments into last statement
  if it was a simple statement (#18, #28)

- fixed missing space in numpy-style array indexing (#33)

- fixed spurious space after star-based unary expressions (#31)

## 18.3a1

- added `--check`

- only put trailing commas in function signatures and calls if it's safe to do so. If
  the file is Python 3.6+ it's always safe, otherwise only safe if there are no `*args`
  or `**kwargs` used in the signature or call. (#8)

- fixed invalid spacing of dots in relative imports (#6, #13)

- fixed invalid splitting after comma on unpacked variables in for-loops (#23)

- fixed spurious space in parenthesized set expressions (#7)

- fixed spurious space after opening parentheses and in default arguments (#14, #17)

- fixed spurious space after unary operators when the operand was a complex expression
  (#15)

## 18.3a0

- first published version, Happy 🍰 Day 2018!

- alpha quality

- date-versioned (see: <https://calver.org/>)<|MERGE_RESOLUTION|>--- conflicted
+++ resolved
@@ -4,20 +4,14 @@
 
 ### _Black_
 
-<<<<<<< HEAD
+- Cell magics are now only processed if they are known Python cell magics. Earlier, all
+  cell magics were tokenized, leading to possible indentation errors e.g. with
+  `%%writefile`. (#2630)
 - Fix Python 3.10 support on platforms without ProcessPoolExecutor (#2631)
 - Fix `match` statements with open sequence subjects, like `match a, b:` (#2639)
 - Fix assignment to environment variables in Jupyter Notebooks (#2642)
+- Add `flake8-simplify` and `flake8-comprehensions` plugins (#2653)
 - Fix parser error on invalid syntax in a `match` statement (#2649)
-=======
-- Cell magics are now only processed if they are known Python cell magics. Earlier, all
-  cell magics were tokenized, leading to possible indentation errors e.g. with
-  `%%writefile`. (#2630)
-- Fixed Python 3.10 support on platforms without ProcessPoolExecutor (#2631)
-- Fixed `match` statements with open sequence subjects, like `match a, b:` (#2639)
-- Fixed assignment to environment variables in Jupyter Notebooks (#2642)
-- Add `flake8-simplify` and `flake8-comprehensions` plugins (#2653)
->>>>>>> a066a2bc
 
 ## 21.11b1
 
