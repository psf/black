# Change Log

## Unreleased

### Highlights

<!-- Include any especially major or disruptive changes here -->

### Stable style

<!-- Changes that affect Black's stable style -->

<<<<<<< HEAD
- Collapse multiple lines into 1 after import (#4488)
=======
- Fix formatting cells in IPython notebooks with magic methods and starting or trailing
  empty lines (#4484)
>>>>>>> 484a6696

### Preview style

<!-- Changes that affect Black's preview style -->

### Configuration

<!-- Changes to how Black can be configured -->

### Packaging

<!-- Changes to how Black is packaged, such as dependency requirements -->

- Store license identifier inside the `License-Expression` metadata field, see
  [PEP 639](https://peps.python.org/pep-0639/). (#4479)

### Parser

<!-- Changes to the parser or to version autodetection -->

### Performance

<!-- Changes that improve Black's performance. -->

### Output

<!-- Changes to Black's terminal output and error messages -->

### _Blackd_

<!-- Changes to blackd -->

### Integrations

<!-- For example, Docker, GitHub Actions, pre-commit, editors -->

### Documentation

<!-- Major changes to documentation and policies. Small docs changes
     don't need a changelog entry. -->

## 24.10.0

### Highlights

- Black is now officially tested with Python 3.13 and provides Python 3.13
  mypyc-compiled wheels. (#4436) (#4449)
- Black will issue an error when used with Python 3.12.5, due to an upstream memory
  safety issue in Python 3.12.5 that can cause Black's AST safety checks to fail. Please
  use Python 3.12.6 or Python 3.12.4 instead. (#4447)
- Black no longer supports running with Python 3.8 (#4452)

### Stable style

- Fix crashes involving comments in parenthesised return types or `X | Y` style unions.
  (#4453)
- Fix skipping Jupyter cells with unknown `%%` magic (#4462)

### Preview style

- Fix type annotation spacing between * and more complex type variable tuple (i.e. `def
  fn(*args: *tuple[*Ts, T]) -> None: pass`) (#4440)

### Caching

- Fix bug where the cache was shared between runs with and without `--unstable` (#4466)

### Packaging

- Upgrade version of mypyc used to 1.12 beta (#4450) (#4449)
- `blackd` now requires a newer version of aiohttp. (#4451)

### Output

- Added Python target version information on parse error (#4378)
- Add information about Black version to internal error messages (#4457)

## 24.8.0

### Stable style

- Fix crash when `# fmt: off` is used before a closing parenthesis or bracket. (#4363)

### Packaging

- Packaging metadata updated: docs are explictly linked, the issue tracker is now also
  linked. This improves the PyPI listing for Black. (#4345)

### Parser

- Fix regression where Black failed to parse a multiline f-string containing another
  multiline string (#4339)
- Fix regression where Black failed to parse an escaped single quote inside an f-string
  (#4401)
- Fix bug with Black incorrectly parsing empty lines with a backslash (#4343)
- Fix bugs with Black's tokenizer not handling `\{` inside f-strings very well (#4422)
- Fix incorrect line numbers in the tokenizer for certain tokens within f-strings
  (#4423)

### Performance

- Improve performance when a large directory is listed in `.gitignore` (#4415)

### _Blackd_

- Fix blackd (and all extras installs) for docker container (#4357)

## 24.4.2

This is a bugfix release to fix two regressions in the new f-string parser introduced in
24.4.1.

### Parser

- Fix regression where certain complex f-strings failed to parse (#4332)

### Performance

- Fix bad performance on certain complex string literals (#4331)

## 24.4.1

### Highlights

- Add support for the new Python 3.12 f-string syntax introduced by PEP 701 (#3822)

### Stable style

- Fix crash involving indented dummy functions containing newlines (#4318)

### Parser

- Add support for type parameter defaults, a new syntactic feature added to Python 3.13
  by PEP 696 (#4327)

### Integrations

- Github Action now works even when `git archive` is skipped (#4313)

## 24.4.0

### Stable style

- Fix unwanted crashes caused by AST equivalency check (#4290)

### Preview style

- `if` guards in `case` blocks are now wrapped in parentheses when the line is too long.
  (#4269)
- Stop moving multiline strings to a new line unless inside brackets (#4289)

### Integrations

- Add a new option `use_pyproject` to the GitHub Action `psf/black`. This will read the
  Black version from `pyproject.toml`. (#4294)

## 24.3.0

### Highlights

This release is a milestone: it fixes Black's first CVE security vulnerability. If you
run Black on untrusted input, or if you habitually put thousands of leading tab
characters in your docstrings, you are strongly encouraged to upgrade immediately to fix
[CVE-2024-21503](https://cve.mitre.org/cgi-bin/cvename.cgi?name=CVE-2024-21503).

This release also fixes a bug in Black's AST safety check that allowed Black to make
incorrect changes to certain f-strings that are valid in Python 3.12 and higher.

### Stable style

- Don't move comments along with delimiters, which could cause crashes (#4248)
- Strengthen AST safety check to catch more unsafe changes to strings. Previous versions
  of Black would incorrectly format the contents of certain unusual f-strings containing
  nested strings with the same quote type. Now, Black will crash on such strings until
  support for the new f-string syntax is implemented. (#4270)
- Fix a bug where line-ranges exceeding the last code line would not work as expected
  (#4273)

### Performance

- Fix catastrophic performance on docstrings that contain large numbers of leading tab
  characters. This fixes
  [CVE-2024-21503](https://cve.mitre.org/cgi-bin/cvename.cgi?name=CVE-2024-21503).
  (#4278)

### Documentation

- Note what happens when `--check` is used with `--quiet` (#4236)

## 24.2.0

### Stable style

- Fixed a bug where comments where mistakenly removed along with redundant parentheses
  (#4218)

### Preview style

- Move the `hug_parens_with_braces_and_square_brackets` feature to the unstable style
  due to an outstanding crash and proposed formatting tweaks (#4198)
- Fixed a bug where base expressions caused inconsistent formatting of \*\* in tenary
  expression (#4154)
- Checking for newline before adding one on docstring that is almost at the line limit
  (#4185)
- Remove redundant parentheses in `case` statement `if` guards (#4214).

### Configuration

- Fix issue where _Black_ would ignore input files in the presence of symlinks (#4222)
- _Black_ now ignores `pyproject.toml` that is missing a `tool.black` section when
  discovering project root and configuration. Since _Black_ continues to use version
  control as an indicator of project root, this is expected to primarily change behavior
  for users in a monorepo setup (desirably). If you wish to preserve previous behavior,
  simply add an empty `[tool.black]` to the previously discovered `pyproject.toml`
  (#4204)

### Output

- Black will swallow any `SyntaxWarning`s or `DeprecationWarning`s produced by the `ast`
  module when performing equivalence checks (#4189)

### Integrations

- Add a JSONSchema and provide a validate-pyproject entry-point (#4181)

## 24.1.1

Bugfix release to fix a bug that made Black unusable on certain file systems with strict
limits on path length.

### Preview style

- Consistently add trailing comma on typed parameters (#4164)

### Configuration

- Shorten the length of the name of the cache file to fix crashes on file systems that
  do not support long paths (#4176)

## 24.1.0

### Highlights

This release introduces the new 2024 stable style (#4106), stabilizing the following
changes:

- Add parentheses around `if`-`else` expressions (#2278)
- Dummy class and function implementations consisting only of `...` are formatted more
  compactly (#3796)
- If an assignment statement is too long, we now prefer splitting on the right-hand side
  (#3368)
- Hex codes in Unicode escape sequences are now standardized to lowercase (#2916)
- Allow empty first lines at the beginning of most blocks (#3967, #4061)
- Add parentheses around long type annotations (#3899)
- Enforce newline after module docstrings (#3932, #4028)
- Fix incorrect magic trailing comma handling in return types (#3916)
- Remove blank lines before class docstrings (#3692)
- Wrap multiple context managers in parentheses if combined in a single `with` statement
  (#3489)
- Fix bug in line length calculations for power operations (#3942)
- Add trailing commas to collection literals even if there's a comment after the last
  entry (#3393)
- When using `--skip-magic-trailing-comma` or `-C`, trailing commas are stripped from
  subscript expressions with more than 1 element (#3209)
- Add extra blank lines in stubs in a few cases (#3564, #3862)
- Accept raw strings as docstrings (#3947)
- Split long lines in case blocks (#4024)
- Stop removing spaces from walrus operators within subscripts (#3823)
- Fix incorrect formatting of certain async statements (#3609)
- Allow combining `# fmt: skip` with other comments (#3959)

There are already a few improvements in the `--preview` style, which are slated for the
2025 stable style. Try them out and
[share your feedback](https://github.com/psf/black/issues). In the past, the preview
style has included some features that we were not able to stabilize. This year, we're
adding a separate `--unstable` style for features with known problems. Now, the
`--preview` style only includes features that we actually expect to make it into next
year's stable style.

### Stable style

Several bug fixes were made in features that are moved to the stable style in this
release:

- Fix comment handling when parenthesising conditional expressions (#4134)
- Fix bug where spaces were not added around parenthesized walruses in subscripts,
  unlike other binary operators (#4109)
- Remove empty lines before docstrings in async functions (#4132)
- Address a missing case in the change to allow empty lines at the beginning of all
  blocks, except immediately before a docstring (#4130)
- For stubs, fix logic to enforce empty line after nested classes with bodies (#4141)

### Preview style

- Add `--unstable` style, covering preview features that have known problems that would
  block them from going into the stable style. Also add the `--enable-unstable-feature`
  flag; for example, use
  `--enable-unstable-feature hug_parens_with_braces_and_square_brackets` to apply this
  preview feature throughout 2024, even if a later Black release downgrades the feature
  to unstable (#4096)
- Format module docstrings the same as class and function docstrings (#4095)
- Fix crash when using a walrus in a dictionary (#4155)
- Fix unnecessary parentheses when wrapping long dicts (#4135)
- Stop normalizing spaces before `# fmt: skip` comments (#4146)

### Configuration

- Print warning when configuration in `pyproject.toml` contains an invalid key (#4165)
- Fix symlink handling, properly ignoring symlinks that point outside of root (#4161)
- Fix cache mtime logic that resulted in false positive cache hits (#4128)
- Remove the long-deprecated `--experimental-string-processing` flag. This feature can
  currently be enabled with `--preview --enable-unstable-feature string_processing`.
  (#4096)

### Integrations

- Revert the change to run Black's pre-commit integration only on specific git hooks
  (#3940) for better compatibility with older versions of pre-commit (#4137)

## 23.12.1

### Packaging

- Fixed a bug that included dependencies from the `d` extra by default (#4108)

## 23.12.0

### Highlights

It's almost 2024, which means it's time for a new edition of _Black_'s stable style!
Together with this release, we'll put out an alpha release 24.1a1 showcasing the draft
2024 stable style, which we'll finalize in the January release. Please try it out and
[share your feedback](https://github.com/psf/black/issues/4042).

This release (23.12.0) will still produce the 2023 style. Most but not all of the
changes in `--preview` mode will be in the 2024 stable style.

### Stable style

- Fix bug where `# fmt: off` automatically dedents when used with the `--line-ranges`
  option, even when it is not within the specified line range. (#4084)
- Fix feature detection for parenthesized context managers (#4104)

### Preview style

- Prefer more equal signs before a break when splitting chained assignments (#4010)
- Standalone form feed characters at the module level are no longer removed (#4021)
- Additional cases of immediately nested tuples, lists, and dictionaries are now
  indented less (#4012)
- Allow empty lines at the beginning of all blocks, except immediately before a
  docstring (#4060)
- Fix crash in preview mode when using a short `--line-length` (#4086)
- Keep suites consisting of only an ellipsis on their own lines if they are not
  functions or class definitions (#4066) (#4103)

### Configuration

- `--line-ranges` now skips _Black_'s internal stability check in `--safe` mode. This
  avoids a crash on rare inputs that have many unformatted same-content lines. (#4034)

### Packaging

- Upgrade to mypy 1.7.1 (#4049) (#4069)
- Faster compiled wheels are now available for CPython 3.12 (#4070)

### Integrations

- Enable 3.12 CI (#4035)
- Build docker images in parallel (#4054)
- Build docker images with 3.12 (#4055)

## 23.11.0

### Highlights

- Support formatting ranges of lines with the new `--line-ranges` command-line option
  (#4020)

### Stable style

- Fix crash on formatting bytes strings that look like docstrings (#4003)
- Fix crash when whitespace followed a backslash before newline in a docstring (#4008)
- Fix standalone comments inside complex blocks crashing Black (#4016)
- Fix crash on formatting code like `await (a ** b)` (#3994)
- No longer treat leading f-strings as docstrings. This matches Python's behaviour and
  fixes a crash (#4019)

### Preview style

- Multiline dicts and lists that are the sole argument to a function are now indented
  less (#3964)
- Multiline unpacked dicts and lists as the sole argument to a function are now also
  indented less (#3992)
- In f-string debug expressions, quote types that are visible in the final string are
  now preserved (#4005)
- Fix a bug where long `case` blocks were not split into multiple lines. Also enable
  general trailing comma rules on `case` blocks (#4024)
- Keep requiring two empty lines between module-level docstring and first function or
  class definition (#4028)
- Add support for single-line format skip with other comments on the same line (#3959)

### Configuration

- Consistently apply force exclusion logic before resolving symlinks (#4015)
- Fix a bug in the matching of absolute path names in `--include` (#3976)

### Performance

- Fix mypyc builds on arm64 on macOS (#4017)

### Integrations

- Black's pre-commit integration will now run only on git hooks appropriate for a code
  formatter (#3940)

## 23.10.1

### Highlights

- Maintenance release to get a fix out for GitHub Action edge case (#3957)

### Preview style

- Fix merging implicit multiline strings that have inline comments (#3956)
- Allow empty first line after block open before a comment or compound statement (#3967)

### Packaging

- Change Dockerfile to hatch + compile black (#3965)

### Integrations

- The summary output for GitHub workflows is now suppressible using the `summary`
  parameter. (#3958)
- Fix the action failing when Black check doesn't pass (#3957)

### Documentation

- It is known Windows documentation CI is broken
  https://github.com/psf/black/issues/3968

## 23.10.0

### Stable style

- Fix comments getting removed from inside parenthesized strings (#3909)

### Preview style

- Fix long lines with power operators getting split before the line length (#3942)
- Long type hints are now wrapped in parentheses and properly indented when split across
  multiple lines (#3899)
- Magic trailing commas are now respected in return types. (#3916)
- Require one empty line after module-level docstrings. (#3932)
- Treat raw triple-quoted strings as docstrings (#3947)

### Configuration

- Fix cache versioning logic when `BLACK_CACHE_DIR` is set (#3937)

### Parser

- Fix bug where attributes named `type` were not accepted inside `match` statements
  (#3950)
- Add support for PEP 695 type aliases containing lambdas and other unusual expressions
  (#3949)

### Output

- Black no longer attempts to provide special errors for attempting to format Python 2
  code (#3933)
- Black will more consistently print stacktraces on internal errors in verbose mode
  (#3938)

### Integrations

- The action output displayed in the job summary is now wrapped in Markdown (#3914)

## 23.9.1

Due to various issues, the previous release (23.9.0) did not include compiled mypyc
wheels, which make Black significantly faster. These issues have now been fixed, and
this release should come with compiled wheels once again.

There will be no wheels for Python 3.12 due to a bug in mypyc. We will provide 3.12
wheels in a future release as soon as the mypyc bug is fixed.

### Packaging

- Upgrade to mypy 1.5.1 (#3864)

### Performance

- Store raw tuples instead of NamedTuples in Black's cache, improving performance and
  decreasing the size of the cache (#3877)

## 23.9.0

### Preview style

- More concise formatting for dummy implementations (#3796)
- In stub files, add a blank line between a statement with a body (e.g an
  `if sys.version_info > (3, x):`) and a function definition on the same level (#3862)
- Fix a bug whereby spaces were removed from walrus operators within subscript(#3823)

### Configuration

- Black now applies exclusion and ignore logic before resolving symlinks (#3846)

### Performance

- Avoid importing `IPython` if notebook cells do not contain magics (#3782)
- Improve caching by comparing file hashes as fallback for mtime and size (#3821)

### _Blackd_

- Fix an issue in `blackd` with single character input (#3558)

### Integrations

- Black now has an
  [official pre-commit mirror](https://github.com/psf/black-pre-commit-mirror). Swapping
  `https://github.com/psf/black` to `https://github.com/psf/black-pre-commit-mirror` in
  your `.pre-commit-config.yaml` will make Black about 2x faster (#3828)
- The `.black.env` folder specified by `ENV_PATH` will now be removed on the completion
  of the GitHub Action (#3759)

## 23.7.0

### Highlights

- Runtime support for Python 3.7 has been removed. Formatting 3.7 code will still be
  supported until further notice (#3765)

### Stable style

- Fix a bug where an illegal trailing comma was added to return type annotations using
  PEP 604 unions (#3735)
- Fix several bugs and crashes where comments in stub files were removed or mishandled
  under some circumstances (#3745)
- Fix a crash with multi-line magic comments like `type: ignore` within parentheses
  (#3740)
- Fix error in AST validation when _Black_ removes trailing whitespace in a type comment
  (#3773)

### Preview style

- Implicitly concatenated strings used as function args are no longer wrapped inside
  parentheses (#3640)
- Remove blank lines between a class definition and its docstring (#3692)

### Configuration

- The `--workers` argument to _Black_ can now be specified via the `BLACK_NUM_WORKERS`
  environment variable (#3743)
- `.pytest_cache`, `.ruff_cache` and `.vscode` are now excluded by default (#3691)
- Fix _Black_ not honouring `pyproject.toml` settings when running `--stdin-filename`
  and the `pyproject.toml` found isn't in the current working directory (#3719)
- _Black_ will now error if `exclude` and `extend-exclude` have invalid data types in
  `pyproject.toml`, instead of silently doing the wrong thing (#3764)

### Packaging

- Upgrade mypyc from 0.991 to 1.3 (#3697)
- Remove patching of Click that mitigated errors on Python 3.6 with `LANG=C` (#3768)

### Parser

- Add support for the new PEP 695 syntax in Python 3.12 (#3703)

### Performance

- Speed up _Black_ significantly when the cache is full (#3751)
- Avoid importing `IPython` in a case where we wouldn't need it (#3748)

### Output

- Use aware UTC datetimes internally, avoids deprecation warning on Python 3.12 (#3728)
- Change verbose logging to exactly mirror _Black_'s logic for source discovery (#3749)

### _Blackd_

- The `blackd` argument parser now shows the default values for options in their help
  text (#3712)

### Integrations

- Black is now tested with
  [`PYTHONWARNDEFAULTENCODING = 1`](https://docs.python.org/3/library/io.html#io-encoding-warning)
  (#3763)
- Update GitHub Action to display black output in the job summary (#3688)

### Documentation

- Add a CITATION.cff file to the root of the repository, containing metadata on how to
  cite this software (#3723)
- Update the _classes_ and _exceptions_ documentation in Developer reference to match
  the latest code base (#3755)

## 23.3.0

### Highlights

This release fixes a longstanding confusing behavior in Black's GitHub action, where the
version of the action did not determine the version of Black being run (issue #3382). In
addition, there is a small bug fix around imports and a number of improvements to the
preview style.

Please try out the
[preview style](https://black.readthedocs.io/en/stable/the_black_code_style/future_style.html#preview-style)
with `black --preview` and tell us your feedback. All changes in the preview style are
expected to become part of Black's stable style in January 2024.

### Stable style

- Import lines with `# fmt: skip` and `# fmt: off` no longer have an extra blank line
  added when they are right after another import line (#3610)

### Preview style

- Add trailing commas to collection literals even if there's a comment after the last
  entry (#3393)
- `async def`, `async for`, and `async with` statements are now formatted consistently
  compared to their non-async version. (#3609)
- `with` statements that contain two context managers will be consistently wrapped in
  parentheses (#3589)
- Let string splitters respect [East Asian Width](https://www.unicode.org/reports/tr11/)
  (#3445)
- Now long string literals can be split after East Asian commas and periods (`、` U+3001
  IDEOGRAPHIC COMMA, `。` U+3002 IDEOGRAPHIC FULL STOP, & `，` U+FF0C FULLWIDTH COMMA)
  besides before spaces (#3445)
- For stubs, enforce one blank line after a nested class with a body other than just
  `...` (#3564)
- Improve handling of multiline strings by changing line split behavior (#1879)

### Parser

- Added support for formatting files with invalid type comments (#3594)

### Integrations

- Update GitHub Action to use the version of Black equivalent to action's version if
  version input is not specified (#3543)
- Fix missing Python binary path in autoload script for vim (#3508)

### Documentation

- Document that only the most recent release is supported for security issues;
  vulnerabilities should be reported through Tidelift (#3612)

## 23.1.0

### Highlights

This is the first release of 2023, and following our
[stability policy](https://black.readthedocs.io/en/stable/the_black_code_style/index.html#stability-policy),
it comes with a number of improvements to our stable style, including improvements to
empty line handling, removal of redundant parentheses in several contexts, and output
that highlights implicitly concatenated strings better.

There are also many changes to the preview style; try out `black --preview` and give us
feedback to help us set the stable style for next year.

In addition to style changes, Black now automatically infers the supported Python
versions from your `pyproject.toml` file, removing the need to set Black's target
versions separately.

### Stable style

- Introduce the 2023 stable style, which incorporates most aspects of last year's
  preview style (#3418). Specific changes:
  - Enforce empty lines before classes and functions with sticky leading comments
    (#3302) (22.12.0)
  - Reformat empty and whitespace-only files as either an empty file (if no newline is
    present) or as a single newline character (if a newline is present) (#3348)
    (22.12.0)
  - Implicitly concatenated strings used as function args are now wrapped inside
    parentheses (#3307) (22.12.0)
  - Correctly handle trailing commas that are inside a line's leading non-nested parens
    (#3370) (22.12.0)
  - `--skip-string-normalization` / `-S` now prevents docstring prefixes from being
    normalized as expected (#3168) (since 22.8.0)
  - When using `--skip-magic-trailing-comma` or `-C`, trailing commas are stripped from
    subscript expressions with more than 1 element (#3209) (22.8.0)
  - Implicitly concatenated strings inside a list, set, or tuple are now wrapped inside
    parentheses (#3162) (22.8.0)
  - Fix a string merging/split issue when a comment is present in the middle of
    implicitly concatenated strings on its own line (#3227) (22.8.0)
  - Docstring quotes are no longer moved if it would violate the line length limit
    (#3044, #3430) (22.6.0)
  - Parentheses around return annotations are now managed (#2990) (22.6.0)
  - Remove unnecessary parentheses around awaited objects (#2991) (22.6.0)
  - Remove unnecessary parentheses in `with` statements (#2926) (22.6.0)
  - Remove trailing newlines after code block open (#3035) (22.6.0)
  - Code cell separators `#%%` are now standardised to `# %%` (#2919) (22.3.0)
  - Remove unnecessary parentheses from `except` statements (#2939) (22.3.0)
  - Remove unnecessary parentheses from tuple unpacking in `for` loops (#2945) (22.3.0)
  - Avoid magic-trailing-comma in single-element subscripts (#2942) (22.3.0)
- Fix a crash when a colon line is marked between `# fmt: off` and `# fmt: on` (#3439)

### Preview style

- Format hex codes in unicode escape sequences in string literals (#2916)
- Add parentheses around `if`-`else` expressions (#2278)
- Improve performance on large expressions that contain many strings (#3467)
- Fix a crash in preview style with assert + parenthesized string (#3415)
- Fix crashes in preview style with walrus operators used in function return annotations
  and except clauses (#3423)
- Fix a crash in preview advanced string processing where mixed implicitly concatenated
  regular and f-strings start with an empty span (#3463)
- Fix a crash in preview advanced string processing where a standalone comment is placed
  before a dict's value (#3469)
- Fix an issue where extra empty lines are added when a decorator has `# fmt: skip`
  applied or there is a standalone comment between decorators (#3470)
- Do not put the closing quotes in a docstring on a separate line, even if the line is
  too long (#3430)
- Long values in dict literals are now wrapped in parentheses; correspondingly
  unnecessary parentheses around short values in dict literals are now removed; long
  string lambda values are now wrapped in parentheses (#3440)
- Fix two crashes in preview style involving edge cases with docstrings (#3451)
- Exclude string type annotations from improved string processing; fix crash when the
  return type annotation is stringified and spans across multiple lines (#3462)
- Wrap multiple context managers in parentheses when targeting Python 3.9+ (#3489)
- Fix several crashes in preview style with walrus operators used in `with` statements
  or tuples (#3473)
- Fix an invalid quote escaping bug in f-string expressions where it produced invalid
  code. Implicitly concatenated f-strings with different quotes can now be merged or
  quote-normalized by changing the quotes used in expressions. (#3509)
- Fix crash on `await (yield)` when Black is compiled with mypyc (#3533)

### Configuration

- Black now tries to infer its `--target-version` from the project metadata specified in
  `pyproject.toml` (#3219)

### Packaging

- Upgrade mypyc from `0.971` to `0.991` so mypycified _Black_ can be built on armv7
  (#3380)
  - This also fixes some crashes while using compiled Black with a debug build of
    CPython
- Drop specific support for the `tomli` requirement on 3.11 alpha releases, working
  around a bug that would cause the requirement not to be installed on any non-final
  Python releases (#3448)
- Black now depends on `packaging` version `22.0` or later. This is required for new
  functionality that needs to parse part of the project metadata (#3219)

### Output

- Calling `black --help` multiple times will return the same help contents each time
  (#3516)
- Verbose logging now shows the values of `pyproject.toml` configuration variables
  (#3392)
- Fix false symlink detection messages in verbose output due to using an incorrect
  relative path to the project root (#3385)

### Integrations

- Move 3.11 CI to normal flow now that all dependencies support 3.11 (#3446)
- Docker: Add new `latest_prerelease` tag automation to follow latest black alpha
  release on docker images (#3465)

### Documentation

- Expand `vim-plug` installation instructions to offer more explicit options (#3468)

## 22.12.0

### Preview style

- Enforce empty lines before classes and functions with sticky leading comments (#3302)
- Reformat empty and whitespace-only files as either an empty file (if no newline is
  present) or as a single newline character (if a newline is present) (#3348)
- Implicitly concatenated strings used as function args are now wrapped inside
  parentheses (#3307)
- For assignment statements, prefer splitting the right hand side if the left hand side
  fits on a single line (#3368)
- Correctly handle trailing commas that are inside a line's leading non-nested parens
  (#3370)

### Configuration

- Fix incorrectly applied `.gitignore` rules by considering the `.gitignore` location
  and the relative path to the target file (#3338)
- Fix incorrectly ignoring `.gitignore` presence when more than one source directory is
  specified (#3336)

### Parser

- Parsing support has been added for walruses inside generator expression that are
  passed as function args (for example,
  `any(match := my_re.match(text) for text in texts)`) (#3327).

### Integrations

- Vim plugin: Optionally allow using the system installation of Black via
  `let g:black_use_virtualenv = 0`(#3309)

## 22.10.0

### Highlights

- Runtime support for Python 3.6 has been removed. Formatting 3.6 code will still be
  supported until further notice.

### Stable style

- Fix a crash when `# fmt: on` is used on a different block level than `# fmt: off`
  (#3281)

### Preview style

- Fix a crash when formatting some dicts with parenthesis-wrapped long string keys
  (#3262)

### Configuration

- `.ipynb_checkpoints` directories are now excluded by default (#3293)
- Add `--skip-source-first-line` / `-x` option to ignore the first line of source code
  while formatting (#3299)

### Packaging

- Executables made with PyInstaller will no longer crash when formatting several files
  at once on macOS. Native x86-64 executables for macOS are available once again.
  (#3275)
- Hatchling is now used as the build backend. This will not have any effect for users
  who install Black with its wheels from PyPI. (#3233)
- Faster compiled wheels are now available for CPython 3.11 (#3276)

### _Blackd_

- Windows style (CRLF) newlines will be preserved (#3257).

### Integrations

- Vim plugin: add flag (`g:black_preview`) to enable/disable the preview style (#3246)
- Update GitHub Action to support formatting of Jupyter Notebook files via a `jupyter`
  option (#3282)
- Update GitHub Action to support use of version specifiers (e.g. `<23`) for Black
  version (#3265)

## 22.8.0

### Highlights

- Python 3.11 is now supported, except for _blackd_ as aiohttp does not support 3.11 as
  of publishing (#3234)
- This is the last release that supports running _Black_ on Python 3.6 (formatting 3.6
  code will continue to be supported until further notice)
- Reword the stability policy to say that we may, in rare cases, make changes that
  affect code that was not previously formatted by _Black_ (#3155)

### Stable style

- Fix an infinite loop when using `# fmt: on/off` in the middle of an expression or code
  block (#3158)
- Fix incorrect handling of `# fmt: skip` on colon (`:`) lines (#3148)
- Comments are no longer deleted when a line had spaces removed around power operators
  (#2874)

### Preview style

- Single-character closing docstring quotes are no longer moved to their own line as
  this is invalid. This was a bug introduced in version 22.6.0. (#3166)
- `--skip-string-normalization` / `-S` now prevents docstring prefixes from being
  normalized as expected (#3168)
- When using `--skip-magic-trailing-comma` or `-C`, trailing commas are stripped from
  subscript expressions with more than 1 element (#3209)
- Implicitly concatenated strings inside a list, set, or tuple are now wrapped inside
  parentheses (#3162)
- Fix a string merging/split issue when a comment is present in the middle of implicitly
  concatenated strings on its own line (#3227)

### _Blackd_

- `blackd` now supports enabling the preview style via the `X-Preview` header (#3217)

### Configuration

- Black now uses the presence of debug f-strings to detect target version (#3215)
- Fix misdetection of project root and verbose logging of sources in cases involving
  `--stdin-filename` (#3216)
- Immediate `.gitignore` files in source directories given on the command line are now
  also respected, previously only `.gitignore` files in the project root and
  automatically discovered directories were respected (#3237)

### Documentation

- Recommend using BlackConnect in IntelliJ IDEs (#3150)

### Integrations

- Vim plugin: prefix messages with `Black: ` so it's clear they come from Black (#3194)
- Docker: changed to a /opt/venv installation + added to PATH to be available to
  non-root users (#3202)

### Output

- Change from deprecated `asyncio.get_event_loop()` to create our event loop which
  removes DeprecationWarning (#3164)
- Remove logging from internal `blib2to3` library since it regularly emits error logs
  about failed caching that can and should be ignored (#3193)

### Parser

- Type comments are now included in the AST equivalence check consistently so accidental
  deletion raises an error. Though type comments can't be tracked when running on PyPy
  3.7 due to standard library limitations. (#2874)

### Performance

- Reduce Black's startup time when formatting a single file by 15-30% (#3211)

## 22.6.0

### Style

- Fix unstable formatting involving `#fmt: skip` and `# fmt:skip` comments (notice the
  lack of spaces) (#2970)

### Preview style

- Docstring quotes are no longer moved if it would violate the line length limit (#3044)
- Parentheses around return annotations are now managed (#2990)
- Remove unnecessary parentheses around awaited objects (#2991)
- Remove unnecessary parentheses in `with` statements (#2926)
- Remove trailing newlines after code block open (#3035)

### Integrations

- Add `scripts/migrate-black.py` script to ease introduction of Black to a Git project
  (#3038)

### Output

- Output Python version and implementation as part of `--version` flag (#2997)

### Packaging

- Use `tomli` instead of `tomllib` on Python 3.11 builds where `tomllib` is not
  available (#2987)

### Parser

- [PEP 654](https://peps.python.org/pep-0654/#except) syntax (for example,
  `except *ExceptionGroup:`) is now supported (#3016)
- [PEP 646](https://peps.python.org/pep-0646) syntax (for example,
  `Array[Batch, *Shape]` or `def fn(*args: *T) -> None`) is now supported (#3071)

### Vim Plugin

- Fix `strtobool` function. It didn't parse true/on/false/off. (#3025)

## 22.3.0

### Preview style

- Code cell separators `#%%` are now standardised to `# %%` (#2919)
- Remove unnecessary parentheses from `except` statements (#2939)
- Remove unnecessary parentheses from tuple unpacking in `for` loops (#2945)
- Avoid magic-trailing-comma in single-element subscripts (#2942)

### Configuration

- Do not format `__pypackages__` directories by default (#2836)
- Add support for specifying stable version with `--required-version` (#2832).
- Avoid crashing when the user has no homedir (#2814)
- Avoid crashing when md5 is not available (#2905)
- Fix handling of directory junctions on Windows (#2904)

### Documentation

- Update pylint config documentation (#2931)

### Integrations

- Move test to disable plugin in Vim/Neovim, which speeds up loading (#2896)

### Output

- In verbose mode, log when _Black_ is using user-level config (#2861)

### Packaging

- Fix Black to work with Click 8.1.0 (#2966)
- On Python 3.11 and newer, use the standard library's `tomllib` instead of `tomli`
  (#2903)
- `black-primer`, the deprecated internal devtool, has been removed and copied to a
  [separate repository](https://github.com/cooperlees/black-primer) (#2924)

### Parser

- Black can now parse starred expressions in the target of `for` and `async for`
  statements, e.g `for item in *items_1, *items_2: pass` (#2879).

## 22.1.0

At long last, _Black_ is no longer a beta product! This is the first non-beta release
and the first release covered by our new
[stability policy](https://black.readthedocs.io/en/stable/the_black_code_style/index.html#stability-policy).

### Highlights

- **Remove Python 2 support** (#2740)
- Introduce the `--preview` flag (#2752)

### Style

- Deprecate `--experimental-string-processing` and move the functionality under
  `--preview` (#2789)
- For stubs, one blank line between class attributes and methods is now kept if there's
  at least one pre-existing blank line (#2736)
- Black now normalizes string prefix order (#2297)
- Remove spaces around power operators if both operands are simple (#2726)
- Work around bug that causes unstable formatting in some cases in the presence of the
  magic trailing comma (#2807)
- Use parentheses for attribute access on decimal float and int literals (#2799)
- Don't add whitespace for attribute access on hexadecimal, binary, octal, and complex
  literals (#2799)
- Treat blank lines in stubs the same inside top-level `if` statements (#2820)
- Fix unstable formatting with semicolons and arithmetic expressions (#2817)
- Fix unstable formatting around magic trailing comma (#2572)

### Parser

- Fix mapping cases that contain as-expressions, like `case {"key": 1 | 2 as password}`
  (#2686)
- Fix cases that contain multiple top-level as-expressions, like `case 1 as a, 2 as b`
  (#2716)
- Fix call patterns that contain as-expressions with keyword arguments, like
  `case Foo(bar=baz as quux)` (#2749)
- Tuple unpacking on `return` and `yield` constructs now implies 3.8+ (#2700)
- Unparenthesized tuples on annotated assignments (e.g
  `values: Tuple[int, ...] = 1, 2, 3`) now implies 3.8+ (#2708)
- Fix handling of standalone `match()` or `case()` when there is a trailing newline or a
  comment inside of the parentheses. (#2760)
- `from __future__ import annotations` statement now implies Python 3.7+ (#2690)

### Performance

- Speed-up the new backtracking parser about 4X in general (enabled when
  `--target-version` is set to 3.10 and higher). (#2728)
- _Black_ is now compiled with [mypyc](https://github.com/mypyc/mypyc) for an overall 2x
  speed-up. 64-bit Windows, MacOS, and Linux (not including musl) are supported. (#1009,
  #2431)

### Configuration

- Do not accept bare carriage return line endings in pyproject.toml (#2408)
- Add configuration option (`python-cell-magics`) to format cells with custom magics in
  Jupyter Notebooks (#2744)
- Allow setting custom cache directory on all platforms with environment variable
  `BLACK_CACHE_DIR` (#2739).
- Enable Python 3.10+ by default, without any extra need to specify
  `--target-version=py310`. (#2758)
- Make passing `SRC` or `--code` mandatory and mutually exclusive (#2804)

### Output

- Improve error message for invalid regular expression (#2678)
- Improve error message when parsing fails during AST safety check by embedding the
  underlying SyntaxError (#2693)
- No longer color diff headers white as it's unreadable in light themed terminals
  (#2691)
- Text coloring added in the final statistics (#2712)
- Verbose mode also now describes how a project root was discovered and which paths will
  be formatted. (#2526)

### Packaging

- All upper version bounds on dependencies have been removed (#2718)
- `typing-extensions` is no longer a required dependency in Python 3.10+ (#2772)
- Set `click` lower bound to `8.0.0` (#2791)

### Integrations

- Update GitHub action to support containerized runs (#2748)

### Documentation

- Change protocol in pip installation instructions to `https://` (#2761)
- Change HTML theme to Furo primarily for its responsive design and mobile support
  (#2793)
- Deprecate the `black-primer` tool (#2809)
- Document Python support policy (#2819)

## 21.12b0

### _Black_

- Fix determination of f-string expression spans (#2654)
- Fix bad formatting of error messages about EOF in multi-line statements (#2343)
- Functions and classes in blocks now have more consistent surrounding spacing (#2472)

#### Jupyter Notebook support

- Cell magics are now only processed if they are known Python cell magics. Earlier, all
  cell magics were tokenized, leading to possible indentation errors e.g. with
  `%%writefile`. (#2630)
- Fix assignment to environment variables in Jupyter Notebooks (#2642)

#### Python 3.10 support

- Point users to using `--target-version py310` if we detect 3.10-only syntax (#2668)
- Fix `match` statements with open sequence subjects, like `match a, b:` or
  `match a, *b:` (#2639) (#2659)
- Fix `match`/`case` statements that contain `match`/`case` soft keywords multiple
  times, like `match re.match()` (#2661)
- Fix `case` statements with an inline body (#2665)
- Fix styling of starred expressions inside `match` subject (#2667)
- Fix parser error location on invalid syntax in a `match` statement (#2649)
- Fix Python 3.10 support on platforms without ProcessPoolExecutor (#2631)
- Improve parsing performance on code that uses `match` under `--target-version py310`
  up to ~50% (#2670)

### Packaging

- Remove dependency on `regex` (#2644) (#2663)

## 21.11b1

### _Black_

- Bumped regex version minimum to 2021.4.4 to fix Pattern class usage (#2621)

## 21.11b0

### _Black_

- Warn about Python 2 deprecation in more cases by improving Python 2 only syntax
  detection (#2592)
- Add experimental PyPy support (#2559)
- Add partial support for the match statement. As it's experimental, it's only enabled
  when `--target-version py310` is explicitly specified (#2586)
- Add support for parenthesized with (#2586)
- Declare support for Python 3.10 for running Black (#2562)

### Integrations

- Fixed vim plugin with Python 3.10 by removing deprecated distutils import (#2610)
- The vim plugin now parses `skip_magic_trailing_comma` from pyproject.toml (#2613)

## 21.10b0

### _Black_

- Document stability policy, that will apply for non-beta releases (#2529)
- Add new `--workers` parameter (#2514)
- Fixed feature detection for positional-only arguments in lambdas (#2532)
- Bumped typed-ast version minimum to 1.4.3 for 3.10 compatibility (#2519)
- Fixed a Python 3.10 compatibility issue where the loop argument was still being passed
  even though it has been removed (#2580)
- Deprecate Python 2 formatting support (#2523)

### _Blackd_

- Remove dependency on aiohttp-cors (#2500)
- Bump required aiohttp version to 3.7.4 (#2509)

### _Black-Primer_

- Add primer support for --projects (#2555)
- Print primer summary after individual failures (#2570)

### Integrations

- Allow to pass `target_version` in the vim plugin (#1319)
- Install build tools in docker file and use multi-stage build to keep the image size
  down (#2582)

## 21.9b0

### Packaging

- Fix missing modules in self-contained binaries (#2466)
- Fix missing toml extra used during installation (#2475)

## 21.8b0

### _Black_

- Add support for formatting Jupyter Notebook files (#2357)
- Move from `appdirs` dependency to `platformdirs` (#2375)
- Present a more user-friendly error if .gitignore is invalid (#2414)
- The failsafe for accidentally added backslashes in f-string expressions has been
  hardened to handle more edge cases during quote normalization (#2437)
- Avoid changing a function return type annotation's type to a tuple by adding a
  trailing comma (#2384)
- Parsing support has been added for unparenthesized walruses in set literals, set
  comprehensions, and indices (#2447).
- Pin `setuptools-scm` build-time dependency version (#2457)
- Exclude typing-extensions version 3.10.0.1 due to it being broken on Python 3.10
  (#2460)

### _Blackd_

- Replace sys.exit(-1) with raise ImportError as it plays more nicely with tools that
  scan installed packages (#2440)

### Integrations

- The provided pre-commit hooks no longer specify `language_version` to avoid overriding
  `default_language_version` (#2430)

## 21.7b0

### _Black_

- Configuration files using TOML features higher than spec v0.5.0 are now supported
  (#2301)
- Add primer support and test for code piped into black via STDIN (#2315)
- Fix internal error when `FORCE_OPTIONAL_PARENTHESES` feature is enabled (#2332)
- Accept empty stdin (#2346)
- Provide a more useful error when parsing fails during AST safety checks (#2304)

### Docker

- Add new `latest_release` tag automation to follow latest black release on docker
  images (#2374)

### Integrations

- The vim plugin now searches upwards from the directory containing the current buffer
  instead of the current working directory for pyproject.toml. (#1871)
- The vim plugin now reads the correct string normalization option in pyproject.toml
  (#1869)
- The vim plugin no longer crashes Black when there's boolean values in pyproject.toml
  (#1869)

## 21.6b0

### _Black_

- Fix failure caused by `fmt: skip` and indentation (#2281)
- Account for += assignment when deciding whether to split string (#2312)
- Correct max string length calculation when there are string operators (#2292)
- Fixed option usage when using the `--code` flag (#2259)
- Do not call `uvloop.install()` when _Black_ is used as a library (#2303)
- Added `--required-version` option to require a specific version to be running (#2300)
- Fix incorrect custom breakpoint indices when string group contains fake f-strings
  (#2311)
- Fix regression where `R` prefixes would be lowercased for docstrings (#2285)
- Fix handling of named escapes (`\N{...}`) when `--experimental-string-processing` is
  used (#2319)

### Integrations

- The official Black action now supports choosing what version to use, and supports the
  major 3 OSes. (#1940)

## 21.5b2

### _Black_

- A space is no longer inserted into empty docstrings (#2249)
- Fix handling of .gitignore files containing non-ASCII characters on Windows (#2229)
- Respect `.gitignore` files in all levels, not only `root/.gitignore` file (apply
  `.gitignore` rules like `git` does) (#2225)
- Restored compatibility with Click 8.0 on Python 3.6 when LANG=C used (#2227)
- Add extra uvloop install + import support if in python env (#2258)
- Fix --experimental-string-processing crash when matching parens are not found (#2283)
- Make sure to split lines that start with a string operator (#2286)
- Fix regular expression that black uses to identify f-expressions (#2287)

### _Blackd_

- Add a lower bound for the `aiohttp-cors` dependency. Only 0.4.0 or higher is
  supported. (#2231)

### Packaging

- Release self-contained x86_64 MacOS binaries as part of the GitHub release pipeline
  (#2198)
- Always build binaries with the latest available Python (#2260)

### Documentation

- Add discussion of magic comments to FAQ page (#2272)
- `--experimental-string-processing` will be enabled by default in the future (#2273)
- Fix typos discovered by codespell (#2228)
- Fix Vim plugin installation instructions. (#2235)
- Add new Frequently Asked Questions page (#2247)
- Fix encoding + symlink issues preventing proper build on Windows (#2262)

## 21.5b1

### _Black_

- Refactor `src/black/__init__.py` into many files (#2206)

### Documentation

- Replaced all remaining references to the
  [`master`](https://github.com/psf/black/tree/main) branch with the
  [`main`](https://github.com/psf/black/tree/main) branch. Some additional changes in
  the source code were also made. (#2210)
- Significantly reorganized the documentation to make much more sense. Check them out by
  heading over to [the stable docs on RTD](https://black.readthedocs.io/en/stable/).
  (#2174)

## 21.5b0

### _Black_

- Set `--pyi` mode if `--stdin-filename` ends in `.pyi` (#2169)
- Stop detecting target version as Python 3.9+ with pre-PEP-614 decorators that are
  being called but with no arguments (#2182)

### _Black-Primer_

- Add `--no-diff` to black-primer to suppress formatting changes (#2187)

## 21.4b2

### _Black_

- Fix crash if the user configuration directory is inaccessible. (#2158)

- Clarify
  [circumstances](https://github.com/psf/black/blob/master/docs/the_black_code_style.md#pragmatism)
  in which _Black_ may change the AST (#2159)

- Allow `.gitignore` rules to be overridden by specifying `exclude` in `pyproject.toml`
  or on the command line. (#2170)

### _Packaging_

- Install `primer.json` (used by `black-primer` by default) with black. (#2154)

## 21.4b1

### _Black_

- Fix crash on docstrings ending with "\\ ". (#2142)

- Fix crash when atypical whitespace is cleaned out of dostrings (#2120)

- Reflect the `--skip-magic-trailing-comma` and `--experimental-string-processing` flags
  in the name of the cache file. Without this fix, changes in these flags would not take
  effect if the cache had already been populated. (#2131)

- Don't remove necessary parentheses from assignment expression containing assert /
  return statements. (#2143)

### _Packaging_

- Bump pathspec to >= 0.8.1 to solve invalid .gitignore exclusion handling

## 21.4b0

### _Black_

- Fixed a rare but annoying formatting instability created by the combination of
  optional trailing commas inserted by `Black` and optional parentheses looking at
  pre-existing "magic" trailing commas. This fixes issue #1629 and all of its many many
  duplicates. (#2126)

- `Black` now processes one-line docstrings by stripping leading and trailing spaces,
  and adding a padding space when needed to break up """". (#1740)

- `Black` now cleans up leading non-breaking spaces in comments (#2092)

- `Black` now respects `--skip-string-normalization` when normalizing multiline
  docstring quotes (#1637)

- `Black` no longer removes all empty lines between non-function code and decorators
  when formatting typing stubs. Now `Black` enforces a single empty line. (#1646)

- `Black` no longer adds an incorrect space after a parenthesized assignment expression
  in if/while statements (#1655)

- Added `--skip-magic-trailing-comma` / `-C` to avoid using trailing commas as a reason
  to split lines (#1824)

- fixed a crash when PWD=/ on POSIX (#1631)

- fixed "I/O operation on closed file" when using --diff (#1664)

- Prevent coloured diff output being interleaved with multiple files (#1673)

- Added support for PEP 614 relaxed decorator syntax on python 3.9 (#1711)

- Added parsing support for unparenthesized tuples and yield expressions in annotated
  assignments (#1835)

- added `--extend-exclude` argument (PR #2005)

- speed up caching by avoiding pathlib (#1950)

- `--diff` correctly indicates when a file doesn't end in a newline (#1662)

- Added `--stdin-filename` argument to allow stdin to respect `--force-exclude` rules
  (#1780)

- Lines ending with `fmt: skip` will now be not formatted (#1800)

- PR #2053: Black no longer relies on typed-ast for Python 3.8 and higher

- PR #2053: Python 2 support is now optional, install with
  `python3 -m pip install black[python2]` to maintain support.

- Exclude `venv` directory by default (#1683)

- Fixed "Black produced code that is not equivalent to the source" when formatting
  Python 2 docstrings (#2037)

### _Packaging_

- Self-contained native _Black_ binaries are now provided for releases via GitHub
  Releases (#1743)

## 20.8b1

### _Packaging_

- explicitly depend on Click 7.1.2 or newer as `Black` no longer works with versions
  older than 7.0

## 20.8b0

### _Black_

- re-implemented support for explicit trailing commas: now it works consistently within
  any bracket pair, including nested structures (#1288 and duplicates)

- `Black` now reindents docstrings when reindenting code around it (#1053)

- `Black` now shows colored diffs (#1266)

- `Black` is now packaged using 'py3' tagged wheels (#1388)

- `Black` now supports Python 3.8 code, e.g. star expressions in return statements
  (#1121)

- `Black` no longer normalizes capital R-string prefixes as those have a
  community-accepted meaning (#1244)

- `Black` now uses exit code 2 when specified configuration file doesn't exit (#1361)

- `Black` now works on AWS Lambda (#1141)

- added `--force-exclude` argument (#1032)

- removed deprecated `--py36` option (#1236)

- fixed `--diff` output when EOF is encountered (#526)

- fixed `# fmt: off` handling around decorators (#560)

- fixed unstable formatting with some `# type: ignore` comments (#1113)

- fixed invalid removal on organizing brackets followed by indexing (#1575)

- introduced `black-primer`, a CI tool that allows us to run regression tests against
  existing open source users of Black (#1402)

- introduced property-based fuzzing to our test suite based on Hypothesis and
  Hypothersmith (#1566)

- implemented experimental and disabled by default long string rewrapping (#1132),
  hidden under a `--experimental-string-processing` flag while it's being worked on;
  this is an undocumented and unsupported feature, you lose Internet points for
  depending on it (#1609)

### Vim plugin

- prefer virtualenv packages over global packages (#1383)

## 19.10b0

- added support for PEP 572 assignment expressions (#711)

- added support for PEP 570 positional-only arguments (#943)

- added support for async generators (#593)

- added support for pre-splitting collections by putting an explicit trailing comma
  inside (#826)

- added `black -c` as a way to format code passed from the command line (#761)

- --safe now works with Python 2 code (#840)

- fixed grammar selection for Python 2-specific code (#765)

- fixed feature detection for trailing commas in function definitions and call sites
  (#763)

- `# fmt: off`/`# fmt: on` comment pairs placed multiple times within the same block of
  code now behave correctly (#1005)

- _Black_ no longer crashes on Windows machines with more than 61 cores (#838)

- _Black_ no longer crashes on standalone comments prepended with a backslash (#767)

- _Black_ no longer crashes on `from` ... `import` blocks with comments (#829)

- _Black_ no longer crashes on Python 3.7 on some platform configurations (#494)

- _Black_ no longer fails on comments in from-imports (#671)

- _Black_ no longer fails when the file starts with a backslash (#922)

- _Black_ no longer merges regular comments with type comments (#1027)

- _Black_ no longer splits long lines that contain type comments (#997)

- removed unnecessary parentheses around `yield` expressions (#834)

- added parentheses around long tuples in unpacking assignments (#832)

- added parentheses around complex powers when they are prefixed by a unary operator
  (#646)

- fixed bug that led _Black_ format some code with a line length target of 1 (#762)

- _Black_ no longer introduces quotes in f-string subexpressions on string boundaries
  (#863)

- if _Black_ puts parenthesis around a single expression, it moves comments to the
  wrapped expression instead of after the brackets (#872)

- `blackd` now returns the version of _Black_ in the response headers (#1013)

- `blackd` can now output the diff of formats on source code when the `X-Diff` header is
  provided (#969)

## 19.3b0

- new option `--target-version` to control which Python versions _Black_-formatted code
  should target (#618)

- deprecated `--py36` (use `--target-version=py36` instead) (#724)

- _Black_ no longer normalizes numeric literals to include `_` separators (#696)

- long `del` statements are now split into multiple lines (#698)

- type comments are no longer mangled in function signatures

- improved performance of formatting deeply nested data structures (#509)

- _Black_ now properly formats multiple files in parallel on Windows (#632)

- _Black_ now creates cache files atomically which allows it to be used in parallel
  pipelines (like `xargs -P8`) (#673)

- _Black_ now correctly indents comments in files that were previously formatted with
  tabs (#262)

- `blackd` now supports CORS (#622)

## 18.9b0

- numeric literals are now formatted by _Black_ (#452, #461, #464, #469):

  - numeric literals are normalized to include `_` separators on Python 3.6+ code

  - added `--skip-numeric-underscore-normalization` to disable the above behavior and
    leave numeric underscores as they were in the input

  - code with `_` in numeric literals is recognized as Python 3.6+

  - most letters in numeric literals are lowercased (e.g., in `1e10`, `0x01`)

  - hexadecimal digits are always uppercased (e.g. `0xBADC0DE`)

- added `blackd`, see
  [its documentation](https://github.com/psf/black/blob/18.9b0/README.md#blackd) for
  more info (#349)

- adjacent string literals are now correctly split into multiple lines (#463)

- trailing comma is now added to single imports that don't fit on a line (#250)

- cache is now populated when `--check` is successful for a file which speeds up
  consecutive checks of properly formatted unmodified files (#448)

- whitespace at the beginning of the file is now removed (#399)

- fixed mangling [pweave](http://mpastell.com/pweave/) and
  [Spyder IDE](https://www.spyder-ide.org/) special comments (#532)

- fixed unstable formatting when unpacking big tuples (#267)

- fixed parsing of `__future__` imports with renames (#389)

- fixed scope of `# fmt: off` when directly preceding `yield` and other nodes (#385)

- fixed formatting of lambda expressions with default arguments (#468)

- fixed `async for` statements: _Black_ no longer breaks them into separate lines (#372)

- note: the Vim plugin stopped registering `,=` as a default chord as it turned out to
  be a bad idea (#415)

## 18.6b4

- hotfix: don't freeze when multiple comments directly precede `# fmt: off` (#371)

## 18.6b3

- typing stub files (`.pyi`) now have blank lines added after constants (#340)

- `# fmt: off` and `# fmt: on` are now much more dependable:

  - they now work also within bracket pairs (#329)

  - they now correctly work across function/class boundaries (#335)

  - they now work when an indentation block starts with empty lines or misaligned
    comments (#334)

- made Click not fail on invalid environments; note that Click is right but the
  likelihood we'll need to access non-ASCII file paths when dealing with Python source
  code is low (#277)

- fixed improper formatting of f-strings with quotes inside interpolated expressions
  (#322)

- fixed unnecessary slowdown when long list literals where found in a file

- fixed unnecessary slowdown on AST nodes with very many siblings

- fixed cannibalizing backslashes during string normalization

- fixed a crash due to symbolic links pointing outside of the project directory (#338)

## 18.6b2

- added `--config` (#65)

- added `-h` equivalent to `--help` (#316)

- fixed improper unmodified file caching when `-S` was used

- fixed extra space in string unpacking (#305)

- fixed formatting of empty triple quoted strings (#313)

- fixed unnecessary slowdown in comment placement calculation on lines without comments

## 18.6b1

- hotfix: don't output human-facing information on stdout (#299)

- hotfix: don't output cake emoji on non-zero return code (#300)

## 18.6b0

- added `--include` and `--exclude` (#270)

- added `--skip-string-normalization` (#118)

- added `--verbose` (#283)

- the header output in `--diff` now actually conforms to the unified diff spec

- fixed long trivial assignments being wrapped in unnecessary parentheses (#273)

- fixed unnecessary parentheses when a line contained multiline strings (#232)

- fixed stdin handling not working correctly if an old version of Click was used (#276)

- _Black_ now preserves line endings when formatting a file in place (#258)

## 18.5b1

- added `--pyi` (#249)

- added `--py36` (#249)

- Python grammar pickle caches are stored with the formatting caches, making _Black_
  work in environments where site-packages is not user-writable (#192)

- _Black_ now enforces a PEP 257 empty line after a class-level docstring (and/or
  fields) and the first method

- fixed invalid code produced when standalone comments were present in a trailer that
  was omitted from line splitting on a large expression (#237)

- fixed optional parentheses being removed within `# fmt: off` sections (#224)

- fixed invalid code produced when stars in very long imports were incorrectly wrapped
  in optional parentheses (#234)

- fixed unstable formatting when inline comments were moved around in a trailer that was
  omitted from line splitting on a large expression (#238)

- fixed extra empty line between a class declaration and the first method if no class
  docstring or fields are present (#219)

- fixed extra empty line between a function signature and an inner function or inner
  class (#196)

## 18.5b0

- call chains are now formatted according to the
  [fluent interfaces](https://en.wikipedia.org/wiki/Fluent_interface) style (#67)

- data structure literals (tuples, lists, dictionaries, and sets) are now also always
  exploded like imports when they don't fit in a single line (#152)

- slices are now formatted according to PEP 8 (#178)

- parentheses are now also managed automatically on the right-hand side of assignments
  and return statements (#140)

- math operators now use their respective priorities for delimiting multiline
  expressions (#148)

- optional parentheses are now omitted on expressions that start or end with a bracket
  and only contain a single operator (#177)

- empty parentheses in a class definition are now removed (#145, #180)

- string prefixes are now standardized to lowercase and `u` is removed on Python 3.6+
  only code and Python 2.7+ code with the `unicode_literals` future import (#188, #198,
  #199)

- typing stub files (`.pyi`) are now formatted in a style that is consistent with PEP
  484 (#207, #210)

- progress when reformatting many files is now reported incrementally

- fixed trailers (content with brackets) being unnecessarily exploded into their own
  lines after a dedented closing bracket (#119)

- fixed an invalid trailing comma sometimes left in imports (#185)

- fixed non-deterministic formatting when multiple pairs of removable parentheses were
  used (#183)

- fixed multiline strings being unnecessarily wrapped in optional parentheses in long
  assignments (#215)

- fixed not splitting long from-imports with only a single name

- fixed Python 3.6+ file discovery by also looking at function calls with unpacking.
  This fixed non-deterministic formatting if trailing commas where used both in function
  signatures with stars and function calls with stars but the former would be
  reformatted to a single line.

- fixed crash on dealing with optional parentheses (#193)

- fixed "is", "is not", "in", and "not in" not considered operators for splitting
  purposes

- fixed crash when dead symlinks where encountered

## 18.4a4

- don't populate the cache on `--check` (#175)

## 18.4a3

- added a "cache"; files already reformatted that haven't changed on disk won't be
  reformatted again (#109)

- `--check` and `--diff` are no longer mutually exclusive (#149)

- generalized star expression handling, including double stars; this fixes
  multiplication making expressions "unsafe" for trailing commas (#132)

- _Black_ no longer enforces putting empty lines behind control flow statements (#90)

- _Black_ now splits imports like "Mode 3 + trailing comma" of isort (#127)

- fixed comment indentation when a standalone comment closes a block (#16, #32)

- fixed standalone comments receiving extra empty lines if immediately preceding a
  class, def, or decorator (#56, #154)

- fixed `--diff` not showing entire path (#130)

- fixed parsing of complex expressions after star and double stars in function calls
  (#2)

- fixed invalid splitting on comma in lambda arguments (#133)

- fixed missing splits of ternary expressions (#141)

## 18.4a2

- fixed parsing of unaligned standalone comments (#99, #112)

- fixed placement of dictionary unpacking inside dictionary literals (#111)

- Vim plugin now works on Windows, too

- fixed unstable formatting when encountering unnecessarily escaped quotes in a string
  (#120)

## 18.4a1

- added `--quiet` (#78)

- added automatic parentheses management (#4)

- added [pre-commit](https://pre-commit.com) integration (#103, #104)

- fixed reporting on `--check` with multiple files (#101, #102)

- fixed removing backslash escapes from raw strings (#100, #105)

## 18.4a0

- added `--diff` (#87)

- add line breaks before all delimiters, except in cases like commas, to better comply
  with PEP 8 (#73)

- standardize string literals to use double quotes (almost) everywhere (#75)

- fixed handling of standalone comments within nested bracketed expressions; _Black_
  will no longer produce super long lines or put all standalone comments at the end of
  the expression (#22)

- fixed 18.3a4 regression: don't crash and burn on empty lines with trailing whitespace
  (#80)

- fixed 18.3a4 regression: `# yapf: disable` usage as trailing comment would cause
  _Black_ to not emit the rest of the file (#95)

- when CTRL+C is pressed while formatting many files, _Black_ no longer freaks out with
  a flurry of asyncio-related exceptions

- only allow up to two empty lines on module level and only single empty lines within
  functions (#74)

## 18.3a4

- `# fmt: off` and `# fmt: on` are implemented (#5)

- automatic detection of deprecated Python 2 forms of print statements and exec
  statements in the formatted file (#49)

- use proper spaces for complex expressions in default values of typed function
  arguments (#60)

- only return exit code 1 when --check is used (#50)

- don't remove single trailing commas from square bracket indexing (#59)

- don't omit whitespace if the previous factor leaf wasn't a math operator (#55)

- omit extra space in kwarg unpacking if it's the first argument (#46)

- omit extra space in
  [Sphinx auto-attribute comments](http://www.sphinx-doc.org/en/stable/ext/autodoc.html#directive-autoattribute)
  (#68)

## 18.3a3

- don't remove single empty lines outside of bracketed expressions (#19)

- added ability to pipe formatting from stdin to stdin (#25)

- restored ability to format code with legacy usage of `async` as a name (#20, #42)

- even better handling of numpy-style array indexing (#33, again)

## 18.3a2

- changed positioning of binary operators to occur at beginning of lines instead of at
  the end, following
  [a recent change to PEP 8](https://github.com/python/peps/commit/c59c4376ad233a62ca4b3a6060c81368bd21e85b)
  (#21)

- ignore empty bracket pairs while splitting. This avoids very weirdly looking
  formattings (#34, #35)

- remove a trailing comma if there is a single argument to a call

- if top level functions were separated by a comment, don't put four empty lines after
  the upper function

- fixed unstable formatting of newlines with imports

- fixed unintentional folding of post scriptum standalone comments into last statement
  if it was a simple statement (#18, #28)

- fixed missing space in numpy-style array indexing (#33)

- fixed spurious space after star-based unary expressions (#31)

## 18.3a1

- added `--check`

- only put trailing commas in function signatures and calls if it's safe to do so. If
  the file is Python 3.6+ it's always safe, otherwise only safe if there are no `*args`
  or `**kwargs` used in the signature or call. (#8)

- fixed invalid spacing of dots in relative imports (#6, #13)

- fixed invalid splitting after comma on unpacked variables in for-loops (#23)

- fixed spurious space in parenthesized set expressions (#7)

- fixed spurious space after opening parentheses and in default arguments (#14, #17)

- fixed spurious space after unary operators when the operand was a complex expression
  (#15)

## 18.3a0

- first published version, Happy 🍰 Day 2018!

- alpha quality

- date-versioned (see: <https://calver.org/>)<|MERGE_RESOLUTION|>--- conflicted
+++ resolved
@@ -10,12 +10,9 @@
 
 <!-- Changes that affect Black's stable style -->
 
-<<<<<<< HEAD
 - Collapse multiple lines into 1 after import (#4488)
-=======
 - Fix formatting cells in IPython notebooks with magic methods and starting or trailing
   empty lines (#4484)
->>>>>>> 484a6696
 
 ### Preview style
 
