# Change Log

## Unreleased

<<<<<<< HEAD
### _Black_

- Functions and classes in blocks now have more consistent surrounding spacing (#2472)
=======
### _Blackd_

- Remove dependency on aiohttp-cors (#2500)
- Bump required aiohttp version to 3.7.4 (#2509)

## 21.9b0
>>>>>>> 39b55f78

### Packaging

- Fix missing modules in self-contained binaries (#2466)
- Fix missing toml extra used during installation (#2475)

## 21.8b0

### _Black_

- Add support for formatting Jupyter Notebook files (#2357)
- Move from `appdirs` dependency to `platformdirs` (#2375)
- Present a more user-friendly error if .gitignore is invalid (#2414)
- The failsafe for accidentally added backslashes in f-string expressions has been
  hardened to handle more edge cases during quote normalization (#2437)
- Avoid changing a function return type annotation's type to a tuple by adding a
  trailing comma (#2384)
- Parsing support has been added for unparenthesized walruses in set literals, set
  comprehensions, and indices (#2447).
- Pin `setuptools-scm` build-time dependency version (#2457)
- Exclude typing-extensions version 3.10.0.1 due to it being broken on Python 3.10
  (#2460)

### _Blackd_

- Replace sys.exit(-1) with raise ImportError as it plays more nicely with tools that
  scan installed packages (#2440)

### Integrations

- The provided pre-commit hooks no longer specify `language_version` to avoid overriding
  `default_language_version` (#2430)

## 21.7b0

### _Black_

- Configuration files using TOML features higher than spec v0.5.0 are now supported
  (#2301)
- Add primer support and test for code piped into black via STDIN (#2315)
- Fix internal error when `FORCE_OPTIONAL_PARENTHESES` feature is enabled (#2332)
- Accept empty stdin (#2346)
- Provide a more useful error when parsing fails during AST safety checks (#2304)

### Docker

- Add new `latest_release` tag automation to follow latest black release on docker
  images (#2374)

### Integrations

- The vim plugin now searches upwards from the directory containing the current buffer
  instead of the current working directory for pyproject.toml. (#1871)
- The vim plugin now reads the correct string normalization option in pyproject.toml
  (#1869)
- The vim plugin no longer crashes Black when there's boolean values in pyproject.toml
  (#1869)

## 21.6b0

### _Black_

- Fix failure caused by `fmt: skip` and indentation (#2281)
- Account for += assignment when deciding whether to split string (#2312)
- Correct max string length calculation when there are string operators (#2292)
- Fixed option usage when using the `--code` flag (#2259)
- Do not call `uvloop.install()` when _Black_ is used as a library (#2303)
- Added `--required-version` option to require a specific version to be running (#2300)
- Fix incorrect custom breakpoint indices when string group contains fake f-strings
  (#2311)
- Fix regression where `R` prefixes would be lowercased for docstrings (#2285)
- Fix handling of named escapes (`\N{...}`) when `--experimental-string-processing` is
  used (#2319)

### Integrations

- The official Black action now supports choosing what version to use, and supports the
  major 3 OSes. (#1940)

## 21.5b2

### _Black_

- A space is no longer inserted into empty docstrings (#2249)
- Fix handling of .gitignore files containing non-ASCII characters on Windows (#2229)
- Respect `.gitignore` files in all levels, not only `root/.gitignore` file (apply
  `.gitignore` rules like `git` does) (#2225)
- Restored compatibility with Click 8.0 on Python 3.6 when LANG=C used (#2227)
- Add extra uvloop install + import support if in python env (#2258)
- Fix --experimental-string-processing crash when matching parens are not found (#2283)
- Make sure to split lines that start with a string operator (#2286)
- Fix regular expression that black uses to identify f-expressions (#2287)

### _Blackd_

- Add a lower bound for the `aiohttp-cors` dependency. Only 0.4.0 or higher is
  supported. (#2231)

### Packaging

- Release self-contained x86_64 MacOS binaries as part of the GitHub release pipeline
  (#2198)
- Always build binaries with the latest available Python (#2260)

### Documentation

- Add discussion of magic comments to FAQ page (#2272)
- `--experimental-string-processing` will be enabled by default in the future (#2273)
- Fix typos discovered by codespell (#2228)
- Fix Vim plugin installation instructions. (#2235)
- Add new Frequently Asked Questions page (#2247)
- Fix encoding + symlink issues preventing proper build on Windows (#2262)

## 21.5b1

### _Black_

- Refactor `src/black/__init__.py` into many files (#2206)

### Documentation

- Replaced all remaining references to the
  [`master`](https://github.com/psf/black/tree/main) branch with the
  [`main`](https://github.com/psf/black/tree/main) branch. Some additional changes in
  the source code were also made. (#2210)
- Sigificantly reorganized the documentation to make much more sense. Check them out by
  heading over to [the stable docs on RTD](https://black.readthedocs.io/en/stable/).
  (#2174)

## 21.5b0

### _Black_

- Set `--pyi` mode if `--stdin-filename` ends in `.pyi` (#2169)
- Stop detecting target version as Python 3.9+ with pre-PEP-614 decorators that are
  being called but with no arguments (#2182)

### _Black-Primer_

- Add `--no-diff` to black-primer to suppress formatting changes (#2187)

## 21.4b2

### _Black_

- Fix crash if the user configuration directory is inaccessible. (#2158)

- Clarify
  [circumstances](https://github.com/psf/black/blob/master/docs/the_black_code_style.md#pragmatism)
  in which _Black_ may change the AST (#2159)

- Allow `.gitignore` rules to be overridden by specifying `exclude` in `pyproject.toml`
  or on the command line. (#2170)

### _Packaging_

- Install `primer.json` (used by `black-primer` by default) with black. (#2154)

## 21.4b1

### _Black_

- Fix crash on docstrings ending with "\\ ". (#2142)

- Fix crash when atypical whitespace is cleaned out of dostrings (#2120)

- Reflect the `--skip-magic-trailing-comma` and `--experimental-string-processing` flags
  in the name of the cache file. Without this fix, changes in these flags would not take
  effect if the cache had already been populated. (#2131)

- Don't remove necessary parentheses from assignment expression containing assert /
  return statements. (#2143)

### _Packaging_

- Bump pathspec to >= 0.8.1 to solve invalid .gitignore exclusion handling

## 21.4b0

### _Black_

- Fixed a rare but annoying formatting instability created by the combination of
  optional trailing commas inserted by `Black` and optional parentheses looking at
  pre-existing "magic" trailing commas. This fixes issue #1629 and all of its many many
  duplicates. (#2126)

- `Black` now processes one-line docstrings by stripping leading and trailing spaces,
  and adding a padding space when needed to break up """". (#1740)

- `Black` now cleans up leading non-breaking spaces in comments (#2092)

- `Black` now respects `--skip-string-normalization` when normalizing multiline
  docstring quotes (#1637)

- `Black` no longer removes all empty lines between non-function code and decorators
  when formatting typing stubs. Now `Black` enforces a single empty line. (#1646)

- `Black` no longer adds an incorrect space after a parenthesized assignment expression
  in if/while statements (#1655)

- Added `--skip-magic-trailing-comma` / `-C` to avoid using trailing commas as a reason
  to split lines (#1824)

- fixed a crash when PWD=/ on POSIX (#1631)

- fixed "I/O operation on closed file" when using --diff (#1664)

- Prevent coloured diff output being interleaved with multiple files (#1673)

- Added support for PEP 614 relaxed decorator syntax on python 3.9 (#1711)

- Added parsing support for unparenthesized tuples and yield expressions in annotated
  assignments (#1835)

- added `--extend-exclude` argument (PR #2005)

- speed up caching by avoiding pathlib (#1950)

- `--diff` correctly indicates when a file doesn't end in a newline (#1662)

- Added `--stdin-filename` argument to allow stdin to respect `--force-exclude` rules
  (#1780)

- Lines ending with `fmt: skip` will now be not formatted (#1800)

- PR #2053: Black no longer relies on typed-ast for Python 3.8 and higher

- PR #2053: Python 2 support is now optional, install with
  `python3 -m pip install black[python2]` to maintain support.

- Exclude `venv` directory by default (#1683)

- Fixed "Black produced code that is not equivalent to the source" when formatting
  Python 2 docstrings (#2037)

### _Packaging_

- Self-contained native _Black_ binaries are now provided for releases via GitHub
  Releases (#1743)

## 20.8b1

### _Packaging_

- explicitly depend on Click 7.1.2 or newer as `Black` no longer works with versions
  older than 7.0

## 20.8b0

### _Black_

- re-implemented support for explicit trailing commas: now it works consistently within
  any bracket pair, including nested structures (#1288 and duplicates)

- `Black` now reindents docstrings when reindenting code around it (#1053)

- `Black` now shows colored diffs (#1266)

- `Black` is now packaged using 'py3' tagged wheels (#1388)

- `Black` now supports Python 3.8 code, e.g. star expressions in return statements
  (#1121)

- `Black` no longer normalizes capital R-string prefixes as those have a
  community-accepted meaning (#1244)

- `Black` now uses exit code 2 when specified configuration file doesn't exit (#1361)

- `Black` now works on AWS Lambda (#1141)

- added `--force-exclude` argument (#1032)

- removed deprecated `--py36` option (#1236)

- fixed `--diff` output when EOF is encountered (#526)

- fixed `# fmt: off` handling around decorators (#560)

- fixed unstable formatting with some `# type: ignore` comments (#1113)

- fixed invalid removal on organizing brackets followed by indexing (#1575)

- introduced `black-primer`, a CI tool that allows us to run regression tests against
  existing open source users of Black (#1402)

- introduced property-based fuzzing to our test suite based on Hypothesis and
  Hypothersmith (#1566)

- implemented experimental and disabled by default long string rewrapping (#1132),
  hidden under a `--experimental-string-processing` flag while it's being worked on;
  this is an undocumented and unsupported feature, you lose Internet points for
  depending on it (#1609)

### Vim plugin

- prefer virtualenv packages over global packages (#1383)

## 19.10b0

- added support for PEP 572 assignment expressions (#711)

- added support for PEP 570 positional-only arguments (#943)

- added support for async generators (#593)

- added support for pre-splitting collections by putting an explicit trailing comma
  inside (#826)

- added `black -c` as a way to format code passed from the command line (#761)

- --safe now works with Python 2 code (#840)

- fixed grammar selection for Python 2-specific code (#765)

- fixed feature detection for trailing commas in function definitions and call sites
  (#763)

- `# fmt: off`/`# fmt: on` comment pairs placed multiple times within the same block of
  code now behave correctly (#1005)

- _Black_ no longer crashes on Windows machines with more than 61 cores (#838)

- _Black_ no longer crashes on standalone comments prepended with a backslash (#767)

- _Black_ no longer crashes on `from` ... `import` blocks with comments (#829)

- _Black_ no longer crashes on Python 3.7 on some platform configurations (#494)

- _Black_ no longer fails on comments in from-imports (#671)

- _Black_ no longer fails when the file starts with a backslash (#922)

- _Black_ no longer merges regular comments with type comments (#1027)

- _Black_ no longer splits long lines that contain type comments (#997)

- removed unnecessary parentheses around `yield` expressions (#834)

- added parentheses around long tuples in unpacking assignments (#832)

- added parentheses around complex powers when they are prefixed by a unary operator
  (#646)

- fixed bug that led _Black_ format some code with a line length target of 1 (#762)

- _Black_ no longer introduces quotes in f-string subexpressions on string boundaries
  (#863)

- if _Black_ puts parenthesis around a single expression, it moves comments to the
  wrapped expression instead of after the brackets (#872)

- `blackd` now returns the version of _Black_ in the response headers (#1013)

- `blackd` can now output the diff of formats on source code when the `X-Diff` header is
  provided (#969)

## 19.3b0

- new option `--target-version` to control which Python versions _Black_-formatted code
  should target (#618)

- deprecated `--py36` (use `--target-version=py36` instead) (#724)

- _Black_ no longer normalizes numeric literals to include `_` separators (#696)

- long `del` statements are now split into multiple lines (#698)

- type comments are no longer mangled in function signatures

- improved performance of formatting deeply nested data structures (#509)

- _Black_ now properly formats multiple files in parallel on Windows (#632)

- _Black_ now creates cache files atomically which allows it to be used in parallel
  pipelines (like `xargs -P8`) (#673)

- _Black_ now correctly indents comments in files that were previously formatted with
  tabs (#262)

- `blackd` now supports CORS (#622)

## 18.9b0

- numeric literals are now formatted by _Black_ (#452, #461, #464, #469):

  - numeric literals are normalized to include `_` separators on Python 3.6+ code

  - added `--skip-numeric-underscore-normalization` to disable the above behavior and
    leave numeric underscores as they were in the input

  - code with `_` in numeric literals is recognized as Python 3.6+

  - most letters in numeric literals are lowercased (e.g., in `1e10`, `0x01`)

  - hexadecimal digits are always uppercased (e.g. `0xBADC0DE`)

- added `blackd`, see
  [its documentation](https://github.com/psf/black/blob/18.9b0/README.md#blackd) for
  more info (#349)

- adjacent string literals are now correctly split into multiple lines (#463)

- trailing comma is now added to single imports that don't fit on a line (#250)

- cache is now populated when `--check` is successful for a file which speeds up
  consecutive checks of properly formatted unmodified files (#448)

- whitespace at the beginning of the file is now removed (#399)

- fixed mangling [pweave](http://mpastell.com/pweave/) and
  [Spyder IDE](https://www.spyder-ide.org/) special comments (#532)

- fixed unstable formatting when unpacking big tuples (#267)

- fixed parsing of `__future__` imports with renames (#389)

- fixed scope of `# fmt: off` when directly preceding `yield` and other nodes (#385)

- fixed formatting of lambda expressions with default arguments (#468)

- fixed `async for` statements: _Black_ no longer breaks them into separate lines (#372)

- note: the Vim plugin stopped registering `,=` as a default chord as it turned out to
  be a bad idea (#415)

## 18.6b4

- hotfix: don't freeze when multiple comments directly precede `# fmt: off` (#371)

## 18.6b3

- typing stub files (`.pyi`) now have blank lines added after constants (#340)

- `# fmt: off` and `# fmt: on` are now much more dependable:

  - they now work also within bracket pairs (#329)

  - they now correctly work across function/class boundaries (#335)

  - they now work when an indentation block starts with empty lines or misaligned
    comments (#334)

- made Click not fail on invalid environments; note that Click is right but the
  likelihood we'll need to access non-ASCII file paths when dealing with Python source
  code is low (#277)

- fixed improper formatting of f-strings with quotes inside interpolated expressions
  (#322)

- fixed unnecessary slowdown when long list literals where found in a file

- fixed unnecessary slowdown on AST nodes with very many siblings

- fixed cannibalizing backslashes during string normalization

- fixed a crash due to symbolic links pointing outside of the project directory (#338)

## 18.6b2

- added `--config` (#65)

- added `-h` equivalent to `--help` (#316)

- fixed improper unmodified file caching when `-S` was used

- fixed extra space in string unpacking (#305)

- fixed formatting of empty triple quoted strings (#313)

- fixed unnecessary slowdown in comment placement calculation on lines without comments

## 18.6b1

- hotfix: don't output human-facing information on stdout (#299)

- hotfix: don't output cake emoji on non-zero return code (#300)

## 18.6b0

- added `--include` and `--exclude` (#270)

- added `--skip-string-normalization` (#118)

- added `--verbose` (#283)

- the header output in `--diff` now actually conforms to the unified diff spec

- fixed long trivial assignments being wrapped in unnecessary parentheses (#273)

- fixed unnecessary parentheses when a line contained multiline strings (#232)

- fixed stdin handling not working correctly if an old version of Click was used (#276)

- _Black_ now preserves line endings when formatting a file in place (#258)

## 18.5b1

- added `--pyi` (#249)

- added `--py36` (#249)

- Python grammar pickle caches are stored with the formatting caches, making _Black_
  work in environments where site-packages is not user-writable (#192)

- _Black_ now enforces a PEP 257 empty line after a class-level docstring (and/or
  fields) and the first method

- fixed invalid code produced when standalone comments were present in a trailer that
  was omitted from line splitting on a large expression (#237)

- fixed optional parentheses being removed within `# fmt: off` sections (#224)

- fixed invalid code produced when stars in very long imports were incorrectly wrapped
  in optional parentheses (#234)

- fixed unstable formatting when inline comments were moved around in a trailer that was
  omitted from line splitting on a large expression (#238)

- fixed extra empty line between a class declaration and the first method if no class
  docstring or fields are present (#219)

- fixed extra empty line between a function signature and an inner function or inner
  class (#196)

## 18.5b0

- call chains are now formatted according to the
  [fluent interfaces](https://en.wikipedia.org/wiki/Fluent_interface) style (#67)

- data structure literals (tuples, lists, dictionaries, and sets) are now also always
  exploded like imports when they don't fit in a single line (#152)

- slices are now formatted according to PEP 8 (#178)

- parentheses are now also managed automatically on the right-hand side of assignments
  and return statements (#140)

- math operators now use their respective priorities for delimiting multiline
  expressions (#148)

- optional parentheses are now omitted on expressions that start or end with a bracket
  and only contain a single operator (#177)

- empty parentheses in a class definition are now removed (#145, #180)

- string prefixes are now standardized to lowercase and `u` is removed on Python 3.6+
  only code and Python 2.7+ code with the `unicode_literals` future import (#188, #198,
  #199)

- typing stub files (`.pyi`) are now formatted in a style that is consistent with PEP
  484 (#207, #210)

- progress when reformatting many files is now reported incrementally

- fixed trailers (content with brackets) being unnecessarily exploded into their own
  lines after a dedented closing bracket (#119)

- fixed an invalid trailing comma sometimes left in imports (#185)

- fixed non-deterministic formatting when multiple pairs of removable parentheses were
  used (#183)

- fixed multiline strings being unnecessarily wrapped in optional parentheses in long
  assignments (#215)

- fixed not splitting long from-imports with only a single name

- fixed Python 3.6+ file discovery by also looking at function calls with unpacking.
  This fixed non-deterministic formatting if trailing commas where used both in function
  signatures with stars and function calls with stars but the former would be
  reformatted to a single line.

- fixed crash on dealing with optional parentheses (#193)

- fixed "is", "is not", "in", and "not in" not considered operators for splitting
  purposes

- fixed crash when dead symlinks where encountered

## 18.4a4

- don't populate the cache on `--check` (#175)

## 18.4a3

- added a "cache"; files already reformatted that haven't changed on disk won't be
  reformatted again (#109)

- `--check` and `--diff` are no longer mutually exclusive (#149)

- generalized star expression handling, including double stars; this fixes
  multiplication making expressions "unsafe" for trailing commas (#132)

- _Black_ no longer enforces putting empty lines behind control flow statements (#90)

- _Black_ now splits imports like "Mode 3 + trailing comma" of isort (#127)

- fixed comment indentation when a standalone comment closes a block (#16, #32)

- fixed standalone comments receiving extra empty lines if immediately preceding a
  class, def, or decorator (#56, #154)

- fixed `--diff` not showing entire path (#130)

- fixed parsing of complex expressions after star and double stars in function calls
  (#2)

- fixed invalid splitting on comma in lambda arguments (#133)

- fixed missing splits of ternary expressions (#141)

## 18.4a2

- fixed parsing of unaligned standalone comments (#99, #112)

- fixed placement of dictionary unpacking inside dictionary literals (#111)

- Vim plugin now works on Windows, too

- fixed unstable formatting when encountering unnecessarily escaped quotes in a string
  (#120)

## 18.4a1

- added `--quiet` (#78)

- added automatic parentheses management (#4)

- added [pre-commit](https://pre-commit.com) integration (#103, #104)

- fixed reporting on `--check` with multiple files (#101, #102)

- fixed removing backslash escapes from raw strings (#100, #105)

## 18.4a0

- added `--diff` (#87)

- add line breaks before all delimiters, except in cases like commas, to better comply
  with PEP 8 (#73)

- standardize string literals to use double quotes (almost) everywhere (#75)

- fixed handling of standalone comments within nested bracketed expressions; _Black_
  will no longer produce super long lines or put all standalone comments at the end of
  the expression (#22)

- fixed 18.3a4 regression: don't crash and burn on empty lines with trailing whitespace
  (#80)

- fixed 18.3a4 regression: `# yapf: disable` usage as trailing comment would cause
  _Black_ to not emit the rest of the file (#95)

- when CTRL+C is pressed while formatting many files, _Black_ no longer freaks out with
  a flurry of asyncio-related exceptions

- only allow up to two empty lines on module level and only single empty lines within
  functions (#74)

## 18.3a4

- `# fmt: off` and `# fmt: on` are implemented (#5)

- automatic detection of deprecated Python 2 forms of print statements and exec
  statements in the formatted file (#49)

- use proper spaces for complex expressions in default values of typed function
  arguments (#60)

- only return exit code 1 when --check is used (#50)

- don't remove single trailing commas from square bracket indexing (#59)

- don't omit whitespace if the previous factor leaf wasn't a math operator (#55)

- omit extra space in kwarg unpacking if it's the first argument (#46)

- omit extra space in
  [Sphinx auto-attribute comments](http://www.sphinx-doc.org/en/stable/ext/autodoc.html#directive-autoattribute)
  (#68)

## 18.3a3

- don't remove single empty lines outside of bracketed expressions (#19)

- added ability to pipe formatting from stdin to stdin (#25)

- restored ability to format code with legacy usage of `async` as a name (#20, #42)

- even better handling of numpy-style array indexing (#33, again)

## 18.3a2

- changed positioning of binary operators to occur at beginning of lines instead of at
  the end, following
  [a recent change to PEP 8](https://github.com/python/peps/commit/c59c4376ad233a62ca4b3a6060c81368bd21e85b)
  (#21)

- ignore empty bracket pairs while splitting. This avoids very weirdly looking
  formattings (#34, #35)

- remove a trailing comma if there is a single argument to a call

- if top level functions were separated by a comment, don't put four empty lines after
  the upper function

- fixed unstable formatting of newlines with imports

- fixed unintentional folding of post scriptum standalone comments into last statement
  if it was a simple statement (#18, #28)

- fixed missing space in numpy-style array indexing (#33)

- fixed spurious space after star-based unary expressions (#31)

## 18.3a1

- added `--check`

- only put trailing commas in function signatures and calls if it's safe to do so. If
  the file is Python 3.6+ it's always safe, otherwise only safe if there are no `*args`
  or `**kwargs` used in the signature or call. (#8)

- fixed invalid spacing of dots in relative imports (#6, #13)

- fixed invalid splitting after comma on unpacked variables in for-loops (#23)

- fixed spurious space in parenthesized set expressions (#7)

- fixed spurious space after opening parentheses and in default arguments (#14, #17)

- fixed spurious space after unary operators when the operand was a complex expression
  (#15)

## 18.3a0

- first published version, Happy 🍰 Day 2018!

- alpha quality

- date-versioned (see: <https://calver.org/>)<|MERGE_RESOLUTION|>--- conflicted
+++ resolved
@@ -2,18 +2,16 @@
 
 ## Unreleased
 
-<<<<<<< HEAD
 ### _Black_
 
 - Functions and classes in blocks now have more consistent surrounding spacing (#2472)
-=======
+
 ### _Blackd_
 
 - Remove dependency on aiohttp-cors (#2500)
 - Bump required aiohttp version to 3.7.4 (#2509)
 
 ## 21.9b0
->>>>>>> 39b55f78
 
 ### Packaging
 
