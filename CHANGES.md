--- conflicted
+++ resolved
@@ -2,16 +2,14 @@
 
 ## Unreleased
 
-<<<<<<< HEAD
-### Integrations
-
-- Allow to pass `target_version` in the vim plugin (#1319)
-=======
 ### _Blackd_
 
 - Remove dependency on aiohttp-cors (#2500)
 - Bump required aiohttp version to 3.7.4 (#2509)
->>>>>>> 39b55f78
+
+### Integrations
+
+- Allow to pass `target_version` in the vim plugin (#1319)
 
 ## 21.9b0
 
