--- conflicted
+++ resolved
@@ -14,14 +14,8 @@
 
 <!-- Changes that affect Black's preview style -->
 
-<<<<<<< HEAD
-- Implicitly concatenated strings used as function args are no longer wrapped inside
-  parentheses (#3640)
-- Remove blank lines between a class definition and its docstring (#3692)
-- parentheses are removed from subscript operations (#3680)
-=======
+- Parentheses are removed from subscript operations (#3680)
 - More concise formatting for dummy implementations (#3796)
->>>>>>> 8daa64a2
 
 ### Configuration
 
