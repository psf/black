# Change Log

## Unreleased

### Highlights

<!-- Include any especially major or disruptive changes here -->

### Stable style

<!-- Changes that affect Black's stable style -->

- Fix crash while formatting a long `del` statement containing tuples (#4628)
- Fix crash while formatting expressions using the walrus operator in complex `with`
  statements (#4630)
- Handle `# fmt: skip` followed by a comment at the end of file (#4635)
- Fix crash when a tuple appears in the `as` clause of a `with` statement (#4634)
- Fix crash when tuple is used as a context manager inside a `with` statement (#4646)
- Fix crash when formatting a `\` followed by a `\r` followed by a comment (#4663)
- Fix crash on a `\\r\n` (#4673)
- Fix crash on `await ...` (where `...` is a literal `Ellipsis`) (#4676)
- Remove support for pre-python 3.7 `await/async` as soft keywords/variable names
  (#4676)

### Preview style

<!-- Changes that affect Black's preview style -->

- Fix a bug where one-liner functions/conditionals marked with `# fmt: skip` would still
  be formatted (#4552)
<<<<<<< HEAD
- Split the `in` clause of comprehensions onto its own line if necessary (#4699)
=======
- Fix a bug where `string_processing` would not split f-strings directly after
  expressions (#4680)
>>>>>>> 262ad62c

### Configuration

<!-- Changes to how Black can be configured -->

### Packaging

<!-- Changes to how Black is packaged, such as dependency requirements -->

### Parser

<!-- Changes to the parser or to version autodetection -->

- Rewrite tokenizer to improve performance and compliance (#4536)
- Fix bug where certain unusual expressions (e.g., lambdas) were not accepted in type
  parameter bounds and defaults. (#4602)

### Performance

<!-- Changes that improve Black's performance. -->

### Output

<!-- Changes to Black's terminal output and error messages -->

### _Blackd_

<!-- Changes to blackd -->

### Integrations

<!-- For example, Docker, GitHub Actions, pre-commit, editors -->

- Fix the version check in the vim file to reject Python 3.8 (#4567)
- Enhance GitHub Action `psf/black` to read Black version from an additional section in
  pyproject.toml: `[project.dependency-groups]` (#4606)
- Build gallery docker image with python3-slim and reduce image size (#4686)

### Documentation

<!-- Major changes to documentation and policies. Small docs changes
     don't need a changelog entry. -->

## 25.1.0

### Highlights

This release introduces the new 2025 stable style (#4558), stabilizing the following
changes:

- Normalize casing of Unicode escape characters in strings to lowercase (#2916)
- Fix inconsistencies in whether certain strings are detected as docstrings (#4095)
- Consistently add trailing commas to typed function parameters (#4164)
- Remove redundant parentheses in if guards for case blocks (#4214)
- Add parentheses to if clauses in case blocks when the line is too long (#4269)
- Whitespace before `# fmt: skip` comments is no longer normalized (#4146)
- Fix line length computation for certain expressions that involve the power operator
  (#4154)
- Check if there is a newline before the terminating quotes of a docstring (#4185)
- Fix type annotation spacing between `*` and more complex type variable tuple (#4440)

The following changes were not in any previous release:

- Remove parentheses around sole list items (#4312)
- Generic function definitions are now formatted more elegantly: parameters are split
  over multiple lines first instead of type parameter definitions (#4553)

### Stable style

- Fix formatting cells in IPython notebooks with magic methods and starting or trailing
  empty lines (#4484)
- Fix crash when formatting `with` statements containing tuple generators/unpacking
  (#4538)

### Preview style

- Fix/remove string merging changing f-string quotes on f-strings with internal quotes
  (#4498)
- Collapse multiple empty lines after an import into one (#4489)
- Prevent `string_processing` and `wrap_long_dict_values_in_parens` from removing
  parentheses around long dictionary values (#4377)
- Move `wrap_long_dict_values_in_parens` from the unstable to preview style (#4561)

### Packaging

- Store license identifier inside the `License-Expression` metadata field, see
  [PEP 639](https://peps.python.org/pep-0639/). (#4479)

### Performance

- Speed up the `is_fstring_start` function in Black's tokenizer (#4541)

### Integrations

- If using stdin with `--stdin-filename` set to a force excluded path, stdin won't be
  formatted. (#4539)

## 24.10.0

### Highlights

- Black is now officially tested with Python 3.13 and provides Python 3.13
  mypyc-compiled wheels. (#4436) (#4449)
- Black will issue an error when used with Python 3.12.5, due to an upstream memory
  safety issue in Python 3.12.5 that can cause Black's AST safety checks to fail. Please
  use Python 3.12.6 or Python 3.12.4 instead. (#4447)
- Black no longer supports running with Python 3.8 (#4452)

### Stable style

- Fix crashes involving comments in parenthesised return types or `X | Y` style unions.
  (#4453)
- Fix skipping Jupyter cells with unknown `%%` magic (#4462)

### Preview style

- Fix type annotation spacing between * and more complex type variable tuple (i.e. `def
  fn(*args: *tuple[*Ts, T]) -> None: pass`) (#4440)

### Caching

- Fix bug where the cache was shared between runs with and without `--unstable` (#4466)

### Packaging

- Upgrade version of mypyc used to 1.12 beta (#4450) (#4449)
- `blackd` now requires a newer version of aiohttp. (#4451)

### Output

- Added Python target version information on parse error (#4378)
- Add information about Black version to internal error messages (#4457)

## 24.8.0

### Stable style

- Fix crash when `# fmt: off` is used before a closing parenthesis or bracket. (#4363)

### Packaging

- Packaging metadata updated: docs are explictly linked, the issue tracker is now also
  linked. This improves the PyPI listing for Black. (#4345)

### Parser

- Fix regression where Black failed to parse a multiline f-string containing another
  multiline string (#4339)
- Fix regression where Black failed to parse an escaped single quote inside an f-string
  (#4401)
- Fix bug with Black incorrectly parsing empty lines with a backslash (#4343)
- Fix bugs with Black's tokenizer not handling `\{` inside f-strings very well (#4422)
- Fix incorrect line numbers in the tokenizer for certain tokens within f-strings
  (#4423)

### Performance

- Improve performance when a large directory is listed in `.gitignore` (#4415)

### _Blackd_

- Fix blackd (and all extras installs) for docker container (#4357)

## 24.4.2

This is a bugfix release to fix two regressions in the new f-string parser introduced in
24.4.1.

### Parser

- Fix regression where certain complex f-strings failed to parse (#4332)

### Performance

- Fix bad performance on certain complex string literals (#4331)

## 24.4.1

### Highlights

- Add support for the new Python 3.12 f-string syntax introduced by PEP 701 (#3822)

### Stable style

- Fix crash involving indented dummy functions containing newlines (#4318)

### Parser

- Add support for type parameter defaults, a new syntactic feature added to Python 3.13
  by PEP 696 (#4327)

### Integrations

- Github Action now works even when `git archive` is skipped (#4313)

## 24.4.0

### Stable style

- Fix unwanted crashes caused by AST equivalency check (#4290)

### Preview style

- `if` guards in `case` blocks are now wrapped in parentheses when the line is too long.
  (#4269)
- Stop moving multiline strings to a new line unless inside brackets (#4289)

### Integrations

- Add a new option `use_pyproject` to the GitHub Action `psf/black`. This will read the
  Black version from `pyproject.toml`. (#4294)

## 24.3.0

### Highlights

This release is a milestone: it fixes Black's first CVE security vulnerability. If you
run Black on untrusted input, or if you habitually put thousands of leading tab
characters in your docstrings, you are strongly encouraged to upgrade immediately to fix
[CVE-2024-21503](https://cve.mitre.org/cgi-bin/cvename.cgi?name=CVE-2024-21503).

This release also fixes a bug in Black's AST safety check that allowed Black to make
incorrect changes to certain f-strings that are valid in Python 3.12 and higher.

### Stable style

- Don't move comments along with delimiters, which could cause crashes (#4248)
- Strengthen AST safety check to catch more unsafe changes to strings. Previous versions
  of Black would incorrectly format the contents of certain unusual f-strings containing
  nested strings with the same quote type. Now, Black will crash on such strings until
  support for the new f-string syntax is implemented. (#4270)
- Fix a bug where line-ranges exceeding the last code line would not work as expected
  (#4273)

### Performance

- Fix catastrophic performance on docstrings that contain large numbers of leading tab
  characters. This fixes
  [CVE-2024-21503](https://cve.mitre.org/cgi-bin/cvename.cgi?name=CVE-2024-21503).
  (#4278)

### Documentation

- Note what happens when `--check` is used with `--quiet` (#4236)

## 24.2.0

### Stable style

- Fixed a bug where comments where mistakenly removed along with redundant parentheses
  (#4218)

### Preview style

- Move the `hug_parens_with_braces_and_square_brackets` feature to the unstable style
  due to an outstanding crash and proposed formatting tweaks (#4198)
- Fixed a bug where base expressions caused inconsistent formatting of \*\* in tenary
  expression (#4154)
- Checking for newline before adding one on docstring that is almost at the line limit
  (#4185)
- Remove redundant parentheses in `case` statement `if` guards (#4214).

### Configuration

- Fix issue where _Black_ would ignore input files in the presence of symlinks (#4222)
- _Black_ now ignores `pyproject.toml` that is missing a `tool.black` section when
  discovering project root and configuration. Since _Black_ continues to use version
  control as an indicator of project root, this is expected to primarily change behavior
  for users in a monorepo setup (desirably). If you wish to preserve previous behavior,
  simply add an empty `[tool.black]` to the previously discovered `pyproject.toml`
  (#4204)

### Output

- Black will swallow any `SyntaxWarning`s or `DeprecationWarning`s produced by the `ast`
  module when performing equivalence checks (#4189)

### Integrations

- Add a JSONSchema and provide a validate-pyproject entry-point (#4181)

## 24.1.1

Bugfix release to fix a bug that made Black unusable on certain file systems with strict
limits on path length.

### Preview style

- Consistently add trailing comma on typed parameters (#4164)

### Configuration

- Shorten the length of the name of the cache file to fix crashes on file systems that
  do not support long paths (#4176)

## 24.1.0

### Highlights

This release introduces the new 2024 stable style (#4106), stabilizing the following
changes:

- Add parentheses around `if`-`else` expressions (#2278)
- Dummy class and function implementations consisting only of `...` are formatted more
  compactly (#3796)
- If an assignment statement is too long, we now prefer splitting on the right-hand side
  (#3368)
- Hex codes in Unicode escape sequences are now standardized to lowercase (#2916)
- Allow empty first lines at the beginning of most blocks (#3967, #4061)
- Add parentheses around long type annotations (#3899)
- Enforce newline after module docstrings (#3932, #4028)
- Fix incorrect magic trailing comma handling in return types (#3916)
- Remove blank lines before class docstrings (#3692)
- Wrap multiple context managers in parentheses if combined in a single `with` statement
  (#3489)
- Fix bug in line length calculations for power operations (#3942)
- Add trailing commas to collection literals even if there's a comment after the last
  entry (#3393)
- When using `--skip-magic-trailing-comma` or `-C`, trailing commas are stripped from
  subscript expressions with more than 1 element (#3209)
- Add extra blank lines in stubs in a few cases (#3564, #3862)
- Accept raw strings as docstrings (#3947)
- Split long lines in case blocks (#4024)
- Stop removing spaces from walrus operators within subscripts (#3823)
- Fix incorrect formatting of certain async statements (#3609)
- Allow combining `# fmt: skip` with other comments (#3959)

There are already a few improvements in the `--preview` style, which are slated for the
2025 stable style. Try them out and
[share your feedback](https://github.com/psf/black/issues). In the past, the preview
style has included some features that we were not able to stabilize. This year, we're
adding a separate `--unstable` style for features with known problems. Now, the
`--preview` style only includes features that we actually expect to make it into next
year's stable style.

### Stable style

Several bug fixes were made in features that are moved to the stable style in this
release:

- Fix comment handling when parenthesising conditional expressions (#4134)
- Fix bug where spaces were not added around parenthesized walruses in subscripts,
  unlike other binary operators (#4109)
- Remove empty lines before docstrings in async functions (#4132)
- Address a missing case in the change to allow empty lines at the beginning of all
  blocks, except immediately before a docstring (#4130)
- For stubs, fix logic to enforce empty line after nested classes with bodies (#4141)

### Preview style

- Add `--unstable` style, covering preview features that have known problems that would
  block them from going into the stable style. Also add the `--enable-unstable-feature`
  flag; for example, use
  `--enable-unstable-feature hug_parens_with_braces_and_square_brackets` to apply this
  preview feature throughout 2024, even if a later Black release downgrades the feature
  to unstable (#4096)
- Format module docstrings the same as class and function docstrings (#4095)
- Fix crash when using a walrus in a dictionary (#4155)
- Fix unnecessary parentheses when wrapping long dicts (#4135)
- Stop normalizing spaces before `# fmt: skip` comments (#4146)

### Configuration

- Print warning when configuration in `pyproject.toml` contains an invalid key (#4165)
- Fix symlink handling, properly ignoring symlinks that point outside of root (#4161)
- Fix cache mtime logic that resulted in false positive cache hits (#4128)
- Remove the long-deprecated `--experimental-string-processing` flag. This feature can
  currently be enabled with `--preview --enable-unstable-feature string_processing`.
  (#4096)

### Integrations

- Revert the change to run Black's pre-commit integration only on specific git hooks
  (#3940) for better compatibility with older versions of pre-commit (#4137)

## 23.12.1

### Packaging

- Fixed a bug that included dependencies from the `d` extra by default (#4108)

## 23.12.0

### Highlights

It's almost 2024, which means it's time for a new edition of _Black_'s stable style!
Together with this release, we'll put out an alpha release 24.1a1 showcasing the draft
2024 stable style, which we'll finalize in the January release. Please try it out and
[share your feedback](https://github.com/psf/black/issues/4042).

This release (23.12.0) will still produce the 2023 style. Most but not all of the
changes in `--preview` mode will be in the 2024 stable style.

### Stable style

- Fix bug where `# fmt: off` automatically dedents when used with the `--line-ranges`
  option, even when it is not within the specified line range. (#4084)
- Fix feature detection for parenthesized context managers (#4104)

### Preview style

- Prefer more equal signs before a break when splitting chained assignments (#4010)
- Standalone form feed characters at the module level are no longer removed (#4021)
- Additional cases of immediately nested tuples, lists, and dictionaries are now
  indented less (#4012)
- Allow empty lines at the beginning of all blocks, except immediately before a
  docstring (#4060)
- Fix crash in preview mode when using a short `--line-length` (#4086)
- Keep suites consisting of only an ellipsis on their own lines if they are not
  functions or class definitions (#4066) (#4103)

### Configuration

- `--line-ranges` now skips _Black_'s internal stability check in `--safe` mode. This
  avoids a crash on rare inputs that have many unformatted same-content lines. (#4034)

### Packaging

- Upgrade to mypy 1.7.1 (#4049) (#4069)
- Faster compiled wheels are now available for CPython 3.12 (#4070)

### Integrations

- Enable 3.12 CI (#4035)
- Build docker images in parallel (#4054)
- Build docker images with 3.12 (#4055)

## 23.11.0

### Highlights

- Support formatting ranges of lines with the new `--line-ranges` command-line option
  (#4020)

### Stable style

- Fix crash on formatting bytes strings that look like docstrings (#4003)
- Fix crash when whitespace followed a backslash before newline in a docstring (#4008)
- Fix standalone comments inside complex blocks crashing Black (#4016)
- Fix crash on formatting code like `await (a ** b)` (#3994)
- No longer treat leading f-strings as docstrings. This matches Python's behaviour and
  fixes a crash (#4019)

### Preview style

- Multiline dicts and lists that are the sole argument to a function are now indented
  less (#3964)
- Multiline unpacked dicts and lists as the sole argument to a function are now also
  indented less (#3992)
- In f-string debug expressions, quote types that are visible in the final string are
  now preserved (#4005)
- Fix a bug where long `case` blocks were not split into multiple lines. Also enable
  general trailing comma rules on `case` blocks (#4024)
- Keep requiring two empty lines between module-level docstring and first function or
  class definition (#4028)
- Add support for single-line format skip with other comments on the same line (#3959)

### Configuration

- Consistently apply force exclusion logic before resolving symlinks (#4015)
- Fix a bug in the matching of absolute path names in `--include` (#3976)

### Performance

- Fix mypyc builds on arm64 on macOS (#4017)

### Integrations

- Black's pre-commit integration will now run only on git hooks appropriate for a code
  formatter (#3940)

## 23.10.1

### Highlights

- Maintenance release to get a fix out for GitHub Action edge case (#3957)

### Preview style

- Fix merging implicit multiline strings that have inline comments (#3956)
- Allow empty first line after block open before a comment or compound statement (#3967)

### Packaging

- Change Dockerfile to hatch + compile black (#3965)

### Integrations

- The summary output for GitHub workflows is now suppressible using the `summary`
  parameter. (#3958)
- Fix the action failing when Black check doesn't pass (#3957)

### Documentation

- It is known Windows documentation CI is broken
  https://github.com/psf/black/issues/3968

## 23.10.0

### Stable style

- Fix comments getting removed from inside parenthesized strings (#3909)

### Preview style

- Fix long lines with power operators getting split before the line length (#3942)
- Long type hints are now wrapped in parentheses and properly indented when split across
  multiple lines (#3899)
- Magic trailing commas are now respected in return types. (#3916)
- Require one empty line after module-level docstrings. (#3932)
- Treat raw triple-quoted strings as docstrings (#3947)

### Configuration

- Fix cache versioning logic when `BLACK_CACHE_DIR` is set (#3937)

### Parser

- Fix bug where attributes named `type` were not accepted inside `match` statements
  (#3950)
- Add support for PEP 695 type aliases containing lambdas and other unusual expressions
  (#3949)

### Output

- Black no longer attempts to provide special errors for attempting to format Python 2
  code (#3933)
- Black will more consistently print stacktraces on internal errors in verbose mode
  (#3938)

### Integrations

- The action output displayed in the job summary is now wrapped in Markdown (#3914)

## 23.9.1

Due to various issues, the previous release (23.9.0) did not include compiled mypyc
wheels, which make Black significantly faster. These issues have now been fixed, and
this release should come with compiled wheels once again.

There will be no wheels for Python 3.12 due to a bug in mypyc. We will provide 3.12
wheels in a future release as soon as the mypyc bug is fixed.

### Packaging

- Upgrade to mypy 1.5.1 (#3864)

### Performance

- Store raw tuples instead of NamedTuples in Black's cache, improving performance and
  decreasing the size of the cache (#3877)

## 23.9.0

### Preview style

- More concise formatting for dummy implementations (#3796)
- In stub files, add a blank line between a statement with a body (e.g an
  `if sys.version_info > (3, x):`) and a function definition on the same level (#3862)
- Fix a bug whereby spaces were removed from walrus operators within subscript(#3823)

### Configuration

- Black now applies exclusion and ignore logic before resolving symlinks (#3846)

### Performance

- Avoid importing `IPython` if notebook cells do not contain magics (#3782)
- Improve caching by comparing file hashes as fallback for mtime and size (#3821)

### _Blackd_

- Fix an issue in `blackd` with single character input (#3558)

### Integrations

- Black now has an
  [official pre-commit mirror](https://github.com/psf/black-pre-commit-mirror). Swapping
  `https://github.com/psf/black` to `https://github.com/psf/black-pre-commit-mirror` in
  your `.pre-commit-config.yaml` will make Black about 2x faster (#3828)
- The `.black.env` folder specified by `ENV_PATH` will now be removed on the completion
  of the GitHub Action (#3759)

## 23.7.0

### Highlights

- Runtime support for Python 3.7 has been removed. Formatting 3.7 code will still be
  supported until further notice (#3765)

### Stable style

- Fix a bug where an illegal trailing comma was added to return type annotations using
  PEP 604 unions (#3735)
- Fix several bugs and crashes where comments in stub files were removed or mishandled
  under some circumstances (#3745)
- Fix a crash with multi-line magic comments like `type: ignore` within parentheses
  (#3740)
- Fix error in AST validation when _Black_ removes trailing whitespace in a type comment
  (#3773)

### Preview style

- Implicitly concatenated strings used as function args are no longer wrapped inside
  parentheses (#3640)
- Remove blank lines between a class definition and its docstring (#3692)

### Configuration

- The `--workers` argument to _Black_ can now be specified via the `BLACK_NUM_WORKERS`
  environment variable (#3743)
- `.pytest_cache`, `.ruff_cache` and `.vscode` are now excluded by default (#3691)
- Fix _Black_ not honouring `pyproject.toml` settings when running `--stdin-filename`
  and the `pyproject.toml` found isn't in the current working directory (#3719)
- _Black_ will now error if `exclude` and `extend-exclude` have invalid data types in
  `pyproject.toml`, instead of silently doing the wrong thing (#3764)

### Packaging

- Upgrade mypyc from 0.991 to 1.3 (#3697)
- Remove patching of Click that mitigated errors on Python 3.6 with `LANG=C` (#3768)

### Parser

- Add support for the new PEP 695 syntax in Python 3.12 (#3703)

### Performance

- Speed up _Black_ significantly when the cache is full (#3751)
- Avoid importing `IPython` in a case where we wouldn't need it (#3748)

### Output

- Use aware UTC datetimes internally, avoids deprecation warning on Python 3.12 (#3728)
- Change verbose logging to exactly mirror _Black_'s logic for source discovery (#3749)

### _Blackd_

- The `blackd` argument parser now shows the default values for options in their help
  text (#3712)

### Integrations

- Black is now tested with
  [`PYTHONWARNDEFAULTENCODING = 1`](https://docs.python.org/3/library/io.html#io-encoding-warning)
  (#3763)
- Update GitHub Action to display black output in the job summary (#3688)

### Documentation

- Add a CITATION.cff file to the root of the repository, containing metadata on how to
  cite this software (#3723)
- Update the _classes_ and _exceptions_ documentation in Developer reference to match
  the latest code base (#3755)

## 23.3.0

### Highlights

This release fixes a longstanding confusing behavior in Black's GitHub action, where the
version of the action did not determine the version of Black being run (issue #3382). In
addition, there is a small bug fix around imports and a number of improvements to the
preview style.

Please try out the
[preview style](https://black.readthedocs.io/en/stable/the_black_code_style/future_style.html#preview-style)
with `black --preview` and tell us your feedback. All changes in the preview style are
expected to become part of Black's stable style in January 2024.

### Stable style

- Import lines with `# fmt: skip` and `# fmt: off` no longer have an extra blank line
  added when they are right after another import line (#3610)

### Preview style

- Add trailing commas to collection literals even if there's a comment after the last
  entry (#3393)
- `async def`, `async for`, and `async with` statements are now formatted consistently
  compared to their non-async version. (#3609)
- `with` statements that contain two context managers will be consistently wrapped in
  parentheses (#3589)
- Let string splitters respect [East Asian Width](https://www.unicode.org/reports/tr11/)
  (#3445)
- Now long string literals can be split after East Asian commas and periods (`、` U+3001
  IDEOGRAPHIC COMMA, `。` U+3002 IDEOGRAPHIC FULL STOP, & `，` U+FF0C FULLWIDTH COMMA)
  besides before spaces (#3445)
- For stubs, enforce one blank line after a nested class with a body other than just
  `...` (#3564)
- Improve handling of multiline strings by changing line split behavior (#1879)

### Parser

- Added support for formatting files with invalid type comments (#3594)

### Integrations

- Update GitHub Action to use the version of Black equivalent to action's version if
  version input is not specified (#3543)
- Fix missing Python binary path in autoload script for vim (#3508)

### Documentation

- Document that only the most recent release is supported for security issues;
  vulnerabilities should be reported through Tidelift (#3612)

## 23.1.0

### Highlights

This is the first release of 2023, and following our
[stability policy](https://black.readthedocs.io/en/stable/the_black_code_style/index.html#stability-policy),
it comes with a number of improvements to our stable style, including improvements to
empty line handling, removal of redundant parentheses in several contexts, and output
that highlights implicitly concatenated strings better.

There are also many changes to the preview style; try out `black --preview` and give us
feedback to help us set the stable style for next year.

In addition to style changes, Black now automatically infers the supported Python
versions from your `pyproject.toml` file, removing the need to set Black's target
versions separately.

### Stable style

- Introduce the 2023 stable style, which incorporates most aspects of last year's
  preview style (#3418). Specific changes:
  - Enforce empty lines before classes and functions with sticky leading comments
    (#3302) (22.12.0)
  - Reformat empty and whitespace-only files as either an empty file (if no newline is
    present) or as a single newline character (if a newline is present) (#3348)
    (22.12.0)
  - Implicitly concatenated strings used as function args are now wrapped inside
    parentheses (#3307) (22.12.0)
  - Correctly handle trailing commas that are inside a line's leading non-nested parens
    (#3370) (22.12.0)
  - `--skip-string-normalization` / `-S` now prevents docstring prefixes from being
    normalized as expected (#3168) (since 22.8.0)
  - When using `--skip-magic-trailing-comma` or `-C`, trailing commas are stripped from
    subscript expressions with more than 1 element (#3209) (22.8.0)
  - Implicitly concatenated strings inside a list, set, or tuple are now wrapped inside
    parentheses (#3162) (22.8.0)
  - Fix a string merging/split issue when a comment is present in the middle of
    implicitly concatenated strings on its own line (#3227) (22.8.0)
  - Docstring quotes are no longer moved if it would violate the line length limit
    (#3044, #3430) (22.6.0)
  - Parentheses around return annotations are now managed (#2990) (22.6.0)
  - Remove unnecessary parentheses around awaited objects (#2991) (22.6.0)
  - Remove unnecessary parentheses in `with` statements (#2926) (22.6.0)
  - Remove trailing newlines after code block open (#3035) (22.6.0)
  - Code cell separators `#%%` are now standardised to `# %%` (#2919) (22.3.0)
  - Remove unnecessary parentheses from `except` statements (#2939) (22.3.0)
  - Remove unnecessary parentheses from tuple unpacking in `for` loops (#2945) (22.3.0)
  - Avoid magic-trailing-comma in single-element subscripts (#2942) (22.3.0)
- Fix a crash when a colon line is marked between `# fmt: off` and `# fmt: on` (#3439)

### Preview style

- Format hex codes in unicode escape sequences in string literals (#2916)
- Add parentheses around `if`-`else` expressions (#2278)
- Improve performance on large expressions that contain many strings (#3467)
- Fix a crash in preview style with assert + parenthesized string (#3415)
- Fix crashes in preview style with walrus operators used in function return annotations
  and except clauses (#3423)
- Fix a crash in preview advanced string processing where mixed implicitly concatenated
  regular and f-strings start with an empty span (#3463)
- Fix a crash in preview advanced string processing where a standalone comment is placed
  before a dict's value (#3469)
- Fix an issue where extra empty lines are added when a decorator has `# fmt: skip`
  applied or there is a standalone comment between decorators (#3470)
- Do not put the closing quotes in a docstring on a separate line, even if the line is
  too long (#3430)
- Long values in dict literals are now wrapped in parentheses; correspondingly
  unnecessary parentheses around short values in dict literals are now removed; long
  string lambda values are now wrapped in parentheses (#3440)
- Fix two crashes in preview style involving edge cases with docstrings (#3451)
- Exclude string type annotations from improved string processing; fix crash when the
  return type annotation is stringified and spans across multiple lines (#3462)
- Wrap multiple context managers in parentheses when targeting Python 3.9+ (#3489)
- Fix several crashes in preview style with walrus operators used in `with` statements
  or tuples (#3473)
- Fix an invalid quote escaping bug in f-string expressions where it produced invalid
  code. Implicitly concatenated f-strings with different quotes can now be merged or
  quote-normalized by changing the quotes used in expressions. (#3509)
- Fix crash on `await (yield)` when Black is compiled with mypyc (#3533)

### Configuration

- Black now tries to infer its `--target-version` from the project metadata specified in
  `pyproject.toml` (#3219)

### Packaging

- Upgrade mypyc from `0.971` to `0.991` so mypycified _Black_ can be built on armv7
  (#3380)
  - This also fixes some crashes while using compiled Black with a debug build of
    CPython
- Drop specific support for the `tomli` requirement on 3.11 alpha releases, working
  around a bug that would cause the requirement not to be installed on any non-final
  Python releases (#3448)
- Black now depends on `packaging` version `22.0` or later. This is required for new
  functionality that needs to parse part of the project metadata (#3219)

### Output

- Calling `black --help` multiple times will return the same help contents each time
  (#3516)
- Verbose logging now shows the values of `pyproject.toml` configuration variables
  (#3392)
- Fix false symlink detection messages in verbose output due to using an incorrect
  relative path to the project root (#3385)

### Integrations

- Move 3.11 CI to normal flow now that all dependencies support 3.11 (#3446)
- Docker: Add new `latest_prerelease` tag automation to follow latest black alpha
  release on docker images (#3465)

### Documentation

- Expand `vim-plug` installation instructions to offer more explicit options (#3468)

## 22.12.0

### Preview style

- Enforce empty lines before classes and functions with sticky leading comments (#3302)
- Reformat empty and whitespace-only files as either an empty file (if no newline is
  present) or as a single newline character (if a newline is present) (#3348)
- Implicitly concatenated strings used as function args are now wrapped inside
  parentheses (#3307)
- For assignment statements, prefer splitting the right hand side if the left hand side
  fits on a single line (#3368)
- Correctly handle trailing commas that are inside a line's leading non-nested parens
  (#3370)

### Configuration

- Fix incorrectly applied `.gitignore` rules by considering the `.gitignore` location
  and the relative path to the target file (#3338)
- Fix incorrectly ignoring `.gitignore` presence when more than one source directory is
  specified (#3336)

### Parser

- Parsing support has been added for walruses inside generator expression that are
  passed as function args (for example,
  `any(match := my_re.match(text) for text in texts)`) (#3327).

### Integrations

- Vim plugin: Optionally allow using the system installation of Black via
  `let g:black_use_virtualenv = 0`(#3309)

## 22.10.0

### Highlights

- Runtime support for Python 3.6 has been removed. Formatting 3.6 code will still be
  supported until further notice.

### Stable style

- Fix a crash when `# fmt: on` is used on a different block level than `# fmt: off`
  (#3281)

### Preview style

- Fix a crash when formatting some dicts with parenthesis-wrapped long string keys
  (#3262)

### Configuration

- `.ipynb_checkpoints` directories are now excluded by default (#3293)
- Add `--skip-source-first-line` / `-x` option to ignore the first line of source code
  while formatting (#3299)

### Packaging

- Executables made with PyInstaller will no longer crash when formatting several files
  at once on macOS. Native x86-64 executables for macOS are available once again.
  (#3275)
- Hatchling is now used as the build backend. This will not have any effect for users
  who install Black with its wheels from PyPI. (#3233)
- Faster compiled wheels are now available for CPython 3.11 (#3276)

### _Blackd_

- Windows style (CRLF) newlines will be preserved (#3257).

### Integrations

- Vim plugin: add flag (`g:black_preview`) to enable/disable the preview style (#3246)
- Update GitHub Action to support formatting of Jupyter Notebook files via a `jupyter`
  option (#3282)
- Update GitHub Action to support use of version specifiers (e.g. `<23`) for Black
  version (#3265)

## 22.8.0

### Highlights

- Python 3.11 is now supported, except for _blackd_ as aiohttp does not support 3.11 as
  of publishing (#3234)
- This is the last release that supports running _Black_ on Python 3.6 (formatting 3.6
  code will continue to be supported until further notice)
- Reword the stability policy to say that we may, in rare cases, make changes that
  affect code that was not previously formatted by _Black_ (#3155)

### Stable style

- Fix an infinite loop when using `# fmt: on/off` in the middle of an expression or code
  block (#3158)
- Fix incorrect handling of `# fmt: skip` on colon (`:`) lines (#3148)
- Comments are no longer deleted when a line had spaces removed around power operators
  (#2874)

### Preview style

- Single-character closing docstring quotes are no longer moved to their own line as
  this is invalid. This was a bug introduced in version 22.6.0. (#3166)
- `--skip-string-normalization` / `-S` now prevents docstring prefixes from being
  normalized as expected (#3168)
- When using `--skip-magic-trailing-comma` or `-C`, trailing commas are stripped from
  subscript expressions with more than 1 element (#3209)
- Implicitly concatenated strings inside a list, set, or tuple are now wrapped inside
  parentheses (#3162)
- Fix a string merging/split issue when a comment is present in the middle of implicitly
  concatenated strings on its own line (#3227)

### _Blackd_

- `blackd` now supports enabling the preview style via the `X-Preview` header (#3217)

### Configuration

- Black now uses the presence of debug f-strings to detect target version (#3215)
- Fix misdetection of project root and verbose logging of sources in cases involving
  `--stdin-filename` (#3216)
- Immediate `.gitignore` files in source directories given on the command line are now
  also respected, previously only `.gitignore` files in the project root and
  automatically discovered directories were respected (#3237)

### Documentation

- Recommend using BlackConnect in IntelliJ IDEs (#3150)

### Integrations

- Vim plugin: prefix messages with `Black: ` so it's clear they come from Black (#3194)
- Docker: changed to a /opt/venv installation + added to PATH to be available to
  non-root users (#3202)

### Output

- Change from deprecated `asyncio.get_event_loop()` to create our event loop which
  removes DeprecationWarning (#3164)
- Remove logging from internal `blib2to3` library since it regularly emits error logs
  about failed caching that can and should be ignored (#3193)

### Parser

- Type comments are now included in the AST equivalence check consistently so accidental
  deletion raises an error. Though type comments can't be tracked when running on PyPy
  3.7 due to standard library limitations. (#2874)

### Performance

- Reduce Black's startup time when formatting a single file by 15-30% (#3211)

## 22.6.0

### Style

- Fix unstable formatting involving `#fmt: skip` and `# fmt:skip` comments (notice the
  lack of spaces) (#2970)

### Preview style

- Docstring quotes are no longer moved if it would violate the line length limit (#3044)
- Parentheses around return annotations are now managed (#2990)
- Remove unnecessary parentheses around awaited objects (#2991)
- Remove unnecessary parentheses in `with` statements (#2926)
- Remove trailing newlines after code block open (#3035)

### Integrations

- Add `scripts/migrate-black.py` script to ease introduction of Black to a Git project
  (#3038)

### Output

- Output Python version and implementation as part of `--version` flag (#2997)

### Packaging

- Use `tomli` instead of `tomllib` on Python 3.11 builds where `tomllib` is not
  available (#2987)

### Parser

- [PEP 654](https://peps.python.org/pep-0654/#except) syntax (for example,
  `except *ExceptionGroup:`) is now supported (#3016)
- [PEP 646](https://peps.python.org/pep-0646) syntax (for example,
  `Array[Batch, *Shape]` or `def fn(*args: *T) -> None`) is now supported (#3071)

### Vim Plugin

- Fix `strtobool` function. It didn't parse true/on/false/off. (#3025)

## 22.3.0

### Preview style

- Code cell separators `#%%` are now standardised to `# %%` (#2919)
- Remove unnecessary parentheses from `except` statements (#2939)
- Remove unnecessary parentheses from tuple unpacking in `for` loops (#2945)
- Avoid magic-trailing-comma in single-element subscripts (#2942)

### Configuration

- Do not format `__pypackages__` directories by default (#2836)
- Add support for specifying stable version with `--required-version` (#2832).
- Avoid crashing when the user has no homedir (#2814)
- Avoid crashing when md5 is not available (#2905)
- Fix handling of directory junctions on Windows (#2904)

### Documentation

- Update pylint config documentation (#2931)

### Integrations

- Move test to disable plugin in Vim/Neovim, which speeds up loading (#2896)

### Output

- In verbose mode, log when _Black_ is using user-level config (#2861)

### Packaging

- Fix Black to work with Click 8.1.0 (#2966)
- On Python 3.11 and newer, use the standard library's `tomllib` instead of `tomli`
  (#2903)
- `black-primer`, the deprecated internal devtool, has been removed and copied to a
  [separate repository](https://github.com/cooperlees/black-primer) (#2924)

### Parser

- Black can now parse starred expressions in the target of `for` and `async for`
  statements, e.g `for item in *items_1, *items_2: pass` (#2879).

## 22.1.0

At long last, _Black_ is no longer a beta product! This is the first non-beta release
and the first release covered by our new
[stability policy](https://black.readthedocs.io/en/stable/the_black_code_style/index.html#stability-policy).

### Highlights

- **Remove Python 2 support** (#2740)
- Introduce the `--preview` flag (#2752)

### Style

- Deprecate `--experimental-string-processing` and move the functionality under
  `--preview` (#2789)
- For stubs, one blank line between class attributes and methods is now kept if there's
  at least one pre-existing blank line (#2736)
- Black now normalizes string prefix order (#2297)
- Remove spaces around power operators if both operands are simple (#2726)
- Work around bug that causes unstable formatting in some cases in the presence of the
  magic trailing comma (#2807)
- Use parentheses for attribute access on decimal float and int literals (#2799)
- Don't add whitespace for attribute access on hexadecimal, binary, octal, and complex
  literals (#2799)
- Treat blank lines in stubs the same inside top-level `if` statements (#2820)
- Fix unstable formatting with semicolons and arithmetic expressions (#2817)
- Fix unstable formatting around magic trailing comma (#2572)

### Parser

- Fix mapping cases that contain as-expressions, like `case {"key": 1 | 2 as password}`
  (#2686)
- Fix cases that contain multiple top-level as-expressions, like `case 1 as a, 2 as b`
  (#2716)
- Fix call patterns that contain as-expressions with keyword arguments, like
  `case Foo(bar=baz as quux)` (#2749)
- Tuple unpacking on `return` and `yield` constructs now implies 3.8+ (#2700)
- Unparenthesized tuples on annotated assignments (e.g
  `values: Tuple[int, ...] = 1, 2, 3`) now implies 3.8+ (#2708)
- Fix handling of standalone `match()` or `case()` when there is a trailing newline or a
  comment inside of the parentheses. (#2760)
- `from __future__ import annotations` statement now implies Python 3.7+ (#2690)

### Performance

- Speed-up the new backtracking parser about 4X in general (enabled when
  `--target-version` is set to 3.10 and higher). (#2728)
- _Black_ is now compiled with [mypyc](https://github.com/mypyc/mypyc) for an overall 2x
  speed-up. 64-bit Windows, MacOS, and Linux (not including musl) are supported. (#1009,
  #2431)

### Configuration

- Do not accept bare carriage return line endings in pyproject.toml (#2408)
- Add configuration option (`python-cell-magics`) to format cells with custom magics in
  Jupyter Notebooks (#2744)
- Allow setting custom cache directory on all platforms with environment variable
  `BLACK_CACHE_DIR` (#2739).
- Enable Python 3.10+ by default, without any extra need to specify
  `--target-version=py310`. (#2758)
- Make passing `SRC` or `--code` mandatory and mutually exclusive (#2804)

### Output

- Improve error message for invalid regular expression (#2678)
- Improve error message when parsing fails during AST safety check by embedding the
  underlying SyntaxError (#2693)
- No longer color diff headers white as it's unreadable in light themed terminals
  (#2691)
- Text coloring added in the final statistics (#2712)
- Verbose mode also now describes how a project root was discovered and which paths will
  be formatted. (#2526)

### Packaging

- All upper version bounds on dependencies have been removed (#2718)
- `typing-extensions` is no longer a required dependency in Python 3.10+ (#2772)
- Set `click` lower bound to `8.0.0` (#2791)

### Integrations

- Update GitHub action to support containerized runs (#2748)

### Documentation

- Change protocol in pip installation instructions to `https://` (#2761)
- Change HTML theme to Furo primarily for its responsive design and mobile support
  (#2793)
- Deprecate the `black-primer` tool (#2809)
- Document Python support policy (#2819)

## 21.12b0

### _Black_

- Fix determination of f-string expression spans (#2654)
- Fix bad formatting of error messages about EOF in multi-line statements (#2343)
- Functions and classes in blocks now have more consistent surrounding spacing (#2472)

#### Jupyter Notebook support

- Cell magics are now only processed if they are known Python cell magics. Earlier, all
  cell magics were tokenized, leading to possible indentation errors e.g. with
  `%%writefile`. (#2630)
- Fix assignment to environment variables in Jupyter Notebooks (#2642)

#### Python 3.10 support

- Point users to using `--target-version py310` if we detect 3.10-only syntax (#2668)
- Fix `match` statements with open sequence subjects, like `match a, b:` or
  `match a, *b:` (#2639) (#2659)
- Fix `match`/`case` statements that contain `match`/`case` soft keywords multiple
  times, like `match re.match()` (#2661)
- Fix `case` statements with an inline body (#2665)
- Fix styling of starred expressions inside `match` subject (#2667)
- Fix parser error location on invalid syntax in a `match` statement (#2649)
- Fix Python 3.10 support on platforms without ProcessPoolExecutor (#2631)
- Improve parsing performance on code that uses `match` under `--target-version py310`
  up to ~50% (#2670)

### Packaging

- Remove dependency on `regex` (#2644) (#2663)

## 21.11b1

### _Black_

- Bumped regex version minimum to 2021.4.4 to fix Pattern class usage (#2621)

## 21.11b0

### _Black_

- Warn about Python 2 deprecation in more cases by improving Python 2 only syntax
  detection (#2592)
- Add experimental PyPy support (#2559)
- Add partial support for the match statement. As it's experimental, it's only enabled
  when `--target-version py310` is explicitly specified (#2586)
- Add support for parenthesized with (#2586)
- Declare support for Python 3.10 for running Black (#2562)

### Integrations

- Fixed vim plugin with Python 3.10 by removing deprecated distutils import (#2610)
- The vim plugin now parses `skip_magic_trailing_comma` from pyproject.toml (#2613)

## 21.10b0

### _Black_

- Document stability policy, that will apply for non-beta releases (#2529)
- Add new `--workers` parameter (#2514)
- Fixed feature detection for positional-only arguments in lambdas (#2532)
- Bumped typed-ast version minimum to 1.4.3 for 3.10 compatibility (#2519)
- Fixed a Python 3.10 compatibility issue where the loop argument was still being passed
  even though it has been removed (#2580)
- Deprecate Python 2 formatting support (#2523)

### _Blackd_

- Remove dependency on aiohttp-cors (#2500)
- Bump required aiohttp version to 3.7.4 (#2509)

### _Black-Primer_

- Add primer support for --projects (#2555)
- Print primer summary after individual failures (#2570)

### Integrations

- Allow to pass `target_version` in the vim plugin (#1319)
- Install build tools in docker file and use multi-stage build to keep the image size
  down (#2582)

## 21.9b0

### Packaging

- Fix missing modules in self-contained binaries (#2466)
- Fix missing toml extra used during installation (#2475)

## 21.8b0

### _Black_

- Add support for formatting Jupyter Notebook files (#2357)
- Move from `appdirs` dependency to `platformdirs` (#2375)
- Present a more user-friendly error if .gitignore is invalid (#2414)
- The failsafe for accidentally added backslashes in f-string expressions has been
  hardened to handle more edge cases during quote normalization (#2437)
- Avoid changing a function return type annotation's type to a tuple by adding a
  trailing comma (#2384)
- Parsing support has been added for unparenthesized walruses in set literals, set
  comprehensions, and indices (#2447).
- Pin `setuptools-scm` build-time dependency version (#2457)
- Exclude typing-extensions version 3.10.0.1 due to it being broken on Python 3.10
  (#2460)

### _Blackd_

- Replace sys.exit(-1) with raise ImportError as it plays more nicely with tools that
  scan installed packages (#2440)

### Integrations

- The provided pre-commit hooks no longer specify `language_version` to avoid overriding
  `default_language_version` (#2430)

## 21.7b0

### _Black_

- Configuration files using TOML features higher than spec v0.5.0 are now supported
  (#2301)
- Add primer support and test for code piped into black via STDIN (#2315)
- Fix internal error when `FORCE_OPTIONAL_PARENTHESES` feature is enabled (#2332)
- Accept empty stdin (#2346)
- Provide a more useful error when parsing fails during AST safety checks (#2304)

### Docker

- Add new `latest_release` tag automation to follow latest black release on docker
  images (#2374)

### Integrations

- The vim plugin now searches upwards from the directory containing the current buffer
  instead of the current working directory for pyproject.toml. (#1871)
- The vim plugin now reads the correct string normalization option in pyproject.toml
  (#1869)
- The vim plugin no longer crashes Black when there's boolean values in pyproject.toml
  (#1869)

## 21.6b0

### _Black_

- Fix failure caused by `fmt: skip` and indentation (#2281)
- Account for += assignment when deciding whether to split string (#2312)
- Correct max string length calculation when there are string operators (#2292)
- Fixed option usage when using the `--code` flag (#2259)
- Do not call `uvloop.install()` when _Black_ is used as a library (#2303)
- Added `--required-version` option to require a specific version to be running (#2300)
- Fix incorrect custom breakpoint indices when string group contains fake f-strings
  (#2311)
- Fix regression where `R` prefixes would be lowercased for docstrings (#2285)
- Fix handling of named escapes (`\N{...}`) when `--experimental-string-processing` is
  used (#2319)

### Integrations

- The official Black action now supports choosing what version to use, and supports the
  major 3 OSes. (#1940)

## 21.5b2

### _Black_

- A space is no longer inserted into empty docstrings (#2249)
- Fix handling of .gitignore files containing non-ASCII characters on Windows (#2229)
- Respect `.gitignore` files in all levels, not only `root/.gitignore` file (apply
  `.gitignore` rules like `git` does) (#2225)
- Restored compatibility with Click 8.0 on Python 3.6 when LANG=C used (#2227)
- Add extra uvloop install + import support if in python env (#2258)
- Fix --experimental-string-processing crash when matching parens are not found (#2283)
- Make sure to split lines that start with a string operator (#2286)
- Fix regular expression that black uses to identify f-expressions (#2287)

### _Blackd_

- Add a lower bound for the `aiohttp-cors` dependency. Only 0.4.0 or higher is
  supported. (#2231)

### Packaging

- Release self-contained x86_64 MacOS binaries as part of the GitHub release pipeline
  (#2198)
- Always build binaries with the latest available Python (#2260)

### Documentation

- Add discussion of magic comments to FAQ page (#2272)
- `--experimental-string-processing` will be enabled by default in the future (#2273)
- Fix typos discovered by codespell (#2228)
- Fix Vim plugin installation instructions. (#2235)
- Add new Frequently Asked Questions page (#2247)
- Fix encoding + symlink issues preventing proper build on Windows (#2262)

## 21.5b1

### _Black_

- Refactor `src/black/__init__.py` into many files (#2206)

### Documentation

- Replaced all remaining references to the
  [`master`](https://github.com/psf/black/tree/main) branch with the
  [`main`](https://github.com/psf/black/tree/main) branch. Some additional changes in
  the source code were also made. (#2210)
- Significantly reorganized the documentation to make much more sense. Check them out by
  heading over to [the stable docs on RTD](https://black.readthedocs.io/en/stable/).
  (#2174)

## 21.5b0

### _Black_

- Set `--pyi` mode if `--stdin-filename` ends in `.pyi` (#2169)
- Stop detecting target version as Python 3.9+ with pre-PEP-614 decorators that are
  being called but with no arguments (#2182)

### _Black-Primer_

- Add `--no-diff` to black-primer to suppress formatting changes (#2187)

## 21.4b2

### _Black_

- Fix crash if the user configuration directory is inaccessible. (#2158)

- Clarify
  [circumstances](https://github.com/psf/black/blob/master/docs/the_black_code_style.md#pragmatism)
  in which _Black_ may change the AST (#2159)

- Allow `.gitignore` rules to be overridden by specifying `exclude` in `pyproject.toml`
  or on the command line. (#2170)

### _Packaging_

- Install `primer.json` (used by `black-primer` by default) with black. (#2154)

## 21.4b1

### _Black_

- Fix crash on docstrings ending with "\\ ". (#2142)

- Fix crash when atypical whitespace is cleaned out of dostrings (#2120)

- Reflect the `--skip-magic-trailing-comma` and `--experimental-string-processing` flags
  in the name of the cache file. Without this fix, changes in these flags would not take
  effect if the cache had already been populated. (#2131)

- Don't remove necessary parentheses from assignment expression containing assert /
  return statements. (#2143)

### _Packaging_

- Bump pathspec to >= 0.8.1 to solve invalid .gitignore exclusion handling

## 21.4b0

### _Black_

- Fixed a rare but annoying formatting instability created by the combination of
  optional trailing commas inserted by `Black` and optional parentheses looking at
  pre-existing "magic" trailing commas. This fixes issue #1629 and all of its many many
  duplicates. (#2126)

- `Black` now processes one-line docstrings by stripping leading and trailing spaces,
  and adding a padding space when needed to break up """". (#1740)

- `Black` now cleans up leading non-breaking spaces in comments (#2092)

- `Black` now respects `--skip-string-normalization` when normalizing multiline
  docstring quotes (#1637)

- `Black` no longer removes all empty lines between non-function code and decorators
  when formatting typing stubs. Now `Black` enforces a single empty line. (#1646)

- `Black` no longer adds an incorrect space after a parenthesized assignment expression
  in if/while statements (#1655)

- Added `--skip-magic-trailing-comma` / `-C` to avoid using trailing commas as a reason
  to split lines (#1824)

- fixed a crash when PWD=/ on POSIX (#1631)

- fixed "I/O operation on closed file" when using --diff (#1664)

- Prevent coloured diff output being interleaved with multiple files (#1673)

- Added support for PEP 614 relaxed decorator syntax on python 3.9 (#1711)

- Added parsing support for unparenthesized tuples and yield expressions in annotated
  assignments (#1835)

- added `--extend-exclude` argument (PR #2005)

- speed up caching by avoiding pathlib (#1950)

- `--diff` correctly indicates when a file doesn't end in a newline (#1662)

- Added `--stdin-filename` argument to allow stdin to respect `--force-exclude` rules
  (#1780)

- Lines ending with `fmt: skip` will now be not formatted (#1800)

- PR #2053: Black no longer relies on typed-ast for Python 3.8 and higher

- PR #2053: Python 2 support is now optional, install with
  `python3 -m pip install black[python2]` to maintain support.

- Exclude `venv` directory by default (#1683)

- Fixed "Black produced code that is not equivalent to the source" when formatting
  Python 2 docstrings (#2037)

### _Packaging_

- Self-contained native _Black_ binaries are now provided for releases via GitHub
  Releases (#1743)

## 20.8b1

### _Packaging_

- explicitly depend on Click 7.1.2 or newer as `Black` no longer works with versions
  older than 7.0

## 20.8b0

### _Black_

- re-implemented support for explicit trailing commas: now it works consistently within
  any bracket pair, including nested structures (#1288 and duplicates)

- `Black` now reindents docstrings when reindenting code around it (#1053)

- `Black` now shows colored diffs (#1266)

- `Black` is now packaged using 'py3' tagged wheels (#1388)

- `Black` now supports Python 3.8 code, e.g. star expressions in return statements
  (#1121)

- `Black` no longer normalizes capital R-string prefixes as those have a
  community-accepted meaning (#1244)

- `Black` now uses exit code 2 when specified configuration file doesn't exit (#1361)

- `Black` now works on AWS Lambda (#1141)

- added `--force-exclude` argument (#1032)

- removed deprecated `--py36` option (#1236)

- fixed `--diff` output when EOF is encountered (#526)

- fixed `# fmt: off` handling around decorators (#560)

- fixed unstable formatting with some `# type: ignore` comments (#1113)

- fixed invalid removal on organizing brackets followed by indexing (#1575)

- introduced `black-primer`, a CI tool that allows us to run regression tests against
  existing open source users of Black (#1402)

- introduced property-based fuzzing to our test suite based on Hypothesis and
  Hypothersmith (#1566)

- implemented experimental and disabled by default long string rewrapping (#1132),
  hidden under a `--experimental-string-processing` flag while it's being worked on;
  this is an undocumented and unsupported feature, you lose Internet points for
  depending on it (#1609)

### Vim plugin

- prefer virtualenv packages over global packages (#1383)

## 19.10b0

- added support for PEP 572 assignment expressions (#711)

- added support for PEP 570 positional-only arguments (#943)

- added support for async generators (#593)

- added support for pre-splitting collections by putting an explicit trailing comma
  inside (#826)

- added `black -c` as a way to format code passed from the command line (#761)

- --safe now works with Python 2 code (#840)

- fixed grammar selection for Python 2-specific code (#765)

- fixed feature detection for trailing commas in function definitions and call sites
  (#763)

- `# fmt: off`/`# fmt: on` comment pairs placed multiple times within the same block of
  code now behave correctly (#1005)

- _Black_ no longer crashes on Windows machines with more than 61 cores (#838)

- _Black_ no longer crashes on standalone comments prepended with a backslash (#767)

- _Black_ no longer crashes on `from` ... `import` blocks with comments (#829)

- _Black_ no longer crashes on Python 3.7 on some platform configurations (#494)

- _Black_ no longer fails on comments in from-imports (#671)

- _Black_ no longer fails when the file starts with a backslash (#922)

- _Black_ no longer merges regular comments with type comments (#1027)

- _Black_ no longer splits long lines that contain type comments (#997)

- removed unnecessary parentheses around `yield` expressions (#834)

- added parentheses around long tuples in unpacking assignments (#832)

- added parentheses around complex powers when they are prefixed by a unary operator
  (#646)

- fixed bug that led _Black_ format some code with a line length target of 1 (#762)

- _Black_ no longer introduces quotes in f-string subexpressions on string boundaries
  (#863)

- if _Black_ puts parenthesis around a single expression, it moves comments to the
  wrapped expression instead of after the brackets (#872)

- `blackd` now returns the version of _Black_ in the response headers (#1013)

- `blackd` can now output the diff of formats on source code when the `X-Diff` header is
  provided (#969)

## 19.3b0

- new option `--target-version` to control which Python versions _Black_-formatted code
  should target (#618)

- deprecated `--py36` (use `--target-version=py36` instead) (#724)

- _Black_ no longer normalizes numeric literals to include `_` separators (#696)

- long `del` statements are now split into multiple lines (#698)

- type comments are no longer mangled in function signatures

- improved performance of formatting deeply nested data structures (#509)

- _Black_ now properly formats multiple files in parallel on Windows (#632)

- _Black_ now creates cache files atomically which allows it to be used in parallel
  pipelines (like `xargs -P8`) (#673)

- _Black_ now correctly indents comments in files that were previously formatted with
  tabs (#262)

- `blackd` now supports CORS (#622)

## 18.9b0

- numeric literals are now formatted by _Black_ (#452, #461, #464, #469):

  - numeric literals are normalized to include `_` separators on Python 3.6+ code

  - added `--skip-numeric-underscore-normalization` to disable the above behavior and
    leave numeric underscores as they were in the input

  - code with `_` in numeric literals is recognized as Python 3.6+

  - most letters in numeric literals are lowercased (e.g., in `1e10`, `0x01`)

  - hexadecimal digits are always uppercased (e.g. `0xBADC0DE`)

- added `blackd`, see
  [its documentation](https://github.com/psf/black/blob/18.9b0/README.md#blackd) for
  more info (#349)

- adjacent string literals are now correctly split into multiple lines (#463)

- trailing comma is now added to single imports that don't fit on a line (#250)

- cache is now populated when `--check` is successful for a file which speeds up
  consecutive checks of properly formatted unmodified files (#448)

- whitespace at the beginning of the file is now removed (#399)

- fixed mangling [pweave](http://mpastell.com/pweave/) and
  [Spyder IDE](https://www.spyder-ide.org/) special comments (#532)

- fixed unstable formatting when unpacking big tuples (#267)

- fixed parsing of `__future__` imports with renames (#389)

- fixed scope of `# fmt: off` when directly preceding `yield` and other nodes (#385)

- fixed formatting of lambda expressions with default arguments (#468)

- fixed `async for` statements: _Black_ no longer breaks them into separate lines (#372)

- note: the Vim plugin stopped registering `,=` as a default chord as it turned out to
  be a bad idea (#415)

## 18.6b4

- hotfix: don't freeze when multiple comments directly precede `# fmt: off` (#371)

## 18.6b3

- typing stub files (`.pyi`) now have blank lines added after constants (#340)

- `# fmt: off` and `# fmt: on` are now much more dependable:

  - they now work also within bracket pairs (#329)

  - they now correctly work across function/class boundaries (#335)

  - they now work when an indentation block starts with empty lines or misaligned
    comments (#334)

- made Click not fail on invalid environments; note that Click is right but the
  likelihood we'll need to access non-ASCII file paths when dealing with Python source
  code is low (#277)

- fixed improper formatting of f-strings with quotes inside interpolated expressions
  (#322)

- fixed unnecessary slowdown when long list literals where found in a file

- fixed unnecessary slowdown on AST nodes with very many siblings

- fixed cannibalizing backslashes during string normalization

- fixed a crash due to symbolic links pointing outside of the project directory (#338)

## 18.6b2

- added `--config` (#65)

- added `-h` equivalent to `--help` (#316)

- fixed improper unmodified file caching when `-S` was used

- fixed extra space in string unpacking (#305)

- fixed formatting of empty triple quoted strings (#313)

- fixed unnecessary slowdown in comment placement calculation on lines without comments

## 18.6b1

- hotfix: don't output human-facing information on stdout (#299)

- hotfix: don't output cake emoji on non-zero return code (#300)

## 18.6b0

- added `--include` and `--exclude` (#270)

- added `--skip-string-normalization` (#118)

- added `--verbose` (#283)

- the header output in `--diff` now actually conforms to the unified diff spec

- fixed long trivial assignments being wrapped in unnecessary parentheses (#273)

- fixed unnecessary parentheses when a line contained multiline strings (#232)

- fixed stdin handling not working correctly if an old version of Click was used (#276)

- _Black_ now preserves line endings when formatting a file in place (#258)

## 18.5b1

- added `--pyi` (#249)

- added `--py36` (#249)

- Python grammar pickle caches are stored with the formatting caches, making _Black_
  work in environments where site-packages is not user-writable (#192)

- _Black_ now enforces a PEP 257 empty line after a class-level docstring (and/or
  fields) and the first method

- fixed invalid code produced when standalone comments were present in a trailer that
  was omitted from line splitting on a large expression (#237)

- fixed optional parentheses being removed within `# fmt: off` sections (#224)

- fixed invalid code produced when stars in very long imports were incorrectly wrapped
  in optional parentheses (#234)

- fixed unstable formatting when inline comments were moved around in a trailer that was
  omitted from line splitting on a large expression (#238)

- fixed extra empty line between a class declaration and the first method if no class
  docstring or fields are present (#219)

- fixed extra empty line between a function signature and an inner function or inner
  class (#196)

## 18.5b0

- call chains are now formatted according to the
  [fluent interfaces](https://en.wikipedia.org/wiki/Fluent_interface) style (#67)

- data structure literals (tuples, lists, dictionaries, and sets) are now also always
  exploded like imports when they don't fit in a single line (#152)

- slices are now formatted according to PEP 8 (#178)

- parentheses are now also managed automatically on the right-hand side of assignments
  and return statements (#140)

- math operators now use their respective priorities for delimiting multiline
  expressions (#148)

- optional parentheses are now omitted on expressions that start or end with a bracket
  and only contain a single operator (#177)

- empty parentheses in a class definition are now removed (#145, #180)

- string prefixes are now standardized to lowercase and `u` is removed on Python 3.6+
  only code and Python 2.7+ code with the `unicode_literals` future import (#188, #198,
  #199)

- typing stub files (`.pyi`) are now formatted in a style that is consistent with PEP
  484 (#207, #210)

- progress when reformatting many files is now reported incrementally

- fixed trailers (content with brackets) being unnecessarily exploded into their own
  lines after a dedented closing bracket (#119)

- fixed an invalid trailing comma sometimes left in imports (#185)

- fixed non-deterministic formatting when multiple pairs of removable parentheses were
  used (#183)

- fixed multiline strings being unnecessarily wrapped in optional parentheses in long
  assignments (#215)

- fixed not splitting long from-imports with only a single name

- fixed Python 3.6+ file discovery by also looking at function calls with unpacking.
  This fixed non-deterministic formatting if trailing commas where used both in function
  signatures with stars and function calls with stars but the former would be
  reformatted to a single line.

- fixed crash on dealing with optional parentheses (#193)

- fixed "is", "is not", "in", and "not in" not considered operators for splitting
  purposes

- fixed crash when dead symlinks where encountered

## 18.4a4

- don't populate the cache on `--check` (#175)

## 18.4a3

- added a "cache"; files already reformatted that haven't changed on disk won't be
  reformatted again (#109)

- `--check` and `--diff` are no longer mutually exclusive (#149)

- generalized star expression handling, including double stars; this fixes
  multiplication making expressions "unsafe" for trailing commas (#132)

- _Black_ no longer enforces putting empty lines behind control flow statements (#90)

- _Black_ now splits imports like "Mode 3 + trailing comma" of isort (#127)

- fixed comment indentation when a standalone comment closes a block (#16, #32)

- fixed standalone comments receiving extra empty lines if immediately preceding a
  class, def, or decorator (#56, #154)

- fixed `--diff` not showing entire path (#130)

- fixed parsing of complex expressions after star and double stars in function calls
  (#2)

- fixed invalid splitting on comma in lambda arguments (#133)

- fixed missing splits of ternary expressions (#141)

## 18.4a2

- fixed parsing of unaligned standalone comments (#99, #112)

- fixed placement of dictionary unpacking inside dictionary literals (#111)

- Vim plugin now works on Windows, too

- fixed unstable formatting when encountering unnecessarily escaped quotes in a string
  (#120)

## 18.4a1

- added `--quiet` (#78)

- added automatic parentheses management (#4)

- added [pre-commit](https://pre-commit.com) integration (#103, #104)

- fixed reporting on `--check` with multiple files (#101, #102)

- fixed removing backslash escapes from raw strings (#100, #105)

## 18.4a0

- added `--diff` (#87)

- add line breaks before all delimiters, except in cases like commas, to better comply
  with PEP 8 (#73)

- standardize string literals to use double quotes (almost) everywhere (#75)

- fixed handling of standalone comments within nested bracketed expressions; _Black_
  will no longer produce super long lines or put all standalone comments at the end of
  the expression (#22)

- fixed 18.3a4 regression: don't crash and burn on empty lines with trailing whitespace
  (#80)

- fixed 18.3a4 regression: `# yapf: disable` usage as trailing comment would cause
  _Black_ to not emit the rest of the file (#95)

- when CTRL+C is pressed while formatting many files, _Black_ no longer freaks out with
  a flurry of asyncio-related exceptions

- only allow up to two empty lines on module level and only single empty lines within
  functions (#74)

## 18.3a4

- `# fmt: off` and `# fmt: on` are implemented (#5)

- automatic detection of deprecated Python 2 forms of print statements and exec
  statements in the formatted file (#49)

- use proper spaces for complex expressions in default values of typed function
  arguments (#60)

- only return exit code 1 when --check is used (#50)

- don't remove single trailing commas from square bracket indexing (#59)

- don't omit whitespace if the previous factor leaf wasn't a math operator (#55)

- omit extra space in kwarg unpacking if it's the first argument (#46)

- omit extra space in
  [Sphinx auto-attribute comments](http://www.sphinx-doc.org/en/stable/ext/autodoc.html#directive-autoattribute)
  (#68)

## 18.3a3

- don't remove single empty lines outside of bracketed expressions (#19)

- added ability to pipe formatting from stdin to stdin (#25)

- restored ability to format code with legacy usage of `async` as a name (#20, #42)

- even better handling of numpy-style array indexing (#33, again)

## 18.3a2

- changed positioning of binary operators to occur at beginning of lines instead of at
  the end, following
  [a recent change to PEP 8](https://github.com/python/peps/commit/c59c4376ad233a62ca4b3a6060c81368bd21e85b)
  (#21)

- ignore empty bracket pairs while splitting. This avoids very weirdly looking
  formattings (#34, #35)

- remove a trailing comma if there is a single argument to a call

- if top level functions were separated by a comment, don't put four empty lines after
  the upper function

- fixed unstable formatting of newlines with imports

- fixed unintentional folding of post scriptum standalone comments into last statement
  if it was a simple statement (#18, #28)

- fixed missing space in numpy-style array indexing (#33)

- fixed spurious space after star-based unary expressions (#31)

## 18.3a1

- added `--check`

- only put trailing commas in function signatures and calls if it's safe to do so. If
  the file is Python 3.6+ it's always safe, otherwise only safe if there are no `*args`
  or `**kwargs` used in the signature or call. (#8)

- fixed invalid spacing of dots in relative imports (#6, #13)

- fixed invalid splitting after comma on unpacked variables in for-loops (#23)

- fixed spurious space in parenthesized set expressions (#7)

- fixed spurious space after opening parentheses and in default arguments (#14, #17)

- fixed spurious space after unary operators when the operand was a complex expression
  (#15)

## 18.3a0

- first published version, Happy 🍰 Day 2018!

- alpha quality

- date-versioned (see: <https://calver.org/>)<|MERGE_RESOLUTION|>--- conflicted
+++ resolved
@@ -28,12 +28,9 @@
 
 - Fix a bug where one-liner functions/conditionals marked with `# fmt: skip` would still
   be formatted (#4552)
-<<<<<<< HEAD
-- Split the `in` clause of comprehensions onto its own line if necessary (#4699)
-=======
 - Fix a bug where `string_processing` would not split f-strings directly after
   expressions (#4680)
->>>>>>> 262ad62c
+- Split the `in` clause of comprehensions onto its own line if necessary (#4699)
 
 ### Configuration
 
