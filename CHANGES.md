--- conflicted
+++ resolved
@@ -30,12 +30,10 @@
 
 - `--diff` correctly indicates when a file doesn't end in a newline (#1662)
 
-<<<<<<< HEAD
+- Added `--stdin-filename` argument to allow stdin to respect `--force-exclude` rules
+
 - Reduce second-pass formatting stability errors (#1629)
-=======
-- Added `--stdin-filename` argument to allow stdin to respect `--force-exclude` rules
   (#1780)
->>>>>>> e3c71c3a
 
 #### _Packaging_
 
