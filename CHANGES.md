# Change Log

## Unreleased

### Highlights

<!-- Include any especially major or disruptive changes here -->

### Stable style

<!-- Changes that affect Black's stable style -->

### Preview style

<!-- Changes that affect Black's preview style -->

- Enforce empty lines before classes and functions with sticky leading comments (#3302)
<<<<<<< HEAD
- Reformat empty and whitespace-only files as either an empty file (if no newline is
  present) or as a single newline character (if a newline is present) (#3348)
=======
- Implicitly concatenated strings used as function args are now wrapped inside
  parentheses (#3307)
- Correctly handle trailing commas that are inside a line's leading non-nested parens
  (#3370)
>>>>>>> c23a5c15

### Configuration

<!-- Changes to how Black can be configured -->

- Fix incorrectly applied .gitignore rules by considering the .gitignore location and
  the relative path to the target file (#3338)
- Fix incorrectly ignoring .gitignore presence when more than one source directory is
  specified (#3336)

### Packaging

<!-- Changes to how Black is packaged, such as dependency requirements -->

### Parser

<!-- Changes to the parser or to version autodetection -->

- Parsing support has been added for walruses inside generator expression that are
  passed as function args (for example,
  `any(match := my_re.match(text) for text in texts)`) (#3327).

### Performance

<!-- Changes that improve Black's performance. -->

### Output

<!-- Changes to Black's terminal output and error messages -->

### _Blackd_

<!-- Changes to blackd -->

### Integrations

<!-- For example, Docker, GitHub Actions, pre-commit, editors -->

- Vim plugin: Optionally allow using the system installation of Black via
  `let g:black_use_virtualenv = 0`(#3309)

### Documentation

<!-- Major changes to documentation and policies. Small docs changes
     don't need a changelog entry. -->

## 22.10.0

### Highlights

- Runtime support for Python 3.6 has been removed. Formatting 3.6 code will still be
  supported until further notice.

### Stable style

- Fix a crash when `# fmt: on` is used on a different block level than `# fmt: off`
  (#3281)

### Preview style

- Fix a crash when formatting some dicts with parenthesis-wrapped long string keys
  (#3262)

### Configuration

- `.ipynb_checkpoints` directories are now excluded by default (#3293)
- Add `--skip-source-first-line` / `-x` option to ignore the first line of source code
  while formatting (#3299)

### Packaging

- Executables made with PyInstaller will no longer crash when formatting several files
  at once on macOS. Native x86-64 executables for macOS are available once again.
  (#3275)
- Hatchling is now used as the build backend. This will not have any effect for users
  who install Black with its wheels from PyPI. (#3233)
- Faster compiled wheels are now available for CPython 3.11 (#3276)

### _Blackd_

- Windows style (CRLF) newlines will be preserved (#3257).

### Integrations

- Vim plugin: add flag (`g:black_preview`) to enable/disable the preview style (#3246)
- Update GitHub Action to support formatting of Jupyter Notebook files via a `jupyter`
  option (#3282)
- Update GitHub Action to support use of version specifiers (e.g. `<23`) for Black
  version (#3265)

## 22.8.0

### Highlights

- Python 3.11 is now supported, except for _blackd_ as aiohttp does not support 3.11 as
  of publishing (#3234)
- This is the last release that supports running _Black_ on Python 3.6 (formatting 3.6
  code will continue to be supported until further notice)
- Reword the stability policy to say that we may, in rare cases, make changes that
  affect code that was not previously formatted by _Black_ (#3155)

### Stable style

- Fix an infinite loop when using `# fmt: on/off` in the middle of an expression or code
  block (#3158)
- Fix incorrect handling of `# fmt: skip` on colon (`:`) lines (#3148)
- Comments are no longer deleted when a line had spaces removed around power operators
  (#2874)

### Preview style

- Single-character closing docstring quotes are no longer moved to their own line as
  this is invalid. This was a bug introduced in version 22.6.0. (#3166)
- `--skip-string-normalization` / `-S` now prevents docstring prefixes from being
  normalized as expected (#3168)
- When using `--skip-magic-trailing-comma` or `-C`, trailing commas are stripped from
  subscript expressions with more than 1 element (#3209)
- Implicitly concatenated strings inside a list, set, or tuple are now wrapped inside
  parentheses (#3162)
- Fix a string merging/split issue when a comment is present in the middle of implicitly
  concatenated strings on its own line (#3227)

### _Blackd_

- `blackd` now supports enabling the preview style via the `X-Preview` header (#3217)

### Configuration

- Black now uses the presence of debug f-strings to detect target version (#3215)
- Fix misdetection of project root and verbose logging of sources in cases involving
  `--stdin-filename` (#3216)
- Immediate `.gitignore` files in source directories given on the command line are now
  also respected, previously only `.gitignore` files in the project root and
  automatically discovered directories were respected (#3237)

### Documentation

- Recommend using BlackConnect in IntelliJ IDEs (#3150)

### Integrations

- Vim plugin: prefix messages with `Black: ` so it's clear they come from Black (#3194)
- Docker: changed to a /opt/venv installation + added to PATH to be available to
  non-root users (#3202)

### Output

- Change from deprecated `asyncio.get_event_loop()` to create our event loop which
  removes DeprecationWarning (#3164)
- Remove logging from internal `blib2to3` library since it regularly emits error logs
  about failed caching that can and should be ignored (#3193)

### Parser

- Type comments are now included in the AST equivalence check consistently so accidental
  deletion raises an error. Though type comments can't be tracked when running on PyPy
  3.7 due to standard library limitations. (#2874)

### Performance

- Reduce Black's startup time when formatting a single file by 15-30% (#3211)

## 22.6.0

### Style

- Fix unstable formatting involving `#fmt: skip` and `# fmt:skip` comments (notice the
  lack of spaces) (#2970)

### Preview style

- Docstring quotes are no longer moved if it would violate the line length limit (#3044)
- Parentheses around return annotations are now managed (#2990)
- Remove unnecessary parentheses around awaited objects (#2991)
- Remove unnecessary parentheses in `with` statements (#2926)
- Remove trailing newlines after code block open (#3035)

### Integrations

- Add `scripts/migrate-black.py` script to ease introduction of Black to a Git project
  (#3038)

### Output

- Output Python version and implementation as part of `--version` flag (#2997)

### Packaging

- Use `tomli` instead of `tomllib` on Python 3.11 builds where `tomllib` is not
  available (#2987)

### Parser

- [PEP 654](https://peps.python.org/pep-0654/#except) syntax (for example,
  `except *ExceptionGroup:`) is now supported (#3016)
- [PEP 646](https://peps.python.org/pep-0646) syntax (for example,
  `Array[Batch, *Shape]` or `def fn(*args: *T) -> None`) is now supported (#3071)

### Vim Plugin

- Fix `strtobool` function. It didn't parse true/on/false/off. (#3025)

## 22.3.0

### Preview style

- Code cell separators `#%%` are now standardised to `# %%` (#2919)
- Remove unnecessary parentheses from `except` statements (#2939)
- Remove unnecessary parentheses from tuple unpacking in `for` loops (#2945)
- Avoid magic-trailing-comma in single-element subscripts (#2942)

### Configuration

- Do not format `__pypackages__` directories by default (#2836)
- Add support for specifying stable version with `--required-version` (#2832).
- Avoid crashing when the user has no homedir (#2814)
- Avoid crashing when md5 is not available (#2905)
- Fix handling of directory junctions on Windows (#2904)

### Documentation

- Update pylint config documentation (#2931)

### Integrations

- Move test to disable plugin in Vim/Neovim, which speeds up loading (#2896)

### Output

- In verbose mode, log when _Black_ is using user-level config (#2861)

### Packaging

- Fix Black to work with Click 8.1.0 (#2966)
- On Python 3.11 and newer, use the standard library's `tomllib` instead of `tomli`
  (#2903)
- `black-primer`, the deprecated internal devtool, has been removed and copied to a
  [separate repository](https://github.com/cooperlees/black-primer) (#2924)

### Parser

- Black can now parse starred expressions in the target of `for` and `async for`
  statements, e.g `for item in *items_1, *items_2: pass` (#2879).

## 22.1.0

At long last, _Black_ is no longer a beta product! This is the first non-beta release
and the first release covered by our new
[stability policy](https://black.readthedocs.io/en/stable/the_black_code_style/index.html#stability-policy).

### Highlights

- **Remove Python 2 support** (#2740)
- Introduce the `--preview` flag (#2752)

### Style

- Deprecate `--experimental-string-processing` and move the functionality under
  `--preview` (#2789)
- For stubs, one blank line between class attributes and methods is now kept if there's
  at least one pre-existing blank line (#2736)
- Black now normalizes string prefix order (#2297)
- Remove spaces around power operators if both operands are simple (#2726)
- Work around bug that causes unstable formatting in some cases in the presence of the
  magic trailing comma (#2807)
- Use parentheses for attribute access on decimal float and int literals (#2799)
- Don't add whitespace for attribute access on hexadecimal, binary, octal, and complex
  literals (#2799)
- Treat blank lines in stubs the same inside top-level `if` statements (#2820)
- Fix unstable formatting with semicolons and arithmetic expressions (#2817)
- Fix unstable formatting around magic trailing comma (#2572)

### Parser

- Fix mapping cases that contain as-expressions, like `case {"key": 1 | 2 as password}`
  (#2686)
- Fix cases that contain multiple top-level as-expressions, like `case 1 as a, 2 as b`
  (#2716)
- Fix call patterns that contain as-expressions with keyword arguments, like
  `case Foo(bar=baz as quux)` (#2749)
- Tuple unpacking on `return` and `yield` constructs now implies 3.8+ (#2700)
- Unparenthesized tuples on annotated assignments (e.g
  `values: Tuple[int, ...] = 1, 2, 3`) now implies 3.8+ (#2708)
- Fix handling of standalone `match()` or `case()` when there is a trailing newline or a
  comment inside of the parentheses. (#2760)
- `from __future__ import annotations` statement now implies Python 3.7+ (#2690)

### Performance

- Speed-up the new backtracking parser about 4X in general (enabled when
  `--target-version` is set to 3.10 and higher). (#2728)
- _Black_ is now compiled with [mypyc](https://github.com/mypyc/mypyc) for an overall 2x
  speed-up. 64-bit Windows, MacOS, and Linux (not including musl) are supported. (#1009,
  #2431)

### Configuration

- Do not accept bare carriage return line endings in pyproject.toml (#2408)
- Add configuration option (`python-cell-magics`) to format cells with custom magics in
  Jupyter Notebooks (#2744)
- Allow setting custom cache directory on all platforms with environment variable
  `BLACK_CACHE_DIR` (#2739).
- Enable Python 3.10+ by default, without any extra need to specify
  `--target-version=py310`. (#2758)
- Make passing `SRC` or `--code` mandatory and mutually exclusive (#2804)

### Output

- Improve error message for invalid regular expression (#2678)
- Improve error message when parsing fails during AST safety check by embedding the
  underlying SyntaxError (#2693)
- No longer color diff headers white as it's unreadable in light themed terminals
  (#2691)
- Text coloring added in the final statistics (#2712)
- Verbose mode also now describes how a project root was discovered and which paths will
  be formatted. (#2526)

### Packaging

- All upper version bounds on dependencies have been removed (#2718)
- `typing-extensions` is no longer a required dependency in Python 3.10+ (#2772)
- Set `click` lower bound to `8.0.0` (#2791)

### Integrations

- Update GitHub action to support containerized runs (#2748)

### Documentation

- Change protocol in pip installation instructions to `https://` (#2761)
- Change HTML theme to Furo primarily for its responsive design and mobile support
  (#2793)
- Deprecate the `black-primer` tool (#2809)
- Document Python support policy (#2819)

## 21.12b0

### _Black_

- Fix determination of f-string expression spans (#2654)
- Fix bad formatting of error messages about EOF in multi-line statements (#2343)
- Functions and classes in blocks now have more consistent surrounding spacing (#2472)

#### Jupyter Notebook support

- Cell magics are now only processed if they are known Python cell magics. Earlier, all
  cell magics were tokenized, leading to possible indentation errors e.g. with
  `%%writefile`. (#2630)
- Fix assignment to environment variables in Jupyter Notebooks (#2642)

#### Python 3.10 support

- Point users to using `--target-version py310` if we detect 3.10-only syntax (#2668)
- Fix `match` statements with open sequence subjects, like `match a, b:` or
  `match a, *b:` (#2639) (#2659)
- Fix `match`/`case` statements that contain `match`/`case` soft keywords multiple
  times, like `match re.match()` (#2661)
- Fix `case` statements with an inline body (#2665)
- Fix styling of starred expressions inside `match` subject (#2667)
- Fix parser error location on invalid syntax in a `match` statement (#2649)
- Fix Python 3.10 support on platforms without ProcessPoolExecutor (#2631)
- Improve parsing performance on code that uses `match` under `--target-version py310`
  up to ~50% (#2670)

### Packaging

- Remove dependency on `regex` (#2644) (#2663)

## 21.11b1

### _Black_

- Bumped regex version minimum to 2021.4.4 to fix Pattern class usage (#2621)

## 21.11b0

### _Black_

- Warn about Python 2 deprecation in more cases by improving Python 2 only syntax
  detection (#2592)
- Add experimental PyPy support (#2559)
- Add partial support for the match statement. As it's experimental, it's only enabled
  when `--target-version py310` is explicitly specified (#2586)
- Add support for parenthesized with (#2586)
- Declare support for Python 3.10 for running Black (#2562)

### Integrations

- Fixed vim plugin with Python 3.10 by removing deprecated distutils import (#2610)
- The vim plugin now parses `skip_magic_trailing_comma` from pyproject.toml (#2613)

## 21.10b0

### _Black_

- Document stability policy, that will apply for non-beta releases (#2529)
- Add new `--workers` parameter (#2514)
- Fixed feature detection for positional-only arguments in lambdas (#2532)
- Bumped typed-ast version minimum to 1.4.3 for 3.10 compatibility (#2519)
- Fixed a Python 3.10 compatibility issue where the loop argument was still being passed
  even though it has been removed (#2580)
- Deprecate Python 2 formatting support (#2523)

### _Blackd_

- Remove dependency on aiohttp-cors (#2500)
- Bump required aiohttp version to 3.7.4 (#2509)

### _Black-Primer_

- Add primer support for --projects (#2555)
- Print primer summary after individual failures (#2570)

### Integrations

- Allow to pass `target_version` in the vim plugin (#1319)
- Install build tools in docker file and use multi-stage build to keep the image size
  down (#2582)

## 21.9b0

### Packaging

- Fix missing modules in self-contained binaries (#2466)
- Fix missing toml extra used during installation (#2475)

## 21.8b0

### _Black_

- Add support for formatting Jupyter Notebook files (#2357)
- Move from `appdirs` dependency to `platformdirs` (#2375)
- Present a more user-friendly error if .gitignore is invalid (#2414)
- The failsafe for accidentally added backslashes in f-string expressions has been
  hardened to handle more edge cases during quote normalization (#2437)
- Avoid changing a function return type annotation's type to a tuple by adding a
  trailing comma (#2384)
- Parsing support has been added for unparenthesized walruses in set literals, set
  comprehensions, and indices (#2447).
- Pin `setuptools-scm` build-time dependency version (#2457)
- Exclude typing-extensions version 3.10.0.1 due to it being broken on Python 3.10
  (#2460)

### _Blackd_

- Replace sys.exit(-1) with raise ImportError as it plays more nicely with tools that
  scan installed packages (#2440)

### Integrations

- The provided pre-commit hooks no longer specify `language_version` to avoid overriding
  `default_language_version` (#2430)

## 21.7b0

### _Black_

- Configuration files using TOML features higher than spec v0.5.0 are now supported
  (#2301)
- Add primer support and test for code piped into black via STDIN (#2315)
- Fix internal error when `FORCE_OPTIONAL_PARENTHESES` feature is enabled (#2332)
- Accept empty stdin (#2346)
- Provide a more useful error when parsing fails during AST safety checks (#2304)

### Docker

- Add new `latest_release` tag automation to follow latest black release on docker
  images (#2374)

### Integrations

- The vim plugin now searches upwards from the directory containing the current buffer
  instead of the current working directory for pyproject.toml. (#1871)
- The vim plugin now reads the correct string normalization option in pyproject.toml
  (#1869)
- The vim plugin no longer crashes Black when there's boolean values in pyproject.toml
  (#1869)

## 21.6b0

### _Black_

- Fix failure caused by `fmt: skip` and indentation (#2281)
- Account for += assignment when deciding whether to split string (#2312)
- Correct max string length calculation when there are string operators (#2292)
- Fixed option usage when using the `--code` flag (#2259)
- Do not call `uvloop.install()` when _Black_ is used as a library (#2303)
- Added `--required-version` option to require a specific version to be running (#2300)
- Fix incorrect custom breakpoint indices when string group contains fake f-strings
  (#2311)
- Fix regression where `R` prefixes would be lowercased for docstrings (#2285)
- Fix handling of named escapes (`\N{...}`) when `--experimental-string-processing` is
  used (#2319)

### Integrations

- The official Black action now supports choosing what version to use, and supports the
  major 3 OSes. (#1940)

## 21.5b2

### _Black_

- A space is no longer inserted into empty docstrings (#2249)
- Fix handling of .gitignore files containing non-ASCII characters on Windows (#2229)
- Respect `.gitignore` files in all levels, not only `root/.gitignore` file (apply
  `.gitignore` rules like `git` does) (#2225)
- Restored compatibility with Click 8.0 on Python 3.6 when LANG=C used (#2227)
- Add extra uvloop install + import support if in python env (#2258)
- Fix --experimental-string-processing crash when matching parens are not found (#2283)
- Make sure to split lines that start with a string operator (#2286)
- Fix regular expression that black uses to identify f-expressions (#2287)

### _Blackd_

- Add a lower bound for the `aiohttp-cors` dependency. Only 0.4.0 or higher is
  supported. (#2231)

### Packaging

- Release self-contained x86_64 MacOS binaries as part of the GitHub release pipeline
  (#2198)
- Always build binaries with the latest available Python (#2260)

### Documentation

- Add discussion of magic comments to FAQ page (#2272)
- `--experimental-string-processing` will be enabled by default in the future (#2273)
- Fix typos discovered by codespell (#2228)
- Fix Vim plugin installation instructions. (#2235)
- Add new Frequently Asked Questions page (#2247)
- Fix encoding + symlink issues preventing proper build on Windows (#2262)

## 21.5b1

### _Black_

- Refactor `src/black/__init__.py` into many files (#2206)

### Documentation

- Replaced all remaining references to the
  [`master`](https://github.com/psf/black/tree/main) branch with the
  [`main`](https://github.com/psf/black/tree/main) branch. Some additional changes in
  the source code were also made. (#2210)
- Sigificantly reorganized the documentation to make much more sense. Check them out by
  heading over to [the stable docs on RTD](https://black.readthedocs.io/en/stable/).
  (#2174)

## 21.5b0

### _Black_

- Set `--pyi` mode if `--stdin-filename` ends in `.pyi` (#2169)
- Stop detecting target version as Python 3.9+ with pre-PEP-614 decorators that are
  being called but with no arguments (#2182)

### _Black-Primer_

- Add `--no-diff` to black-primer to suppress formatting changes (#2187)

## 21.4b2

### _Black_

- Fix crash if the user configuration directory is inaccessible. (#2158)

- Clarify
  [circumstances](https://github.com/psf/black/blob/master/docs/the_black_code_style.md#pragmatism)
  in which _Black_ may change the AST (#2159)

- Allow `.gitignore` rules to be overridden by specifying `exclude` in `pyproject.toml`
  or on the command line. (#2170)

### _Packaging_

- Install `primer.json` (used by `black-primer` by default) with black. (#2154)

## 21.4b1

### _Black_

- Fix crash on docstrings ending with "\\ ". (#2142)

- Fix crash when atypical whitespace is cleaned out of dostrings (#2120)

- Reflect the `--skip-magic-trailing-comma` and `--experimental-string-processing` flags
  in the name of the cache file. Without this fix, changes in these flags would not take
  effect if the cache had already been populated. (#2131)

- Don't remove necessary parentheses from assignment expression containing assert /
  return statements. (#2143)

### _Packaging_

- Bump pathspec to >= 0.8.1 to solve invalid .gitignore exclusion handling

## 21.4b0

### _Black_

- Fixed a rare but annoying formatting instability created by the combination of
  optional trailing commas inserted by `Black` and optional parentheses looking at
  pre-existing "magic" trailing commas. This fixes issue #1629 and all of its many many
  duplicates. (#2126)

- `Black` now processes one-line docstrings by stripping leading and trailing spaces,
  and adding a padding space when needed to break up """". (#1740)

- `Black` now cleans up leading non-breaking spaces in comments (#2092)

- `Black` now respects `--skip-string-normalization` when normalizing multiline
  docstring quotes (#1637)

- `Black` no longer removes all empty lines between non-function code and decorators
  when formatting typing stubs. Now `Black` enforces a single empty line. (#1646)

- `Black` no longer adds an incorrect space after a parenthesized assignment expression
  in if/while statements (#1655)

- Added `--skip-magic-trailing-comma` / `-C` to avoid using trailing commas as a reason
  to split lines (#1824)

- fixed a crash when PWD=/ on POSIX (#1631)

- fixed "I/O operation on closed file" when using --diff (#1664)

- Prevent coloured diff output being interleaved with multiple files (#1673)

- Added support for PEP 614 relaxed decorator syntax on python 3.9 (#1711)

- Added parsing support for unparenthesized tuples and yield expressions in annotated
  assignments (#1835)

- added `--extend-exclude` argument (PR #2005)

- speed up caching by avoiding pathlib (#1950)

- `--diff` correctly indicates when a file doesn't end in a newline (#1662)

- Added `--stdin-filename` argument to allow stdin to respect `--force-exclude` rules
  (#1780)

- Lines ending with `fmt: skip` will now be not formatted (#1800)

- PR #2053: Black no longer relies on typed-ast for Python 3.8 and higher

- PR #2053: Python 2 support is now optional, install with
  `python3 -m pip install black[python2]` to maintain support.

- Exclude `venv` directory by default (#1683)

- Fixed "Black produced code that is not equivalent to the source" when formatting
  Python 2 docstrings (#2037)

### _Packaging_

- Self-contained native _Black_ binaries are now provided for releases via GitHub
  Releases (#1743)

## 20.8b1

### _Packaging_

- explicitly depend on Click 7.1.2 or newer as `Black` no longer works with versions
  older than 7.0

## 20.8b0

### _Black_

- re-implemented support for explicit trailing commas: now it works consistently within
  any bracket pair, including nested structures (#1288 and duplicates)

- `Black` now reindents docstrings when reindenting code around it (#1053)

- `Black` now shows colored diffs (#1266)

- `Black` is now packaged using 'py3' tagged wheels (#1388)

- `Black` now supports Python 3.8 code, e.g. star expressions in return statements
  (#1121)

- `Black` no longer normalizes capital R-string prefixes as those have a
  community-accepted meaning (#1244)

- `Black` now uses exit code 2 when specified configuration file doesn't exit (#1361)

- `Black` now works on AWS Lambda (#1141)

- added `--force-exclude` argument (#1032)

- removed deprecated `--py36` option (#1236)

- fixed `--diff` output when EOF is encountered (#526)

- fixed `# fmt: off` handling around decorators (#560)

- fixed unstable formatting with some `# type: ignore` comments (#1113)

- fixed invalid removal on organizing brackets followed by indexing (#1575)

- introduced `black-primer`, a CI tool that allows us to run regression tests against
  existing open source users of Black (#1402)

- introduced property-based fuzzing to our test suite based on Hypothesis and
  Hypothersmith (#1566)

- implemented experimental and disabled by default long string rewrapping (#1132),
  hidden under a `--experimental-string-processing` flag while it's being worked on;
  this is an undocumented and unsupported feature, you lose Internet points for
  depending on it (#1609)

### Vim plugin

- prefer virtualenv packages over global packages (#1383)

## 19.10b0

- added support for PEP 572 assignment expressions (#711)

- added support for PEP 570 positional-only arguments (#943)

- added support for async generators (#593)

- added support for pre-splitting collections by putting an explicit trailing comma
  inside (#826)

- added `black -c` as a way to format code passed from the command line (#761)

- --safe now works with Python 2 code (#840)

- fixed grammar selection for Python 2-specific code (#765)

- fixed feature detection for trailing commas in function definitions and call sites
  (#763)

- `# fmt: off`/`# fmt: on` comment pairs placed multiple times within the same block of
  code now behave correctly (#1005)

- _Black_ no longer crashes on Windows machines with more than 61 cores (#838)

- _Black_ no longer crashes on standalone comments prepended with a backslash (#767)

- _Black_ no longer crashes on `from` ... `import` blocks with comments (#829)

- _Black_ no longer crashes on Python 3.7 on some platform configurations (#494)

- _Black_ no longer fails on comments in from-imports (#671)

- _Black_ no longer fails when the file starts with a backslash (#922)

- _Black_ no longer merges regular comments with type comments (#1027)

- _Black_ no longer splits long lines that contain type comments (#997)

- removed unnecessary parentheses around `yield` expressions (#834)

- added parentheses around long tuples in unpacking assignments (#832)

- added parentheses around complex powers when they are prefixed by a unary operator
  (#646)

- fixed bug that led _Black_ format some code with a line length target of 1 (#762)

- _Black_ no longer introduces quotes in f-string subexpressions on string boundaries
  (#863)

- if _Black_ puts parenthesis around a single expression, it moves comments to the
  wrapped expression instead of after the brackets (#872)

- `blackd` now returns the version of _Black_ in the response headers (#1013)

- `blackd` can now output the diff of formats on source code when the `X-Diff` header is
  provided (#969)

## 19.3b0

- new option `--target-version` to control which Python versions _Black_-formatted code
  should target (#618)

- deprecated `--py36` (use `--target-version=py36` instead) (#724)

- _Black_ no longer normalizes numeric literals to include `_` separators (#696)

- long `del` statements are now split into multiple lines (#698)

- type comments are no longer mangled in function signatures

- improved performance of formatting deeply nested data structures (#509)

- _Black_ now properly formats multiple files in parallel on Windows (#632)

- _Black_ now creates cache files atomically which allows it to be used in parallel
  pipelines (like `xargs -P8`) (#673)

- _Black_ now correctly indents comments in files that were previously formatted with
  tabs (#262)

- `blackd` now supports CORS (#622)

## 18.9b0

- numeric literals are now formatted by _Black_ (#452, #461, #464, #469):

  - numeric literals are normalized to include `_` separators on Python 3.6+ code

  - added `--skip-numeric-underscore-normalization` to disable the above behavior and
    leave numeric underscores as they were in the input

  - code with `_` in numeric literals is recognized as Python 3.6+

  - most letters in numeric literals are lowercased (e.g., in `1e10`, `0x01`)

  - hexadecimal digits are always uppercased (e.g. `0xBADC0DE`)

- added `blackd`, see
  [its documentation](https://github.com/psf/black/blob/18.9b0/README.md#blackd) for
  more info (#349)

- adjacent string literals are now correctly split into multiple lines (#463)

- trailing comma is now added to single imports that don't fit on a line (#250)

- cache is now populated when `--check` is successful for a file which speeds up
  consecutive checks of properly formatted unmodified files (#448)

- whitespace at the beginning of the file is now removed (#399)

- fixed mangling [pweave](http://mpastell.com/pweave/) and
  [Spyder IDE](https://www.spyder-ide.org/) special comments (#532)

- fixed unstable formatting when unpacking big tuples (#267)

- fixed parsing of `__future__` imports with renames (#389)

- fixed scope of `# fmt: off` when directly preceding `yield` and other nodes (#385)

- fixed formatting of lambda expressions with default arguments (#468)

- fixed `async for` statements: _Black_ no longer breaks them into separate lines (#372)

- note: the Vim plugin stopped registering `,=` as a default chord as it turned out to
  be a bad idea (#415)

## 18.6b4

- hotfix: don't freeze when multiple comments directly precede `# fmt: off` (#371)

## 18.6b3

- typing stub files (`.pyi`) now have blank lines added after constants (#340)

- `# fmt: off` and `# fmt: on` are now much more dependable:

  - they now work also within bracket pairs (#329)

  - they now correctly work across function/class boundaries (#335)

  - they now work when an indentation block starts with empty lines or misaligned
    comments (#334)

- made Click not fail on invalid environments; note that Click is right but the
  likelihood we'll need to access non-ASCII file paths when dealing with Python source
  code is low (#277)

- fixed improper formatting of f-strings with quotes inside interpolated expressions
  (#322)

- fixed unnecessary slowdown when long list literals where found in a file

- fixed unnecessary slowdown on AST nodes with very many siblings

- fixed cannibalizing backslashes during string normalization

- fixed a crash due to symbolic links pointing outside of the project directory (#338)

## 18.6b2

- added `--config` (#65)

- added `-h` equivalent to `--help` (#316)

- fixed improper unmodified file caching when `-S` was used

- fixed extra space in string unpacking (#305)

- fixed formatting of empty triple quoted strings (#313)

- fixed unnecessary slowdown in comment placement calculation on lines without comments

## 18.6b1

- hotfix: don't output human-facing information on stdout (#299)

- hotfix: don't output cake emoji on non-zero return code (#300)

## 18.6b0

- added `--include` and `--exclude` (#270)

- added `--skip-string-normalization` (#118)

- added `--verbose` (#283)

- the header output in `--diff` now actually conforms to the unified diff spec

- fixed long trivial assignments being wrapped in unnecessary parentheses (#273)

- fixed unnecessary parentheses when a line contained multiline strings (#232)

- fixed stdin handling not working correctly if an old version of Click was used (#276)

- _Black_ now preserves line endings when formatting a file in place (#258)

## 18.5b1

- added `--pyi` (#249)

- added `--py36` (#249)

- Python grammar pickle caches are stored with the formatting caches, making _Black_
  work in environments where site-packages is not user-writable (#192)

- _Black_ now enforces a PEP 257 empty line after a class-level docstring (and/or
  fields) and the first method

- fixed invalid code produced when standalone comments were present in a trailer that
  was omitted from line splitting on a large expression (#237)

- fixed optional parentheses being removed within `# fmt: off` sections (#224)

- fixed invalid code produced when stars in very long imports were incorrectly wrapped
  in optional parentheses (#234)

- fixed unstable formatting when inline comments were moved around in a trailer that was
  omitted from line splitting on a large expression (#238)

- fixed extra empty line between a class declaration and the first method if no class
  docstring or fields are present (#219)

- fixed extra empty line between a function signature and an inner function or inner
  class (#196)

## 18.5b0

- call chains are now formatted according to the
  [fluent interfaces](https://en.wikipedia.org/wiki/Fluent_interface) style (#67)

- data structure literals (tuples, lists, dictionaries, and sets) are now also always
  exploded like imports when they don't fit in a single line (#152)

- slices are now formatted according to PEP 8 (#178)

- parentheses are now also managed automatically on the right-hand side of assignments
  and return statements (#140)

- math operators now use their respective priorities for delimiting multiline
  expressions (#148)

- optional parentheses are now omitted on expressions that start or end with a bracket
  and only contain a single operator (#177)

- empty parentheses in a class definition are now removed (#145, #180)

- string prefixes are now standardized to lowercase and `u` is removed on Python 3.6+
  only code and Python 2.7+ code with the `unicode_literals` future import (#188, #198,
  #199)

- typing stub files (`.pyi`) are now formatted in a style that is consistent with PEP
  484 (#207, #210)

- progress when reformatting many files is now reported incrementally

- fixed trailers (content with brackets) being unnecessarily exploded into their own
  lines after a dedented closing bracket (#119)

- fixed an invalid trailing comma sometimes left in imports (#185)

- fixed non-deterministic formatting when multiple pairs of removable parentheses were
  used (#183)

- fixed multiline strings being unnecessarily wrapped in optional parentheses in long
  assignments (#215)

- fixed not splitting long from-imports with only a single name

- fixed Python 3.6+ file discovery by also looking at function calls with unpacking.
  This fixed non-deterministic formatting if trailing commas where used both in function
  signatures with stars and function calls with stars but the former would be
  reformatted to a single line.

- fixed crash on dealing with optional parentheses (#193)

- fixed "is", "is not", "in", and "not in" not considered operators for splitting
  purposes

- fixed crash when dead symlinks where encountered

## 18.4a4

- don't populate the cache on `--check` (#175)

## 18.4a3

- added a "cache"; files already reformatted that haven't changed on disk won't be
  reformatted again (#109)

- `--check` and `--diff` are no longer mutually exclusive (#149)

- generalized star expression handling, including double stars; this fixes
  multiplication making expressions "unsafe" for trailing commas (#132)

- _Black_ no longer enforces putting empty lines behind control flow statements (#90)

- _Black_ now splits imports like "Mode 3 + trailing comma" of isort (#127)

- fixed comment indentation when a standalone comment closes a block (#16, #32)

- fixed standalone comments receiving extra empty lines if immediately preceding a
  class, def, or decorator (#56, #154)

- fixed `--diff` not showing entire path (#130)

- fixed parsing of complex expressions after star and double stars in function calls
  (#2)

- fixed invalid splitting on comma in lambda arguments (#133)

- fixed missing splits of ternary expressions (#141)

## 18.4a2

- fixed parsing of unaligned standalone comments (#99, #112)

- fixed placement of dictionary unpacking inside dictionary literals (#111)

- Vim plugin now works on Windows, too

- fixed unstable formatting when encountering unnecessarily escaped quotes in a string
  (#120)

## 18.4a1

- added `--quiet` (#78)

- added automatic parentheses management (#4)

- added [pre-commit](https://pre-commit.com) integration (#103, #104)

- fixed reporting on `--check` with multiple files (#101, #102)

- fixed removing backslash escapes from raw strings (#100, #105)

## 18.4a0

- added `--diff` (#87)

- add line breaks before all delimiters, except in cases like commas, to better comply
  with PEP 8 (#73)

- standardize string literals to use double quotes (almost) everywhere (#75)

- fixed handling of standalone comments within nested bracketed expressions; _Black_
  will no longer produce super long lines or put all standalone comments at the end of
  the expression (#22)

- fixed 18.3a4 regression: don't crash and burn on empty lines with trailing whitespace
  (#80)

- fixed 18.3a4 regression: `# yapf: disable` usage as trailing comment would cause
  _Black_ to not emit the rest of the file (#95)

- when CTRL+C is pressed while formatting many files, _Black_ no longer freaks out with
  a flurry of asyncio-related exceptions

- only allow up to two empty lines on module level and only single empty lines within
  functions (#74)

## 18.3a4

- `# fmt: off` and `# fmt: on` are implemented (#5)

- automatic detection of deprecated Python 2 forms of print statements and exec
  statements in the formatted file (#49)

- use proper spaces for complex expressions in default values of typed function
  arguments (#60)

- only return exit code 1 when --check is used (#50)

- don't remove single trailing commas from square bracket indexing (#59)

- don't omit whitespace if the previous factor leaf wasn't a math operator (#55)

- omit extra space in kwarg unpacking if it's the first argument (#46)

- omit extra space in
  [Sphinx auto-attribute comments](http://www.sphinx-doc.org/en/stable/ext/autodoc.html#directive-autoattribute)
  (#68)

## 18.3a3

- don't remove single empty lines outside of bracketed expressions (#19)

- added ability to pipe formatting from stdin to stdin (#25)

- restored ability to format code with legacy usage of `async` as a name (#20, #42)

- even better handling of numpy-style array indexing (#33, again)

## 18.3a2

- changed positioning of binary operators to occur at beginning of lines instead of at
  the end, following
  [a recent change to PEP 8](https://github.com/python/peps/commit/c59c4376ad233a62ca4b3a6060c81368bd21e85b)
  (#21)

- ignore empty bracket pairs while splitting. This avoids very weirdly looking
  formattings (#34, #35)

- remove a trailing comma if there is a single argument to a call

- if top level functions were separated by a comment, don't put four empty lines after
  the upper function

- fixed unstable formatting of newlines with imports

- fixed unintentional folding of post scriptum standalone comments into last statement
  if it was a simple statement (#18, #28)

- fixed missing space in numpy-style array indexing (#33)

- fixed spurious space after star-based unary expressions (#31)

## 18.3a1

- added `--check`

- only put trailing commas in function signatures and calls if it's safe to do so. If
  the file is Python 3.6+ it's always safe, otherwise only safe if there are no `*args`
  or `**kwargs` used in the signature or call. (#8)

- fixed invalid spacing of dots in relative imports (#6, #13)

- fixed invalid splitting after comma on unpacked variables in for-loops (#23)

- fixed spurious space in parenthesized set expressions (#7)

- fixed spurious space after opening parentheses and in default arguments (#14, #17)

- fixed spurious space after unary operators when the operand was a complex expression
  (#15)

## 18.3a0

- first published version, Happy 🍰 Day 2018!

- alpha quality

- date-versioned (see: <https://calver.org/>)<|MERGE_RESOLUTION|>--- conflicted
+++ resolved
@@ -15,15 +15,12 @@
 <!-- Changes that affect Black's preview style -->
 
 - Enforce empty lines before classes and functions with sticky leading comments (#3302)
-<<<<<<< HEAD
 - Reformat empty and whitespace-only files as either an empty file (if no newline is
   present) or as a single newline character (if a newline is present) (#3348)
-=======
 - Implicitly concatenated strings used as function args are now wrapped inside
   parentheses (#3307)
 - Correctly handle trailing commas that are inside a line's leading non-nested parens
   (#3370)
->>>>>>> c23a5c15
 
 ### Configuration
 
