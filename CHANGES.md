--- conflicted
+++ resolved
@@ -13,6 +13,9 @@
 ### Preview style
 
 <!-- Changes that affect Black's preview style -->
+
+- Correctly handle trailing commas inside dictionaries where a comment is after the
+  final entry (#3393)
 
 ### Configuration
 
@@ -103,15 +106,9 @@
 
 <!-- Changes that affect Black's preview style -->
 
-<<<<<<< HEAD
-- Correctly handle trailing commas inside dictionaries where a comment is after the
-  final entry (#3393)
-- Improve the performance on large expressions that contain many strings (#3467)
-=======
 - Format hex codes in unicode escape sequences in string literals (#2916)
 - Add parentheses around `if`-`else` expressions (#2278)
 - Improve performance on large expressions that contain many strings (#3467)
->>>>>>> dd0e912a
 - Fix a crash in preview style with assert + parenthesized string (#3415)
 - Fix crashes in preview style with walrus operators used in function return annotations
   and except clauses (#3423)
