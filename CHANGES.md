--- conflicted
+++ resolved
@@ -14,15 +14,10 @@
 
 <!-- Changes that affect Black's preview style -->
 
-<<<<<<< HEAD
 - Format docstrings to have consistent quote placement (#2885)
-- Fix a crash when formatting some dicts with parenthesis-wrapped long string keys
-  (#3262)
-=======
 - Enforce empty lines before classes and functions with sticky leading comments (#3302)
 - Implicitly concatenated strings used as function args are now wrapped inside
   parentheses (#3307)
->>>>>>> b73b77a9
 
 ### Configuration
 
