--- conflicted
+++ resolved
@@ -15,14 +15,11 @@
 
 <!-- Changes that affect Black's stable style -->
 
-<<<<<<< HEAD
 - Fix crash when standalone comment is within parentheses in lambda default arguments
   (#4658)
-=======
 - Fix bug where comments preceding `# fmt: off`/`# fmt: on` blocks were incorrectly
   removed, particularly affecting Jupytext's `# %% [markdown]` comments (#4845)
 - Fix possible crash when `fmt: ` directives aren't on the top level (#4856)
->>>>>>> c9523f46
 
 ### Preview style
 
