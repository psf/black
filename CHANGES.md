--- conflicted
+++ resolved
@@ -10,20 +10,13 @@
 
 <!-- Changes that affect Black's stable style -->
 
-<<<<<<< HEAD
-#### Preview Changes
+- Fix a crash when a colon line is marked between `# fmt: off` and `# fmt: on` (#3439)
+
+### Preview style
+
+<!-- Changes that affect Black's preview style -->
 
 - Add parentheses around `if`-`else` expressions (#2278)
-
-### _Blackd_
-=======
-- Fix a crash when a colon line is marked between `# fmt: off` and `# fmt: on` (#3439)
->>>>>>> cd9fef8b
-
-### Preview style
-
-<!-- Changes that affect Black's preview style -->
-
 - Fix a crash in preview style with assert + parenthesized string (#3415)
 - Fix crashes in preview style with walrus operators used in function return annotations
   and except clauses (#3423)
