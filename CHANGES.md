# Change Log

## Unreleased

### Highlights

<!-- Include any especially major or disruptive changes here -->

### Stable style

<!-- Changes that affect Black's stable style -->

### Preview style

<!-- Changes that affect Black's preview style -->

<<<<<<< HEAD
- Fix a crash when formatting some dicts with parenthesis-wrapped long string keys
  (#3262)
- Implicitly concatenated strings used as function args are now wrapped inside
  parentheses (#3307)
=======
- Enforce empty lines before classes and functions with sticky leading comments (#3302)
>>>>>>> 4abc0399

### Configuration

<!-- Changes to how Black can be configured -->

### Packaging

<!-- Changes to how Black is packaged, such as dependency requirements -->

### Parser

<!-- Changes to the parser or to version autodetection -->

- Parsing support has been added for walruses inside generator expression that are
  passed as function args (for example,
  `any(match := my_re.match(text) for text in texts)`) (#3327).

### Performance

<!-- Changes that improve Black's performance. -->

### Output

<!-- Changes to Black's terminal output and error messages -->

### _Blackd_

<!-- Changes to blackd -->

### Integrations

<!-- For example, Docker, GitHub Actions, pre-commit, editors -->

### Documentation

<!-- Major changes to documentation and policies. Small docs changes
     don't need a changelog entry. -->

## 22.10.0

### Highlights

- Runtime support for Python 3.6 has been removed. Formatting 3.6 code will still be
  supported until further notice.

### Stable style

- Fix a crash when `# fmt: on` is used on a different block level than `# fmt: off`
  (#3281)

### Preview style

- Fix a crash when formatting some dicts with parenthesis-wrapped long string keys
  (#3262)

### Configuration

- `.ipynb_checkpoints` directories are now excluded by default (#3293)
- Add `--skip-source-first-line` / `-x` option to ignore the first line of source code
  while formatting (#3299)

### Packaging

- Executables made with PyInstaller will no longer crash when formatting several files
  at once on macOS. Native x86-64 executables for macOS are available once again.
  (#3275)
- Hatchling is now used as the build backend. This will not have any effect for users
  who install Black with its wheels from PyPI. (#3233)
- Faster compiled wheels are now available for CPython 3.11 (#3276)

### _Blackd_

- Windows style (CRLF) newlines will be preserved (#3257).

### Integrations

- Vim plugin: add flag (`g:black_preview`) to enable/disable the preview style (#3246)
- Update GitHub Action to support formatting of Jupyter Notebook files via a `jupyter`
  option (#3282)
- Update GitHub Action to support use of version specifiers (e.g. `<23`) for Black
  version (#3265)

## 22.8.0

### Highlights

- Python 3.11 is now supported, except for _blackd_ as aiohttp does not support 3.11 as
  of publishing (#3234)
- This is the last release that supports running _Black_ on Python 3.6 (formatting 3.6
  code will continue to be supported until further notice)
- Reword the stability policy to say that we may, in rare cases, make changes that
  affect code that was not previously formatted by _Black_ (#3155)

### Stable style

- Fix an infinite loop when using `# fmt: on/off` in the middle of an expression or code
  block (#3158)
- Fix incorrect handling of `# fmt: skip` on colon (`:`) lines (#3148)
- Comments are no longer deleted when a line had spaces removed around power operators
  (#2874)

### Preview style

- Single-character closing docstring quotes are no longer moved to their own line as
  this is invalid. This was a bug introduced in version 22.6.0. (#3166)
- `--skip-string-normalization` / `-S` now prevents docstring prefixes from being
  normalized as expected (#3168)
- When using `--skip-magic-trailing-comma` or `-C`, trailing commas are stripped from
  subscript expressions with more than 1 element (#3209)
- Implicitly concatenated strings inside a list, set, or tuple are now wrapped inside
  parentheses (#3162)
- Fix a string merging/split issue when a comment is present in the middle of implicitly
  concatenated strings on its own line (#3227)

### _Blackd_

- `blackd` now supports enabling the preview style via the `X-Preview` header (#3217)

### Configuration

- Black now uses the presence of debug f-strings to detect target version (#3215)
- Fix misdetection of project root and verbose logging of sources in cases involving
  `--stdin-filename` (#3216)
- Immediate `.gitignore` files in source directories given on the command line are now
  also respected, previously only `.gitignore` files in the project root and
  automatically discovered directories were respected (#3237)

### Documentation

- Recommend using BlackConnect in IntelliJ IDEs (#3150)

### Integrations

- Vim plugin: prefix messages with `Black: ` so it's clear they come from Black (#3194)
- Docker: changed to a /opt/venv installation + added to PATH to be available to
  non-root users (#3202)

### Output

- Change from deprecated `asyncio.get_event_loop()` to create our event loop which
  removes DeprecationWarning (#3164)
- Remove logging from internal `blib2to3` library since it regularly emits error logs
  about failed caching that can and should be ignored (#3193)

### Parser

- Type comments are now included in the AST equivalence check consistently so accidental
  deletion raises an error. Though type comments can't be tracked when running on PyPy
  3.7 due to standard library limitations. (#2874)

### Performance

- Reduce Black's startup time when formatting a single file by 15-30% (#3211)

## 22.6.0

### Style

- Fix unstable formatting involving `#fmt: skip` and `# fmt:skip` comments (notice the
  lack of spaces) (#2970)

### Preview style

- Docstring quotes are no longer moved if it would violate the line length limit (#3044)
- Parentheses around return annotations are now managed (#2990)
- Remove unnecessary parentheses around awaited objects (#2991)
- Remove unnecessary parentheses in `with` statements (#2926)
- Remove trailing newlines after code block open (#3035)

### Integrations

- Add `scripts/migrate-black.py` script to ease introduction of Black to a Git project
  (#3038)

### Output

- Output Python version and implementation as part of `--version` flag (#2997)

### Packaging

- Use `tomli` instead of `tomllib` on Python 3.11 builds where `tomllib` is not
  available (#2987)

### Parser

- [PEP 654](https://peps.python.org/pep-0654/#except) syntax (for example,
  `except *ExceptionGroup:`) is now supported (#3016)
- [PEP 646](https://peps.python.org/pep-0646) syntax (for example,
  `Array[Batch, *Shape]` or `def fn(*args: *T) -> None`) is now supported (#3071)

### Vim Plugin

- Fix `strtobool` function. It didn't parse true/on/false/off. (#3025)

## 22.3.0

### Preview style

- Code cell separators `#%%` are now standardised to `# %%` (#2919)
- Remove unnecessary parentheses from `except` statements (#2939)
- Remove unnecessary parentheses from tuple unpacking in `for` loops (#2945)
- Avoid magic-trailing-comma in single-element subscripts (#2942)

### Configuration

- Do not format `__pypackages__` directories by default (#2836)
- Add support for specifying stable version with `--required-version` (#2832).
- Avoid crashing when the user has no homedir (#2814)
- Avoid crashing when md5 is not available (#2905)
- Fix handling of directory junctions on Windows (#2904)

### Documentation

- Update pylint config documentation (#2931)

### Integrations

- Move test to disable plugin in Vim/Neovim, which speeds up loading (#2896)

### Output

- In verbose mode, log when _Black_ is using user-level config (#2861)

### Packaging

- Fix Black to work with Click 8.1.0 (#2966)
- On Python 3.11 and newer, use the standard library's `tomllib` instead of `tomli`
  (#2903)
- `black-primer`, the deprecated internal devtool, has been removed and copied to a
  [separate repository](https://github.com/cooperlees/black-primer) (#2924)

### Parser

- Black can now parse starred expressions in the target of `for` and `async for`
  statements, e.g `for item in *items_1, *items_2: pass` (#2879).

## 22.1.0

At long last, _Black_ is no longer a beta product! This is the first non-beta release
and the first release covered by our new
[stability policy](https://black.readthedocs.io/en/stable/the_black_code_style/index.html#stability-policy).

### Highlights

- **Remove Python 2 support** (#2740)
- Introduce the `--preview` flag (#2752)

### Style

- Deprecate `--experimental-string-processing` and move the functionality under
  `--preview` (#2789)
- For stubs, one blank line between class attributes and methods is now kept if there's
  at least one pre-existing blank line (#2736)
- Black now normalizes string prefix order (#2297)
- Remove spaces around power operators if both operands are simple (#2726)
- Work around bug that causes unstable formatting in some cases in the presence of the
  magic trailing comma (#2807)
- Use parentheses for attribute access on decimal float and int literals (#2799)
- Don't add whitespace for attribute access on hexadecimal, binary, octal, and complex
  literals (#2799)
- Treat blank lines in stubs the same inside top-level `if` statements (#2820)
- Fix unstable formatting with semicolons and arithmetic expressions (#2817)
- Fix unstable formatting around magic trailing comma (#2572)

### Parser

- Fix mapping cases that contain as-expressions, like `case {"key": 1 | 2 as password}`
  (#2686)
- Fix cases that contain multiple top-level as-expressions, like `case 1 as a, 2 as b`
  (#2716)
- Fix call patterns that contain as-expressions with keyword arguments, like
  `case Foo(bar=baz as quux)` (#2749)
- Tuple unpacking on `return` and `yield` constructs now implies 3.8+ (#2700)
- Unparenthesized tuples on annotated assignments (e.g
  `values: Tuple[int, ...] = 1, 2, 3`) now implies 3.8+ (#2708)
- Fix handling of standalone `match()` or `case()` when there is a trailing newline or a
  comment inside of the parentheses. (#2760)
- `from __future__ import annotations` statement now implies Python 3.7+ (#2690)

### Performance

- Speed-up the new backtracking parser about 4X in general (enabled when
  `--target-version` is set to 3.10 and higher). (#2728)
- _Black_ is now compiled with [mypyc](https://github.com/mypyc/mypyc) for an overall 2x
  speed-up. 64-bit Windows, MacOS, and Linux (not including musl) are supported. (#1009,
  #2431)

### Configuration

- Do not accept bare carriage return line endings in pyproject.toml (#2408)
- Add configuration option (`python-cell-magics`) to format cells with custom magics in
  Jupyter Notebooks (#2744)
- Allow setting custom cache directory on all platforms with environment variable
  `BLACK_CACHE_DIR` (#2739).
- Enable Python 3.10+ by default, without any extra need to specify
  `--target-version=py310`. (#2758)
- Make passing `SRC` or `--code` mandatory and mutually exclusive (#2804)

### Output

- Improve error message for invalid regular expression (#2678)
- Improve error message when parsing fails during AST safety check by embedding the
  underlying SyntaxError (#2693)
- No longer color diff headers white as it's unreadable in light themed terminals
  (#2691)
- Text coloring added in the final statistics (#2712)
- Verbose mode also now describes how a project root was discovered and which paths will
  be formatted. (#2526)

### Packaging

- All upper version bounds on dependencies have been removed (#2718)
- `typing-extensions` is no longer a required dependency in Python 3.10+ (#2772)
- Set `click` lower bound to `8.0.0` (#2791)

### Integrations

- Update GitHub action to support containerized runs (#2748)

### Documentation

- Change protocol in pip installation instructions to `https://` (#2761)
- Change HTML theme to Furo primarily for its responsive design and mobile support
  (#2793)
- Deprecate the `black-primer` tool (#2809)
- Document Python support policy (#2819)

## 21.12b0

### _Black_

- Fix determination of f-string expression spans (#2654)
- Fix bad formatting of error messages about EOF in multi-line statements (#2343)
- Functions and classes in blocks now have more consistent surrounding spacing (#2472)

#### Jupyter Notebook support

- Cell magics are now only processed if they are known Python cell magics. Earlier, all
  cell magics were tokenized, leading to possible indentation errors e.g. with
  `%%writefile`. (#2630)
- Fix assignment to environment variables in Jupyter Notebooks (#2642)

#### Python 3.10 support

- Point users to using `--target-version py310` if we detect 3.10-only syntax (#2668)
- Fix `match` statements with open sequence subjects, like `match a, b:` or
  `match a, *b:` (#2639) (#2659)
- Fix `match`/`case` statements that contain `match`/`case` soft keywords multiple
  times, like `match re.match()` (#2661)
- Fix `case` statements with an inline body (#2665)
- Fix styling of starred expressions inside `match` subject (#2667)
- Fix parser error location on invalid syntax in a `match` statement (#2649)
- Fix Python 3.10 support on platforms without ProcessPoolExecutor (#2631)
- Improve parsing performance on code that uses `match` under `--target-version py310`
  up to ~50% (#2670)

### Packaging

- Remove dependency on `regex` (#2644) (#2663)

## 21.11b1

### _Black_

- Bumped regex version minimum to 2021.4.4 to fix Pattern class usage (#2621)

## 21.11b0

### _Black_

- Warn about Python 2 deprecation in more cases by improving Python 2 only syntax
  detection (#2592)
- Add experimental PyPy support (#2559)
- Add partial support for the match statement. As it's experimental, it's only enabled
  when `--target-version py310` is explicitly specified (#2586)
- Add support for parenthesized with (#2586)
- Declare support for Python 3.10 for running Black (#2562)

### Integrations

- Fixed vim plugin with Python 3.10 by removing deprecated distutils import (#2610)
- The vim plugin now parses `skip_magic_trailing_comma` from pyproject.toml (#2613)

## 21.10b0

### _Black_

- Document stability policy, that will apply for non-beta releases (#2529)
- Add new `--workers` parameter (#2514)
- Fixed feature detection for positional-only arguments in lambdas (#2532)
- Bumped typed-ast version minimum to 1.4.3 for 3.10 compatibility (#2519)
- Fixed a Python 3.10 compatibility issue where the loop argument was still being passed
  even though it has been removed (#2580)
- Deprecate Python 2 formatting support (#2523)

### _Blackd_

- Remove dependency on aiohttp-cors (#2500)
- Bump required aiohttp version to 3.7.4 (#2509)

### _Black-Primer_

- Add primer support for --projects (#2555)
- Print primer summary after individual failures (#2570)

### Integrations

- Allow to pass `target_version` in the vim plugin (#1319)
- Install build tools in docker file and use multi-stage build to keep the image size
  down (#2582)

## 21.9b0

### Packaging

- Fix missing modules in self-contained binaries (#2466)
- Fix missing toml extra used during installation (#2475)

## 21.8b0

### _Black_

- Add support for formatting Jupyter Notebook files (#2357)
- Move from `appdirs` dependency to `platformdirs` (#2375)
- Present a more user-friendly error if .gitignore is invalid (#2414)
- The failsafe for accidentally added backslashes in f-string expressions has been
  hardened to handle more edge cases during quote normalization (#2437)
- Avoid changing a function return type annotation's type to a tuple by adding a
  trailing comma (#2384)
- Parsing support has been added for unparenthesized walruses in set literals, set
  comprehensions, and indices (#2447).
- Pin `setuptools-scm` build-time dependency version (#2457)
- Exclude typing-extensions version 3.10.0.1 due to it being broken on Python 3.10
  (#2460)

### _Blackd_

- Replace sys.exit(-1) with raise ImportError as it plays more nicely with tools that
  scan installed packages (#2440)

### Integrations

- The provided pre-commit hooks no longer specify `language_version` to avoid overriding
  `default_language_version` (#2430)

## 21.7b0

### _Black_

- Configuration files using TOML features higher than spec v0.5.0 are now supported
  (#2301)
- Add primer support and test for code piped into black via STDIN (#2315)
- Fix internal error when `FORCE_OPTIONAL_PARENTHESES` feature is enabled (#2332)
- Accept empty stdin (#2346)
- Provide a more useful error when parsing fails during AST safety checks (#2304)

### Docker

- Add new `latest_release` tag automation to follow latest black release on docker
  images (#2374)

### Integrations

- The vim plugin now searches upwards from the directory containing the current buffer
  instead of the current working directory for pyproject.toml. (#1871)
- The vim plugin now reads the correct string normalization option in pyproject.toml
  (#1869)
- The vim plugin no longer crashes Black when there's boolean values in pyproject.toml
  (#1869)

## 21.6b0

### _Black_

- Fix failure caused by `fmt: skip` and indentation (#2281)
- Account for += assignment when deciding whether to split string (#2312)
- Correct max string length calculation when there are string operators (#2292)
- Fixed option usage when using the `--code` flag (#2259)
- Do not call `uvloop.install()` when _Black_ is used as a library (#2303)
- Added `--required-version` option to require a specific version to be running (#2300)
- Fix incorrect custom breakpoint indices when string group contains fake f-strings
  (#2311)
- Fix regression where `R` prefixes would be lowercased for docstrings (#2285)
- Fix handling of named escapes (`\N{...}`) when `--experimental-string-processing` is
  used (#2319)

### Integrations

- The official Black action now supports choosing what version to use, and supports the
  major 3 OSes. (#1940)

## 21.5b2

### _Black_

- A space is no longer inserted into empty docstrings (#2249)
- Fix handling of .gitignore files containing non-ASCII characters on Windows (#2229)
- Respect `.gitignore` files in all levels, not only `root/.gitignore` file (apply
  `.gitignore` rules like `git` does) (#2225)
- Restored compatibility with Click 8.0 on Python 3.6 when LANG=C used (#2227)
- Add extra uvloop install + import support if in python env (#2258)
- Fix --experimental-string-processing crash when matching parens are not found (#2283)
- Make sure to split lines that start with a string operator (#2286)
- Fix regular expression that black uses to identify f-expressions (#2287)

### _Blackd_

- Add a lower bound for the `aiohttp-cors` dependency. Only 0.4.0 or higher is
  supported. (#2231)

### Packaging

- Release self-contained x86_64 MacOS binaries as part of the GitHub release pipeline
  (#2198)
- Always build binaries with the latest available Python (#2260)

### Documentation

- Add discussion of magic comments to FAQ page (#2272)
- `--experimental-string-processing` will be enabled by default in the future (#2273)
- Fix typos discovered by codespell (#2228)
- Fix Vim plugin installation instructions. (#2235)
- Add new Frequently Asked Questions page (#2247)
- Fix encoding + symlink issues preventing proper build on Windows (#2262)

## 21.5b1

### _Black_

- Refactor `src/black/__init__.py` into many files (#2206)

### Documentation

- Replaced all remaining references to the
  [`master`](https://github.com/psf/black/tree/main) branch with the
  [`main`](https://github.com/psf/black/tree/main) branch. Some additional changes in
  the source code were also made. (#2210)
- Sigificantly reorganized the documentation to make much more sense. Check them out by
  heading over to [the stable docs on RTD](https://black.readthedocs.io/en/stable/).
  (#2174)

## 21.5b0

### _Black_

- Set `--pyi` mode if `--stdin-filename` ends in `.pyi` (#2169)
- Stop detecting target version as Python 3.9+ with pre-PEP-614 decorators that are
  being called but with no arguments (#2182)

### _Black-Primer_

- Add `--no-diff` to black-primer to suppress formatting changes (#2187)

## 21.4b2

### _Black_

- Fix crash if the user configuration directory is inaccessible. (#2158)

- Clarify
  [circumstances](https://github.com/psf/black/blob/master/docs/the_black_code_style.md#pragmatism)
  in which _Black_ may change the AST (#2159)

- Allow `.gitignore` rules to be overridden by specifying `exclude` in `pyproject.toml`
  or on the command line. (#2170)

### _Packaging_

- Install `primer.json` (used by `black-primer` by default) with black. (#2154)

## 21.4b1

### _Black_

- Fix crash on docstrings ending with "\\ ". (#2142)

- Fix crash when atypical whitespace is cleaned out of dostrings (#2120)

- Reflect the `--skip-magic-trailing-comma` and `--experimental-string-processing` flags
  in the name of the cache file. Without this fix, changes in these flags would not take
  effect if the cache had already been populated. (#2131)

- Don't remove necessary parentheses from assignment expression containing assert /
  return statements. (#2143)

### _Packaging_

- Bump pathspec to >= 0.8.1 to solve invalid .gitignore exclusion handling

## 21.4b0

### _Black_

- Fixed a rare but annoying formatting instability created by the combination of
  optional trailing commas inserted by `Black` and optional parentheses looking at
  pre-existing "magic" trailing commas. This fixes issue #1629 and all of its many many
  duplicates. (#2126)

- `Black` now processes one-line docstrings by stripping leading and trailing spaces,
  and adding a padding space when needed to break up """". (#1740)

- `Black` now cleans up leading non-breaking spaces in comments (#2092)

- `Black` now respects `--skip-string-normalization` when normalizing multiline
  docstring quotes (#1637)

- `Black` no longer removes all empty lines between non-function code and decorators
  when formatting typing stubs. Now `Black` enforces a single empty line. (#1646)

- `Black` no longer adds an incorrect space after a parenthesized assignment expression
  in if/while statements (#1655)

- Added `--skip-magic-trailing-comma` / `-C` to avoid using trailing commas as a reason
  to split lines (#1824)

- fixed a crash when PWD=/ on POSIX (#1631)

- fixed "I/O operation on closed file" when using --diff (#1664)

- Prevent coloured diff output being interleaved with multiple files (#1673)

- Added support for PEP 614 relaxed decorator syntax on python 3.9 (#1711)

- Added parsing support for unparenthesized tuples and yield expressions in annotated
  assignments (#1835)

- added `--extend-exclude` argument (PR #2005)

- speed up caching by avoiding pathlib (#1950)

- `--diff` correctly indicates when a file doesn't end in a newline (#1662)

- Added `--stdin-filename` argument to allow stdin to respect `--force-exclude` rules
  (#1780)

- Lines ending with `fmt: skip` will now be not formatted (#1800)

- PR #2053: Black no longer relies on typed-ast for Python 3.8 and higher

- PR #2053: Python 2 support is now optional, install with
  `python3 -m pip install black[python2]` to maintain support.

- Exclude `venv` directory by default (#1683)

- Fixed "Black produced code that is not equivalent to the source" when formatting
  Python 2 docstrings (#2037)

### _Packaging_

- Self-contained native _Black_ binaries are now provided for releases via GitHub
  Releases (#1743)

## 20.8b1

### _Packaging_

- explicitly depend on Click 7.1.2 or newer as `Black` no longer works with versions
  older than 7.0

## 20.8b0

### _Black_

- re-implemented support for explicit trailing commas: now it works consistently within
  any bracket pair, including nested structures (#1288 and duplicates)

- `Black` now reindents docstrings when reindenting code around it (#1053)

- `Black` now shows colored diffs (#1266)

- `Black` is now packaged using 'py3' tagged wheels (#1388)

- `Black` now supports Python 3.8 code, e.g. star expressions in return statements
  (#1121)

- `Black` no longer normalizes capital R-string prefixes as those have a
  community-accepted meaning (#1244)

- `Black` now uses exit code 2 when specified configuration file doesn't exit (#1361)

- `Black` now works on AWS Lambda (#1141)

- added `--force-exclude` argument (#1032)

- removed deprecated `--py36` option (#1236)

- fixed `--diff` output when EOF is encountered (#526)

- fixed `# fmt: off` handling around decorators (#560)

- fixed unstable formatting with some `# type: ignore` comments (#1113)

- fixed invalid removal on organizing brackets followed by indexing (#1575)

- introduced `black-primer`, a CI tool that allows us to run regression tests against
  existing open source users of Black (#1402)

- introduced property-based fuzzing to our test suite based on Hypothesis and
  Hypothersmith (#1566)

- implemented experimental and disabled by default long string rewrapping (#1132),
  hidden under a `--experimental-string-processing` flag while it's being worked on;
  this is an undocumented and unsupported feature, you lose Internet points for
  depending on it (#1609)

### Vim plugin

- prefer virtualenv packages over global packages (#1383)

## 19.10b0

- added support for PEP 572 assignment expressions (#711)

- added support for PEP 570 positional-only arguments (#943)

- added support for async generators (#593)

- added support for pre-splitting collections by putting an explicit trailing comma
  inside (#826)

- added `black -c` as a way to format code passed from the command line (#761)

- --safe now works with Python 2 code (#840)

- fixed grammar selection for Python 2-specific code (#765)

- fixed feature detection for trailing commas in function definitions and call sites
  (#763)

- `# fmt: off`/`# fmt: on` comment pairs placed multiple times within the same block of
  code now behave correctly (#1005)

- _Black_ no longer crashes on Windows machines with more than 61 cores (#838)

- _Black_ no longer crashes on standalone comments prepended with a backslash (#767)

- _Black_ no longer crashes on `from` ... `import` blocks with comments (#829)

- _Black_ no longer crashes on Python 3.7 on some platform configurations (#494)

- _Black_ no longer fails on comments in from-imports (#671)

- _Black_ no longer fails when the file starts with a backslash (#922)

- _Black_ no longer merges regular comments with type comments (#1027)

- _Black_ no longer splits long lines that contain type comments (#997)

- removed unnecessary parentheses around `yield` expressions (#834)

- added parentheses around long tuples in unpacking assignments (#832)

- added parentheses around complex powers when they are prefixed by a unary operator
  (#646)

- fixed bug that led _Black_ format some code with a line length target of 1 (#762)

- _Black_ no longer introduces quotes in f-string subexpressions on string boundaries
  (#863)

- if _Black_ puts parenthesis around a single expression, it moves comments to the
  wrapped expression instead of after the brackets (#872)

- `blackd` now returns the version of _Black_ in the response headers (#1013)

- `blackd` can now output the diff of formats on source code when the `X-Diff` header is
  provided (#969)

## 19.3b0

- new option `--target-version` to control which Python versions _Black_-formatted code
  should target (#618)

- deprecated `--py36` (use `--target-version=py36` instead) (#724)

- _Black_ no longer normalizes numeric literals to include `_` separators (#696)

- long `del` statements are now split into multiple lines (#698)

- type comments are no longer mangled in function signatures

- improved performance of formatting deeply nested data structures (#509)

- _Black_ now properly formats multiple files in parallel on Windows (#632)

- _Black_ now creates cache files atomically which allows it to be used in parallel
  pipelines (like `xargs -P8`) (#673)

- _Black_ now correctly indents comments in files that were previously formatted with
  tabs (#262)

- `blackd` now supports CORS (#622)

## 18.9b0

- numeric literals are now formatted by _Black_ (#452, #461, #464, #469):

  - numeric literals are normalized to include `_` separators on Python 3.6+ code

  - added `--skip-numeric-underscore-normalization` to disable the above behavior and
    leave numeric underscores as they were in the input

  - code with `_` in numeric literals is recognized as Python 3.6+

  - most letters in numeric literals are lowercased (e.g., in `1e10`, `0x01`)

  - hexadecimal digits are always uppercased (e.g. `0xBADC0DE`)

- added `blackd`, see
  [its documentation](https://github.com/psf/black/blob/18.9b0/README.md#blackd) for
  more info (#349)

- adjacent string literals are now correctly split into multiple lines (#463)

- trailing comma is now added to single imports that don't fit on a line (#250)

- cache is now populated when `--check` is successful for a file which speeds up
  consecutive checks of properly formatted unmodified files (#448)

- whitespace at the beginning of the file is now removed (#399)

- fixed mangling [pweave](http://mpastell.com/pweave/) and
  [Spyder IDE](https://www.spyder-ide.org/) special comments (#532)

- fixed unstable formatting when unpacking big tuples (#267)

- fixed parsing of `__future__` imports with renames (#389)

- fixed scope of `# fmt: off` when directly preceding `yield` and other nodes (#385)

- fixed formatting of lambda expressions with default arguments (#468)

- fixed `async for` statements: _Black_ no longer breaks them into separate lines (#372)

- note: the Vim plugin stopped registering `,=` as a default chord as it turned out to
  be a bad idea (#415)

## 18.6b4

- hotfix: don't freeze when multiple comments directly precede `# fmt: off` (#371)

## 18.6b3

- typing stub files (`.pyi`) now have blank lines added after constants (#340)

- `# fmt: off` and `# fmt: on` are now much more dependable:

  - they now work also within bracket pairs (#329)

  - they now correctly work across function/class boundaries (#335)

  - they now work when an indentation block starts with empty lines or misaligned
    comments (#334)

- made Click not fail on invalid environments; note that Click is right but the
  likelihood we'll need to access non-ASCII file paths when dealing with Python source
  code is low (#277)

- fixed improper formatting of f-strings with quotes inside interpolated expressions
  (#322)

- fixed unnecessary slowdown when long list literals where found in a file

- fixed unnecessary slowdown on AST nodes with very many siblings

- fixed cannibalizing backslashes during string normalization

- fixed a crash due to symbolic links pointing outside of the project directory (#338)

## 18.6b2

- added `--config` (#65)

- added `-h` equivalent to `--help` (#316)

- fixed improper unmodified file caching when `-S` was used

- fixed extra space in string unpacking (#305)

- fixed formatting of empty triple quoted strings (#313)

- fixed unnecessary slowdown in comment placement calculation on lines without comments

## 18.6b1

- hotfix: don't output human-facing information on stdout (#299)

- hotfix: don't output cake emoji on non-zero return code (#300)

## 18.6b0

- added `--include` and `--exclude` (#270)

- added `--skip-string-normalization` (#118)

- added `--verbose` (#283)

- the header output in `--diff` now actually conforms to the unified diff spec

- fixed long trivial assignments being wrapped in unnecessary parentheses (#273)

- fixed unnecessary parentheses when a line contained multiline strings (#232)

- fixed stdin handling not working correctly if an old version of Click was used (#276)

- _Black_ now preserves line endings when formatting a file in place (#258)

## 18.5b1

- added `--pyi` (#249)

- added `--py36` (#249)

- Python grammar pickle caches are stored with the formatting caches, making _Black_
  work in environments where site-packages is not user-writable (#192)

- _Black_ now enforces a PEP 257 empty line after a class-level docstring (and/or
  fields) and the first method

- fixed invalid code produced when standalone comments were present in a trailer that
  was omitted from line splitting on a large expression (#237)

- fixed optional parentheses being removed within `# fmt: off` sections (#224)

- fixed invalid code produced when stars in very long imports were incorrectly wrapped
  in optional parentheses (#234)

- fixed unstable formatting when inline comments were moved around in a trailer that was
  omitted from line splitting on a large expression (#238)

- fixed extra empty line between a class declaration and the first method if no class
  docstring or fields are present (#219)

- fixed extra empty line between a function signature and an inner function or inner
  class (#196)

## 18.5b0

- call chains are now formatted according to the
  [fluent interfaces](https://en.wikipedia.org/wiki/Fluent_interface) style (#67)

- data structure literals (tuples, lists, dictionaries, and sets) are now also always
  exploded like imports when they don't fit in a single line (#152)

- slices are now formatted according to PEP 8 (#178)

- parentheses are now also managed automatically on the right-hand side of assignments
  and return statements (#140)

- math operators now use their respective priorities for delimiting multiline
  expressions (#148)

- optional parentheses are now omitted on expressions that start or end with a bracket
  and only contain a single operator (#177)

- empty parentheses in a class definition are now removed (#145, #180)

- string prefixes are now standardized to lowercase and `u` is removed on Python 3.6+
  only code and Python 2.7+ code with the `unicode_literals` future import (#188, #198,
  #199)

- typing stub files (`.pyi`) are now formatted in a style that is consistent with PEP
  484 (#207, #210)

- progress when reformatting many files is now reported incrementally

- fixed trailers (content with brackets) being unnecessarily exploded into their own
  lines after a dedented closing bracket (#119)

- fixed an invalid trailing comma sometimes left in imports (#185)

- fixed non-deterministic formatting when multiple pairs of removable parentheses were
  used (#183)

- fixed multiline strings being unnecessarily wrapped in optional parentheses in long
  assignments (#215)

- fixed not splitting long from-imports with only a single name

- fixed Python 3.6+ file discovery by also looking at function calls with unpacking.
  This fixed non-deterministic formatting if trailing commas where used both in function
  signatures with stars and function calls with stars but the former would be
  reformatted to a single line.

- fixed crash on dealing with optional parentheses (#193)

- fixed "is", "is not", "in", and "not in" not considered operators for splitting
  purposes

- fixed crash when dead symlinks where encountered

## 18.4a4

- don't populate the cache on `--check` (#175)

## 18.4a3

- added a "cache"; files already reformatted that haven't changed on disk won't be
  reformatted again (#109)

- `--check` and `--diff` are no longer mutually exclusive (#149)

- generalized star expression handling, including double stars; this fixes
  multiplication making expressions "unsafe" for trailing commas (#132)

- _Black_ no longer enforces putting empty lines behind control flow statements (#90)

- _Black_ now splits imports like "Mode 3 + trailing comma" of isort (#127)

- fixed comment indentation when a standalone comment closes a block (#16, #32)

- fixed standalone comments receiving extra empty lines if immediately preceding a
  class, def, or decorator (#56, #154)

- fixed `--diff` not showing entire path (#130)

- fixed parsing of complex expressions after star and double stars in function calls
  (#2)

- fixed invalid splitting on comma in lambda arguments (#133)

- fixed missing splits of ternary expressions (#141)

## 18.4a2

- fixed parsing of unaligned standalone comments (#99, #112)

- fixed placement of dictionary unpacking inside dictionary literals (#111)

- Vim plugin now works on Windows, too

- fixed unstable formatting when encountering unnecessarily escaped quotes in a string
  (#120)

## 18.4a1

- added `--quiet` (#78)

- added automatic parentheses management (#4)

- added [pre-commit](https://pre-commit.com) integration (#103, #104)

- fixed reporting on `--check` with multiple files (#101, #102)

- fixed removing backslash escapes from raw strings (#100, #105)

## 18.4a0

- added `--diff` (#87)

- add line breaks before all delimiters, except in cases like commas, to better comply
  with PEP 8 (#73)

- standardize string literals to use double quotes (almost) everywhere (#75)

- fixed handling of standalone comments within nested bracketed expressions; _Black_
  will no longer produce super long lines or put all standalone comments at the end of
  the expression (#22)

- fixed 18.3a4 regression: don't crash and burn on empty lines with trailing whitespace
  (#80)

- fixed 18.3a4 regression: `# yapf: disable` usage as trailing comment would cause
  _Black_ to not emit the rest of the file (#95)

- when CTRL+C is pressed while formatting many files, _Black_ no longer freaks out with
  a flurry of asyncio-related exceptions

- only allow up to two empty lines on module level and only single empty lines within
  functions (#74)

## 18.3a4

- `# fmt: off` and `# fmt: on` are implemented (#5)

- automatic detection of deprecated Python 2 forms of print statements and exec
  statements in the formatted file (#49)

- use proper spaces for complex expressions in default values of typed function
  arguments (#60)

- only return exit code 1 when --check is used (#50)

- don't remove single trailing commas from square bracket indexing (#59)

- don't omit whitespace if the previous factor leaf wasn't a math operator (#55)

- omit extra space in kwarg unpacking if it's the first argument (#46)

- omit extra space in
  [Sphinx auto-attribute comments](http://www.sphinx-doc.org/en/stable/ext/autodoc.html#directive-autoattribute)
  (#68)

## 18.3a3

- don't remove single empty lines outside of bracketed expressions (#19)

- added ability to pipe formatting from stdin to stdin (#25)

- restored ability to format code with legacy usage of `async` as a name (#20, #42)

- even better handling of numpy-style array indexing (#33, again)

## 18.3a2

- changed positioning of binary operators to occur at beginning of lines instead of at
  the end, following
  [a recent change to PEP 8](https://github.com/python/peps/commit/c59c4376ad233a62ca4b3a6060c81368bd21e85b)
  (#21)

- ignore empty bracket pairs while splitting. This avoids very weirdly looking
  formattings (#34, #35)

- remove a trailing comma if there is a single argument to a call

- if top level functions were separated by a comment, don't put four empty lines after
  the upper function

- fixed unstable formatting of newlines with imports

- fixed unintentional folding of post scriptum standalone comments into last statement
  if it was a simple statement (#18, #28)

- fixed missing space in numpy-style array indexing (#33)

- fixed spurious space after star-based unary expressions (#31)

## 18.3a1

- added `--check`

- only put trailing commas in function signatures and calls if it's safe to do so. If
  the file is Python 3.6+ it's always safe, otherwise only safe if there are no `*args`
  or `**kwargs` used in the signature or call. (#8)

- fixed invalid spacing of dots in relative imports (#6, #13)

- fixed invalid splitting after comma on unpacked variables in for-loops (#23)

- fixed spurious space in parenthesized set expressions (#7)

- fixed spurious space after opening parentheses and in default arguments (#14, #17)

- fixed spurious space after unary operators when the operand was a complex expression
  (#15)

## 18.3a0

- first published version, Happy 🍰 Day 2018!

- alpha quality

- date-versioned (see: <https://calver.org/>)<|MERGE_RESOLUTION|>--- conflicted
+++ resolved
@@ -14,14 +14,11 @@
 
 <!-- Changes that affect Black's preview style -->
 
-<<<<<<< HEAD
 - Fix a crash when formatting some dicts with parenthesis-wrapped long string keys
   (#3262)
+- Enforce empty lines before classes and functions with sticky leading comments (#3302)
 - Implicitly concatenated strings used as function args are now wrapped inside
   parentheses (#3307)
-=======
-- Enforce empty lines before classes and functions with sticky leading comments (#3302)
->>>>>>> 4abc0399
 
 ### Configuration
 
