# Change Log

## Unreleased

### Highlights

<!-- Include any especially major or disruptive changes here -->

### Stable style

<!-- Changes that affect Black's stable style -->

- Fix a crash when a colon line is marked between `# fmt: off` and `# fmt: on` (#3439)

### Preview style

<!-- Changes that affect Black's preview style -->

<<<<<<< HEAD
- Format hex code in unicode escape sequences in string literals (#2916)
=======
- Add parentheses around `if`-`else` expressions (#2278)
>>>>>>> 4e3303fa
- Improve the performance on large expressions that contain many strings (#3467)
- Fix a crash in preview style with assert + parenthesized string (#3415)
- Fix crashes in preview style with walrus operators used in function return annotations
  and except clauses (#3423)
- Fix a crash in preview advanced string processing where mixed implicitly concatenated
  regular and f-strings start with an empty span (#3463)
- Fix a crash in preview advanced string processing where a standalone comment is placed
  before a dict's value (#3469)
- Fix an issue where extra empty lines are added when a decorator has `# fmt: skip`
  applied or there is a standalone comment between decorators (#3470)
- Do not put the closing quotes in a docstring on a separate line, even if the line is
  too long (#3430)
- Long values in dict literals are now wrapped in parentheses; correspondingly
  unnecessary parentheses around short values in dict literals are now removed; long
  string lambda values are now wrapped in parentheses (#3440)
- Exclude string type annotations from improved string processing; fix crash when the
  return type annotation is stringified and spans across multiple lines (#3462)

### Configuration

<!-- Changes to how Black can be configured -->

### Packaging

<!-- Changes to how Black is packaged, such as dependency requirements -->

- Upgrade mypyc from `0.971` to `0.991` so mypycified _Black_ can be built on armv7
  (#3380)
- Drop specific support for the `tomli` requirement on 3.11 alpha releases, working
  around a bug that would cause the requirement not to be installed on any non-final
  Python releases (#3448)

### Parser

<!-- Changes to the parser or to version autodetection -->

### Performance

<!-- Changes that improve Black's performance. -->

### Output

<!-- Changes to Black's terminal output and error messages -->

- Verbose logging now shows the values of `pyproject.toml` configuration variables
  (#3392)

### _Blackd_

<!-- Changes to blackd -->

### Integrations

<!-- For example, Docker, GitHub Actions, pre-commit, editors -->

- Move 3.11 CI to normal flow now all dependencies support 3.11 (#3446)
- Docker: Add new `latest_prerelease` tag automation to follow latest black alpha
  release on docker images (#3465)

### Documentation

<!-- Major changes to documentation and policies. Small docs changes
     don't need a changelog entry. -->

- Expand `vim-plug` installation instructions to offer more explicit options (#3468)

## 22.12.0

### Preview style

<!-- Changes that affect Black's preview style -->

- Enforce empty lines before classes and functions with sticky leading comments (#3302)
- Reformat empty and whitespace-only files as either an empty file (if no newline is
  present) or as a single newline character (if a newline is present) (#3348)
- Implicitly concatenated strings used as function args are now wrapped inside
  parentheses (#3307)
- For assignment statements, prefer splitting the right hand side if the left hand side
  fits on a single line (#3368)
- Correctly handle trailing commas that are inside a line's leading non-nested parens
  (#3370)

### Configuration

<!-- Changes to how Black can be configured -->

- Fix incorrectly applied `.gitignore` rules by considering the `.gitignore` location
  and the relative path to the target file (#3338)
- Fix incorrectly ignoring `.gitignore` presence when more than one source directory is
  specified (#3336)

### Parser

<!-- Changes to the parser or to version autodetection -->

- Parsing support has been added for walruses inside generator expression that are
  passed as function args (for example,
  `any(match := my_re.match(text) for text in texts)`) (#3327).

### Integrations

<!-- For example, Docker, GitHub Actions, pre-commit, editors -->

- Vim plugin: Optionally allow using the system installation of Black via
  `let g:black_use_virtualenv = 0`(#3309)

## 22.10.0

### Highlights

- Runtime support for Python 3.6 has been removed. Formatting 3.6 code will still be
  supported until further notice.

### Stable style

- Fix a crash when `# fmt: on` is used on a different block level than `# fmt: off`
  (#3281)

### Preview style

- Fix a crash when formatting some dicts with parenthesis-wrapped long string keys
  (#3262)

### Configuration

- `.ipynb_checkpoints` directories are now excluded by default (#3293)
- Add `--skip-source-first-line` / `-x` option to ignore the first line of source code
  while formatting (#3299)

### Packaging

- Executables made with PyInstaller will no longer crash when formatting several files
  at once on macOS. Native x86-64 executables for macOS are available once again.
  (#3275)
- Hatchling is now used as the build backend. This will not have any effect for users
  who install Black with its wheels from PyPI. (#3233)
- Faster compiled wheels are now available for CPython 3.11 (#3276)

### _Blackd_

- Windows style (CRLF) newlines will be preserved (#3257).

### Integrations

- Vim plugin: add flag (`g:black_preview`) to enable/disable the preview style (#3246)
- Update GitHub Action to support formatting of Jupyter Notebook files via a `jupyter`
  option (#3282)
- Update GitHub Action to support use of version specifiers (e.g. `<23`) for Black
  version (#3265)

## 22.8.0

### Highlights

- Python 3.11 is now supported, except for _blackd_ as aiohttp does not support 3.11 as
  of publishing (#3234)
- This is the last release that supports running _Black_ on Python 3.6 (formatting 3.6
  code will continue to be supported until further notice)
- Reword the stability policy to say that we may, in rare cases, make changes that
  affect code that was not previously formatted by _Black_ (#3155)

### Stable style

- Fix an infinite loop when using `# fmt: on/off` in the middle of an expression or code
  block (#3158)
- Fix incorrect handling of `# fmt: skip` on colon (`:`) lines (#3148)
- Comments are no longer deleted when a line had spaces removed around power operators
  (#2874)

### Preview style

- Single-character closing docstring quotes are no longer moved to their own line as
  this is invalid. This was a bug introduced in version 22.6.0. (#3166)
- `--skip-string-normalization` / `-S` now prevents docstring prefixes from being
  normalized as expected (#3168)
- When using `--skip-magic-trailing-comma` or `-C`, trailing commas are stripped from
  subscript expressions with more than 1 element (#3209)
- Implicitly concatenated strings inside a list, set, or tuple are now wrapped inside
  parentheses (#3162)
- Fix a string merging/split issue when a comment is present in the middle of implicitly
  concatenated strings on its own line (#3227)

### _Blackd_

- `blackd` now supports enabling the preview style via the `X-Preview` header (#3217)

### Configuration

- Black now uses the presence of debug f-strings to detect target version (#3215)
- Fix misdetection of project root and verbose logging of sources in cases involving
  `--stdin-filename` (#3216)
- Immediate `.gitignore` files in source directories given on the command line are now
  also respected, previously only `.gitignore` files in the project root and
  automatically discovered directories were respected (#3237)

### Documentation

- Recommend using BlackConnect in IntelliJ IDEs (#3150)

### Integrations

- Vim plugin: prefix messages with `Black: ` so it's clear they come from Black (#3194)
- Docker: changed to a /opt/venv installation + added to PATH to be available to
  non-root users (#3202)

### Output

- Change from deprecated `asyncio.get_event_loop()` to create our event loop which
  removes DeprecationWarning (#3164)
- Remove logging from internal `blib2to3` library since it regularly emits error logs
  about failed caching that can and should be ignored (#3193)

### Parser

- Type comments are now included in the AST equivalence check consistently so accidental
  deletion raises an error. Though type comments can't be tracked when running on PyPy
  3.7 due to standard library limitations. (#2874)

### Performance

- Reduce Black's startup time when formatting a single file by 15-30% (#3211)

## 22.6.0

### Style

- Fix unstable formatting involving `#fmt: skip` and `# fmt:skip` comments (notice the
  lack of spaces) (#2970)

### Preview style

- Docstring quotes are no longer moved if it would violate the line length limit (#3044)
- Parentheses around return annotations are now managed (#2990)
- Remove unnecessary parentheses around awaited objects (#2991)
- Remove unnecessary parentheses in `with` statements (#2926)
- Remove trailing newlines after code block open (#3035)

### Integrations

- Add `scripts/migrate-black.py` script to ease introduction of Black to a Git project
  (#3038)

### Output

- Output Python version and implementation as part of `--version` flag (#2997)

### Packaging

- Use `tomli` instead of `tomllib` on Python 3.11 builds where `tomllib` is not
  available (#2987)

### Parser

- [PEP 654](https://peps.python.org/pep-0654/#except) syntax (for example,
  `except *ExceptionGroup:`) is now supported (#3016)
- [PEP 646](https://peps.python.org/pep-0646) syntax (for example,
  `Array[Batch, *Shape]` or `def fn(*args: *T) -> None`) is now supported (#3071)

### Vim Plugin

- Fix `strtobool` function. It didn't parse true/on/false/off. (#3025)

## 22.3.0

### Preview style

- Code cell separators `#%%` are now standardised to `# %%` (#2919)
- Remove unnecessary parentheses from `except` statements (#2939)
- Remove unnecessary parentheses from tuple unpacking in `for` loops (#2945)
- Avoid magic-trailing-comma in single-element subscripts (#2942)

### Configuration

- Do not format `__pypackages__` directories by default (#2836)
- Add support for specifying stable version with `--required-version` (#2832).
- Avoid crashing when the user has no homedir (#2814)
- Avoid crashing when md5 is not available (#2905)
- Fix handling of directory junctions on Windows (#2904)

### Documentation

- Update pylint config documentation (#2931)

### Integrations

- Move test to disable plugin in Vim/Neovim, which speeds up loading (#2896)

### Output

- In verbose mode, log when _Black_ is using user-level config (#2861)

### Packaging

- Fix Black to work with Click 8.1.0 (#2966)
- On Python 3.11 and newer, use the standard library's `tomllib` instead of `tomli`
  (#2903)
- `black-primer`, the deprecated internal devtool, has been removed and copied to a
  [separate repository](https://github.com/cooperlees/black-primer) (#2924)

### Parser

- Black can now parse starred expressions in the target of `for` and `async for`
  statements, e.g `for item in *items_1, *items_2: pass` (#2879).

## 22.1.0

At long last, _Black_ is no longer a beta product! This is the first non-beta release
and the first release covered by our new
[stability policy](https://black.readthedocs.io/en/stable/the_black_code_style/index.html#stability-policy).

### Highlights

- **Remove Python 2 support** (#2740)
- Introduce the `--preview` flag (#2752)

### Style

- Deprecate `--experimental-string-processing` and move the functionality under
  `--preview` (#2789)
- For stubs, one blank line between class attributes and methods is now kept if there's
  at least one pre-existing blank line (#2736)
- Black now normalizes string prefix order (#2297)
- Remove spaces around power operators if both operands are simple (#2726)
- Work around bug that causes unstable formatting in some cases in the presence of the
  magic trailing comma (#2807)
- Use parentheses for attribute access on decimal float and int literals (#2799)
- Don't add whitespace for attribute access on hexadecimal, binary, octal, and complex
  literals (#2799)
- Treat blank lines in stubs the same inside top-level `if` statements (#2820)
- Fix unstable formatting with semicolons and arithmetic expressions (#2817)
- Fix unstable formatting around magic trailing comma (#2572)

### Parser

- Fix mapping cases that contain as-expressions, like `case {"key": 1 | 2 as password}`
  (#2686)
- Fix cases that contain multiple top-level as-expressions, like `case 1 as a, 2 as b`
  (#2716)
- Fix call patterns that contain as-expressions with keyword arguments, like
  `case Foo(bar=baz as quux)` (#2749)
- Tuple unpacking on `return` and `yield` constructs now implies 3.8+ (#2700)
- Unparenthesized tuples on annotated assignments (e.g
  `values: Tuple[int, ...] = 1, 2, 3`) now implies 3.8+ (#2708)
- Fix handling of standalone `match()` or `case()` when there is a trailing newline or a
  comment inside of the parentheses. (#2760)
- `from __future__ import annotations` statement now implies Python 3.7+ (#2690)

### Performance

- Speed-up the new backtracking parser about 4X in general (enabled when
  `--target-version` is set to 3.10 and higher). (#2728)
- _Black_ is now compiled with [mypyc](https://github.com/mypyc/mypyc) for an overall 2x
  speed-up. 64-bit Windows, MacOS, and Linux (not including musl) are supported. (#1009,
  #2431)

### Configuration

- Do not accept bare carriage return line endings in pyproject.toml (#2408)
- Add configuration option (`python-cell-magics`) to format cells with custom magics in
  Jupyter Notebooks (#2744)
- Allow setting custom cache directory on all platforms with environment variable
  `BLACK_CACHE_DIR` (#2739).
- Enable Python 3.10+ by default, without any extra need to specify
  `--target-version=py310`. (#2758)
- Make passing `SRC` or `--code` mandatory and mutually exclusive (#2804)

### Output

- Improve error message for invalid regular expression (#2678)
- Improve error message when parsing fails during AST safety check by embedding the
  underlying SyntaxError (#2693)
- No longer color diff headers white as it's unreadable in light themed terminals
  (#2691)
- Text coloring added in the final statistics (#2712)
- Verbose mode also now describes how a project root was discovered and which paths will
  be formatted. (#2526)

### Packaging

- All upper version bounds on dependencies have been removed (#2718)
- `typing-extensions` is no longer a required dependency in Python 3.10+ (#2772)
- Set `click` lower bound to `8.0.0` (#2791)

### Integrations

- Update GitHub action to support containerized runs (#2748)

### Documentation

- Change protocol in pip installation instructions to `https://` (#2761)
- Change HTML theme to Furo primarily for its responsive design and mobile support
  (#2793)
- Deprecate the `black-primer` tool (#2809)
- Document Python support policy (#2819)

## 21.12b0

### _Black_

- Fix determination of f-string expression spans (#2654)
- Fix bad formatting of error messages about EOF in multi-line statements (#2343)
- Functions and classes in blocks now have more consistent surrounding spacing (#2472)

#### Jupyter Notebook support

- Cell magics are now only processed if they are known Python cell magics. Earlier, all
  cell magics were tokenized, leading to possible indentation errors e.g. with
  `%%writefile`. (#2630)
- Fix assignment to environment variables in Jupyter Notebooks (#2642)

#### Python 3.10 support

- Point users to using `--target-version py310` if we detect 3.10-only syntax (#2668)
- Fix `match` statements with open sequence subjects, like `match a, b:` or
  `match a, *b:` (#2639) (#2659)
- Fix `match`/`case` statements that contain `match`/`case` soft keywords multiple
  times, like `match re.match()` (#2661)
- Fix `case` statements with an inline body (#2665)
- Fix styling of starred expressions inside `match` subject (#2667)
- Fix parser error location on invalid syntax in a `match` statement (#2649)
- Fix Python 3.10 support on platforms without ProcessPoolExecutor (#2631)
- Improve parsing performance on code that uses `match` under `--target-version py310`
  up to ~50% (#2670)

### Packaging

- Remove dependency on `regex` (#2644) (#2663)

## 21.11b1

### _Black_

- Bumped regex version minimum to 2021.4.4 to fix Pattern class usage (#2621)

## 21.11b0

### _Black_

- Warn about Python 2 deprecation in more cases by improving Python 2 only syntax
  detection (#2592)
- Add experimental PyPy support (#2559)
- Add partial support for the match statement. As it's experimental, it's only enabled
  when `--target-version py310` is explicitly specified (#2586)
- Add support for parenthesized with (#2586)
- Declare support for Python 3.10 for running Black (#2562)

### Integrations

- Fixed vim plugin with Python 3.10 by removing deprecated distutils import (#2610)
- The vim plugin now parses `skip_magic_trailing_comma` from pyproject.toml (#2613)

## 21.10b0

### _Black_

- Document stability policy, that will apply for non-beta releases (#2529)
- Add new `--workers` parameter (#2514)
- Fixed feature detection for positional-only arguments in lambdas (#2532)
- Bumped typed-ast version minimum to 1.4.3 for 3.10 compatibility (#2519)
- Fixed a Python 3.10 compatibility issue where the loop argument was still being passed
  even though it has been removed (#2580)
- Deprecate Python 2 formatting support (#2523)

### _Blackd_

- Remove dependency on aiohttp-cors (#2500)
- Bump required aiohttp version to 3.7.4 (#2509)

### _Black-Primer_

- Add primer support for --projects (#2555)
- Print primer summary after individual failures (#2570)

### Integrations

- Allow to pass `target_version` in the vim plugin (#1319)
- Install build tools in docker file and use multi-stage build to keep the image size
  down (#2582)

## 21.9b0

### Packaging

- Fix missing modules in self-contained binaries (#2466)
- Fix missing toml extra used during installation (#2475)

## 21.8b0

### _Black_

- Add support for formatting Jupyter Notebook files (#2357)
- Move from `appdirs` dependency to `platformdirs` (#2375)
- Present a more user-friendly error if .gitignore is invalid (#2414)
- The failsafe for accidentally added backslashes in f-string expressions has been
  hardened to handle more edge cases during quote normalization (#2437)
- Avoid changing a function return type annotation's type to a tuple by adding a
  trailing comma (#2384)
- Parsing support has been added for unparenthesized walruses in set literals, set
  comprehensions, and indices (#2447).
- Pin `setuptools-scm` build-time dependency version (#2457)
- Exclude typing-extensions version 3.10.0.1 due to it being broken on Python 3.10
  (#2460)

### _Blackd_

- Replace sys.exit(-1) with raise ImportError as it plays more nicely with tools that
  scan installed packages (#2440)

### Integrations

- The provided pre-commit hooks no longer specify `language_version` to avoid overriding
  `default_language_version` (#2430)

## 21.7b0

### _Black_

- Configuration files using TOML features higher than spec v0.5.0 are now supported
  (#2301)
- Add primer support and test for code piped into black via STDIN (#2315)
- Fix internal error when `FORCE_OPTIONAL_PARENTHESES` feature is enabled (#2332)
- Accept empty stdin (#2346)
- Provide a more useful error when parsing fails during AST safety checks (#2304)

### Docker

- Add new `latest_release` tag automation to follow latest black release on docker
  images (#2374)

### Integrations

- The vim plugin now searches upwards from the directory containing the current buffer
  instead of the current working directory for pyproject.toml. (#1871)
- The vim plugin now reads the correct string normalization option in pyproject.toml
  (#1869)
- The vim plugin no longer crashes Black when there's boolean values in pyproject.toml
  (#1869)

## 21.6b0

### _Black_

- Fix failure caused by `fmt: skip` and indentation (#2281)
- Account for += assignment when deciding whether to split string (#2312)
- Correct max string length calculation when there are string operators (#2292)
- Fixed option usage when using the `--code` flag (#2259)
- Do not call `uvloop.install()` when _Black_ is used as a library (#2303)
- Added `--required-version` option to require a specific version to be running (#2300)
- Fix incorrect custom breakpoint indices when string group contains fake f-strings
  (#2311)
- Fix regression where `R` prefixes would be lowercased for docstrings (#2285)
- Fix handling of named escapes (`\N{...}`) when `--experimental-string-processing` is
  used (#2319)

### Integrations

- The official Black action now supports choosing what version to use, and supports the
  major 3 OSes. (#1940)

## 21.5b2

### _Black_

- A space is no longer inserted into empty docstrings (#2249)
- Fix handling of .gitignore files containing non-ASCII characters on Windows (#2229)
- Respect `.gitignore` files in all levels, not only `root/.gitignore` file (apply
  `.gitignore` rules like `git` does) (#2225)
- Restored compatibility with Click 8.0 on Python 3.6 when LANG=C used (#2227)
- Add extra uvloop install + import support if in python env (#2258)
- Fix --experimental-string-processing crash when matching parens are not found (#2283)
- Make sure to split lines that start with a string operator (#2286)
- Fix regular expression that black uses to identify f-expressions (#2287)

### _Blackd_

- Add a lower bound for the `aiohttp-cors` dependency. Only 0.4.0 or higher is
  supported. (#2231)

### Packaging

- Release self-contained x86_64 MacOS binaries as part of the GitHub release pipeline
  (#2198)
- Always build binaries with the latest available Python (#2260)

### Documentation

- Add discussion of magic comments to FAQ page (#2272)
- `--experimental-string-processing` will be enabled by default in the future (#2273)
- Fix typos discovered by codespell (#2228)
- Fix Vim plugin installation instructions. (#2235)
- Add new Frequently Asked Questions page (#2247)
- Fix encoding + symlink issues preventing proper build on Windows (#2262)

## 21.5b1

### _Black_

- Refactor `src/black/__init__.py` into many files (#2206)

### Documentation

- Replaced all remaining references to the
  [`master`](https://github.com/psf/black/tree/main) branch with the
  [`main`](https://github.com/psf/black/tree/main) branch. Some additional changes in
  the source code were also made. (#2210)
- Sigificantly reorganized the documentation to make much more sense. Check them out by
  heading over to [the stable docs on RTD](https://black.readthedocs.io/en/stable/).
  (#2174)

## 21.5b0

### _Black_

- Set `--pyi` mode if `--stdin-filename` ends in `.pyi` (#2169)
- Stop detecting target version as Python 3.9+ with pre-PEP-614 decorators that are
  being called but with no arguments (#2182)

### _Black-Primer_

- Add `--no-diff` to black-primer to suppress formatting changes (#2187)

## 21.4b2

### _Black_

- Fix crash if the user configuration directory is inaccessible. (#2158)

- Clarify
  [circumstances](https://github.com/psf/black/blob/master/docs/the_black_code_style.md#pragmatism)
  in which _Black_ may change the AST (#2159)

- Allow `.gitignore` rules to be overridden by specifying `exclude` in `pyproject.toml`
  or on the command line. (#2170)

### _Packaging_

- Install `primer.json` (used by `black-primer` by default) with black. (#2154)

## 21.4b1

### _Black_

- Fix crash on docstrings ending with "\\ ". (#2142)

- Fix crash when atypical whitespace is cleaned out of dostrings (#2120)

- Reflect the `--skip-magic-trailing-comma` and `--experimental-string-processing` flags
  in the name of the cache file. Without this fix, changes in these flags would not take
  effect if the cache had already been populated. (#2131)

- Don't remove necessary parentheses from assignment expression containing assert /
  return statements. (#2143)

### _Packaging_

- Bump pathspec to >= 0.8.1 to solve invalid .gitignore exclusion handling

## 21.4b0

### _Black_

- Fixed a rare but annoying formatting instability created by the combination of
  optional trailing commas inserted by `Black` and optional parentheses looking at
  pre-existing "magic" trailing commas. This fixes issue #1629 and all of its many many
  duplicates. (#2126)

- `Black` now processes one-line docstrings by stripping leading and trailing spaces,
  and adding a padding space when needed to break up """". (#1740)

- `Black` now cleans up leading non-breaking spaces in comments (#2092)

- `Black` now respects `--skip-string-normalization` when normalizing multiline
  docstring quotes (#1637)

- `Black` no longer removes all empty lines between non-function code and decorators
  when formatting typing stubs. Now `Black` enforces a single empty line. (#1646)

- `Black` no longer adds an incorrect space after a parenthesized assignment expression
  in if/while statements (#1655)

- Added `--skip-magic-trailing-comma` / `-C` to avoid using trailing commas as a reason
  to split lines (#1824)

- fixed a crash when PWD=/ on POSIX (#1631)

- fixed "I/O operation on closed file" when using --diff (#1664)

- Prevent coloured diff output being interleaved with multiple files (#1673)

- Added support for PEP 614 relaxed decorator syntax on python 3.9 (#1711)

- Added parsing support for unparenthesized tuples and yield expressions in annotated
  assignments (#1835)

- added `--extend-exclude` argument (PR #2005)

- speed up caching by avoiding pathlib (#1950)

- `--diff` correctly indicates when a file doesn't end in a newline (#1662)

- Added `--stdin-filename` argument to allow stdin to respect `--force-exclude` rules
  (#1780)

- Lines ending with `fmt: skip` will now be not formatted (#1800)

- PR #2053: Black no longer relies on typed-ast for Python 3.8 and higher

- PR #2053: Python 2 support is now optional, install with
  `python3 -m pip install black[python2]` to maintain support.

- Exclude `venv` directory by default (#1683)

- Fixed "Black produced code that is not equivalent to the source" when formatting
  Python 2 docstrings (#2037)

### _Packaging_

- Self-contained native _Black_ binaries are now provided for releases via GitHub
  Releases (#1743)

## 20.8b1

### _Packaging_

- explicitly depend on Click 7.1.2 or newer as `Black` no longer works with versions
  older than 7.0

## 20.8b0

### _Black_

- re-implemented support for explicit trailing commas: now it works consistently within
  any bracket pair, including nested structures (#1288 and duplicates)

- `Black` now reindents docstrings when reindenting code around it (#1053)

- `Black` now shows colored diffs (#1266)

- `Black` is now packaged using 'py3' tagged wheels (#1388)

- `Black` now supports Python 3.8 code, e.g. star expressions in return statements
  (#1121)

- `Black` no longer normalizes capital R-string prefixes as those have a
  community-accepted meaning (#1244)

- `Black` now uses exit code 2 when specified configuration file doesn't exit (#1361)

- `Black` now works on AWS Lambda (#1141)

- added `--force-exclude` argument (#1032)

- removed deprecated `--py36` option (#1236)

- fixed `--diff` output when EOF is encountered (#526)

- fixed `# fmt: off` handling around decorators (#560)

- fixed unstable formatting with some `# type: ignore` comments (#1113)

- fixed invalid removal on organizing brackets followed by indexing (#1575)

- introduced `black-primer`, a CI tool that allows us to run regression tests against
  existing open source users of Black (#1402)

- introduced property-based fuzzing to our test suite based on Hypothesis and
  Hypothersmith (#1566)

- implemented experimental and disabled by default long string rewrapping (#1132),
  hidden under a `--experimental-string-processing` flag while it's being worked on;
  this is an undocumented and unsupported feature, you lose Internet points for
  depending on it (#1609)

### Vim plugin

- prefer virtualenv packages over global packages (#1383)

## 19.10b0

- added support for PEP 572 assignment expressions (#711)

- added support for PEP 570 positional-only arguments (#943)

- added support for async generators (#593)

- added support for pre-splitting collections by putting an explicit trailing comma
  inside (#826)

- added `black -c` as a way to format code passed from the command line (#761)

- --safe now works with Python 2 code (#840)

- fixed grammar selection for Python 2-specific code (#765)

- fixed feature detection for trailing commas in function definitions and call sites
  (#763)

- `# fmt: off`/`# fmt: on` comment pairs placed multiple times within the same block of
  code now behave correctly (#1005)

- _Black_ no longer crashes on Windows machines with more than 61 cores (#838)

- _Black_ no longer crashes on standalone comments prepended with a backslash (#767)

- _Black_ no longer crashes on `from` ... `import` blocks with comments (#829)

- _Black_ no longer crashes on Python 3.7 on some platform configurations (#494)

- _Black_ no longer fails on comments in from-imports (#671)

- _Black_ no longer fails when the file starts with a backslash (#922)

- _Black_ no longer merges regular comments with type comments (#1027)

- _Black_ no longer splits long lines that contain type comments (#997)

- removed unnecessary parentheses around `yield` expressions (#834)

- added parentheses around long tuples in unpacking assignments (#832)

- added parentheses around complex powers when they are prefixed by a unary operator
  (#646)

- fixed bug that led _Black_ format some code with a line length target of 1 (#762)

- _Black_ no longer introduces quotes in f-string subexpressions on string boundaries
  (#863)

- if _Black_ puts parenthesis around a single expression, it moves comments to the
  wrapped expression instead of after the brackets (#872)

- `blackd` now returns the version of _Black_ in the response headers (#1013)

- `blackd` can now output the diff of formats on source code when the `X-Diff` header is
  provided (#969)

## 19.3b0

- new option `--target-version` to control which Python versions _Black_-formatted code
  should target (#618)

- deprecated `--py36` (use `--target-version=py36` instead) (#724)

- _Black_ no longer normalizes numeric literals to include `_` separators (#696)

- long `del` statements are now split into multiple lines (#698)

- type comments are no longer mangled in function signatures

- improved performance of formatting deeply nested data structures (#509)

- _Black_ now properly formats multiple files in parallel on Windows (#632)

- _Black_ now creates cache files atomically which allows it to be used in parallel
  pipelines (like `xargs -P8`) (#673)

- _Black_ now correctly indents comments in files that were previously formatted with
  tabs (#262)

- `blackd` now supports CORS (#622)

## 18.9b0

- numeric literals are now formatted by _Black_ (#452, #461, #464, #469):

  - numeric literals are normalized to include `_` separators on Python 3.6+ code

  - added `--skip-numeric-underscore-normalization` to disable the above behavior and
    leave numeric underscores as they were in the input

  - code with `_` in numeric literals is recognized as Python 3.6+

  - most letters in numeric literals are lowercased (e.g., in `1e10`, `0x01`)

  - hexadecimal digits are always uppercased (e.g. `0xBADC0DE`)

- added `blackd`, see
  [its documentation](https://github.com/psf/black/blob/18.9b0/README.md#blackd) for
  more info (#349)

- adjacent string literals are now correctly split into multiple lines (#463)

- trailing comma is now added to single imports that don't fit on a line (#250)

- cache is now populated when `--check` is successful for a file which speeds up
  consecutive checks of properly formatted unmodified files (#448)

- whitespace at the beginning of the file is now removed (#399)

- fixed mangling [pweave](http://mpastell.com/pweave/) and
  [Spyder IDE](https://www.spyder-ide.org/) special comments (#532)

- fixed unstable formatting when unpacking big tuples (#267)

- fixed parsing of `__future__` imports with renames (#389)

- fixed scope of `# fmt: off` when directly preceding `yield` and other nodes (#385)

- fixed formatting of lambda expressions with default arguments (#468)

- fixed `async for` statements: _Black_ no longer breaks them into separate lines (#372)

- note: the Vim plugin stopped registering `,=` as a default chord as it turned out to
  be a bad idea (#415)

## 18.6b4

- hotfix: don't freeze when multiple comments directly precede `# fmt: off` (#371)

## 18.6b3

- typing stub files (`.pyi`) now have blank lines added after constants (#340)

- `# fmt: off` and `# fmt: on` are now much more dependable:

  - they now work also within bracket pairs (#329)

  - they now correctly work across function/class boundaries (#335)

  - they now work when an indentation block starts with empty lines or misaligned
    comments (#334)

- made Click not fail on invalid environments; note that Click is right but the
  likelihood we'll need to access non-ASCII file paths when dealing with Python source
  code is low (#277)

- fixed improper formatting of f-strings with quotes inside interpolated expressions
  (#322)

- fixed unnecessary slowdown when long list literals where found in a file

- fixed unnecessary slowdown on AST nodes with very many siblings

- fixed cannibalizing backslashes during string normalization

- fixed a crash due to symbolic links pointing outside of the project directory (#338)

## 18.6b2

- added `--config` (#65)

- added `-h` equivalent to `--help` (#316)

- fixed improper unmodified file caching when `-S` was used

- fixed extra space in string unpacking (#305)

- fixed formatting of empty triple quoted strings (#313)

- fixed unnecessary slowdown in comment placement calculation on lines without comments

## 18.6b1

- hotfix: don't output human-facing information on stdout (#299)

- hotfix: don't output cake emoji on non-zero return code (#300)

## 18.6b0

- added `--include` and `--exclude` (#270)

- added `--skip-string-normalization` (#118)

- added `--verbose` (#283)

- the header output in `--diff` now actually conforms to the unified diff spec

- fixed long trivial assignments being wrapped in unnecessary parentheses (#273)

- fixed unnecessary parentheses when a line contained multiline strings (#232)

- fixed stdin handling not working correctly if an old version of Click was used (#276)

- _Black_ now preserves line endings when formatting a file in place (#258)

## 18.5b1

- added `--pyi` (#249)

- added `--py36` (#249)

- Python grammar pickle caches are stored with the formatting caches, making _Black_
  work in environments where site-packages is not user-writable (#192)

- _Black_ now enforces a PEP 257 empty line after a class-level docstring (and/or
  fields) and the first method

- fixed invalid code produced when standalone comments were present in a trailer that
  was omitted from line splitting on a large expression (#237)

- fixed optional parentheses being removed within `# fmt: off` sections (#224)

- fixed invalid code produced when stars in very long imports were incorrectly wrapped
  in optional parentheses (#234)

- fixed unstable formatting when inline comments were moved around in a trailer that was
  omitted from line splitting on a large expression (#238)

- fixed extra empty line between a class declaration and the first method if no class
  docstring or fields are present (#219)

- fixed extra empty line between a function signature and an inner function or inner
  class (#196)

## 18.5b0

- call chains are now formatted according to the
  [fluent interfaces](https://en.wikipedia.org/wiki/Fluent_interface) style (#67)

- data structure literals (tuples, lists, dictionaries, and sets) are now also always
  exploded like imports when they don't fit in a single line (#152)

- slices are now formatted according to PEP 8 (#178)

- parentheses are now also managed automatically on the right-hand side of assignments
  and return statements (#140)

- math operators now use their respective priorities for delimiting multiline
  expressions (#148)

- optional parentheses are now omitted on expressions that start or end with a bracket
  and only contain a single operator (#177)

- empty parentheses in a class definition are now removed (#145, #180)

- string prefixes are now standardized to lowercase and `u` is removed on Python 3.6+
  only code and Python 2.7+ code with the `unicode_literals` future import (#188, #198,
  #199)

- typing stub files (`.pyi`) are now formatted in a style that is consistent with PEP
  484 (#207, #210)

- progress when reformatting many files is now reported incrementally

- fixed trailers (content with brackets) being unnecessarily exploded into their own
  lines after a dedented closing bracket (#119)

- fixed an invalid trailing comma sometimes left in imports (#185)

- fixed non-deterministic formatting when multiple pairs of removable parentheses were
  used (#183)

- fixed multiline strings being unnecessarily wrapped in optional parentheses in long
  assignments (#215)

- fixed not splitting long from-imports with only a single name

- fixed Python 3.6+ file discovery by also looking at function calls with unpacking.
  This fixed non-deterministic formatting if trailing commas where used both in function
  signatures with stars and function calls with stars but the former would be
  reformatted to a single line.

- fixed crash on dealing with optional parentheses (#193)

- fixed "is", "is not", "in", and "not in" not considered operators for splitting
  purposes

- fixed crash when dead symlinks where encountered

## 18.4a4

- don't populate the cache on `--check` (#175)

## 18.4a3

- added a "cache"; files already reformatted that haven't changed on disk won't be
  reformatted again (#109)

- `--check` and `--diff` are no longer mutually exclusive (#149)

- generalized star expression handling, including double stars; this fixes
  multiplication making expressions "unsafe" for trailing commas (#132)

- _Black_ no longer enforces putting empty lines behind control flow statements (#90)

- _Black_ now splits imports like "Mode 3 + trailing comma" of isort (#127)

- fixed comment indentation when a standalone comment closes a block (#16, #32)

- fixed standalone comments receiving extra empty lines if immediately preceding a
  class, def, or decorator (#56, #154)

- fixed `--diff` not showing entire path (#130)

- fixed parsing of complex expressions after star and double stars in function calls
  (#2)

- fixed invalid splitting on comma in lambda arguments (#133)

- fixed missing splits of ternary expressions (#141)

## 18.4a2

- fixed parsing of unaligned standalone comments (#99, #112)

- fixed placement of dictionary unpacking inside dictionary literals (#111)

- Vim plugin now works on Windows, too

- fixed unstable formatting when encountering unnecessarily escaped quotes in a string
  (#120)

## 18.4a1

- added `--quiet` (#78)

- added automatic parentheses management (#4)

- added [pre-commit](https://pre-commit.com) integration (#103, #104)

- fixed reporting on `--check` with multiple files (#101, #102)

- fixed removing backslash escapes from raw strings (#100, #105)

## 18.4a0

- added `--diff` (#87)

- add line breaks before all delimiters, except in cases like commas, to better comply
  with PEP 8 (#73)

- standardize string literals to use double quotes (almost) everywhere (#75)

- fixed handling of standalone comments within nested bracketed expressions; _Black_
  will no longer produce super long lines or put all standalone comments at the end of
  the expression (#22)

- fixed 18.3a4 regression: don't crash and burn on empty lines with trailing whitespace
  (#80)

- fixed 18.3a4 regression: `# yapf: disable` usage as trailing comment would cause
  _Black_ to not emit the rest of the file (#95)

- when CTRL+C is pressed while formatting many files, _Black_ no longer freaks out with
  a flurry of asyncio-related exceptions

- only allow up to two empty lines on module level and only single empty lines within
  functions (#74)

## 18.3a4

- `# fmt: off` and `# fmt: on` are implemented (#5)

- automatic detection of deprecated Python 2 forms of print statements and exec
  statements in the formatted file (#49)

- use proper spaces for complex expressions in default values of typed function
  arguments (#60)

- only return exit code 1 when --check is used (#50)

- don't remove single trailing commas from square bracket indexing (#59)

- don't omit whitespace if the previous factor leaf wasn't a math operator (#55)

- omit extra space in kwarg unpacking if it's the first argument (#46)

- omit extra space in
  [Sphinx auto-attribute comments](http://www.sphinx-doc.org/en/stable/ext/autodoc.html#directive-autoattribute)
  (#68)

## 18.3a3

- don't remove single empty lines outside of bracketed expressions (#19)

- added ability to pipe formatting from stdin to stdin (#25)

- restored ability to format code with legacy usage of `async` as a name (#20, #42)

- even better handling of numpy-style array indexing (#33, again)

## 18.3a2

- changed positioning of binary operators to occur at beginning of lines instead of at
  the end, following
  [a recent change to PEP 8](https://github.com/python/peps/commit/c59c4376ad233a62ca4b3a6060c81368bd21e85b)
  (#21)

- ignore empty bracket pairs while splitting. This avoids very weirdly looking
  formattings (#34, #35)

- remove a trailing comma if there is a single argument to a call

- if top level functions were separated by a comment, don't put four empty lines after
  the upper function

- fixed unstable formatting of newlines with imports

- fixed unintentional folding of post scriptum standalone comments into last statement
  if it was a simple statement (#18, #28)

- fixed missing space in numpy-style array indexing (#33)

- fixed spurious space after star-based unary expressions (#31)

## 18.3a1

- added `--check`

- only put trailing commas in function signatures and calls if it's safe to do so. If
  the file is Python 3.6+ it's always safe, otherwise only safe if there are no `*args`
  or `**kwargs` used in the signature or call. (#8)

- fixed invalid spacing of dots in relative imports (#6, #13)

- fixed invalid splitting after comma on unpacked variables in for-loops (#23)

- fixed spurious space in parenthesized set expressions (#7)

- fixed spurious space after opening parentheses and in default arguments (#14, #17)

- fixed spurious space after unary operators when the operand was a complex expression
  (#15)

## 18.3a0

- first published version, Happy 🍰 Day 2018!

- alpha quality

- date-versioned (see: <https://calver.org/>)<|MERGE_RESOLUTION|>--- conflicted
+++ resolved
@@ -16,11 +16,8 @@
 
 <!-- Changes that affect Black's preview style -->
 
-<<<<<<< HEAD
 - Format hex code in unicode escape sequences in string literals (#2916)
-=======
 - Add parentheses around `if`-`else` expressions (#2278)
->>>>>>> 4e3303fa
 - Improve the performance on large expressions that contain many strings (#3467)
 - Fix a crash in preview style with assert + parenthesized string (#3415)
 - Fix crashes in preview style with walrus operators used in function return annotations
