# Change Log

## Unreleased

### Highlights

<!-- Include any especially major or disruptive changes here -->

### Stable style

<!-- Changes that affect Black's stable style -->

- Fix a crash when a colon line is marked between `# fmt: off` and `# fmt: on` (#3439)

### Preview style

<!-- Changes that affect Black's preview style -->

<<<<<<< HEAD
- Enforce empty lines before classes and functions with sticky leading comments (#3302)
- Reformat empty and whitespace-only files as either an empty file (if no newline is
  present) or as a single newline character (if a newline is present) (#3348)
- Implicitly concatenated strings used as function args are now wrapped inside
  parentheses (#3307)
- For assignment statements, prefer splitting the right hand side if the left hand side
  fits on a single line (#3368)
- Correctly handle trailing commas that are inside a line's leading non-nested parens
  (#3370)
=======
- Fix a crash in preview style with assert + parenthesized string (#3415)
- Do not put the closing quotes in a docstring on a separate line, even if the line is
  too long (#3430)
>>>>>>> a2821815

### Configuration

<!-- Changes to how Black can be configured -->

### Packaging

<!-- Changes to how Black is packaged, such as dependency requirements -->

- Upgrade mypyc from `0.971` to `0.991` so mypycified _Black_ can be built on armv7
  (#3380)

### Parser

<!-- Changes to the parser or to version autodetection -->

### Performance

<!-- Changes that improve Black's performance. -->

### Output

<!-- Changes to Black's terminal output and error messages -->

- Verbose logging now shows the values of `pyproject.toml` configuration variables
  (#3392)

### _Blackd_

<!-- Changes to blackd -->

### Integrations

<!-- For example, Docker, GitHub Actions, pre-commit, editors -->

### Documentation

<!-- Major changes to documentation and policies. Small docs changes
     don't need a changelog entry. -->

## 22.12.0

### Preview style

<!-- Changes that affect Black's preview style -->

- Enforce empty lines before classes and functions with sticky leading comments (#3302)
- Reformat empty and whitespace-only files as either an empty file (if no newline is
  present) or as a single newline character (if a newline is present) (#3348)
- Implicitly concatenated strings used as function args are now wrapped inside
  parentheses (#3307)
- Correctly handle trailing commas that are inside a line's leading non-nested parens
  (#3370)

### Configuration

<!-- Changes to how Black can be configured -->

- Fix incorrectly applied `.gitignore` rules by considering the `.gitignore` location
  and the relative path to the target file (#3338)
- Fix incorrectly ignoring `.gitignore` presence when more than one source directory is
  specified (#3336)

### Parser

<!-- Changes to the parser or to version autodetection -->

- Parsing support has been added for walruses inside generator expression that are
  passed as function args (for example,
  `any(match := my_re.match(text) for text in texts)`) (#3327).

### Integrations

<!-- For example, Docker, GitHub Actions, pre-commit, editors -->

- Vim plugin: Optionally allow using the system installation of Black via
  `let g:black_use_virtualenv = 0`(#3309)

## 22.10.0

### Highlights

- Runtime support for Python 3.6 has been removed. Formatting 3.6 code will still be
  supported until further notice.

### Stable style

- Fix a crash when `# fmt: on` is used on a different block level than `# fmt: off`
  (#3281)

### Preview style

- Fix a crash when formatting some dicts with parenthesis-wrapped long string keys
  (#3262)

### Configuration

- `.ipynb_checkpoints` directories are now excluded by default (#3293)
- Add `--skip-source-first-line` / `-x` option to ignore the first line of source code
  while formatting (#3299)

### Packaging

- Executables made with PyInstaller will no longer crash when formatting several files
  at once on macOS. Native x86-64 executables for macOS are available once again.
  (#3275)
- Hatchling is now used as the build backend. This will not have any effect for users
  who install Black with its wheels from PyPI. (#3233)
- Faster compiled wheels are now available for CPython 3.11 (#3276)

### _Blackd_

- Windows style (CRLF) newlines will be preserved (#3257).

### Integrations

- Vim plugin: add flag (`g:black_preview`) to enable/disable the preview style (#3246)
- Update GitHub Action to support formatting of Jupyter Notebook files via a `jupyter`
  option (#3282)
- Update GitHub Action to support use of version specifiers (e.g. `<23`) for Black
  version (#3265)

## 22.8.0

### Highlights

- Python 3.11 is now supported, except for _blackd_ as aiohttp does not support 3.11 as
  of publishing (#3234)
- This is the last release that supports running _Black_ on Python 3.6 (formatting 3.6
  code will continue to be supported until further notice)
- Reword the stability policy to say that we may, in rare cases, make changes that
  affect code that was not previously formatted by _Black_ (#3155)

### Stable style

- Fix an infinite loop when using `# fmt: on/off` in the middle of an expression or code
  block (#3158)
- Fix incorrect handling of `# fmt: skip` on colon (`:`) lines (#3148)
- Comments are no longer deleted when a line had spaces removed around power operators
  (#2874)

### Preview style

- Single-character closing docstring quotes are no longer moved to their own line as
  this is invalid. This was a bug introduced in version 22.6.0. (#3166)
- `--skip-string-normalization` / `-S` now prevents docstring prefixes from being
  normalized as expected (#3168)
- When using `--skip-magic-trailing-comma` or `-C`, trailing commas are stripped from
  subscript expressions with more than 1 element (#3209)
- Implicitly concatenated strings inside a list, set, or tuple are now wrapped inside
  parentheses (#3162)
- Fix a string merging/split issue when a comment is present in the middle of implicitly
  concatenated strings on its own line (#3227)

### _Blackd_

- `blackd` now supports enabling the preview style via the `X-Preview` header (#3217)

### Configuration

- Black now uses the presence of debug f-strings to detect target version (#3215)
- Fix misdetection of project root and verbose logging of sources in cases involving
  `--stdin-filename` (#3216)
- Immediate `.gitignore` files in source directories given on the command line are now
  also respected, previously only `.gitignore` files in the project root and
  automatically discovered directories were respected (#3237)

### Documentation

- Recommend using BlackConnect in IntelliJ IDEs (#3150)

### Integrations

- Vim plugin: prefix messages with `Black: ` so it's clear they come from Black (#3194)
- Docker: changed to a /opt/venv installation + added to PATH to be available to
  non-root users (#3202)

### Output

- Change from deprecated `asyncio.get_event_loop()` to create our event loop which
  removes DeprecationWarning (#3164)
- Remove logging from internal `blib2to3` library since it regularly emits error logs
  about failed caching that can and should be ignored (#3193)

### Parser

- Type comments are now included in the AST equivalence check consistently so accidental
  deletion raises an error. Though type comments can't be tracked when running on PyPy
  3.7 due to standard library limitations. (#2874)

### Performance

- Reduce Black's startup time when formatting a single file by 15-30% (#3211)

## 22.6.0

### Style

- Fix unstable formatting involving `#fmt: skip` and `# fmt:skip` comments (notice the
  lack of spaces) (#2970)

### Preview style

- Docstring quotes are no longer moved if it would violate the line length limit (#3044)
- Parentheses around return annotations are now managed (#2990)
- Remove unnecessary parentheses around awaited objects (#2991)
- Remove unnecessary parentheses in `with` statements (#2926)
- Remove trailing newlines after code block open (#3035)

### Integrations

- Add `scripts/migrate-black.py` script to ease introduction of Black to a Git project
  (#3038)

### Output

- Output Python version and implementation as part of `--version` flag (#2997)

### Packaging

- Use `tomli` instead of `tomllib` on Python 3.11 builds where `tomllib` is not
  available (#2987)

### Parser

- [PEP 654](https://peps.python.org/pep-0654/#except) syntax (for example,
  `except *ExceptionGroup:`) is now supported (#3016)
- [PEP 646](https://peps.python.org/pep-0646) syntax (for example,
  `Array[Batch, *Shape]` or `def fn(*args: *T) -> None`) is now supported (#3071)

### Vim Plugin

- Fix `strtobool` function. It didn't parse true/on/false/off. (#3025)

## 22.3.0

### Preview style

- Code cell separators `#%%` are now standardised to `# %%` (#2919)
- Remove unnecessary parentheses from `except` statements (#2939)
- Remove unnecessary parentheses from tuple unpacking in `for` loops (#2945)
- Avoid magic-trailing-comma in single-element subscripts (#2942)

### Configuration

- Do not format `__pypackages__` directories by default (#2836)
- Add support for specifying stable version with `--required-version` (#2832).
- Avoid crashing when the user has no homedir (#2814)
- Avoid crashing when md5 is not available (#2905)
- Fix handling of directory junctions on Windows (#2904)

### Documentation

- Update pylint config documentation (#2931)

### Integrations

- Move test to disable plugin in Vim/Neovim, which speeds up loading (#2896)

### Output

- In verbose mode, log when _Black_ is using user-level config (#2861)

### Packaging

- Fix Black to work with Click 8.1.0 (#2966)
- On Python 3.11 and newer, use the standard library's `tomllib` instead of `tomli`
  (#2903)
- `black-primer`, the deprecated internal devtool, has been removed and copied to a
  [separate repository](https://github.com/cooperlees/black-primer) (#2924)

### Parser

- Black can now parse starred expressions in the target of `for` and `async for`
  statements, e.g `for item in *items_1, *items_2: pass` (#2879).

## 22.1.0

At long last, _Black_ is no longer a beta product! This is the first non-beta release
and the first release covered by our new
[stability policy](https://black.readthedocs.io/en/stable/the_black_code_style/index.html#stability-policy).

### Highlights

- **Remove Python 2 support** (#2740)
- Introduce the `--preview` flag (#2752)

### Style

- Deprecate `--experimental-string-processing` and move the functionality under
  `--preview` (#2789)
- For stubs, one blank line between class attributes and methods is now kept if there's
  at least one pre-existing blank line (#2736)
- Black now normalizes string prefix order (#2297)
- Remove spaces around power operators if both operands are simple (#2726)
- Work around bug that causes unstable formatting in some cases in the presence of the
  magic trailing comma (#2807)
- Use parentheses for attribute access on decimal float and int literals (#2799)
- Don't add whitespace for attribute access on hexadecimal, binary, octal, and complex
  literals (#2799)
- Treat blank lines in stubs the same inside top-level `if` statements (#2820)
- Fix unstable formatting with semicolons and arithmetic expressions (#2817)
- Fix unstable formatting around magic trailing comma (#2572)

### Parser

- Fix mapping cases that contain as-expressions, like `case {"key": 1 | 2 as password}`
  (#2686)
- Fix cases that contain multiple top-level as-expressions, like `case 1 as a, 2 as b`
  (#2716)
- Fix call patterns that contain as-expressions with keyword arguments, like
  `case Foo(bar=baz as quux)` (#2749)
- Tuple unpacking on `return` and `yield` constructs now implies 3.8+ (#2700)
- Unparenthesized tuples on annotated assignments (e.g
  `values: Tuple[int, ...] = 1, 2, 3`) now implies 3.8+ (#2708)
- Fix handling of standalone `match()` or `case()` when there is a trailing newline or a
  comment inside of the parentheses. (#2760)
- `from __future__ import annotations` statement now implies Python 3.7+ (#2690)

### Performance

- Speed-up the new backtracking parser about 4X in general (enabled when
  `--target-version` is set to 3.10 and higher). (#2728)
- _Black_ is now compiled with [mypyc](https://github.com/mypyc/mypyc) for an overall 2x
  speed-up. 64-bit Windows, MacOS, and Linux (not including musl) are supported. (#1009,
  #2431)

### Configuration

- Do not accept bare carriage return line endings in pyproject.toml (#2408)
- Add configuration option (`python-cell-magics`) to format cells with custom magics in
  Jupyter Notebooks (#2744)
- Allow setting custom cache directory on all platforms with environment variable
  `BLACK_CACHE_DIR` (#2739).
- Enable Python 3.10+ by default, without any extra need to specify
  `--target-version=py310`. (#2758)
- Make passing `SRC` or `--code` mandatory and mutually exclusive (#2804)

### Output

- Improve error message for invalid regular expression (#2678)
- Improve error message when parsing fails during AST safety check by embedding the
  underlying SyntaxError (#2693)
- No longer color diff headers white as it's unreadable in light themed terminals
  (#2691)
- Text coloring added in the final statistics (#2712)
- Verbose mode also now describes how a project root was discovered and which paths will
  be formatted. (#2526)

### Packaging

- All upper version bounds on dependencies have been removed (#2718)
- `typing-extensions` is no longer a required dependency in Python 3.10+ (#2772)
- Set `click` lower bound to `8.0.0` (#2791)

### Integrations

- Update GitHub action to support containerized runs (#2748)

### Documentation

- Change protocol in pip installation instructions to `https://` (#2761)
- Change HTML theme to Furo primarily for its responsive design and mobile support
  (#2793)
- Deprecate the `black-primer` tool (#2809)
- Document Python support policy (#2819)

## 21.12b0

### _Black_

- Fix determination of f-string expression spans (#2654)
- Fix bad formatting of error messages about EOF in multi-line statements (#2343)
- Functions and classes in blocks now have more consistent surrounding spacing (#2472)

#### Jupyter Notebook support

- Cell magics are now only processed if they are known Python cell magics. Earlier, all
  cell magics were tokenized, leading to possible indentation errors e.g. with
  `%%writefile`. (#2630)
- Fix assignment to environment variables in Jupyter Notebooks (#2642)

#### Python 3.10 support

- Point users to using `--target-version py310` if we detect 3.10-only syntax (#2668)
- Fix `match` statements with open sequence subjects, like `match a, b:` or
  `match a, *b:` (#2639) (#2659)
- Fix `match`/`case` statements that contain `match`/`case` soft keywords multiple
  times, like `match re.match()` (#2661)
- Fix `case` statements with an inline body (#2665)
- Fix styling of starred expressions inside `match` subject (#2667)
- Fix parser error location on invalid syntax in a `match` statement (#2649)
- Fix Python 3.10 support on platforms without ProcessPoolExecutor (#2631)
- Improve parsing performance on code that uses `match` under `--target-version py310`
  up to ~50% (#2670)

### Packaging

- Remove dependency on `regex` (#2644) (#2663)

## 21.11b1

### _Black_

- Bumped regex version minimum to 2021.4.4 to fix Pattern class usage (#2621)

## 21.11b0

### _Black_

- Warn about Python 2 deprecation in more cases by improving Python 2 only syntax
  detection (#2592)
- Add experimental PyPy support (#2559)
- Add partial support for the match statement. As it's experimental, it's only enabled
  when `--target-version py310` is explicitly specified (#2586)
- Add support for parenthesized with (#2586)
- Declare support for Python 3.10 for running Black (#2562)

### Integrations

- Fixed vim plugin with Python 3.10 by removing deprecated distutils import (#2610)
- The vim plugin now parses `skip_magic_trailing_comma` from pyproject.toml (#2613)

## 21.10b0

### _Black_

- Document stability policy, that will apply for non-beta releases (#2529)
- Add new `--workers` parameter (#2514)
- Fixed feature detection for positional-only arguments in lambdas (#2532)
- Bumped typed-ast version minimum to 1.4.3 for 3.10 compatibility (#2519)
- Fixed a Python 3.10 compatibility issue where the loop argument was still being passed
  even though it has been removed (#2580)
- Deprecate Python 2 formatting support (#2523)

### _Blackd_

- Remove dependency on aiohttp-cors (#2500)
- Bump required aiohttp version to 3.7.4 (#2509)

### _Black-Primer_

- Add primer support for --projects (#2555)
- Print primer summary after individual failures (#2570)

### Integrations

- Allow to pass `target_version` in the vim plugin (#1319)
- Install build tools in docker file and use multi-stage build to keep the image size
  down (#2582)

## 21.9b0

### Packaging

- Fix missing modules in self-contained binaries (#2466)
- Fix missing toml extra used during installation (#2475)

## 21.8b0

### _Black_

- Add support for formatting Jupyter Notebook files (#2357)
- Move from `appdirs` dependency to `platformdirs` (#2375)
- Present a more user-friendly error if .gitignore is invalid (#2414)
- The failsafe for accidentally added backslashes in f-string expressions has been
  hardened to handle more edge cases during quote normalization (#2437)
- Avoid changing a function return type annotation's type to a tuple by adding a
  trailing comma (#2384)
- Parsing support has been added for unparenthesized walruses in set literals, set
  comprehensions, and indices (#2447).
- Pin `setuptools-scm` build-time dependency version (#2457)
- Exclude typing-extensions version 3.10.0.1 due to it being broken on Python 3.10
  (#2460)

### _Blackd_

- Replace sys.exit(-1) with raise ImportError as it plays more nicely with tools that
  scan installed packages (#2440)

### Integrations

- The provided pre-commit hooks no longer specify `language_version` to avoid overriding
  `default_language_version` (#2430)

## 21.7b0

### _Black_

- Configuration files using TOML features higher than spec v0.5.0 are now supported
  (#2301)
- Add primer support and test for code piped into black via STDIN (#2315)
- Fix internal error when `FORCE_OPTIONAL_PARENTHESES` feature is enabled (#2332)
- Accept empty stdin (#2346)
- Provide a more useful error when parsing fails during AST safety checks (#2304)

### Docker

- Add new `latest_release` tag automation to follow latest black release on docker
  images (#2374)

### Integrations

- The vim plugin now searches upwards from the directory containing the current buffer
  instead of the current working directory for pyproject.toml. (#1871)
- The vim plugin now reads the correct string normalization option in pyproject.toml
  (#1869)
- The vim plugin no longer crashes Black when there's boolean values in pyproject.toml
  (#1869)

## 21.6b0

### _Black_

- Fix failure caused by `fmt: skip` and indentation (#2281)
- Account for += assignment when deciding whether to split string (#2312)
- Correct max string length calculation when there are string operators (#2292)
- Fixed option usage when using the `--code` flag (#2259)
- Do not call `uvloop.install()` when _Black_ is used as a library (#2303)
- Added `--required-version` option to require a specific version to be running (#2300)
- Fix incorrect custom breakpoint indices when string group contains fake f-strings
  (#2311)
- Fix regression where `R` prefixes would be lowercased for docstrings (#2285)
- Fix handling of named escapes (`\N{...}`) when `--experimental-string-processing` is
  used (#2319)

### Integrations

- The official Black action now supports choosing what version to use, and supports the
  major 3 OSes. (#1940)

## 21.5b2

### _Black_

- A space is no longer inserted into empty docstrings (#2249)
- Fix handling of .gitignore files containing non-ASCII characters on Windows (#2229)
- Respect `.gitignore` files in all levels, not only `root/.gitignore` file (apply
  `.gitignore` rules like `git` does) (#2225)
- Restored compatibility with Click 8.0 on Python 3.6 when LANG=C used (#2227)
- Add extra uvloop install + import support if in python env (#2258)
- Fix --experimental-string-processing crash when matching parens are not found (#2283)
- Make sure to split lines that start with a string operator (#2286)
- Fix regular expression that black uses to identify f-expressions (#2287)

### _Blackd_

- Add a lower bound for the `aiohttp-cors` dependency. Only 0.4.0 or higher is
  supported. (#2231)

### Packaging

- Release self-contained x86_64 MacOS binaries as part of the GitHub release pipeline
  (#2198)
- Always build binaries with the latest available Python (#2260)

### Documentation

- Add discussion of magic comments to FAQ page (#2272)
- `--experimental-string-processing` will be enabled by default in the future (#2273)
- Fix typos discovered by codespell (#2228)
- Fix Vim plugin installation instructions. (#2235)
- Add new Frequently Asked Questions page (#2247)
- Fix encoding + symlink issues preventing proper build on Windows (#2262)

## 21.5b1

### _Black_

- Refactor `src/black/__init__.py` into many files (#2206)

### Documentation

- Replaced all remaining references to the
  [`master`](https://github.com/psf/black/tree/main) branch with the
  [`main`](https://github.com/psf/black/tree/main) branch. Some additional changes in
  the source code were also made. (#2210)
- Sigificantly reorganized the documentation to make much more sense. Check them out by
  heading over to [the stable docs on RTD](https://black.readthedocs.io/en/stable/).
  (#2174)

## 21.5b0

### _Black_

- Set `--pyi` mode if `--stdin-filename` ends in `.pyi` (#2169)
- Stop detecting target version as Python 3.9+ with pre-PEP-614 decorators that are
  being called but with no arguments (#2182)

### _Black-Primer_

- Add `--no-diff` to black-primer to suppress formatting changes (#2187)

## 21.4b2

### _Black_

- Fix crash if the user configuration directory is inaccessible. (#2158)

- Clarify
  [circumstances](https://github.com/psf/black/blob/master/docs/the_black_code_style.md#pragmatism)
  in which _Black_ may change the AST (#2159)

- Allow `.gitignore` rules to be overridden by specifying `exclude` in `pyproject.toml`
  or on the command line. (#2170)

### _Packaging_

- Install `primer.json` (used by `black-primer` by default) with black. (#2154)

## 21.4b1

### _Black_

- Fix crash on docstrings ending with "\\ ". (#2142)

- Fix crash when atypical whitespace is cleaned out of dostrings (#2120)

- Reflect the `--skip-magic-trailing-comma` and `--experimental-string-processing` flags
  in the name of the cache file. Without this fix, changes in these flags would not take
  effect if the cache had already been populated. (#2131)

- Don't remove necessary parentheses from assignment expression containing assert /
  return statements. (#2143)

### _Packaging_

- Bump pathspec to >= 0.8.1 to solve invalid .gitignore exclusion handling

## 21.4b0

### _Black_

- Fixed a rare but annoying formatting instability created by the combination of
  optional trailing commas inserted by `Black` and optional parentheses looking at
  pre-existing "magic" trailing commas. This fixes issue #1629 and all of its many many
  duplicates. (#2126)

- `Black` now processes one-line docstrings by stripping leading and trailing spaces,
  and adding a padding space when needed to break up """". (#1740)

- `Black` now cleans up leading non-breaking spaces in comments (#2092)

- `Black` now respects `--skip-string-normalization` when normalizing multiline
  docstring quotes (#1637)

- `Black` no longer removes all empty lines between non-function code and decorators
  when formatting typing stubs. Now `Black` enforces a single empty line. (#1646)

- `Black` no longer adds an incorrect space after a parenthesized assignment expression
  in if/while statements (#1655)

- Added `--skip-magic-trailing-comma` / `-C` to avoid using trailing commas as a reason
  to split lines (#1824)

- fixed a crash when PWD=/ on POSIX (#1631)

- fixed "I/O operation on closed file" when using --diff (#1664)

- Prevent coloured diff output being interleaved with multiple files (#1673)

- Added support for PEP 614 relaxed decorator syntax on python 3.9 (#1711)

- Added parsing support for unparenthesized tuples and yield expressions in annotated
  assignments (#1835)

- added `--extend-exclude` argument (PR #2005)

- speed up caching by avoiding pathlib (#1950)

- `--diff` correctly indicates when a file doesn't end in a newline (#1662)

- Added `--stdin-filename` argument to allow stdin to respect `--force-exclude` rules
  (#1780)

- Lines ending with `fmt: skip` will now be not formatted (#1800)

- PR #2053: Black no longer relies on typed-ast for Python 3.8 and higher

- PR #2053: Python 2 support is now optional, install with
  `python3 -m pip install black[python2]` to maintain support.

- Exclude `venv` directory by default (#1683)

- Fixed "Black produced code that is not equivalent to the source" when formatting
  Python 2 docstrings (#2037)

### _Packaging_

- Self-contained native _Black_ binaries are now provided for releases via GitHub
  Releases (#1743)

## 20.8b1

### _Packaging_

- explicitly depend on Click 7.1.2 or newer as `Black` no longer works with versions
  older than 7.0

## 20.8b0

### _Black_

- re-implemented support for explicit trailing commas: now it works consistently within
  any bracket pair, including nested structures (#1288 and duplicates)

- `Black` now reindents docstrings when reindenting code around it (#1053)

- `Black` now shows colored diffs (#1266)

- `Black` is now packaged using 'py3' tagged wheels (#1388)

- `Black` now supports Python 3.8 code, e.g. star expressions in return statements
  (#1121)

- `Black` no longer normalizes capital R-string prefixes as those have a
  community-accepted meaning (#1244)

- `Black` now uses exit code 2 when specified configuration file doesn't exit (#1361)

- `Black` now works on AWS Lambda (#1141)

- added `--force-exclude` argument (#1032)

- removed deprecated `--py36` option (#1236)

- fixed `--diff` output when EOF is encountered (#526)

- fixed `# fmt: off` handling around decorators (#560)

- fixed unstable formatting with some `# type: ignore` comments (#1113)

- fixed invalid removal on organizing brackets followed by indexing (#1575)

- introduced `black-primer`, a CI tool that allows us to run regression tests against
  existing open source users of Black (#1402)

- introduced property-based fuzzing to our test suite based on Hypothesis and
  Hypothersmith (#1566)

- implemented experimental and disabled by default long string rewrapping (#1132),
  hidden under a `--experimental-string-processing` flag while it's being worked on;
  this is an undocumented and unsupported feature, you lose Internet points for
  depending on it (#1609)

### Vim plugin

- prefer virtualenv packages over global packages (#1383)

## 19.10b0

- added support for PEP 572 assignment expressions (#711)

- added support for PEP 570 positional-only arguments (#943)

- added support for async generators (#593)

- added support for pre-splitting collections by putting an explicit trailing comma
  inside (#826)

- added `black -c` as a way to format code passed from the command line (#761)

- --safe now works with Python 2 code (#840)

- fixed grammar selection for Python 2-specific code (#765)

- fixed feature detection for trailing commas in function definitions and call sites
  (#763)

- `# fmt: off`/`# fmt: on` comment pairs placed multiple times within the same block of
  code now behave correctly (#1005)

- _Black_ no longer crashes on Windows machines with more than 61 cores (#838)

- _Black_ no longer crashes on standalone comments prepended with a backslash (#767)

- _Black_ no longer crashes on `from` ... `import` blocks with comments (#829)

- _Black_ no longer crashes on Python 3.7 on some platform configurations (#494)

- _Black_ no longer fails on comments in from-imports (#671)

- _Black_ no longer fails when the file starts with a backslash (#922)

- _Black_ no longer merges regular comments with type comments (#1027)

- _Black_ no longer splits long lines that contain type comments (#997)

- removed unnecessary parentheses around `yield` expressions (#834)

- added parentheses around long tuples in unpacking assignments (#832)

- added parentheses around complex powers when they are prefixed by a unary operator
  (#646)

- fixed bug that led _Black_ format some code with a line length target of 1 (#762)

- _Black_ no longer introduces quotes in f-string subexpressions on string boundaries
  (#863)

- if _Black_ puts parenthesis around a single expression, it moves comments to the
  wrapped expression instead of after the brackets (#872)

- `blackd` now returns the version of _Black_ in the response headers (#1013)

- `blackd` can now output the diff of formats on source code when the `X-Diff` header is
  provided (#969)

## 19.3b0

- new option `--target-version` to control which Python versions _Black_-formatted code
  should target (#618)

- deprecated `--py36` (use `--target-version=py36` instead) (#724)

- _Black_ no longer normalizes numeric literals to include `_` separators (#696)

- long `del` statements are now split into multiple lines (#698)

- type comments are no longer mangled in function signatures

- improved performance of formatting deeply nested data structures (#509)

- _Black_ now properly formats multiple files in parallel on Windows (#632)

- _Black_ now creates cache files atomically which allows it to be used in parallel
  pipelines (like `xargs -P8`) (#673)

- _Black_ now correctly indents comments in files that were previously formatted with
  tabs (#262)

- `blackd` now supports CORS (#622)

## 18.9b0

- numeric literals are now formatted by _Black_ (#452, #461, #464, #469):

  - numeric literals are normalized to include `_` separators on Python 3.6+ code

  - added `--skip-numeric-underscore-normalization` to disable the above behavior and
    leave numeric underscores as they were in the input

  - code with `_` in numeric literals is recognized as Python 3.6+

  - most letters in numeric literals are lowercased (e.g., in `1e10`, `0x01`)

  - hexadecimal digits are always uppercased (e.g. `0xBADC0DE`)

- added `blackd`, see
  [its documentation](https://github.com/psf/black/blob/18.9b0/README.md#blackd) for
  more info (#349)

- adjacent string literals are now correctly split into multiple lines (#463)

- trailing comma is now added to single imports that don't fit on a line (#250)

- cache is now populated when `--check` is successful for a file which speeds up
  consecutive checks of properly formatted unmodified files (#448)

- whitespace at the beginning of the file is now removed (#399)

- fixed mangling [pweave](http://mpastell.com/pweave/) and
  [Spyder IDE](https://www.spyder-ide.org/) special comments (#532)

- fixed unstable formatting when unpacking big tuples (#267)

- fixed parsing of `__future__` imports with renames (#389)

- fixed scope of `# fmt: off` when directly preceding `yield` and other nodes (#385)

- fixed formatting of lambda expressions with default arguments (#468)

- fixed `async for` statements: _Black_ no longer breaks them into separate lines (#372)

- note: the Vim plugin stopped registering `,=` as a default chord as it turned out to
  be a bad idea (#415)

## 18.6b4

- hotfix: don't freeze when multiple comments directly precede `# fmt: off` (#371)

## 18.6b3

- typing stub files (`.pyi`) now have blank lines added after constants (#340)

- `# fmt: off` and `# fmt: on` are now much more dependable:

  - they now work also within bracket pairs (#329)

  - they now correctly work across function/class boundaries (#335)

  - they now work when an indentation block starts with empty lines or misaligned
    comments (#334)

- made Click not fail on invalid environments; note that Click is right but the
  likelihood we'll need to access non-ASCII file paths when dealing with Python source
  code is low (#277)

- fixed improper formatting of f-strings with quotes inside interpolated expressions
  (#322)

- fixed unnecessary slowdown when long list literals where found in a file

- fixed unnecessary slowdown on AST nodes with very many siblings

- fixed cannibalizing backslashes during string normalization

- fixed a crash due to symbolic links pointing outside of the project directory (#338)

## 18.6b2

- added `--config` (#65)

- added `-h` equivalent to `--help` (#316)

- fixed improper unmodified file caching when `-S` was used

- fixed extra space in string unpacking (#305)

- fixed formatting of empty triple quoted strings (#313)

- fixed unnecessary slowdown in comment placement calculation on lines without comments

## 18.6b1

- hotfix: don't output human-facing information on stdout (#299)

- hotfix: don't output cake emoji on non-zero return code (#300)

## 18.6b0

- added `--include` and `--exclude` (#270)

- added `--skip-string-normalization` (#118)

- added `--verbose` (#283)

- the header output in `--diff` now actually conforms to the unified diff spec

- fixed long trivial assignments being wrapped in unnecessary parentheses (#273)

- fixed unnecessary parentheses when a line contained multiline strings (#232)

- fixed stdin handling not working correctly if an old version of Click was used (#276)

- _Black_ now preserves line endings when formatting a file in place (#258)

## 18.5b1

- added `--pyi` (#249)

- added `--py36` (#249)

- Python grammar pickle caches are stored with the formatting caches, making _Black_
  work in environments where site-packages is not user-writable (#192)

- _Black_ now enforces a PEP 257 empty line after a class-level docstring (and/or
  fields) and the first method

- fixed invalid code produced when standalone comments were present in a trailer that
  was omitted from line splitting on a large expression (#237)

- fixed optional parentheses being removed within `# fmt: off` sections (#224)

- fixed invalid code produced when stars in very long imports were incorrectly wrapped
  in optional parentheses (#234)

- fixed unstable formatting when inline comments were moved around in a trailer that was
  omitted from line splitting on a large expression (#238)

- fixed extra empty line between a class declaration and the first method if no class
  docstring or fields are present (#219)

- fixed extra empty line between a function signature and an inner function or inner
  class (#196)

## 18.5b0

- call chains are now formatted according to the
  [fluent interfaces](https://en.wikipedia.org/wiki/Fluent_interface) style (#67)

- data structure literals (tuples, lists, dictionaries, and sets) are now also always
  exploded like imports when they don't fit in a single line (#152)

- slices are now formatted according to PEP 8 (#178)

- parentheses are now also managed automatically on the right-hand side of assignments
  and return statements (#140)

- math operators now use their respective priorities for delimiting multiline
  expressions (#148)

- optional parentheses are now omitted on expressions that start or end with a bracket
  and only contain a single operator (#177)

- empty parentheses in a class definition are now removed (#145, #180)

- string prefixes are now standardized to lowercase and `u` is removed on Python 3.6+
  only code and Python 2.7+ code with the `unicode_literals` future import (#188, #198,
  #199)

- typing stub files (`.pyi`) are now formatted in a style that is consistent with PEP
  484 (#207, #210)

- progress when reformatting many files is now reported incrementally

- fixed trailers (content with brackets) being unnecessarily exploded into their own
  lines after a dedented closing bracket (#119)

- fixed an invalid trailing comma sometimes left in imports (#185)

- fixed non-deterministic formatting when multiple pairs of removable parentheses were
  used (#183)

- fixed multiline strings being unnecessarily wrapped in optional parentheses in long
  assignments (#215)

- fixed not splitting long from-imports with only a single name

- fixed Python 3.6+ file discovery by also looking at function calls with unpacking.
  This fixed non-deterministic formatting if trailing commas where used both in function
  signatures with stars and function calls with stars but the former would be
  reformatted to a single line.

- fixed crash on dealing with optional parentheses (#193)

- fixed "is", "is not", "in", and "not in" not considered operators for splitting
  purposes

- fixed crash when dead symlinks where encountered

## 18.4a4

- don't populate the cache on `--check` (#175)

## 18.4a3

- added a "cache"; files already reformatted that haven't changed on disk won't be
  reformatted again (#109)

- `--check` and `--diff` are no longer mutually exclusive (#149)

- generalized star expression handling, including double stars; this fixes
  multiplication making expressions "unsafe" for trailing commas (#132)

- _Black_ no longer enforces putting empty lines behind control flow statements (#90)

- _Black_ now splits imports like "Mode 3 + trailing comma" of isort (#127)

- fixed comment indentation when a standalone comment closes a block (#16, #32)

- fixed standalone comments receiving extra empty lines if immediately preceding a
  class, def, or decorator (#56, #154)

- fixed `--diff` not showing entire path (#130)

- fixed parsing of complex expressions after star and double stars in function calls
  (#2)

- fixed invalid splitting on comma in lambda arguments (#133)

- fixed missing splits of ternary expressions (#141)

## 18.4a2

- fixed parsing of unaligned standalone comments (#99, #112)

- fixed placement of dictionary unpacking inside dictionary literals (#111)

- Vim plugin now works on Windows, too

- fixed unstable formatting when encountering unnecessarily escaped quotes in a string
  (#120)

## 18.4a1

- added `--quiet` (#78)

- added automatic parentheses management (#4)

- added [pre-commit](https://pre-commit.com) integration (#103, #104)

- fixed reporting on `--check` with multiple files (#101, #102)

- fixed removing backslash escapes from raw strings (#100, #105)

## 18.4a0

- added `--diff` (#87)

- add line breaks before all delimiters, except in cases like commas, to better comply
  with PEP 8 (#73)

- standardize string literals to use double quotes (almost) everywhere (#75)

- fixed handling of standalone comments within nested bracketed expressions; _Black_
  will no longer produce super long lines or put all standalone comments at the end of
  the expression (#22)

- fixed 18.3a4 regression: don't crash and burn on empty lines with trailing whitespace
  (#80)

- fixed 18.3a4 regression: `# yapf: disable` usage as trailing comment would cause
  _Black_ to not emit the rest of the file (#95)

- when CTRL+C is pressed while formatting many files, _Black_ no longer freaks out with
  a flurry of asyncio-related exceptions

- only allow up to two empty lines on module level and only single empty lines within
  functions (#74)

## 18.3a4

- `# fmt: off` and `# fmt: on` are implemented (#5)

- automatic detection of deprecated Python 2 forms of print statements and exec
  statements in the formatted file (#49)

- use proper spaces for complex expressions in default values of typed function
  arguments (#60)

- only return exit code 1 when --check is used (#50)

- don't remove single trailing commas from square bracket indexing (#59)

- don't omit whitespace if the previous factor leaf wasn't a math operator (#55)

- omit extra space in kwarg unpacking if it's the first argument (#46)

- omit extra space in
  [Sphinx auto-attribute comments](http://www.sphinx-doc.org/en/stable/ext/autodoc.html#directive-autoattribute)
  (#68)

## 18.3a3

- don't remove single empty lines outside of bracketed expressions (#19)

- added ability to pipe formatting from stdin to stdin (#25)

- restored ability to format code with legacy usage of `async` as a name (#20, #42)

- even better handling of numpy-style array indexing (#33, again)

## 18.3a2

- changed positioning of binary operators to occur at beginning of lines instead of at
  the end, following
  [a recent change to PEP 8](https://github.com/python/peps/commit/c59c4376ad233a62ca4b3a6060c81368bd21e85b)
  (#21)

- ignore empty bracket pairs while splitting. This avoids very weirdly looking
  formattings (#34, #35)

- remove a trailing comma if there is a single argument to a call

- if top level functions were separated by a comment, don't put four empty lines after
  the upper function

- fixed unstable formatting of newlines with imports

- fixed unintentional folding of post scriptum standalone comments into last statement
  if it was a simple statement (#18, #28)

- fixed missing space in numpy-style array indexing (#33)

- fixed spurious space after star-based unary expressions (#31)

## 18.3a1

- added `--check`

- only put trailing commas in function signatures and calls if it's safe to do so. If
  the file is Python 3.6+ it's always safe, otherwise only safe if there are no `*args`
  or `**kwargs` used in the signature or call. (#8)

- fixed invalid spacing of dots in relative imports (#6, #13)

- fixed invalid splitting after comma on unpacked variables in for-loops (#23)

- fixed spurious space in parenthesized set expressions (#7)

- fixed spurious space after opening parentheses and in default arguments (#14, #17)

- fixed spurious space after unary operators when the operand was a complex expression
  (#15)

## 18.3a0

- first published version, Happy 🍰 Day 2018!

- alpha quality

- date-versioned (see: <https://calver.org/>)<|MERGE_RESOLUTION|>--- conflicted
+++ resolved
@@ -16,7 +16,55 @@
 
 <!-- Changes that affect Black's preview style -->
 
-<<<<<<< HEAD
+- Fix a crash in preview style with assert + parenthesized string (#3415)
+- Do not put the closing quotes in a docstring on a separate line, even if the line is
+  too long (#3430)
+
+### Configuration
+
+<!-- Changes to how Black can be configured -->
+
+### Packaging
+
+<!-- Changes to how Black is packaged, such as dependency requirements -->
+
+- Upgrade mypyc from `0.971` to `0.991` so mypycified _Black_ can be built on armv7
+  (#3380)
+
+### Parser
+
+<!-- Changes to the parser or to version autodetection -->
+
+### Performance
+
+<!-- Changes that improve Black's performance. -->
+
+### Output
+
+<!-- Changes to Black's terminal output and error messages -->
+
+- Verbose logging now shows the values of `pyproject.toml` configuration variables
+  (#3392)
+
+### _Blackd_
+
+<!-- Changes to blackd -->
+
+### Integrations
+
+<!-- For example, Docker, GitHub Actions, pre-commit, editors -->
+
+### Documentation
+
+<!-- Major changes to documentation and policies. Small docs changes
+     don't need a changelog entry. -->
+
+## 22.12.0
+
+### Preview style
+
+<!-- Changes that affect Black's preview style -->
+
 - Enforce empty lines before classes and functions with sticky leading comments (#3302)
 - Reformat empty and whitespace-only files as either an empty file (if no newline is
   present) or as a single newline character (if a newline is present) (#3348)
@@ -24,64 +72,6 @@
   parentheses (#3307)
 - For assignment statements, prefer splitting the right hand side if the left hand side
   fits on a single line (#3368)
-- Correctly handle trailing commas that are inside a line's leading non-nested parens
-  (#3370)
-=======
-- Fix a crash in preview style with assert + parenthesized string (#3415)
-- Do not put the closing quotes in a docstring on a separate line, even if the line is
-  too long (#3430)
->>>>>>> a2821815
-
-### Configuration
-
-<!-- Changes to how Black can be configured -->
-
-### Packaging
-
-<!-- Changes to how Black is packaged, such as dependency requirements -->
-
-- Upgrade mypyc from `0.971` to `0.991` so mypycified _Black_ can be built on armv7
-  (#3380)
-
-### Parser
-
-<!-- Changes to the parser or to version autodetection -->
-
-### Performance
-
-<!-- Changes that improve Black's performance. -->
-
-### Output
-
-<!-- Changes to Black's terminal output and error messages -->
-
-- Verbose logging now shows the values of `pyproject.toml` configuration variables
-  (#3392)
-
-### _Blackd_
-
-<!-- Changes to blackd -->
-
-### Integrations
-
-<!-- For example, Docker, GitHub Actions, pre-commit, editors -->
-
-### Documentation
-
-<!-- Major changes to documentation and policies. Small docs changes
-     don't need a changelog entry. -->
-
-## 22.12.0
-
-### Preview style
-
-<!-- Changes that affect Black's preview style -->
-
-- Enforce empty lines before classes and functions with sticky leading comments (#3302)
-- Reformat empty and whitespace-only files as either an empty file (if no newline is
-  present) or as a single newline character (if a newline is present) (#3348)
-- Implicitly concatenated strings used as function args are now wrapped inside
-  parentheses (#3307)
 - Correctly handle trailing commas that are inside a line's leading non-nested parens
   (#3370)
 
