--- conflicted
+++ resolved
@@ -34,13 +34,11 @@
 - Improve `multiline_string_handling` with ternaries and dictionaries (#4657)
 - Fix a bug where `string_processing` would not split f-strings directly after
   expressions (#4680)
-<<<<<<< HEAD
-- Normalize newlines on format to first newline in file (#4710)
-=======
 - Wrap the `in` clause of comprehensions across lines if necessary (#4699)
 - Remove parentheses around multiple exception types in `except` and `except*` without
   `as`. (#4720)
->>>>>>> 57a46125
+- Add `\r` style newlines to the potenial newlines to normalize file newlines both from
+  and to (#4710)
 
 ### Configuration
 
