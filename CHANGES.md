# Change Log

## 25.12.0

### Highlights

- Black no longer supports running with Python 3.9 (#4842)

### Stable style

<<<<<<< HEAD
- Fix bug where comments preceding `# fmt: off`/`# fmt: on` blocks were incorrectly
  removed, particularly affecting Jupytext's `# %% [markdown]` comments (#4845)
- Fix crash when multiple `# fmt: skip` comments are used in a multi-part if-clause, on
  string literals, or on dictionary entries with long lines (#4872)
- Fix possible crash when `fmt: ` directives aren't on the top level (#4856)
=======
<!-- Changes that affect Black's stable style -->

- Fix comments getting removed from inside parenthesized strings (#3909)
- Parenthesize singleton tuples in `yield` expressions as they already are in `return`
  statements, e.g. `yield 5,` ➡️ `yield (5,)` (#3912)
>>>>>>> ebefed85

### Preview style

- Fix `fmt: skip` skipping the line after instead of the line it's on (#4855)
- Remove unnecessary parentheses from the left-hand side of assignments while preserving
  magic trailing commas and intentional multiline formatting (#4865)
- Fix `fix_fmt_skip_in_one_liners` crashing on `with` statements (#4853)
- Fix `fix_fmt_skip_in_one_liners` crashing on annotated parameters (#4854)
- Fix new lines being added after imports with `# fmt: skip` on them (#4894)

### Packaging

- Releases now include arm64 Windows binaries and wheels (#4814)

### Integrations

- Add `output-file` input to GitHub Action `psf/black` to write formatter output to a
  file for artifact capture and log cleanliness (#4824)

## 25.11.0

### Highlights

- Enable base 3.14 support (#4804)
- Add support for the new Python 3.14 t-string syntax introduced by PEP 750 (#4805)

### Stable style

- Fix bug where comments between `# fmt: off` and `# fmt: on` were reformatted (#4811)
- Comments containing fmt directives now preserve their exact formatting instead of
  being normalized (#4811)

### Preview style

- Move `multiline_string_handling` from `--unstable` to `--preview` (#4760)
- Fix bug where module docstrings would be treated as normal strings if preceded by
  comments (#4764)
- Fix bug where python 3.12 generics syntax split line happens weirdly (#4777)
- Standardize type comments to form `# type: <value>` (#4645)
- Fix `fix_fmt_skip_in_one_liners` preview feature to respect `# fmt: skip` for compound
  statements with semicolon-separated bodies (#4800)

### Configuration

- Add `no_cache` option to control caching behavior. (#4803)

### Packaging

- Releases now include arm64 Linux binaries (#4773)

### Output

- Write unchanged content to stdout when excluding formatting from stdin using pipes
  (#4610)

### _Blackd_

- Implemented BlackDClient. This simple python client allows to easily send formatting
  requests to blackd (#4774)

### Integrations

- Enable 3.14 base CI (#4804)
- Enhance GitHub Action `psf/black` to support the `required-version` major-version-only
  "stability" format when using pyproject.toml (#4770)
- Improve error message for vim plugin users. It now handles independently vim version
- Vim: Warn on unsupported Vim and Python versions independently (#4772)
- Vim: Print the import paths when importing black fails (#4675)
- Vim: Fix handling of virtualenvs that have a different Python version (#4675)

## 25.9.0

### Highlights

- Remove support for pre-python 3.7 `await/async` as soft keywords/variable names
  (#4676)

### Stable style

- Fix crash while formatting a long `del` statement containing tuples (#4628)
- Fix crash while formatting expressions using the walrus operator in complex `with`
  statements (#4630)
- Handle `# fmt: skip` followed by a comment at the end of file (#4635)
- Fix crash when a tuple appears in the `as` clause of a `with` statement (#4634)
- Fix crash when tuple is used as a context manager inside a `with` statement (#4646)
- Fix crash when formatting a `\` followed by a `\r` followed by a comment (#4663)
- Fix crash on a `\\r\n` (#4673)
- Fix crash on `await ...` (where `...` is a literal `Ellipsis`) (#4676)
- Fix crash on parenthesized expression inside a type parameter bound (#4684)
- Fix crash when using line ranges excluding indented single line decorated items
  (#4670)

### Preview style

- Fix a bug where one-liner functions/conditionals marked with `# fmt: skip` would still
  be formatted (#4552)
- Improve `multiline_string_handling` with ternaries and dictionaries (#4657)
- Fix a bug where `string_processing` would not split f-strings directly after
  expressions (#4680)
- Wrap the `in` clause of comprehensions across lines if necessary (#4699)
- Remove parentheses around multiple exception types in `except` and `except*` without
  `as`. (#4720)
- Add `\r` style newlines to the potential newlines to normalize file newlines both from
  and to (#4710)

### Parser

- Rewrite tokenizer to improve performance and compliance (#4536)
- Fix bug where certain unusual expressions (e.g., lambdas) were not accepted in type
  parameter bounds and defaults. (#4602)

### Performance

- Avoid using an extra process when running with only one worker (#4734)

### Integrations

- Fix the version check in the vim file to reject Python 3.8 (#4567)
- Enhance GitHub Action `psf/black` to read Black version from an additional section in
  pyproject.toml: `[project.dependency-groups]` (#4606)
- Build gallery docker image with python3-slim and reduce image size (#4686)

### Documentation

- Add FAQ entry for windows emoji not displaying (#4714)

## 25.1.0

### Highlights

This release introduces the new 2025 stable style (#4558), stabilizing the following
changes:

- Normalize casing of Unicode escape characters in strings to lowercase (#2916)
- Fix inconsistencies in whether certain strings are detected as docstrings (#4095)
- Consistently add trailing commas to typed function parameters (#4164)
- Remove redundant parentheses in if guards for case blocks (#4214)
- Add parentheses to if clauses in case blocks when the line is too long (#4269)
- Whitespace before `# fmt: skip` comments is no longer normalized (#4146)
- Fix line length computation for certain expressions that involve the power operator
  (#4154)
- Check if there is a newline before the terminating quotes of a docstring (#4185)
- Fix type annotation spacing between `*` and more complex type variable tuple (#4440)

The following changes were not in any previous release:

- Remove parentheses around sole list items (#4312)
- Generic function definitions are now formatted more elegantly: parameters are split
  over multiple lines first instead of type parameter definitions (#4553)

### Stable style

- Fix formatting cells in IPython notebooks with magic methods and starting or trailing
  empty lines (#4484)
- Fix crash when formatting `with` statements containing tuple generators/unpacking
  (#4538)

### Preview style

- Fix/remove string merging changing f-string quotes on f-strings with internal quotes
  (#4498)
- Collapse multiple empty lines after an import into one (#4489)
- Prevent `string_processing` and `wrap_long_dict_values_in_parens` from removing
  parentheses around long dictionary values (#4377)
- Move `wrap_long_dict_values_in_parens` from the unstable to preview style (#4561)

### Packaging

- Store license identifier inside the `License-Expression` metadata field, see
  [PEP 639](https://peps.python.org/pep-0639/). (#4479)

### Performance

- Speed up the `is_fstring_start` function in Black's tokenizer (#4541)

### Integrations

- If using stdin with `--stdin-filename` set to a force excluded path, stdin won't be
  formatted. (#4539)

## 24.10.0

### Highlights

- Black is now officially tested with Python 3.13 and provides Python 3.13
  mypyc-compiled wheels. (#4436) (#4449)
- Black will issue an error when used with Python 3.12.5, due to an upstream memory
  safety issue in Python 3.12.5 that can cause Black's AST safety checks to fail. Please
  use Python 3.12.6 or Python 3.12.4 instead. (#4447)
- Black no longer supports running with Python 3.8 (#4452)

### Stable style

- Fix crashes involving comments in parenthesised return types or `X | Y` style unions.
  (#4453)
- Fix skipping Jupyter cells with unknown `%%` magic (#4462)

### Preview style

- Fix type annotation spacing between * and more complex type variable tuple (i.e. `def
  fn(*args: *tuple[*Ts, T]) -> None: pass`) (#4440)

### Caching

- Fix bug where the cache was shared between runs with and without `--unstable` (#4466)

### Packaging

- Upgrade version of mypyc used to 1.12 beta (#4450) (#4449)
- `blackd` now requires a newer version of aiohttp. (#4451)

### Output

- Added Python target version information on parse error (#4378)
- Add information about Black version to internal error messages (#4457)

## 24.8.0

### Stable style

- Fix crash when `# fmt: off` is used before a closing parenthesis or bracket. (#4363)

### Packaging

- Packaging metadata updated: docs are explictly linked, the issue tracker is now also
  linked. This improves the PyPI listing for Black. (#4345)

### Parser

- Fix regression where Black failed to parse a multiline f-string containing another
  multiline string (#4339)
- Fix regression where Black failed to parse an escaped single quote inside an f-string
  (#4401)
- Fix bug with Black incorrectly parsing empty lines with a backslash (#4343)
- Fix bugs with Black's tokenizer not handling `\{` inside f-strings very well (#4422)
- Fix incorrect line numbers in the tokenizer for certain tokens within f-strings
  (#4423)

### Performance

- Improve performance when a large directory is listed in `.gitignore` (#4415)

### _Blackd_

- Fix blackd (and all extras installs) for docker container (#4357)

## 24.4.2

This is a bugfix release to fix two regressions in the new f-string parser introduced in
24.4.1.

### Parser

- Fix regression where certain complex f-strings failed to parse (#4332)

### Performance

- Fix bad performance on certain complex string literals (#4331)

## 24.4.1

### Highlights

- Add support for the new Python 3.12 f-string syntax introduced by PEP 701 (#3822)

### Stable style

- Fix crash involving indented dummy functions containing newlines (#4318)

### Parser

- Add support for type parameter defaults, a new syntactic feature added to Python 3.13
  by PEP 696 (#4327)

### Integrations

- Github Action now works even when `git archive` is skipped (#4313)

## 24.4.0

### Stable style

- Fix unwanted crashes caused by AST equivalency check (#4290)

### Preview style

- `if` guards in `case` blocks are now wrapped in parentheses when the line is too long.
  (#4269)
- Stop moving multiline strings to a new line unless inside brackets (#4289)

### Integrations

- Add a new option `use_pyproject` to the GitHub Action `psf/black`. This will read the
  Black version from `pyproject.toml`. (#4294)

## 24.3.0

### Highlights

This release is a milestone: it fixes Black's first CVE security vulnerability. If you
run Black on untrusted input, or if you habitually put thousands of leading tab
characters in your docstrings, you are strongly encouraged to upgrade immediately to fix
[CVE-2024-21503](https://cve.mitre.org/cgi-bin/cvename.cgi?name=CVE-2024-21503).

This release also fixes a bug in Black's AST safety check that allowed Black to make
incorrect changes to certain f-strings that are valid in Python 3.12 and higher.

### Stable style

- Don't move comments along with delimiters, which could cause crashes (#4248)
- Strengthen AST safety check to catch more unsafe changes to strings. Previous versions
  of Black would incorrectly format the contents of certain unusual f-strings containing
  nested strings with the same quote type. Now, Black will crash on such strings until
  support for the new f-string syntax is implemented. (#4270)
- Fix a bug where line-ranges exceeding the last code line would not work as expected
  (#4273)

### Performance

- Fix catastrophic performance on docstrings that contain large numbers of leading tab
  characters. This fixes
  [CVE-2024-21503](https://cve.mitre.org/cgi-bin/cvename.cgi?name=CVE-2024-21503).
  (#4278)

### Documentation

- Note what happens when `--check` is used with `--quiet` (#4236)

## 24.2.0

### Stable style

- Fixed a bug where comments where mistakenly removed along with redundant parentheses
  (#4218)

### Preview style

- Move the `hug_parens_with_braces_and_square_brackets` feature to the unstable style
  due to an outstanding crash and proposed formatting tweaks (#4198)
- Fixed a bug where base expressions caused inconsistent formatting of \*\* in tenary
  expression (#4154)
- Checking for newline before adding one on docstring that is almost at the line limit
  (#4185)
- Remove redundant parentheses in `case` statement `if` guards (#4214).

### Configuration

- Fix issue where _Black_ would ignore input files in the presence of symlinks (#4222)
- _Black_ now ignores `pyproject.toml` that is missing a `tool.black` section when
  discovering project root and configuration. Since _Black_ continues to use version
  control as an indicator of project root, this is expected to primarily change behavior
  for users in a monorepo setup (desirably). If you wish to preserve previous behavior,
  simply add an empty `[tool.black]` to the previously discovered `pyproject.toml`
  (#4204)

### Output

- Black will swallow any `SyntaxWarning`s or `DeprecationWarning`s produced by the `ast`
  module when performing equivalence checks (#4189)

### Integrations

- Add a JSONSchema and provide a validate-pyproject entry-point (#4181)

## 24.1.1

Bugfix release to fix a bug that made Black unusable on certain file systems with strict
limits on path length.

### Preview style

- Consistently add trailing comma on typed parameters (#4164)

### Configuration

- Shorten the length of the name of the cache file to fix crashes on file systems that
  do not support long paths (#4176)

## 24.1.0

### Highlights

This release introduces the new 2024 stable style (#4106), stabilizing the following
changes:

- Add parentheses around `if`-`else` expressions (#2278)
- Dummy class and function implementations consisting only of `...` are formatted more
  compactly (#3796)
- If an assignment statement is too long, we now prefer splitting on the right-hand side
  (#3368)
- Hex codes in Unicode escape sequences are now standardized to lowercase (#2916)
- Allow empty first lines at the beginning of most blocks (#3967, #4061)
- Add parentheses around long type annotations (#3899)
- Enforce newline after module docstrings (#3932, #4028)
- Fix incorrect magic trailing comma handling in return types (#3916)
- Remove blank lines before class docstrings (#3692)
- Wrap multiple context managers in parentheses if combined in a single `with` statement
  (#3489)
- Fix bug in line length calculations for power operations (#3942)
- Add trailing commas to collection literals even if there's a comment after the last
  entry (#3393)
- When using `--skip-magic-trailing-comma` or `-C`, trailing commas are stripped from
  subscript expressions with more than 1 element (#3209)
- Add extra blank lines in stubs in a few cases (#3564, #3862)
- Accept raw strings as docstrings (#3947)
- Split long lines in case blocks (#4024)
- Stop removing spaces from walrus operators within subscripts (#3823)
- Fix incorrect formatting of certain async statements (#3609)
- Allow combining `# fmt: skip` with other comments (#3959)

There are already a few improvements in the `--preview` style, which are slated for the
2025 stable style. Try them out and
[share your feedback](https://github.com/psf/black/issues). In the past, the preview
style has included some features that we were not able to stabilize. This year, we're
adding a separate `--unstable` style for features with known problems. Now, the
`--preview` style only includes features that we actually expect to make it into next
year's stable style.

### Stable style

Several bug fixes were made in features that are moved to the stable style in this
release:

- Fix comment handling when parenthesising conditional expressions (#4134)
- Fix bug where spaces were not added around parenthesized walruses in subscripts,
  unlike other binary operators (#4109)
- Remove empty lines before docstrings in async functions (#4132)
- Address a missing case in the change to allow empty lines at the beginning of all
  blocks, except immediately before a docstring (#4130)
- For stubs, fix logic to enforce empty line after nested classes with bodies (#4141)

### Preview style

- Add `--unstable` style, covering preview features that have known problems that would
  block them from going into the stable style. Also add the `--enable-unstable-feature`
  flag; for example, use
  `--enable-unstable-feature hug_parens_with_braces_and_square_brackets` to apply this
  preview feature throughout 2024, even if a later Black release downgrades the feature
  to unstable (#4096)
- Format module docstrings the same as class and function docstrings (#4095)
- Fix crash when using a walrus in a dictionary (#4155)
- Fix unnecessary parentheses when wrapping long dicts (#4135)
- Stop normalizing spaces before `# fmt: skip` comments (#4146)

### Configuration

- Print warning when configuration in `pyproject.toml` contains an invalid key (#4165)
- Fix symlink handling, properly ignoring symlinks that point outside of root (#4161)
- Fix cache mtime logic that resulted in false positive cache hits (#4128)
- Remove the long-deprecated `--experimental-string-processing` flag. This feature can
  currently be enabled with `--preview --enable-unstable-feature string_processing`.
  (#4096)

### Integrations

- Revert the change to run Black's pre-commit integration only on specific git hooks
  (#3940) for better compatibility with older versions of pre-commit (#4137)

## 23.12.1

### Packaging

- Fixed a bug that included dependencies from the `d` extra by default (#4108)

## 23.12.0

### Highlights

It's almost 2024, which means it's time for a new edition of _Black_'s stable style!
Together with this release, we'll put out an alpha release 24.1a1 showcasing the draft
2024 stable style, which we'll finalize in the January release. Please try it out and
[share your feedback](https://github.com/psf/black/issues/4042).

This release (23.12.0) will still produce the 2023 style. Most but not all of the
changes in `--preview` mode will be in the 2024 stable style.

### Stable style

- Fix bug where `# fmt: off` automatically dedents when used with the `--line-ranges`
  option, even when it is not within the specified line range. (#4084)
- Fix feature detection for parenthesized context managers (#4104)

### Preview style

- Prefer more equal signs before a break when splitting chained assignments (#4010)
- Standalone form feed characters at the module level are no longer removed (#4021)
- Additional cases of immediately nested tuples, lists, and dictionaries are now
  indented less (#4012)
- Allow empty lines at the beginning of all blocks, except immediately before a
  docstring (#4060)
- Fix crash in preview mode when using a short `--line-length` (#4086)
- Keep suites consisting of only an ellipsis on their own lines if they are not
  functions or class definitions (#4066) (#4103)

### Configuration

- `--line-ranges` now skips _Black_'s internal stability check in `--safe` mode. This
  avoids a crash on rare inputs that have many unformatted same-content lines. (#4034)

### Packaging

- Upgrade to mypy 1.7.1 (#4049) (#4069)
- Faster compiled wheels are now available for CPython 3.12 (#4070)

### Integrations

- Enable 3.12 CI (#4035)
- Build docker images in parallel (#4054)
- Build docker images with 3.12 (#4055)

## 23.11.0

### Highlights

- Support formatting ranges of lines with the new `--line-ranges` command-line option
  (#4020)

### Stable style

- Fix crash on formatting bytes strings that look like docstrings (#4003)
- Fix crash when whitespace followed a backslash before newline in a docstring (#4008)
- Fix standalone comments inside complex blocks crashing Black (#4016)
- Fix crash on formatting code like `await (a ** b)` (#3994)
- No longer treat leading f-strings as docstrings. This matches Python's behaviour and
  fixes a crash (#4019)

### Preview style

- Multiline dicts and lists that are the sole argument to a function are now indented
  less (#3964)
- Multiline unpacked dicts and lists as the sole argument to a function are now also
  indented less (#3992)
- In f-string debug expressions, quote types that are visible in the final string are
  now preserved (#4005)
- Fix a bug where long `case` blocks were not split into multiple lines. Also enable
  general trailing comma rules on `case` blocks (#4024)
- Keep requiring two empty lines between module-level docstring and first function or
  class definition (#4028)
- Add support for single-line format skip with other comments on the same line (#3959)

### Configuration

- Consistently apply force exclusion logic before resolving symlinks (#4015)
- Fix a bug in the matching of absolute path names in `--include` (#3976)

### Performance

- Fix mypyc builds on arm64 on macOS (#4017)

### Integrations

- Black's pre-commit integration will now run only on git hooks appropriate for a code
  formatter (#3940)

## 23.10.1

### Highlights

- Maintenance release to get a fix out for GitHub Action edge case (#3957)

### Preview style

- Fix merging implicit multiline strings that have inline comments (#3956)
- Allow empty first line after block open before a comment or compound statement (#3967)

### Packaging

- Change Dockerfile to hatch + compile black (#3965)

### Integrations

- The summary output for GitHub workflows is now suppressible using the `summary`
  parameter. (#3958)
- Fix the action failing when Black check doesn't pass (#3957)

### Documentation

- It is known Windows documentation CI is broken
  https://github.com/psf/black/issues/3968

## 23.10.0

### Stable style

- Fix comments getting removed from inside parenthesized strings (#3909)

### Preview style

- Fix long lines with power operators getting split before the line length (#3942)
- Long type hints are now wrapped in parentheses and properly indented when split across
  multiple lines (#3899)
- Magic trailing commas are now respected in return types. (#3916)
- Require one empty line after module-level docstrings. (#3932)
- Treat raw triple-quoted strings as docstrings (#3947)

### Configuration

- Fix cache versioning logic when `BLACK_CACHE_DIR` is set (#3937)

### Parser

- Fix bug where attributes named `type` were not accepted inside `match` statements
  (#3950)
- Add support for PEP 695 type aliases containing lambdas and other unusual expressions
  (#3949)

### Output

- Black no longer attempts to provide special errors for attempting to format Python 2
  code (#3933)
- Black will more consistently print stacktraces on internal errors in verbose mode
  (#3938)

### Integrations

- The action output displayed in the job summary is now wrapped in Markdown (#3914)

## 23.9.1

Due to various issues, the previous release (23.9.0) did not include compiled mypyc
wheels, which make Black significantly faster. These issues have now been fixed, and
this release should come with compiled wheels once again.

There will be no wheels for Python 3.12 due to a bug in mypyc. We will provide 3.12
wheels in a future release as soon as the mypyc bug is fixed.

### Packaging

- Upgrade to mypy 1.5.1 (#3864)

### Performance

- Store raw tuples instead of NamedTuples in Black's cache, improving performance and
  decreasing the size of the cache (#3877)

## 23.9.0

### Preview style

- More concise formatting for dummy implementations (#3796)
- In stub files, add a blank line between a statement with a body (e.g an
  `if sys.version_info > (3, x):`) and a function definition on the same level (#3862)
- Fix a bug whereby spaces were removed from walrus operators within subscript(#3823)

### Configuration

- Black now applies exclusion and ignore logic before resolving symlinks (#3846)

### Performance

- Avoid importing `IPython` if notebook cells do not contain magics (#3782)
- Improve caching by comparing file hashes as fallback for mtime and size (#3821)

### _Blackd_

- Fix an issue in `blackd` with single character input (#3558)

### Integrations

- Black now has an
  [official pre-commit mirror](https://github.com/psf/black-pre-commit-mirror). Swapping
  `https://github.com/psf/black` to `https://github.com/psf/black-pre-commit-mirror` in
  your `.pre-commit-config.yaml` will make Black about 2x faster (#3828)
- The `.black.env` folder specified by `ENV_PATH` will now be removed on the completion
  of the GitHub Action (#3759)

## 23.7.0

### Highlights

- Runtime support for Python 3.7 has been removed. Formatting 3.7 code will still be
  supported until further notice (#3765)

### Stable style

- Fix a bug where an illegal trailing comma was added to return type annotations using
  PEP 604 unions (#3735)
- Fix several bugs and crashes where comments in stub files were removed or mishandled
  under some circumstances (#3745)
- Fix a crash with multi-line magic comments like `type: ignore` within parentheses
  (#3740)
- Fix error in AST validation when _Black_ removes trailing whitespace in a type comment
  (#3773)

### Preview style

- Implicitly concatenated strings used as function args are no longer wrapped inside
  parentheses (#3640)
- Remove blank lines between a class definition and its docstring (#3692)

### Configuration

- The `--workers` argument to _Black_ can now be specified via the `BLACK_NUM_WORKERS`
  environment variable (#3743)
- `.pytest_cache`, `.ruff_cache` and `.vscode` are now excluded by default (#3691)
- Fix _Black_ not honouring `pyproject.toml` settings when running `--stdin-filename`
  and the `pyproject.toml` found isn't in the current working directory (#3719)
- _Black_ will now error if `exclude` and `extend-exclude` have invalid data types in
  `pyproject.toml`, instead of silently doing the wrong thing (#3764)

### Packaging

- Upgrade mypyc from 0.991 to 1.3 (#3697)
- Remove patching of Click that mitigated errors on Python 3.6 with `LANG=C` (#3768)

### Parser

- Add support for the new PEP 695 syntax in Python 3.12 (#3703)

### Performance

- Speed up _Black_ significantly when the cache is full (#3751)
- Avoid importing `IPython` in a case where we wouldn't need it (#3748)

### Output

- Use aware UTC datetimes internally, avoids deprecation warning on Python 3.12 (#3728)
- Change verbose logging to exactly mirror _Black_'s logic for source discovery (#3749)

### _Blackd_

- The `blackd` argument parser now shows the default values for options in their help
  text (#3712)

### Integrations

- Black is now tested with
  [`PYTHONWARNDEFAULTENCODING = 1`](https://docs.python.org/3/library/io.html#io-encoding-warning)
  (#3763)
- Update GitHub Action to display black output in the job summary (#3688)

### Documentation

- Add a CITATION.cff file to the root of the repository, containing metadata on how to
  cite this software (#3723)
- Update the _classes_ and _exceptions_ documentation in Developer reference to match
  the latest code base (#3755)

## 23.3.0

### Highlights

This release fixes a longstanding confusing behavior in Black's GitHub action, where the
version of the action did not determine the version of Black being run (issue #3382). In
addition, there is a small bug fix around imports and a number of improvements to the
preview style.

Please try out the
[preview style](https://black.readthedocs.io/en/stable/the_black_code_style/future_style.html#preview-style)
with `black --preview` and tell us your feedback. All changes in the preview style are
expected to become part of Black's stable style in January 2024.

### Stable style

- Import lines with `# fmt: skip` and `# fmt: off` no longer have an extra blank line
  added when they are right after another import line (#3610)

### Preview style

- Add trailing commas to collection literals even if there's a comment after the last
  entry (#3393)
- `async def`, `async for`, and `async with` statements are now formatted consistently
  compared to their non-async version. (#3609)
- `with` statements that contain two context managers will be consistently wrapped in
  parentheses (#3589)
- Let string splitters respect [East Asian Width](https://www.unicode.org/reports/tr11/)
  (#3445)
- Now long string literals can be split after East Asian commas and periods (`、` U+3001
  IDEOGRAPHIC COMMA, `。` U+3002 IDEOGRAPHIC FULL STOP, & `，` U+FF0C FULLWIDTH COMMA)
  besides before spaces (#3445)
- For stubs, enforce one blank line after a nested class with a body other than just
  `...` (#3564)
- Improve handling of multiline strings by changing line split behavior (#1879)

### Parser

- Added support for formatting files with invalid type comments (#3594)

### Integrations

- Update GitHub Action to use the version of Black equivalent to action's version if
  version input is not specified (#3543)
- Fix missing Python binary path in autoload script for vim (#3508)

### Documentation

- Document that only the most recent release is supported for security issues;
  vulnerabilities should be reported through Tidelift (#3612)

## 23.1.0

### Highlights

This is the first release of 2023, and following our
[stability policy](https://black.readthedocs.io/en/stable/the_black_code_style/index.html#stability-policy),
it comes with a number of improvements to our stable style, including improvements to
empty line handling, removal of redundant parentheses in several contexts, and output
that highlights implicitly concatenated strings better.

There are also many changes to the preview style; try out `black --preview` and give us
feedback to help us set the stable style for next year.

In addition to style changes, Black now automatically infers the supported Python
versions from your `pyproject.toml` file, removing the need to set Black's target
versions separately.

### Stable style

- Introduce the 2023 stable style, which incorporates most aspects of last year's
  preview style (#3418). Specific changes:
  - Enforce empty lines before classes and functions with sticky leading comments
    (#3302) (22.12.0)
  - Reformat empty and whitespace-only files as either an empty file (if no newline is
    present) or as a single newline character (if a newline is present) (#3348)
    (22.12.0)
  - Implicitly concatenated strings used as function args are now wrapped inside
    parentheses (#3307) (22.12.0)
  - Correctly handle trailing commas that are inside a line's leading non-nested parens
    (#3370) (22.12.0)
  - `--skip-string-normalization` / `-S` now prevents docstring prefixes from being
    normalized as expected (#3168) (since 22.8.0)
  - When using `--skip-magic-trailing-comma` or `-C`, trailing commas are stripped from
    subscript expressions with more than 1 element (#3209) (22.8.0)
  - Implicitly concatenated strings inside a list, set, or tuple are now wrapped inside
    parentheses (#3162) (22.8.0)
  - Fix a string merging/split issue when a comment is present in the middle of
    implicitly concatenated strings on its own line (#3227) (22.8.0)
  - Docstring quotes are no longer moved if it would violate the line length limit
    (#3044, #3430) (22.6.0)
  - Parentheses around return annotations are now managed (#2990) (22.6.0)
  - Remove unnecessary parentheses around awaited objects (#2991) (22.6.0)
  - Remove unnecessary parentheses in `with` statements (#2926) (22.6.0)
  - Remove trailing newlines after code block open (#3035) (22.6.0)
  - Code cell separators `#%%` are now standardised to `# %%` (#2919) (22.3.0)
  - Remove unnecessary parentheses from `except` statements (#2939) (22.3.0)
  - Remove unnecessary parentheses from tuple unpacking in `for` loops (#2945) (22.3.0)
  - Avoid magic-trailing-comma in single-element subscripts (#2942) (22.3.0)
- Fix a crash when a colon line is marked between `# fmt: off` and `# fmt: on` (#3439)

### Preview style

- Format hex codes in unicode escape sequences in string literals (#2916)
- Add parentheses around `if`-`else` expressions (#2278)
- Improve performance on large expressions that contain many strings (#3467)
- Fix a crash in preview style with assert + parenthesized string (#3415)
- Fix crashes in preview style with walrus operators used in function return annotations
  and except clauses (#3423)
- Fix a crash in preview advanced string processing where mixed implicitly concatenated
  regular and f-strings start with an empty span (#3463)
- Fix a crash in preview advanced string processing where a standalone comment is placed
  before a dict's value (#3469)
- Fix an issue where extra empty lines are added when a decorator has `# fmt: skip`
  applied or there is a standalone comment between decorators (#3470)
- Do not put the closing quotes in a docstring on a separate line, even if the line is
  too long (#3430)
- Long values in dict literals are now wrapped in parentheses; correspondingly
  unnecessary parentheses around short values in dict literals are now removed; long
  string lambda values are now wrapped in parentheses (#3440)
- Fix two crashes in preview style involving edge cases with docstrings (#3451)
- Exclude string type annotations from improved string processing; fix crash when the
  return type annotation is stringified and spans across multiple lines (#3462)
- Wrap multiple context managers in parentheses when targeting Python 3.9+ (#3489)
- Fix several crashes in preview style with walrus operators used in `with` statements
  or tuples (#3473)
- Fix an invalid quote escaping bug in f-string expressions where it produced invalid
  code. Implicitly concatenated f-strings with different quotes can now be merged or
  quote-normalized by changing the quotes used in expressions. (#3509)
- Fix crash on `await (yield)` when Black is compiled with mypyc (#3533)

### Configuration

- Black now tries to infer its `--target-version` from the project metadata specified in
  `pyproject.toml` (#3219)

### Packaging

- Upgrade mypyc from `0.971` to `0.991` so mypycified _Black_ can be built on armv7
  (#3380)
  - This also fixes some crashes while using compiled Black with a debug build of
    CPython
- Drop specific support for the `tomli` requirement on 3.11 alpha releases, working
  around a bug that would cause the requirement not to be installed on any non-final
  Python releases (#3448)
- Black now depends on `packaging` version `22.0` or later. This is required for new
  functionality that needs to parse part of the project metadata (#3219)

### Output

- Calling `black --help` multiple times will return the same help contents each time
  (#3516)
- Verbose logging now shows the values of `pyproject.toml` configuration variables
  (#3392)
- Fix false symlink detection messages in verbose output due to using an incorrect
  relative path to the project root (#3385)

### Integrations

- Move 3.11 CI to normal flow now that all dependencies support 3.11 (#3446)
- Docker: Add new `latest_prerelease` tag automation to follow latest black alpha
  release on docker images (#3465)

### Documentation

- Expand `vim-plug` installation instructions to offer more explicit options (#3468)

## 22.12.0

### Preview style

- Enforce empty lines before classes and functions with sticky leading comments (#3302)
- Reformat empty and whitespace-only files as either an empty file (if no newline is
  present) or as a single newline character (if a newline is present) (#3348)
- Implicitly concatenated strings used as function args are now wrapped inside
  parentheses (#3307)
- For assignment statements, prefer splitting the right hand side if the left hand side
  fits on a single line (#3368)
- Correctly handle trailing commas that are inside a line's leading non-nested parens
  (#3370)

### Configuration

- Fix incorrectly applied `.gitignore` rules by considering the `.gitignore` location
  and the relative path to the target file (#3338)
- Fix incorrectly ignoring `.gitignore` presence when more than one source directory is
  specified (#3336)

### Parser

- Parsing support has been added for walruses inside generator expression that are
  passed as function args (for example,
  `any(match := my_re.match(text) for text in texts)`) (#3327).

### Integrations

- Vim plugin: Optionally allow using the system installation of Black via
  `let g:black_use_virtualenv = 0`(#3309)

## 22.10.0

### Highlights

- Runtime support for Python 3.6 has been removed. Formatting 3.6 code will still be
  supported until further notice.

### Stable style

- Fix a crash when `# fmt: on` is used on a different block level than `# fmt: off`
  (#3281)

### Preview style

- Fix a crash when formatting some dicts with parenthesis-wrapped long string keys
  (#3262)

### Configuration

- `.ipynb_checkpoints` directories are now excluded by default (#3293)
- Add `--skip-source-first-line` / `-x` option to ignore the first line of source code
  while formatting (#3299)

### Packaging

- Executables made with PyInstaller will no longer crash when formatting several files
  at once on macOS. Native x86-64 executables for macOS are available once again.
  (#3275)
- Hatchling is now used as the build backend. This will not have any effect for users
  who install Black with its wheels from PyPI. (#3233)
- Faster compiled wheels are now available for CPython 3.11 (#3276)

### _Blackd_

- Windows style (CRLF) newlines will be preserved (#3257).

### Integrations

- Vim plugin: add flag (`g:black_preview`) to enable/disable the preview style (#3246)
- Update GitHub Action to support formatting of Jupyter Notebook files via a `jupyter`
  option (#3282)
- Update GitHub Action to support use of version specifiers (e.g. `<23`) for Black
  version (#3265)

## 22.8.0

### Highlights

- Python 3.11 is now supported, except for _blackd_ as aiohttp does not support 3.11 as
  of publishing (#3234)
- This is the last release that supports running _Black_ on Python 3.6 (formatting 3.6
  code will continue to be supported until further notice)
- Reword the stability policy to say that we may, in rare cases, make changes that
  affect code that was not previously formatted by _Black_ (#3155)

### Stable style

- Fix an infinite loop when using `# fmt: on/off` in the middle of an expression or code
  block (#3158)
- Fix incorrect handling of `# fmt: skip` on colon (`:`) lines (#3148)
- Comments are no longer deleted when a line had spaces removed around power operators
  (#2874)

### Preview style

- Single-character closing docstring quotes are no longer moved to their own line as
  this is invalid. This was a bug introduced in version 22.6.0. (#3166)
- `--skip-string-normalization` / `-S` now prevents docstring prefixes from being
  normalized as expected (#3168)
- When using `--skip-magic-trailing-comma` or `-C`, trailing commas are stripped from
  subscript expressions with more than 1 element (#3209)
- Implicitly concatenated strings inside a list, set, or tuple are now wrapped inside
  parentheses (#3162)
- Fix a string merging/split issue when a comment is present in the middle of implicitly
  concatenated strings on its own line (#3227)

### _Blackd_

- `blackd` now supports enabling the preview style via the `X-Preview` header (#3217)

### Configuration

- Black now uses the presence of debug f-strings to detect target version (#3215)
- Fix misdetection of project root and verbose logging of sources in cases involving
  `--stdin-filename` (#3216)
- Immediate `.gitignore` files in source directories given on the command line are now
  also respected, previously only `.gitignore` files in the project root and
  automatically discovered directories were respected (#3237)

### Documentation

- Recommend using BlackConnect in IntelliJ IDEs (#3150)

### Integrations

- Vim plugin: prefix messages with `Black: ` so it's clear they come from Black (#3194)
- Docker: changed to a /opt/venv installation + added to PATH to be available to
  non-root users (#3202)

### Output

- Change from deprecated `asyncio.get_event_loop()` to create our event loop which
  removes DeprecationWarning (#3164)
- Remove logging from internal `blib2to3` library since it regularly emits error logs
  about failed caching that can and should be ignored (#3193)

### Parser

- Type comments are now included in the AST equivalence check consistently so accidental
  deletion raises an error. Though type comments can't be tracked when running on PyPy
  3.7 due to standard library limitations. (#2874)

### Performance

- Reduce Black's startup time when formatting a single file by 15-30% (#3211)

## 22.6.0

### Style

- Fix unstable formatting involving `#fmt: skip` and `# fmt:skip` comments (notice the
  lack of spaces) (#2970)

### Preview style

- Docstring quotes are no longer moved if it would violate the line length limit (#3044)
- Parentheses around return annotations are now managed (#2990)
- Remove unnecessary parentheses around awaited objects (#2991)
- Remove unnecessary parentheses in `with` statements (#2926)
- Remove trailing newlines after code block open (#3035)

### Integrations

- Add `scripts/migrate-black.py` script to ease introduction of Black to a Git project
  (#3038)

### Output

- Output Python version and implementation as part of `--version` flag (#2997)

### Packaging

- Use `tomli` instead of `tomllib` on Python 3.11 builds where `tomllib` is not
  available (#2987)

### Parser

- [PEP 654](https://peps.python.org/pep-0654/#except) syntax (for example,
  `except *ExceptionGroup:`) is now supported (#3016)
- [PEP 646](https://peps.python.org/pep-0646) syntax (for example,
  `Array[Batch, *Shape]` or `def fn(*args: *T) -> None`) is now supported (#3071)

### Vim Plugin

- Fix `strtobool` function. It didn't parse true/on/false/off. (#3025)

## 22.3.0

### Preview style

- Code cell separators `#%%` are now standardised to `# %%` (#2919)
- Remove unnecessary parentheses from `except` statements (#2939)
- Remove unnecessary parentheses from tuple unpacking in `for` loops (#2945)
- Avoid magic-trailing-comma in single-element subscripts (#2942)

### Configuration

- Do not format `__pypackages__` directories by default (#2836)
- Add support for specifying stable version with `--required-version` (#2832).
- Avoid crashing when the user has no homedir (#2814)
- Avoid crashing when md5 is not available (#2905)
- Fix handling of directory junctions on Windows (#2904)

### Documentation

- Update pylint config documentation (#2931)

### Integrations

- Move test to disable plugin in Vim/Neovim, which speeds up loading (#2896)

### Output

- In verbose mode, log when _Black_ is using user-level config (#2861)

### Packaging

- Fix Black to work with Click 8.1.0 (#2966)
- On Python 3.11 and newer, use the standard library's `tomllib` instead of `tomli`
  (#2903)
- `black-primer`, the deprecated internal devtool, has been removed and copied to a
  [separate repository](https://github.com/cooperlees/black-primer) (#2924)

### Parser

- Black can now parse starred expressions in the target of `for` and `async for`
  statements, e.g `for item in *items_1, *items_2: pass` (#2879).

## 22.1.0

At long last, _Black_ is no longer a beta product! This is the first non-beta release
and the first release covered by our new
[stability policy](https://black.readthedocs.io/en/stable/the_black_code_style/index.html#stability-policy).

### Highlights

- **Remove Python 2 support** (#2740)
- Introduce the `--preview` flag (#2752)

### Style

- Deprecate `--experimental-string-processing` and move the functionality under
  `--preview` (#2789)
- For stubs, one blank line between class attributes and methods is now kept if there's
  at least one pre-existing blank line (#2736)
- Black now normalizes string prefix order (#2297)
- Remove spaces around power operators if both operands are simple (#2726)
- Work around bug that causes unstable formatting in some cases in the presence of the
  magic trailing comma (#2807)
- Use parentheses for attribute access on decimal float and int literals (#2799)
- Don't add whitespace for attribute access on hexadecimal, binary, octal, and complex
  literals (#2799)
- Treat blank lines in stubs the same inside top-level `if` statements (#2820)
- Fix unstable formatting with semicolons and arithmetic expressions (#2817)
- Fix unstable formatting around magic trailing comma (#2572)

### Parser

- Fix mapping cases that contain as-expressions, like `case {"key": 1 | 2 as password}`
  (#2686)
- Fix cases that contain multiple top-level as-expressions, like `case 1 as a, 2 as b`
  (#2716)
- Fix call patterns that contain as-expressions with keyword arguments, like
  `case Foo(bar=baz as quux)` (#2749)
- Tuple unpacking on `return` and `yield` constructs now implies 3.8+ (#2700)
- Unparenthesized tuples on annotated assignments (e.g
  `values: Tuple[int, ...] = 1, 2, 3`) now implies 3.8+ (#2708)
- Fix handling of standalone `match()` or `case()` when there is a trailing newline or a
  comment inside of the parentheses. (#2760)
- `from __future__ import annotations` statement now implies Python 3.7+ (#2690)

### Performance

- Speed-up the new backtracking parser about 4X in general (enabled when
  `--target-version` is set to 3.10 and higher). (#2728)
- _Black_ is now compiled with [mypyc](https://github.com/mypyc/mypyc) for an overall 2x
  speed-up. 64-bit Windows, MacOS, and Linux (not including musl) are supported. (#1009,
  #2431)

### Configuration

- Do not accept bare carriage return line endings in pyproject.toml (#2408)
- Add configuration option (`python-cell-magics`) to format cells with custom magics in
  Jupyter Notebooks (#2744)
- Allow setting custom cache directory on all platforms with environment variable
  `BLACK_CACHE_DIR` (#2739).
- Enable Python 3.10+ by default, without any extra need to specify
  `--target-version=py310`. (#2758)
- Make passing `SRC` or `--code` mandatory and mutually exclusive (#2804)

### Output

- Improve error message for invalid regular expression (#2678)
- Improve error message when parsing fails during AST safety check by embedding the
  underlying SyntaxError (#2693)
- No longer color diff headers white as it's unreadable in light themed terminals
  (#2691)
- Text coloring added in the final statistics (#2712)
- Verbose mode also now describes how a project root was discovered and which paths will
  be formatted. (#2526)

### Packaging

- All upper version bounds on dependencies have been removed (#2718)
- `typing-extensions` is no longer a required dependency in Python 3.10+ (#2772)
- Set `click` lower bound to `8.0.0` (#2791)

### Integrations

- Update GitHub action to support containerized runs (#2748)

### Documentation

- Change protocol in pip installation instructions to `https://` (#2761)
- Change HTML theme to Furo primarily for its responsive design and mobile support
  (#2793)
- Deprecate the `black-primer` tool (#2809)
- Document Python support policy (#2819)

## 21.12b0

### _Black_

- Fix determination of f-string expression spans (#2654)
- Fix bad formatting of error messages about EOF in multi-line statements (#2343)
- Functions and classes in blocks now have more consistent surrounding spacing (#2472)

#### Jupyter Notebook support

- Cell magics are now only processed if they are known Python cell magics. Earlier, all
  cell magics were tokenized, leading to possible indentation errors e.g. with
  `%%writefile`. (#2630)
- Fix assignment to environment variables in Jupyter Notebooks (#2642)

#### Python 3.10 support

- Point users to using `--target-version py310` if we detect 3.10-only syntax (#2668)
- Fix `match` statements with open sequence subjects, like `match a, b:` or
  `match a, *b:` (#2639) (#2659)
- Fix `match`/`case` statements that contain `match`/`case` soft keywords multiple
  times, like `match re.match()` (#2661)
- Fix `case` statements with an inline body (#2665)
- Fix styling of starred expressions inside `match` subject (#2667)
- Fix parser error location on invalid syntax in a `match` statement (#2649)
- Fix Python 3.10 support on platforms without ProcessPoolExecutor (#2631)
- Improve parsing performance on code that uses `match` under `--target-version py310`
  up to ~50% (#2670)

### Packaging

- Remove dependency on `regex` (#2644) (#2663)

## 21.11b1

### _Black_

- Bumped regex version minimum to 2021.4.4 to fix Pattern class usage (#2621)

## 21.11b0

### _Black_

- Warn about Python 2 deprecation in more cases by improving Python 2 only syntax
  detection (#2592)
- Add experimental PyPy support (#2559)
- Add partial support for the match statement. As it's experimental, it's only enabled
  when `--target-version py310` is explicitly specified (#2586)
- Add support for parenthesized with (#2586)
- Declare support for Python 3.10 for running Black (#2562)

### Integrations

- Fixed vim plugin with Python 3.10 by removing deprecated distutils import (#2610)
- The vim plugin now parses `skip_magic_trailing_comma` from pyproject.toml (#2613)

## 21.10b0

### _Black_

- Document stability policy, that will apply for non-beta releases (#2529)
- Add new `--workers` parameter (#2514)
- Fixed feature detection for positional-only arguments in lambdas (#2532)
- Bumped typed-ast version minimum to 1.4.3 for 3.10 compatibility (#2519)
- Fixed a Python 3.10 compatibility issue where the loop argument was still being passed
  even though it has been removed (#2580)
- Deprecate Python 2 formatting support (#2523)

### _Blackd_

- Remove dependency on aiohttp-cors (#2500)
- Bump required aiohttp version to 3.7.4 (#2509)

### _Black-Primer_

- Add primer support for --projects (#2555)
- Print primer summary after individual failures (#2570)

### Integrations

- Allow to pass `target_version` in the vim plugin (#1319)
- Install build tools in docker file and use multi-stage build to keep the image size
  down (#2582)

## 21.9b0

### Packaging

- Fix missing modules in self-contained binaries (#2466)
- Fix missing toml extra used during installation (#2475)

## 21.8b0

### _Black_

- Add support for formatting Jupyter Notebook files (#2357)
- Move from `appdirs` dependency to `platformdirs` (#2375)
- Present a more user-friendly error if .gitignore is invalid (#2414)
- The failsafe for accidentally added backslashes in f-string expressions has been
  hardened to handle more edge cases during quote normalization (#2437)
- Avoid changing a function return type annotation's type to a tuple by adding a
  trailing comma (#2384)
- Parsing support has been added for unparenthesized walruses in set literals, set
  comprehensions, and indices (#2447).
- Pin `setuptools-scm` build-time dependency version (#2457)
- Exclude typing-extensions version 3.10.0.1 due to it being broken on Python 3.10
  (#2460)

### _Blackd_

- Replace sys.exit(-1) with raise ImportError as it plays more nicely with tools that
  scan installed packages (#2440)

### Integrations

- The provided pre-commit hooks no longer specify `language_version` to avoid overriding
  `default_language_version` (#2430)

## 21.7b0

### _Black_

- Configuration files using TOML features higher than spec v0.5.0 are now supported
  (#2301)
- Add primer support and test for code piped into black via STDIN (#2315)
- Fix internal error when `FORCE_OPTIONAL_PARENTHESES` feature is enabled (#2332)
- Accept empty stdin (#2346)
- Provide a more useful error when parsing fails during AST safety checks (#2304)

### Docker

- Add new `latest_release` tag automation to follow latest black release on docker
  images (#2374)

### Integrations

- The vim plugin now searches upwards from the directory containing the current buffer
  instead of the current working directory for pyproject.toml. (#1871)
- The vim plugin now reads the correct string normalization option in pyproject.toml
  (#1869)
- The vim plugin no longer crashes Black when there's boolean values in pyproject.toml
  (#1869)

## 21.6b0

### _Black_

- Fix failure caused by `fmt: skip` and indentation (#2281)
- Account for += assignment when deciding whether to split string (#2312)
- Correct max string length calculation when there are string operators (#2292)
- Fixed option usage when using the `--code` flag (#2259)
- Do not call `uvloop.install()` when _Black_ is used as a library (#2303)
- Added `--required-version` option to require a specific version to be running (#2300)
- Fix incorrect custom breakpoint indices when string group contains fake f-strings
  (#2311)
- Fix regression where `R` prefixes would be lowercased for docstrings (#2285)
- Fix handling of named escapes (`\N{...}`) when `--experimental-string-processing` is
  used (#2319)

### Integrations

- The official Black action now supports choosing what version to use, and supports the
  major 3 OSes. (#1940)

## 21.5b2

### _Black_

- A space is no longer inserted into empty docstrings (#2249)
- Fix handling of .gitignore files containing non-ASCII characters on Windows (#2229)
- Respect `.gitignore` files in all levels, not only `root/.gitignore` file (apply
  `.gitignore` rules like `git` does) (#2225)
- Restored compatibility with Click 8.0 on Python 3.6 when LANG=C used (#2227)
- Add extra uvloop install + import support if in python env (#2258)
- Fix --experimental-string-processing crash when matching parens are not found (#2283)
- Make sure to split lines that start with a string operator (#2286)
- Fix regular expression that black uses to identify f-expressions (#2287)

### _Blackd_

- Add a lower bound for the `aiohttp-cors` dependency. Only 0.4.0 or higher is
  supported. (#2231)

### Packaging

- Release self-contained x86_64 MacOS binaries as part of the GitHub release pipeline
  (#2198)
- Always build binaries with the latest available Python (#2260)

### Documentation

- Add discussion of magic comments to FAQ page (#2272)
- `--experimental-string-processing` will be enabled by default in the future (#2273)
- Fix typos discovered by codespell (#2228)
- Fix Vim plugin installation instructions. (#2235)
- Add new Frequently Asked Questions page (#2247)
- Fix encoding + symlink issues preventing proper build on Windows (#2262)

## 21.5b1

### _Black_

- Refactor `src/black/__init__.py` into many files (#2206)

### Documentation

- Replaced all remaining references to the
  [`master`](https://github.com/psf/black/tree/main) branch with the
  [`main`](https://github.com/psf/black/tree/main) branch. Some additional changes in
  the source code were also made. (#2210)
- Significantly reorganized the documentation to make much more sense. Check them out by
  heading over to [the stable docs on RTD](https://black.readthedocs.io/en/stable/).
  (#2174)

## 21.5b0

### _Black_

- Set `--pyi` mode if `--stdin-filename` ends in `.pyi` (#2169)
- Stop detecting target version as Python 3.9+ with pre-PEP-614 decorators that are
  being called but with no arguments (#2182)

### _Black-Primer_

- Add `--no-diff` to black-primer to suppress formatting changes (#2187)

## 21.4b2

### _Black_

- Fix crash if the user configuration directory is inaccessible. (#2158)

- Clarify
  [circumstances](https://github.com/psf/black/blob/master/docs/the_black_code_style.md#pragmatism)
  in which _Black_ may change the AST (#2159)

- Allow `.gitignore` rules to be overridden by specifying `exclude` in `pyproject.toml`
  or on the command line. (#2170)

### _Packaging_

- Install `primer.json` (used by `black-primer` by default) with black. (#2154)

## 21.4b1

### _Black_

- Fix crash on docstrings ending with "\\ ". (#2142)

- Fix crash when atypical whitespace is cleaned out of dostrings (#2120)

- Reflect the `--skip-magic-trailing-comma` and `--experimental-string-processing` flags
  in the name of the cache file. Without this fix, changes in these flags would not take
  effect if the cache had already been populated. (#2131)

- Don't remove necessary parentheses from assignment expression containing assert /
  return statements. (#2143)

### _Packaging_

- Bump pathspec to >= 0.8.1 to solve invalid .gitignore exclusion handling

## 21.4b0

### _Black_

- Fixed a rare but annoying formatting instability created by the combination of
  optional trailing commas inserted by `Black` and optional parentheses looking at
  pre-existing "magic" trailing commas. This fixes issue #1629 and all of its many many
  duplicates. (#2126)

- `Black` now processes one-line docstrings by stripping leading and trailing spaces,
  and adding a padding space when needed to break up """". (#1740)

- `Black` now cleans up leading non-breaking spaces in comments (#2092)

- `Black` now respects `--skip-string-normalization` when normalizing multiline
  docstring quotes (#1637)

- `Black` no longer removes all empty lines between non-function code and decorators
  when formatting typing stubs. Now `Black` enforces a single empty line. (#1646)

- `Black` no longer adds an incorrect space after a parenthesized assignment expression
  in if/while statements (#1655)

- Added `--skip-magic-trailing-comma` / `-C` to avoid using trailing commas as a reason
  to split lines (#1824)

- fixed a crash when PWD=/ on POSIX (#1631)

- fixed "I/O operation on closed file" when using --diff (#1664)

- Prevent coloured diff output being interleaved with multiple files (#1673)

- Added support for PEP 614 relaxed decorator syntax on python 3.9 (#1711)

- Added parsing support for unparenthesized tuples and yield expressions in annotated
  assignments (#1835)

- added `--extend-exclude` argument (PR #2005)

- speed up caching by avoiding pathlib (#1950)

- `--diff` correctly indicates when a file doesn't end in a newline (#1662)

- Added `--stdin-filename` argument to allow stdin to respect `--force-exclude` rules
  (#1780)

- Lines ending with `fmt: skip` will now be not formatted (#1800)

- PR #2053: Black no longer relies on typed-ast for Python 3.8 and higher

- PR #2053: Python 2 support is now optional, install with
  `python3 -m pip install black[python2]` to maintain support.

- Exclude `venv` directory by default (#1683)

- Fixed "Black produced code that is not equivalent to the source" when formatting
  Python 2 docstrings (#2037)

### _Packaging_

- Self-contained native _Black_ binaries are now provided for releases via GitHub
  Releases (#1743)

## 20.8b1

### _Packaging_

- explicitly depend on Click 7.1.2 or newer as `Black` no longer works with versions
  older than 7.0

## 20.8b0

### _Black_

- re-implemented support for explicit trailing commas: now it works consistently within
  any bracket pair, including nested structures (#1288 and duplicates)

- `Black` now reindents docstrings when reindenting code around it (#1053)

- `Black` now shows colored diffs (#1266)

- `Black` is now packaged using 'py3' tagged wheels (#1388)

- `Black` now supports Python 3.8 code, e.g. star expressions in return statements
  (#1121)

- `Black` no longer normalizes capital R-string prefixes as those have a
  community-accepted meaning (#1244)

- `Black` now uses exit code 2 when specified configuration file doesn't exit (#1361)

- `Black` now works on AWS Lambda (#1141)

- added `--force-exclude` argument (#1032)

- removed deprecated `--py36` option (#1236)

- fixed `--diff` output when EOF is encountered (#526)

- fixed `# fmt: off` handling around decorators (#560)

- fixed unstable formatting with some `# type: ignore` comments (#1113)

- fixed invalid removal on organizing brackets followed by indexing (#1575)

- introduced `black-primer`, a CI tool that allows us to run regression tests against
  existing open source users of Black (#1402)

- introduced property-based fuzzing to our test suite based on Hypothesis and
  Hypothersmith (#1566)

- implemented experimental and disabled by default long string rewrapping (#1132),
  hidden under a `--experimental-string-processing` flag while it's being worked on;
  this is an undocumented and unsupported feature, you lose Internet points for
  depending on it (#1609)

### Vim plugin

- prefer virtualenv packages over global packages (#1383)

## 19.10b0

- added support for PEP 572 assignment expressions (#711)

- added support for PEP 570 positional-only arguments (#943)

- added support for async generators (#593)

- added support for pre-splitting collections by putting an explicit trailing comma
  inside (#826)

- added `black -c` as a way to format code passed from the command line (#761)

- --safe now works with Python 2 code (#840)

- fixed grammar selection for Python 2-specific code (#765)

- fixed feature detection for trailing commas in function definitions and call sites
  (#763)

- `# fmt: off`/`# fmt: on` comment pairs placed multiple times within the same block of
  code now behave correctly (#1005)

- _Black_ no longer crashes on Windows machines with more than 61 cores (#838)

- _Black_ no longer crashes on standalone comments prepended with a backslash (#767)

- _Black_ no longer crashes on `from` ... `import` blocks with comments (#829)

- _Black_ no longer crashes on Python 3.7 on some platform configurations (#494)

- _Black_ no longer fails on comments in from-imports (#671)

- _Black_ no longer fails when the file starts with a backslash (#922)

- _Black_ no longer merges regular comments with type comments (#1027)

- _Black_ no longer splits long lines that contain type comments (#997)

- removed unnecessary parentheses around `yield` expressions (#834)

- added parentheses around long tuples in unpacking assignments (#832)

- added parentheses around complex powers when they are prefixed by a unary operator
  (#646)

- fixed bug that led _Black_ format some code with a line length target of 1 (#762)

- _Black_ no longer introduces quotes in f-string subexpressions on string boundaries
  (#863)

- if _Black_ puts parenthesis around a single expression, it moves comments to the
  wrapped expression instead of after the brackets (#872)

- `blackd` now returns the version of _Black_ in the response headers (#1013)

- `blackd` can now output the diff of formats on source code when the `X-Diff` header is
  provided (#969)

## 19.3b0

- new option `--target-version` to control which Python versions _Black_-formatted code
  should target (#618)

- deprecated `--py36` (use `--target-version=py36` instead) (#724)

- _Black_ no longer normalizes numeric literals to include `_` separators (#696)

- long `del` statements are now split into multiple lines (#698)

- type comments are no longer mangled in function signatures

- improved performance of formatting deeply nested data structures (#509)

- _Black_ now properly formats multiple files in parallel on Windows (#632)

- _Black_ now creates cache files atomically which allows it to be used in parallel
  pipelines (like `xargs -P8`) (#673)

- _Black_ now correctly indents comments in files that were previously formatted with
  tabs (#262)

- `blackd` now supports CORS (#622)

## 18.9b0

- numeric literals are now formatted by _Black_ (#452, #461, #464, #469):
  - numeric literals are normalized to include `_` separators on Python 3.6+ code

  - added `--skip-numeric-underscore-normalization` to disable the above behavior and
    leave numeric underscores as they were in the input

  - code with `_` in numeric literals is recognized as Python 3.6+

  - most letters in numeric literals are lowercased (e.g., in `1e10`, `0x01`)

  - hexadecimal digits are always uppercased (e.g. `0xBADC0DE`)

- added `blackd`, see
  [its documentation](https://github.com/psf/black/blob/18.9b0/README.md#blackd) for
  more info (#349)

- adjacent string literals are now correctly split into multiple lines (#463)

- trailing comma is now added to single imports that don't fit on a line (#250)

- cache is now populated when `--check` is successful for a file which speeds up
  consecutive checks of properly formatted unmodified files (#448)

- whitespace at the beginning of the file is now removed (#399)

- fixed mangling [pweave](http://mpastell.com/pweave/) and
  [Spyder IDE](https://www.spyder-ide.org/) special comments (#532)

- fixed unstable formatting when unpacking big tuples (#267)

- fixed parsing of `__future__` imports with renames (#389)

- fixed scope of `# fmt: off` when directly preceding `yield` and other nodes (#385)

- fixed formatting of lambda expressions with default arguments (#468)

- fixed `async for` statements: _Black_ no longer breaks them into separate lines (#372)

- note: the Vim plugin stopped registering `,=` as a default chord as it turned out to
  be a bad idea (#415)

## 18.6b4

- hotfix: don't freeze when multiple comments directly precede `# fmt: off` (#371)

## 18.6b3

- typing stub files (`.pyi`) now have blank lines added after constants (#340)

- `# fmt: off` and `# fmt: on` are now much more dependable:
  - they now work also within bracket pairs (#329)

  - they now correctly work across function/class boundaries (#335)

  - they now work when an indentation block starts with empty lines or misaligned
    comments (#334)

- made Click not fail on invalid environments; note that Click is right but the
  likelihood we'll need to access non-ASCII file paths when dealing with Python source
  code is low (#277)

- fixed improper formatting of f-strings with quotes inside interpolated expressions
  (#322)

- fixed unnecessary slowdown when long list literals where found in a file

- fixed unnecessary slowdown on AST nodes with very many siblings

- fixed cannibalizing backslashes during string normalization

- fixed a crash due to symbolic links pointing outside of the project directory (#338)

## 18.6b2

- added `--config` (#65)

- added `-h` equivalent to `--help` (#316)

- fixed improper unmodified file caching when `-S` was used

- fixed extra space in string unpacking (#305)

- fixed formatting of empty triple quoted strings (#313)

- fixed unnecessary slowdown in comment placement calculation on lines without comments

## 18.6b1

- hotfix: don't output human-facing information on stdout (#299)

- hotfix: don't output cake emoji on non-zero return code (#300)

## 18.6b0

- added `--include` and `--exclude` (#270)

- added `--skip-string-normalization` (#118)

- added `--verbose` (#283)

- the header output in `--diff` now actually conforms to the unified diff spec

- fixed long trivial assignments being wrapped in unnecessary parentheses (#273)

- fixed unnecessary parentheses when a line contained multiline strings (#232)

- fixed stdin handling not working correctly if an old version of Click was used (#276)

- _Black_ now preserves line endings when formatting a file in place (#258)

## 18.5b1

- added `--pyi` (#249)

- added `--py36` (#249)

- Python grammar pickle caches are stored with the formatting caches, making _Black_
  work in environments where site-packages is not user-writable (#192)

- _Black_ now enforces a PEP 257 empty line after a class-level docstring (and/or
  fields) and the first method

- fixed invalid code produced when standalone comments were present in a trailer that
  was omitted from line splitting on a large expression (#237)

- fixed optional parentheses being removed within `# fmt: off` sections (#224)

- fixed invalid code produced when stars in very long imports were incorrectly wrapped
  in optional parentheses (#234)

- fixed unstable formatting when inline comments were moved around in a trailer that was
  omitted from line splitting on a large expression (#238)

- fixed extra empty line between a class declaration and the first method if no class
  docstring or fields are present (#219)

- fixed extra empty line between a function signature and an inner function or inner
  class (#196)

## 18.5b0

- call chains are now formatted according to the
  [fluent interfaces](https://en.wikipedia.org/wiki/Fluent_interface) style (#67)

- data structure literals (tuples, lists, dictionaries, and sets) are now also always
  exploded like imports when they don't fit in a single line (#152)

- slices are now formatted according to PEP 8 (#178)

- parentheses are now also managed automatically on the right-hand side of assignments
  and return statements (#140)

- math operators now use their respective priorities for delimiting multiline
  expressions (#148)

- optional parentheses are now omitted on expressions that start or end with a bracket
  and only contain a single operator (#177)

- empty parentheses in a class definition are now removed (#145, #180)

- string prefixes are now standardized to lowercase and `u` is removed on Python 3.6+
  only code and Python 2.7+ code with the `unicode_literals` future import (#188, #198,
  #199)

- typing stub files (`.pyi`) are now formatted in a style that is consistent with PEP
  484 (#207, #210)

- progress when reformatting many files is now reported incrementally

- fixed trailers (content with brackets) being unnecessarily exploded into their own
  lines after a dedented closing bracket (#119)

- fixed an invalid trailing comma sometimes left in imports (#185)

- fixed non-deterministic formatting when multiple pairs of removable parentheses were
  used (#183)

- fixed multiline strings being unnecessarily wrapped in optional parentheses in long
  assignments (#215)

- fixed not splitting long from-imports with only a single name

- fixed Python 3.6+ file discovery by also looking at function calls with unpacking.
  This fixed non-deterministic formatting if trailing commas where used both in function
  signatures with stars and function calls with stars but the former would be
  reformatted to a single line.

- fixed crash on dealing with optional parentheses (#193)

- fixed "is", "is not", "in", and "not in" not considered operators for splitting
  purposes

- fixed crash when dead symlinks where encountered

## 18.4a4

- don't populate the cache on `--check` (#175)

## 18.4a3

- added a "cache"; files already reformatted that haven't changed on disk won't be
  reformatted again (#109)

- `--check` and `--diff` are no longer mutually exclusive (#149)

- generalized star expression handling, including double stars; this fixes
  multiplication making expressions "unsafe" for trailing commas (#132)

- _Black_ no longer enforces putting empty lines behind control flow statements (#90)

- _Black_ now splits imports like "Mode 3 + trailing comma" of isort (#127)

- fixed comment indentation when a standalone comment closes a block (#16, #32)

- fixed standalone comments receiving extra empty lines if immediately preceding a
  class, def, or decorator (#56, #154)

- fixed `--diff` not showing entire path (#130)

- fixed parsing of complex expressions after star and double stars in function calls
  (#2)

- fixed invalid splitting on comma in lambda arguments (#133)

- fixed missing splits of ternary expressions (#141)

## 18.4a2

- fixed parsing of unaligned standalone comments (#99, #112)

- fixed placement of dictionary unpacking inside dictionary literals (#111)

- Vim plugin now works on Windows, too

- fixed unstable formatting when encountering unnecessarily escaped quotes in a string
  (#120)

## 18.4a1

- added `--quiet` (#78)

- added automatic parentheses management (#4)

- added [pre-commit](https://pre-commit.com) integration (#103, #104)

- fixed reporting on `--check` with multiple files (#101, #102)

- fixed removing backslash escapes from raw strings (#100, #105)

## 18.4a0

- added `--diff` (#87)

- add line breaks before all delimiters, except in cases like commas, to better comply
  with PEP 8 (#73)

- standardize string literals to use double quotes (almost) everywhere (#75)

- fixed handling of standalone comments within nested bracketed expressions; _Black_
  will no longer produce super long lines or put all standalone comments at the end of
  the expression (#22)

- fixed 18.3a4 regression: don't crash and burn on empty lines with trailing whitespace
  (#80)

- fixed 18.3a4 regression: `# yapf: disable` usage as trailing comment would cause
  _Black_ to not emit the rest of the file (#95)

- when CTRL+C is pressed while formatting many files, _Black_ no longer freaks out with
  a flurry of asyncio-related exceptions

- only allow up to two empty lines on module level and only single empty lines within
  functions (#74)

## 18.3a4

- `# fmt: off` and `# fmt: on` are implemented (#5)

- automatic detection of deprecated Python 2 forms of print statements and exec
  statements in the formatted file (#49)

- use proper spaces for complex expressions in default values of typed function
  arguments (#60)

- only return exit code 1 when --check is used (#50)

- don't remove single trailing commas from square bracket indexing (#59)

- don't omit whitespace if the previous factor leaf wasn't a math operator (#55)

- omit extra space in kwarg unpacking if it's the first argument (#46)

- omit extra space in
  [Sphinx auto-attribute comments](http://www.sphinx-doc.org/en/stable/ext/autodoc.html#directive-autoattribute)
  (#68)

## 18.3a3

- don't remove single empty lines outside of bracketed expressions (#19)

- added ability to pipe formatting from stdin to stdin (#25)

- restored ability to format code with legacy usage of `async` as a name (#20, #42)

- even better handling of numpy-style array indexing (#33, again)

## 18.3a2

- changed positioning of binary operators to occur at beginning of lines instead of at
  the end, following
  [a recent change to PEP 8](https://github.com/python/peps/commit/c59c4376ad233a62ca4b3a6060c81368bd21e85b)
  (#21)

- ignore empty bracket pairs while splitting. This avoids very weirdly looking
  formattings (#34, #35)

- remove a trailing comma if there is a single argument to a call

- if top level functions were separated by a comment, don't put four empty lines after
  the upper function

- fixed unstable formatting of newlines with imports

- fixed unintentional folding of post scriptum standalone comments into last statement
  if it was a simple statement (#18, #28)

- fixed missing space in numpy-style array indexing (#33)

- fixed spurious space after star-based unary expressions (#31)

## 18.3a1

- added `--check`

- only put trailing commas in function signatures and calls if it's safe to do so. If
  the file is Python 3.6+ it's always safe, otherwise only safe if there are no `*args`
  or `**kwargs` used in the signature or call. (#8)

- fixed invalid spacing of dots in relative imports (#6, #13)

- fixed invalid splitting after comma on unpacked variables in for-loops (#23)

- fixed spurious space in parenthesized set expressions (#7)

- fixed spurious space after opening parentheses and in default arguments (#14, #17)

- fixed spurious space after unary operators when the operand was a complex expression
  (#15)

## 18.3a0

- first published version, Happy 🍰 Day 2018!

- alpha quality

- date-versioned (see: <https://calver.org/>)<|MERGE_RESOLUTION|>--- conflicted
+++ resolved
@@ -8,19 +8,11 @@
 
 ### Stable style
 
-<<<<<<< HEAD
 - Fix bug where comments preceding `# fmt: off`/`# fmt: on` blocks were incorrectly
   removed, particularly affecting Jupytext's `# %% [markdown]` comments (#4845)
 - Fix crash when multiple `# fmt: skip` comments are used in a multi-part if-clause, on
   string literals, or on dictionary entries with long lines (#4872)
 - Fix possible crash when `fmt: ` directives aren't on the top level (#4856)
-=======
-<!-- Changes that affect Black's stable style -->
-
-- Fix comments getting removed from inside parenthesized strings (#3909)
-- Parenthesize singleton tuples in `yield` expressions as they already are in `return`
-  statements, e.g. `yield 5,` ➡️ `yield (5,)` (#3912)
->>>>>>> ebefed85
 
 ### Preview style
 
@@ -606,6 +598,8 @@
 ### Stable style
 
 - Fix comments getting removed from inside parenthesized strings (#3909)
+- Parenthesize singleton tuples in `yield` expressions as they already are in `return`
+  statements, e.g. `yield 5,` ➡️ `yield (5,)` (#3912)
 
 ### Preview style
 
