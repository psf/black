# Change Log

## Unreleased

### Highlights

<!-- Include any especially major or disruptive changes here -->

### Stable style

<<<<<<< HEAD
- Fix crash on formatting bytes strings that look like docstrings (#4003)
=======
- Fix a crash when whitespace(s) followed a backslash before newline in a docstring
  (#4008)
>>>>>>> e5011035

### Preview style

- Multiline dictionaries and lists that are the sole argument to a function are now
  indented less (#3964)
- Multiline list and dict unpacking as the sole argument to a function is now also
  indented less (#3992)

### Configuration

- Add support for single-line format skip with other comments on the same line (#3959)

- Fix a bug in the matching of absolute path names in `--include` (#3976)

### Packaging

<!-- Changes to how Black is packaged, such as dependency requirements -->

### Parser

<!-- Changes to the parser or to version autodetection -->

### Performance

<!-- Changes that improve Black's performance. -->

### Output

<!-- Changes to Black's terminal output and error messages -->

### _Blackd_

<!-- Changes to blackd -->

### Integrations

<!-- For example, Docker, GitHub Actions, pre-commit, editors -->

- Black's pre-commit integration will now run only on git hooks appropriate for a code
  formatter (#3940)

### Documentation

<!-- Major changes to documentation and policies. Small docs changes
     don't need a changelog entry. -->

## 23.10.1

### Highlights

- Maintenance release to get a fix out for GitHub Action edge case (#3957)

### Preview style

- Fix merging implicit multiline strings that have inline comments (#3956)
- Allow empty first line after block open before a comment or compound statement (#3967)

### Packaging

- Change Dockerfile to hatch + compile black (#3965)

### Integrations

- The summary output for GitHub workflows is now suppressible using the `summary`
  parameter. (#3958)
- Fix the action failing when Black check doesn't pass (#3957)

### Documentation

- It is known Windows documentation CI is broken
  https://github.com/psf/black/issues/3968

## 23.10.0

### Stable style

- Fix comments getting removed from inside parenthesized strings (#3909)

### Preview style

- Fix long lines with power operators getting split before the line length (#3942)
- Long type hints are now wrapped in parentheses and properly indented when split across
  multiple lines (#3899)
- Magic trailing commas are now respected in return types. (#3916)
- Require one empty line after module-level docstrings. (#3932)
- Treat raw triple-quoted strings as docstrings (#3947)

### Configuration

- Fix cache versioning logic when `BLACK_CACHE_DIR` is set (#3937)

### Parser

- Fix bug where attributes named `type` were not accepted inside `match` statements
  (#3950)
- Add support for PEP 695 type aliases containing lambdas and other unusual expressions
  (#3949)

### Output

- Black no longer attempts to provide special errors for attempting to format Python 2
  code (#3933)
- Black will more consistently print stacktraces on internal errors in verbose mode
  (#3938)

### Integrations

- The action output displayed in the job summary is now wrapped in Markdown (#3914)

## 23.9.1

Due to various issues, the previous release (23.9.0) did not include compiled mypyc
wheels, which make Black significantly faster. These issues have now been fixed, and
this release should come with compiled wheels once again.

There will be no wheels for Python 3.12 due to a bug in mypyc. We will provide 3.12
wheels in a future release as soon as the mypyc bug is fixed.

### Packaging

- Upgrade to mypy 1.5.1 (#3864)

### Performance

- Store raw tuples instead of NamedTuples in Black's cache, improving performance and
  decreasing the size of the cache (#3877)

## 23.9.0

### Preview style

- More concise formatting for dummy implementations (#3796)
- In stub files, add a blank line between a statement with a body (e.g an
  `if sys.version_info > (3, x):`) and a function definition on the same level (#3862)
- Fix a bug whereby spaces were removed from walrus operators within subscript(#3823)

### Configuration

- Black now applies exclusion and ignore logic before resolving symlinks (#3846)

### Performance

- Avoid importing `IPython` if notebook cells do not contain magics (#3782)
- Improve caching by comparing file hashes as fallback for mtime and size (#3821)

### _Blackd_

- Fix an issue in `blackd` with single character input (#3558)

### Integrations

- Black now has an
  [official pre-commit mirror](https://github.com/psf/black-pre-commit-mirror). Swapping
  `https://github.com/psf/black` to `https://github.com/psf/black-pre-commit-mirror` in
  your `.pre-commit-config.yaml` will make Black about 2x faster (#3828)
- The `.black.env` folder specified by `ENV_PATH` will now be removed on the completion
  of the GitHub Action (#3759)

## 23.7.0

### Highlights

- Runtime support for Python 3.7 has been removed. Formatting 3.7 code will still be
  supported until further notice (#3765)

### Stable style

- Fix a bug where an illegal trailing comma was added to return type annotations using
  PEP 604 unions (#3735)
- Fix several bugs and crashes where comments in stub files were removed or mishandled
  under some circumstances (#3745)
- Fix a crash with multi-line magic comments like `type: ignore` within parentheses
  (#3740)
- Fix error in AST validation when _Black_ removes trailing whitespace in a type comment
  (#3773)

### Preview style

- Implicitly concatenated strings used as function args are no longer wrapped inside
  parentheses (#3640)
- Remove blank lines between a class definition and its docstring (#3692)

### Configuration

- The `--workers` argument to _Black_ can now be specified via the `BLACK_NUM_WORKERS`
  environment variable (#3743)
- `.pytest_cache`, `.ruff_cache` and `.vscode` are now excluded by default (#3691)
- Fix _Black_ not honouring `pyproject.toml` settings when running `--stdin-filename`
  and the `pyproject.toml` found isn't in the current working directory (#3719)
- _Black_ will now error if `exclude` and `extend-exclude` have invalid data types in
  `pyproject.toml`, instead of silently doing the wrong thing (#3764)

### Packaging

- Upgrade mypyc from 0.991 to 1.3 (#3697)
- Remove patching of Click that mitigated errors on Python 3.6 with `LANG=C` (#3768)

### Parser

- Add support for the new PEP 695 syntax in Python 3.12 (#3703)

### Performance

- Speed up _Black_ significantly when the cache is full (#3751)
- Avoid importing `IPython` in a case where we wouldn't need it (#3748)

### Output

- Use aware UTC datetimes internally, avoids deprecation warning on Python 3.12 (#3728)
- Change verbose logging to exactly mirror _Black_'s logic for source discovery (#3749)

### _Blackd_

- The `blackd` argument parser now shows the default values for options in their help
  text (#3712)

### Integrations

- Black is now tested with
  [`PYTHONWARNDEFAULTENCODING = 1`](https://docs.python.org/3/library/io.html#io-encoding-warning)
  (#3763)
- Update GitHub Action to display black output in the job summary (#3688)

### Documentation

- Add a CITATION.cff file to the root of the repository, containing metadata on how to
  cite this software (#3723)
- Update the _classes_ and _exceptions_ documentation in Developer reference to match
  the latest code base (#3755)

## 23.3.0

### Highlights

This release fixes a longstanding confusing behavior in Black's GitHub action, where the
version of the action did not determine the version of Black being run (issue #3382). In
addition, there is a small bug fix around imports and a number of improvements to the
preview style.

Please try out the
[preview style](https://black.readthedocs.io/en/stable/the_black_code_style/future_style.html#preview-style)
with `black --preview` and tell us your feedback. All changes in the preview style are
expected to become part of Black's stable style in January 2024.

### Stable style

- Import lines with `# fmt: skip` and `# fmt: off` no longer have an extra blank line
  added when they are right after another import line (#3610)

### Preview style

- Add trailing commas to collection literals even if there's a comment after the last
  entry (#3393)
- `async def`, `async for`, and `async with` statements are now formatted consistently
  compared to their non-async version. (#3609)
- `with` statements that contain two context managers will be consistently wrapped in
  parentheses (#3589)
- Let string splitters respect [East Asian Width](https://www.unicode.org/reports/tr11/)
  (#3445)
- Now long string literals can be split after East Asian commas and periods (`、` U+3001
  IDEOGRAPHIC COMMA, `。` U+3002 IDEOGRAPHIC FULL STOP, & `，` U+FF0C FULLWIDTH COMMA)
  besides before spaces (#3445)
- For stubs, enforce one blank line after a nested class with a body other than just
  `...` (#3564)
- Improve handling of multiline strings by changing line split behavior (#1879)

### Parser

- Added support for formatting files with invalid type comments (#3594)

### Integrations

- Update GitHub Action to use the version of Black equivalent to action's version if
  version input is not specified (#3543)
- Fix missing Python binary path in autoload script for vim (#3508)

### Documentation

- Document that only the most recent release is supported for security issues;
  vulnerabilities should be reported through Tidelift (#3612)

## 23.1.0

### Highlights

This is the first release of 2023, and following our
[stability policy](https://black.readthedocs.io/en/stable/the_black_code_style/index.html#stability-policy),
it comes with a number of improvements to our stable style, including improvements to
empty line handling, removal of redundant parentheses in several contexts, and output
that highlights implicitly concatenated strings better.

There are also many changes to the preview style; try out `black --preview` and give us
feedback to help us set the stable style for next year.

In addition to style changes, Black now automatically infers the supported Python
versions from your `pyproject.toml` file, removing the need to set Black's target
versions separately.

### Stable style

<!-- Changes that affect Black's stable style -->

- Introduce the 2023 stable style, which incorporates most aspects of last year's
  preview style (#3418). Specific changes:
  - Enforce empty lines before classes and functions with sticky leading comments
    (#3302) (22.12.0)
  - Reformat empty and whitespace-only files as either an empty file (if no newline is
    present) or as a single newline character (if a newline is present) (#3348)
    (22.12.0)
  - Implicitly concatenated strings used as function args are now wrapped inside
    parentheses (#3307) (22.12.0)
  - Correctly handle trailing commas that are inside a line's leading non-nested parens
    (#3370) (22.12.0)
  - `--skip-string-normalization` / `-S` now prevents docstring prefixes from being
    normalized as expected (#3168) (since 22.8.0)
  - When using `--skip-magic-trailing-comma` or `-C`, trailing commas are stripped from
    subscript expressions with more than 1 element (#3209) (22.8.0)
  - Implicitly concatenated strings inside a list, set, or tuple are now wrapped inside
    parentheses (#3162) (22.8.0)
  - Fix a string merging/split issue when a comment is present in the middle of
    implicitly concatenated strings on its own line (#3227) (22.8.0)
  - Docstring quotes are no longer moved if it would violate the line length limit
    (#3044, #3430) (22.6.0)
  - Parentheses around return annotations are now managed (#2990) (22.6.0)
  - Remove unnecessary parentheses around awaited objects (#2991) (22.6.0)
  - Remove unnecessary parentheses in `with` statements (#2926) (22.6.0)
  - Remove trailing newlines after code block open (#3035) (22.6.0)
  - Code cell separators `#%%` are now standardised to `# %%` (#2919) (22.3.0)
  - Remove unnecessary parentheses from `except` statements (#2939) (22.3.0)
  - Remove unnecessary parentheses from tuple unpacking in `for` loops (#2945) (22.3.0)
  - Avoid magic-trailing-comma in single-element subscripts (#2942) (22.3.0)
- Fix a crash when a colon line is marked between `# fmt: off` and `# fmt: on` (#3439)

### Preview style

<!-- Changes that affect Black's preview style -->

- Format hex codes in unicode escape sequences in string literals (#2916)
- Add parentheses around `if`-`else` expressions (#2278)
- Improve performance on large expressions that contain many strings (#3467)
- Fix a crash in preview style with assert + parenthesized string (#3415)
- Fix crashes in preview style with walrus operators used in function return annotations
  and except clauses (#3423)
- Fix a crash in preview advanced string processing where mixed implicitly concatenated
  regular and f-strings start with an empty span (#3463)
- Fix a crash in preview advanced string processing where a standalone comment is placed
  before a dict's value (#3469)
- Fix an issue where extra empty lines are added when a decorator has `# fmt: skip`
  applied or there is a standalone comment between decorators (#3470)
- Do not put the closing quotes in a docstring on a separate line, even if the line is
  too long (#3430)
- Long values in dict literals are now wrapped in parentheses; correspondingly
  unnecessary parentheses around short values in dict literals are now removed; long
  string lambda values are now wrapped in parentheses (#3440)
- Fix two crashes in preview style involving edge cases with docstrings (#3451)
- Exclude string type annotations from improved string processing; fix crash when the
  return type annotation is stringified and spans across multiple lines (#3462)
- Wrap multiple context managers in parentheses when targeting Python 3.9+ (#3489)
- Fix several crashes in preview style with walrus operators used in `with` statements
  or tuples (#3473)
- Fix an invalid quote escaping bug in f-string expressions where it produced invalid
  code. Implicitly concatenated f-strings with different quotes can now be merged or
  quote-normalized by changing the quotes used in expressions. (#3509)
- Fix crash on `await (yield)` when Black is compiled with mypyc (#3533)

### Configuration

<!-- Changes to how Black can be configured -->

- Black now tries to infer its `--target-version` from the project metadata specified in
  `pyproject.toml` (#3219)

### Packaging

<!-- Changes to how Black is packaged, such as dependency requirements -->

- Upgrade mypyc from `0.971` to `0.991` so mypycified _Black_ can be built on armv7
  (#3380)
  - This also fixes some crashes while using compiled Black with a debug build of
    CPython
- Drop specific support for the `tomli` requirement on 3.11 alpha releases, working
  around a bug that would cause the requirement not to be installed on any non-final
  Python releases (#3448)
- Black now depends on `packaging` version `22.0` or later. This is required for new
  functionality that needs to parse part of the project metadata (#3219)

### Output

<!-- Changes to Black's terminal output and error messages -->

- Calling `black --help` multiple times will return the same help contents each time
  (#3516)
- Verbose logging now shows the values of `pyproject.toml` configuration variables
  (#3392)
- Fix false symlink detection messages in verbose output due to using an incorrect
  relative path to the project root (#3385)

### Integrations

<!-- For example, Docker, GitHub Actions, pre-commit, editors -->

- Move 3.11 CI to normal flow now that all dependencies support 3.11 (#3446)
- Docker: Add new `latest_prerelease` tag automation to follow latest black alpha
  release on docker images (#3465)

### Documentation

<!-- Major changes to documentation and policies. Small docs changes
     don't need a changelog entry. -->

- Expand `vim-plug` installation instructions to offer more explicit options (#3468)

## 22.12.0

### Preview style

<!-- Changes that affect Black's preview style -->

- Enforce empty lines before classes and functions with sticky leading comments (#3302)
- Reformat empty and whitespace-only files as either an empty file (if no newline is
  present) or as a single newline character (if a newline is present) (#3348)
- Implicitly concatenated strings used as function args are now wrapped inside
  parentheses (#3307)
- For assignment statements, prefer splitting the right hand side if the left hand side
  fits on a single line (#3368)
- Correctly handle trailing commas that are inside a line's leading non-nested parens
  (#3370)

### Configuration

<!-- Changes to how Black can be configured -->

- Fix incorrectly applied `.gitignore` rules by considering the `.gitignore` location
  and the relative path to the target file (#3338)
- Fix incorrectly ignoring `.gitignore` presence when more than one source directory is
  specified (#3336)

### Parser

<!-- Changes to the parser or to version autodetection -->

- Parsing support has been added for walruses inside generator expression that are
  passed as function args (for example,
  `any(match := my_re.match(text) for text in texts)`) (#3327).

### Integrations

<!-- For example, Docker, GitHub Actions, pre-commit, editors -->

- Vim plugin: Optionally allow using the system installation of Black via
  `let g:black_use_virtualenv = 0`(#3309)

## 22.10.0

### Highlights

- Runtime support for Python 3.6 has been removed. Formatting 3.6 code will still be
  supported until further notice.

### Stable style

- Fix a crash when `# fmt: on` is used on a different block level than `# fmt: off`
  (#3281)

### Preview style

- Fix a crash when formatting some dicts with parenthesis-wrapped long string keys
  (#3262)

### Configuration

- `.ipynb_checkpoints` directories are now excluded by default (#3293)
- Add `--skip-source-first-line` / `-x` option to ignore the first line of source code
  while formatting (#3299)

### Packaging

- Executables made with PyInstaller will no longer crash when formatting several files
  at once on macOS. Native x86-64 executables for macOS are available once again.
  (#3275)
- Hatchling is now used as the build backend. This will not have any effect for users
  who install Black with its wheels from PyPI. (#3233)
- Faster compiled wheels are now available for CPython 3.11 (#3276)

### _Blackd_

- Windows style (CRLF) newlines will be preserved (#3257).

### Integrations

- Vim plugin: add flag (`g:black_preview`) to enable/disable the preview style (#3246)
- Update GitHub Action to support formatting of Jupyter Notebook files via a `jupyter`
  option (#3282)
- Update GitHub Action to support use of version specifiers (e.g. `<23`) for Black
  version (#3265)

## 22.8.0

### Highlights

- Python 3.11 is now supported, except for _blackd_ as aiohttp does not support 3.11 as
  of publishing (#3234)
- This is the last release that supports running _Black_ on Python 3.6 (formatting 3.6
  code will continue to be supported until further notice)
- Reword the stability policy to say that we may, in rare cases, make changes that
  affect code that was not previously formatted by _Black_ (#3155)

### Stable style

- Fix an infinite loop when using `# fmt: on/off` in the middle of an expression or code
  block (#3158)
- Fix incorrect handling of `# fmt: skip` on colon (`:`) lines (#3148)
- Comments are no longer deleted when a line had spaces removed around power operators
  (#2874)

### Preview style

- Single-character closing docstring quotes are no longer moved to their own line as
  this is invalid. This was a bug introduced in version 22.6.0. (#3166)
- `--skip-string-normalization` / `-S` now prevents docstring prefixes from being
  normalized as expected (#3168)
- When using `--skip-magic-trailing-comma` or `-C`, trailing commas are stripped from
  subscript expressions with more than 1 element (#3209)
- Implicitly concatenated strings inside a list, set, or tuple are now wrapped inside
  parentheses (#3162)
- Fix a string merging/split issue when a comment is present in the middle of implicitly
  concatenated strings on its own line (#3227)

### _Blackd_

- `blackd` now supports enabling the preview style via the `X-Preview` header (#3217)

### Configuration

- Black now uses the presence of debug f-strings to detect target version (#3215)
- Fix misdetection of project root and verbose logging of sources in cases involving
  `--stdin-filename` (#3216)
- Immediate `.gitignore` files in source directories given on the command line are now
  also respected, previously only `.gitignore` files in the project root and
  automatically discovered directories were respected (#3237)

### Documentation

- Recommend using BlackConnect in IntelliJ IDEs (#3150)

### Integrations

- Vim plugin: prefix messages with `Black: ` so it's clear they come from Black (#3194)
- Docker: changed to a /opt/venv installation + added to PATH to be available to
  non-root users (#3202)

### Output

- Change from deprecated `asyncio.get_event_loop()` to create our event loop which
  removes DeprecationWarning (#3164)
- Remove logging from internal `blib2to3` library since it regularly emits error logs
  about failed caching that can and should be ignored (#3193)

### Parser

- Type comments are now included in the AST equivalence check consistently so accidental
  deletion raises an error. Though type comments can't be tracked when running on PyPy
  3.7 due to standard library limitations. (#2874)

### Performance

- Reduce Black's startup time when formatting a single file by 15-30% (#3211)

## 22.6.0

### Style

- Fix unstable formatting involving `#fmt: skip` and `# fmt:skip` comments (notice the
  lack of spaces) (#2970)

### Preview style

- Docstring quotes are no longer moved if it would violate the line length limit (#3044)
- Parentheses around return annotations are now managed (#2990)
- Remove unnecessary parentheses around awaited objects (#2991)
- Remove unnecessary parentheses in `with` statements (#2926)
- Remove trailing newlines after code block open (#3035)

### Integrations

- Add `scripts/migrate-black.py` script to ease introduction of Black to a Git project
  (#3038)

### Output

- Output Python version and implementation as part of `--version` flag (#2997)

### Packaging

- Use `tomli` instead of `tomllib` on Python 3.11 builds where `tomllib` is not
  available (#2987)

### Parser

- [PEP 654](https://peps.python.org/pep-0654/#except) syntax (for example,
  `except *ExceptionGroup:`) is now supported (#3016)
- [PEP 646](https://peps.python.org/pep-0646) syntax (for example,
  `Array[Batch, *Shape]` or `def fn(*args: *T) -> None`) is now supported (#3071)

### Vim Plugin

- Fix `strtobool` function. It didn't parse true/on/false/off. (#3025)

## 22.3.0

### Preview style

- Code cell separators `#%%` are now standardised to `# %%` (#2919)
- Remove unnecessary parentheses from `except` statements (#2939)
- Remove unnecessary parentheses from tuple unpacking in `for` loops (#2945)
- Avoid magic-trailing-comma in single-element subscripts (#2942)

### Configuration

- Do not format `__pypackages__` directories by default (#2836)
- Add support for specifying stable version with `--required-version` (#2832).
- Avoid crashing when the user has no homedir (#2814)
- Avoid crashing when md5 is not available (#2905)
- Fix handling of directory junctions on Windows (#2904)

### Documentation

- Update pylint config documentation (#2931)

### Integrations

- Move test to disable plugin in Vim/Neovim, which speeds up loading (#2896)

### Output

- In verbose mode, log when _Black_ is using user-level config (#2861)

### Packaging

- Fix Black to work with Click 8.1.0 (#2966)
- On Python 3.11 and newer, use the standard library's `tomllib` instead of `tomli`
  (#2903)
- `black-primer`, the deprecated internal devtool, has been removed and copied to a
  [separate repository](https://github.com/cooperlees/black-primer) (#2924)

### Parser

- Black can now parse starred expressions in the target of `for` and `async for`
  statements, e.g `for item in *items_1, *items_2: pass` (#2879).

## 22.1.0

At long last, _Black_ is no longer a beta product! This is the first non-beta release
and the first release covered by our new
[stability policy](https://black.readthedocs.io/en/stable/the_black_code_style/index.html#stability-policy).

### Highlights

- **Remove Python 2 support** (#2740)
- Introduce the `--preview` flag (#2752)

### Style

- Deprecate `--experimental-string-processing` and move the functionality under
  `--preview` (#2789)
- For stubs, one blank line between class attributes and methods is now kept if there's
  at least one pre-existing blank line (#2736)
- Black now normalizes string prefix order (#2297)
- Remove spaces around power operators if both operands are simple (#2726)
- Work around bug that causes unstable formatting in some cases in the presence of the
  magic trailing comma (#2807)
- Use parentheses for attribute access on decimal float and int literals (#2799)
- Don't add whitespace for attribute access on hexadecimal, binary, octal, and complex
  literals (#2799)
- Treat blank lines in stubs the same inside top-level `if` statements (#2820)
- Fix unstable formatting with semicolons and arithmetic expressions (#2817)
- Fix unstable formatting around magic trailing comma (#2572)

### Parser

- Fix mapping cases that contain as-expressions, like `case {"key": 1 | 2 as password}`
  (#2686)
- Fix cases that contain multiple top-level as-expressions, like `case 1 as a, 2 as b`
  (#2716)
- Fix call patterns that contain as-expressions with keyword arguments, like
  `case Foo(bar=baz as quux)` (#2749)
- Tuple unpacking on `return` and `yield` constructs now implies 3.8+ (#2700)
- Unparenthesized tuples on annotated assignments (e.g
  `values: Tuple[int, ...] = 1, 2, 3`) now implies 3.8+ (#2708)
- Fix handling of standalone `match()` or `case()` when there is a trailing newline or a
  comment inside of the parentheses. (#2760)
- `from __future__ import annotations` statement now implies Python 3.7+ (#2690)

### Performance

- Speed-up the new backtracking parser about 4X in general (enabled when
  `--target-version` is set to 3.10 and higher). (#2728)
- _Black_ is now compiled with [mypyc](https://github.com/mypyc/mypyc) for an overall 2x
  speed-up. 64-bit Windows, MacOS, and Linux (not including musl) are supported. (#1009,
  #2431)

### Configuration

- Do not accept bare carriage return line endings in pyproject.toml (#2408)
- Add configuration option (`python-cell-magics`) to format cells with custom magics in
  Jupyter Notebooks (#2744)
- Allow setting custom cache directory on all platforms with environment variable
  `BLACK_CACHE_DIR` (#2739).
- Enable Python 3.10+ by default, without any extra need to specify
  `--target-version=py310`. (#2758)
- Make passing `SRC` or `--code` mandatory and mutually exclusive (#2804)

### Output

- Improve error message for invalid regular expression (#2678)
- Improve error message when parsing fails during AST safety check by embedding the
  underlying SyntaxError (#2693)
- No longer color diff headers white as it's unreadable in light themed terminals
  (#2691)
- Text coloring added in the final statistics (#2712)
- Verbose mode also now describes how a project root was discovered and which paths will
  be formatted. (#2526)

### Packaging

- All upper version bounds on dependencies have been removed (#2718)
- `typing-extensions` is no longer a required dependency in Python 3.10+ (#2772)
- Set `click` lower bound to `8.0.0` (#2791)

### Integrations

- Update GitHub action to support containerized runs (#2748)

### Documentation

- Change protocol in pip installation instructions to `https://` (#2761)
- Change HTML theme to Furo primarily for its responsive design and mobile support
  (#2793)
- Deprecate the `black-primer` tool (#2809)
- Document Python support policy (#2819)

## 21.12b0

### _Black_

- Fix determination of f-string expression spans (#2654)
- Fix bad formatting of error messages about EOF in multi-line statements (#2343)
- Functions and classes in blocks now have more consistent surrounding spacing (#2472)

#### Jupyter Notebook support

- Cell magics are now only processed if they are known Python cell magics. Earlier, all
  cell magics were tokenized, leading to possible indentation errors e.g. with
  `%%writefile`. (#2630)
- Fix assignment to environment variables in Jupyter Notebooks (#2642)

#### Python 3.10 support

- Point users to using `--target-version py310` if we detect 3.10-only syntax (#2668)
- Fix `match` statements with open sequence subjects, like `match a, b:` or
  `match a, *b:` (#2639) (#2659)
- Fix `match`/`case` statements that contain `match`/`case` soft keywords multiple
  times, like `match re.match()` (#2661)
- Fix `case` statements with an inline body (#2665)
- Fix styling of starred expressions inside `match` subject (#2667)
- Fix parser error location on invalid syntax in a `match` statement (#2649)
- Fix Python 3.10 support on platforms without ProcessPoolExecutor (#2631)
- Improve parsing performance on code that uses `match` under `--target-version py310`
  up to ~50% (#2670)

### Packaging

- Remove dependency on `regex` (#2644) (#2663)

## 21.11b1

### _Black_

- Bumped regex version minimum to 2021.4.4 to fix Pattern class usage (#2621)

## 21.11b0

### _Black_

- Warn about Python 2 deprecation in more cases by improving Python 2 only syntax
  detection (#2592)
- Add experimental PyPy support (#2559)
- Add partial support for the match statement. As it's experimental, it's only enabled
  when `--target-version py310` is explicitly specified (#2586)
- Add support for parenthesized with (#2586)
- Declare support for Python 3.10 for running Black (#2562)

### Integrations

- Fixed vim plugin with Python 3.10 by removing deprecated distutils import (#2610)
- The vim plugin now parses `skip_magic_trailing_comma` from pyproject.toml (#2613)

## 21.10b0

### _Black_

- Document stability policy, that will apply for non-beta releases (#2529)
- Add new `--workers` parameter (#2514)
- Fixed feature detection for positional-only arguments in lambdas (#2532)
- Bumped typed-ast version minimum to 1.4.3 for 3.10 compatibility (#2519)
- Fixed a Python 3.10 compatibility issue where the loop argument was still being passed
  even though it has been removed (#2580)
- Deprecate Python 2 formatting support (#2523)

### _Blackd_

- Remove dependency on aiohttp-cors (#2500)
- Bump required aiohttp version to 3.7.4 (#2509)

### _Black-Primer_

- Add primer support for --projects (#2555)
- Print primer summary after individual failures (#2570)

### Integrations

- Allow to pass `target_version` in the vim plugin (#1319)
- Install build tools in docker file and use multi-stage build to keep the image size
  down (#2582)

## 21.9b0

### Packaging

- Fix missing modules in self-contained binaries (#2466)
- Fix missing toml extra used during installation (#2475)

## 21.8b0

### _Black_

- Add support for formatting Jupyter Notebook files (#2357)
- Move from `appdirs` dependency to `platformdirs` (#2375)
- Present a more user-friendly error if .gitignore is invalid (#2414)
- The failsafe for accidentally added backslashes in f-string expressions has been
  hardened to handle more edge cases during quote normalization (#2437)
- Avoid changing a function return type annotation's type to a tuple by adding a
  trailing comma (#2384)
- Parsing support has been added for unparenthesized walruses in set literals, set
  comprehensions, and indices (#2447).
- Pin `setuptools-scm` build-time dependency version (#2457)
- Exclude typing-extensions version 3.10.0.1 due to it being broken on Python 3.10
  (#2460)

### _Blackd_

- Replace sys.exit(-1) with raise ImportError as it plays more nicely with tools that
  scan installed packages (#2440)

### Integrations

- The provided pre-commit hooks no longer specify `language_version` to avoid overriding
  `default_language_version` (#2430)

## 21.7b0

### _Black_

- Configuration files using TOML features higher than spec v0.5.0 are now supported
  (#2301)
- Add primer support and test for code piped into black via STDIN (#2315)
- Fix internal error when `FORCE_OPTIONAL_PARENTHESES` feature is enabled (#2332)
- Accept empty stdin (#2346)
- Provide a more useful error when parsing fails during AST safety checks (#2304)

### Docker

- Add new `latest_release` tag automation to follow latest black release on docker
  images (#2374)

### Integrations

- The vim plugin now searches upwards from the directory containing the current buffer
  instead of the current working directory for pyproject.toml. (#1871)
- The vim plugin now reads the correct string normalization option in pyproject.toml
  (#1869)
- The vim plugin no longer crashes Black when there's boolean values in pyproject.toml
  (#1869)

## 21.6b0

### _Black_

- Fix failure caused by `fmt: skip` and indentation (#2281)
- Account for += assignment when deciding whether to split string (#2312)
- Correct max string length calculation when there are string operators (#2292)
- Fixed option usage when using the `--code` flag (#2259)
- Do not call `uvloop.install()` when _Black_ is used as a library (#2303)
- Added `--required-version` option to require a specific version to be running (#2300)
- Fix incorrect custom breakpoint indices when string group contains fake f-strings
  (#2311)
- Fix regression where `R` prefixes would be lowercased for docstrings (#2285)
- Fix handling of named escapes (`\N{...}`) when `--experimental-string-processing` is
  used (#2319)

### Integrations

- The official Black action now supports choosing what version to use, and supports the
  major 3 OSes. (#1940)

## 21.5b2

### _Black_

- A space is no longer inserted into empty docstrings (#2249)
- Fix handling of .gitignore files containing non-ASCII characters on Windows (#2229)
- Respect `.gitignore` files in all levels, not only `root/.gitignore` file (apply
  `.gitignore` rules like `git` does) (#2225)
- Restored compatibility with Click 8.0 on Python 3.6 when LANG=C used (#2227)
- Add extra uvloop install + import support if in python env (#2258)
- Fix --experimental-string-processing crash when matching parens are not found (#2283)
- Make sure to split lines that start with a string operator (#2286)
- Fix regular expression that black uses to identify f-expressions (#2287)

### _Blackd_

- Add a lower bound for the `aiohttp-cors` dependency. Only 0.4.0 or higher is
  supported. (#2231)

### Packaging

- Release self-contained x86_64 MacOS binaries as part of the GitHub release pipeline
  (#2198)
- Always build binaries with the latest available Python (#2260)

### Documentation

- Add discussion of magic comments to FAQ page (#2272)
- `--experimental-string-processing` will be enabled by default in the future (#2273)
- Fix typos discovered by codespell (#2228)
- Fix Vim plugin installation instructions. (#2235)
- Add new Frequently Asked Questions page (#2247)
- Fix encoding + symlink issues preventing proper build on Windows (#2262)

## 21.5b1

### _Black_

- Refactor `src/black/__init__.py` into many files (#2206)

### Documentation

- Replaced all remaining references to the
  [`master`](https://github.com/psf/black/tree/main) branch with the
  [`main`](https://github.com/psf/black/tree/main) branch. Some additional changes in
  the source code were also made. (#2210)
- Significantly reorganized the documentation to make much more sense. Check them out by
  heading over to [the stable docs on RTD](https://black.readthedocs.io/en/stable/).
  (#2174)

## 21.5b0

### _Black_

- Set `--pyi` mode if `--stdin-filename` ends in `.pyi` (#2169)
- Stop detecting target version as Python 3.9+ with pre-PEP-614 decorators that are
  being called but with no arguments (#2182)

### _Black-Primer_

- Add `--no-diff` to black-primer to suppress formatting changes (#2187)

## 21.4b2

### _Black_

- Fix crash if the user configuration directory is inaccessible. (#2158)

- Clarify
  [circumstances](https://github.com/psf/black/blob/master/docs/the_black_code_style.md#pragmatism)
  in which _Black_ may change the AST (#2159)

- Allow `.gitignore` rules to be overridden by specifying `exclude` in `pyproject.toml`
  or on the command line. (#2170)

### _Packaging_

- Install `primer.json` (used by `black-primer` by default) with black. (#2154)

## 21.4b1

### _Black_

- Fix crash on docstrings ending with "\\ ". (#2142)

- Fix crash when atypical whitespace is cleaned out of dostrings (#2120)

- Reflect the `--skip-magic-trailing-comma` and `--experimental-string-processing` flags
  in the name of the cache file. Without this fix, changes in these flags would not take
  effect if the cache had already been populated. (#2131)

- Don't remove necessary parentheses from assignment expression containing assert /
  return statements. (#2143)

### _Packaging_

- Bump pathspec to >= 0.8.1 to solve invalid .gitignore exclusion handling

## 21.4b0

### _Black_

- Fixed a rare but annoying formatting instability created by the combination of
  optional trailing commas inserted by `Black` and optional parentheses looking at
  pre-existing "magic" trailing commas. This fixes issue #1629 and all of its many many
  duplicates. (#2126)

- `Black` now processes one-line docstrings by stripping leading and trailing spaces,
  and adding a padding space when needed to break up """". (#1740)

- `Black` now cleans up leading non-breaking spaces in comments (#2092)

- `Black` now respects `--skip-string-normalization` when normalizing multiline
  docstring quotes (#1637)

- `Black` no longer removes all empty lines between non-function code and decorators
  when formatting typing stubs. Now `Black` enforces a single empty line. (#1646)

- `Black` no longer adds an incorrect space after a parenthesized assignment expression
  in if/while statements (#1655)

- Added `--skip-magic-trailing-comma` / `-C` to avoid using trailing commas as a reason
  to split lines (#1824)

- fixed a crash when PWD=/ on POSIX (#1631)

- fixed "I/O operation on closed file" when using --diff (#1664)

- Prevent coloured diff output being interleaved with multiple files (#1673)

- Added support for PEP 614 relaxed decorator syntax on python 3.9 (#1711)

- Added parsing support for unparenthesized tuples and yield expressions in annotated
  assignments (#1835)

- added `--extend-exclude` argument (PR #2005)

- speed up caching by avoiding pathlib (#1950)

- `--diff` correctly indicates when a file doesn't end in a newline (#1662)

- Added `--stdin-filename` argument to allow stdin to respect `--force-exclude` rules
  (#1780)

- Lines ending with `fmt: skip` will now be not formatted (#1800)

- PR #2053: Black no longer relies on typed-ast for Python 3.8 and higher

- PR #2053: Python 2 support is now optional, install with
  `python3 -m pip install black[python2]` to maintain support.

- Exclude `venv` directory by default (#1683)

- Fixed "Black produced code that is not equivalent to the source" when formatting
  Python 2 docstrings (#2037)

### _Packaging_

- Self-contained native _Black_ binaries are now provided for releases via GitHub
  Releases (#1743)

## 20.8b1

### _Packaging_

- explicitly depend on Click 7.1.2 or newer as `Black` no longer works with versions
  older than 7.0

## 20.8b0

### _Black_

- re-implemented support for explicit trailing commas: now it works consistently within
  any bracket pair, including nested structures (#1288 and duplicates)

- `Black` now reindents docstrings when reindenting code around it (#1053)

- `Black` now shows colored diffs (#1266)

- `Black` is now packaged using 'py3' tagged wheels (#1388)

- `Black` now supports Python 3.8 code, e.g. star expressions in return statements
  (#1121)

- `Black` no longer normalizes capital R-string prefixes as those have a
  community-accepted meaning (#1244)

- `Black` now uses exit code 2 when specified configuration file doesn't exit (#1361)

- `Black` now works on AWS Lambda (#1141)

- added `--force-exclude` argument (#1032)

- removed deprecated `--py36` option (#1236)

- fixed `--diff` output when EOF is encountered (#526)

- fixed `# fmt: off` handling around decorators (#560)

- fixed unstable formatting with some `# type: ignore` comments (#1113)

- fixed invalid removal on organizing brackets followed by indexing (#1575)

- introduced `black-primer`, a CI tool that allows us to run regression tests against
  existing open source users of Black (#1402)

- introduced property-based fuzzing to our test suite based on Hypothesis and
  Hypothersmith (#1566)

- implemented experimental and disabled by default long string rewrapping (#1132),
  hidden under a `--experimental-string-processing` flag while it's being worked on;
  this is an undocumented and unsupported feature, you lose Internet points for
  depending on it (#1609)

### Vim plugin

- prefer virtualenv packages over global packages (#1383)

## 19.10b0

- added support for PEP 572 assignment expressions (#711)

- added support for PEP 570 positional-only arguments (#943)

- added support for async generators (#593)

- added support for pre-splitting collections by putting an explicit trailing comma
  inside (#826)

- added `black -c` as a way to format code passed from the command line (#761)

- --safe now works with Python 2 code (#840)

- fixed grammar selection for Python 2-specific code (#765)

- fixed feature detection for trailing commas in function definitions and call sites
  (#763)

- `# fmt: off`/`# fmt: on` comment pairs placed multiple times within the same block of
  code now behave correctly (#1005)

- _Black_ no longer crashes on Windows machines with more than 61 cores (#838)

- _Black_ no longer crashes on standalone comments prepended with a backslash (#767)

- _Black_ no longer crashes on `from` ... `import` blocks with comments (#829)

- _Black_ no longer crashes on Python 3.7 on some platform configurations (#494)

- _Black_ no longer fails on comments in from-imports (#671)

- _Black_ no longer fails when the file starts with a backslash (#922)

- _Black_ no longer merges regular comments with type comments (#1027)

- _Black_ no longer splits long lines that contain type comments (#997)

- removed unnecessary parentheses around `yield` expressions (#834)

- added parentheses around long tuples in unpacking assignments (#832)

- added parentheses around complex powers when they are prefixed by a unary operator
  (#646)

- fixed bug that led _Black_ format some code with a line length target of 1 (#762)

- _Black_ no longer introduces quotes in f-string subexpressions on string boundaries
  (#863)

- if _Black_ puts parenthesis around a single expression, it moves comments to the
  wrapped expression instead of after the brackets (#872)

- `blackd` now returns the version of _Black_ in the response headers (#1013)

- `blackd` can now output the diff of formats on source code when the `X-Diff` header is
  provided (#969)

## 19.3b0

- new option `--target-version` to control which Python versions _Black_-formatted code
  should target (#618)

- deprecated `--py36` (use `--target-version=py36` instead) (#724)

- _Black_ no longer normalizes numeric literals to include `_` separators (#696)

- long `del` statements are now split into multiple lines (#698)

- type comments are no longer mangled in function signatures

- improved performance of formatting deeply nested data structures (#509)

- _Black_ now properly formats multiple files in parallel on Windows (#632)

- _Black_ now creates cache files atomically which allows it to be used in parallel
  pipelines (like `xargs -P8`) (#673)

- _Black_ now correctly indents comments in files that were previously formatted with
  tabs (#262)

- `blackd` now supports CORS (#622)

## 18.9b0

- numeric literals are now formatted by _Black_ (#452, #461, #464, #469):

  - numeric literals are normalized to include `_` separators on Python 3.6+ code

  - added `--skip-numeric-underscore-normalization` to disable the above behavior and
    leave numeric underscores as they were in the input

  - code with `_` in numeric literals is recognized as Python 3.6+

  - most letters in numeric literals are lowercased (e.g., in `1e10`, `0x01`)

  - hexadecimal digits are always uppercased (e.g. `0xBADC0DE`)

- added `blackd`, see
  [its documentation](https://github.com/psf/black/blob/18.9b0/README.md#blackd) for
  more info (#349)

- adjacent string literals are now correctly split into multiple lines (#463)

- trailing comma is now added to single imports that don't fit on a line (#250)

- cache is now populated when `--check` is successful for a file which speeds up
  consecutive checks of properly formatted unmodified files (#448)

- whitespace at the beginning of the file is now removed (#399)

- fixed mangling [pweave](http://mpastell.com/pweave/) and
  [Spyder IDE](https://www.spyder-ide.org/) special comments (#532)

- fixed unstable formatting when unpacking big tuples (#267)

- fixed parsing of `__future__` imports with renames (#389)

- fixed scope of `# fmt: off` when directly preceding `yield` and other nodes (#385)

- fixed formatting of lambda expressions with default arguments (#468)

- fixed `async for` statements: _Black_ no longer breaks them into separate lines (#372)

- note: the Vim plugin stopped registering `,=` as a default chord as it turned out to
  be a bad idea (#415)

## 18.6b4

- hotfix: don't freeze when multiple comments directly precede `# fmt: off` (#371)

## 18.6b3

- typing stub files (`.pyi`) now have blank lines added after constants (#340)

- `# fmt: off` and `# fmt: on` are now much more dependable:

  - they now work also within bracket pairs (#329)

  - they now correctly work across function/class boundaries (#335)

  - they now work when an indentation block starts with empty lines or misaligned
    comments (#334)

- made Click not fail on invalid environments; note that Click is right but the
  likelihood we'll need to access non-ASCII file paths when dealing with Python source
  code is low (#277)

- fixed improper formatting of f-strings with quotes inside interpolated expressions
  (#322)

- fixed unnecessary slowdown when long list literals where found in a file

- fixed unnecessary slowdown on AST nodes with very many siblings

- fixed cannibalizing backslashes during string normalization

- fixed a crash due to symbolic links pointing outside of the project directory (#338)

## 18.6b2

- added `--config` (#65)

- added `-h` equivalent to `--help` (#316)

- fixed improper unmodified file caching when `-S` was used

- fixed extra space in string unpacking (#305)

- fixed formatting of empty triple quoted strings (#313)

- fixed unnecessary slowdown in comment placement calculation on lines without comments

## 18.6b1

- hotfix: don't output human-facing information on stdout (#299)

- hotfix: don't output cake emoji on non-zero return code (#300)

## 18.6b0

- added `--include` and `--exclude` (#270)

- added `--skip-string-normalization` (#118)

- added `--verbose` (#283)

- the header output in `--diff` now actually conforms to the unified diff spec

- fixed long trivial assignments being wrapped in unnecessary parentheses (#273)

- fixed unnecessary parentheses when a line contained multiline strings (#232)

- fixed stdin handling not working correctly if an old version of Click was used (#276)

- _Black_ now preserves line endings when formatting a file in place (#258)

## 18.5b1

- added `--pyi` (#249)

- added `--py36` (#249)

- Python grammar pickle caches are stored with the formatting caches, making _Black_
  work in environments where site-packages is not user-writable (#192)

- _Black_ now enforces a PEP 257 empty line after a class-level docstring (and/or
  fields) and the first method

- fixed invalid code produced when standalone comments were present in a trailer that
  was omitted from line splitting on a large expression (#237)

- fixed optional parentheses being removed within `# fmt: off` sections (#224)

- fixed invalid code produced when stars in very long imports were incorrectly wrapped
  in optional parentheses (#234)

- fixed unstable formatting when inline comments were moved around in a trailer that was
  omitted from line splitting on a large expression (#238)

- fixed extra empty line between a class declaration and the first method if no class
  docstring or fields are present (#219)

- fixed extra empty line between a function signature and an inner function or inner
  class (#196)

## 18.5b0

- call chains are now formatted according to the
  [fluent interfaces](https://en.wikipedia.org/wiki/Fluent_interface) style (#67)

- data structure literals (tuples, lists, dictionaries, and sets) are now also always
  exploded like imports when they don't fit in a single line (#152)

- slices are now formatted according to PEP 8 (#178)

- parentheses are now also managed automatically on the right-hand side of assignments
  and return statements (#140)

- math operators now use their respective priorities for delimiting multiline
  expressions (#148)

- optional parentheses are now omitted on expressions that start or end with a bracket
  and only contain a single operator (#177)

- empty parentheses in a class definition are now removed (#145, #180)

- string prefixes are now standardized to lowercase and `u` is removed on Python 3.6+
  only code and Python 2.7+ code with the `unicode_literals` future import (#188, #198,
  #199)

- typing stub files (`.pyi`) are now formatted in a style that is consistent with PEP
  484 (#207, #210)

- progress when reformatting many files is now reported incrementally

- fixed trailers (content with brackets) being unnecessarily exploded into their own
  lines after a dedented closing bracket (#119)

- fixed an invalid trailing comma sometimes left in imports (#185)

- fixed non-deterministic formatting when multiple pairs of removable parentheses were
  used (#183)

- fixed multiline strings being unnecessarily wrapped in optional parentheses in long
  assignments (#215)

- fixed not splitting long from-imports with only a single name

- fixed Python 3.6+ file discovery by also looking at function calls with unpacking.
  This fixed non-deterministic formatting if trailing commas where used both in function
  signatures with stars and function calls with stars but the former would be
  reformatted to a single line.

- fixed crash on dealing with optional parentheses (#193)

- fixed "is", "is not", "in", and "not in" not considered operators for splitting
  purposes

- fixed crash when dead symlinks where encountered

## 18.4a4

- don't populate the cache on `--check` (#175)

## 18.4a3

- added a "cache"; files already reformatted that haven't changed on disk won't be
  reformatted again (#109)

- `--check` and `--diff` are no longer mutually exclusive (#149)

- generalized star expression handling, including double stars; this fixes
  multiplication making expressions "unsafe" for trailing commas (#132)

- _Black_ no longer enforces putting empty lines behind control flow statements (#90)

- _Black_ now splits imports like "Mode 3 + trailing comma" of isort (#127)

- fixed comment indentation when a standalone comment closes a block (#16, #32)

- fixed standalone comments receiving extra empty lines if immediately preceding a
  class, def, or decorator (#56, #154)

- fixed `--diff` not showing entire path (#130)

- fixed parsing of complex expressions after star and double stars in function calls
  (#2)

- fixed invalid splitting on comma in lambda arguments (#133)

- fixed missing splits of ternary expressions (#141)

## 18.4a2

- fixed parsing of unaligned standalone comments (#99, #112)

- fixed placement of dictionary unpacking inside dictionary literals (#111)

- Vim plugin now works on Windows, too

- fixed unstable formatting when encountering unnecessarily escaped quotes in a string
  (#120)

## 18.4a1

- added `--quiet` (#78)

- added automatic parentheses management (#4)

- added [pre-commit](https://pre-commit.com) integration (#103, #104)

- fixed reporting on `--check` with multiple files (#101, #102)

- fixed removing backslash escapes from raw strings (#100, #105)

## 18.4a0

- added `--diff` (#87)

- add line breaks before all delimiters, except in cases like commas, to better comply
  with PEP 8 (#73)

- standardize string literals to use double quotes (almost) everywhere (#75)

- fixed handling of standalone comments within nested bracketed expressions; _Black_
  will no longer produce super long lines or put all standalone comments at the end of
  the expression (#22)

- fixed 18.3a4 regression: don't crash and burn on empty lines with trailing whitespace
  (#80)

- fixed 18.3a4 regression: `# yapf: disable` usage as trailing comment would cause
  _Black_ to not emit the rest of the file (#95)

- when CTRL+C is pressed while formatting many files, _Black_ no longer freaks out with
  a flurry of asyncio-related exceptions

- only allow up to two empty lines on module level and only single empty lines within
  functions (#74)

## 18.3a4

- `# fmt: off` and `# fmt: on` are implemented (#5)

- automatic detection of deprecated Python 2 forms of print statements and exec
  statements in the formatted file (#49)

- use proper spaces for complex expressions in default values of typed function
  arguments (#60)

- only return exit code 1 when --check is used (#50)

- don't remove single trailing commas from square bracket indexing (#59)

- don't omit whitespace if the previous factor leaf wasn't a math operator (#55)

- omit extra space in kwarg unpacking if it's the first argument (#46)

- omit extra space in
  [Sphinx auto-attribute comments](http://www.sphinx-doc.org/en/stable/ext/autodoc.html#directive-autoattribute)
  (#68)

## 18.3a3

- don't remove single empty lines outside of bracketed expressions (#19)

- added ability to pipe formatting from stdin to stdin (#25)

- restored ability to format code with legacy usage of `async` as a name (#20, #42)

- even better handling of numpy-style array indexing (#33, again)

## 18.3a2

- changed positioning of binary operators to occur at beginning of lines instead of at
  the end, following
  [a recent change to PEP 8](https://github.com/python/peps/commit/c59c4376ad233a62ca4b3a6060c81368bd21e85b)
  (#21)

- ignore empty bracket pairs while splitting. This avoids very weirdly looking
  formattings (#34, #35)

- remove a trailing comma if there is a single argument to a call

- if top level functions were separated by a comment, don't put four empty lines after
  the upper function

- fixed unstable formatting of newlines with imports

- fixed unintentional folding of post scriptum standalone comments into last statement
  if it was a simple statement (#18, #28)

- fixed missing space in numpy-style array indexing (#33)

- fixed spurious space after star-based unary expressions (#31)

## 18.3a1

- added `--check`

- only put trailing commas in function signatures and calls if it's safe to do so. If
  the file is Python 3.6+ it's always safe, otherwise only safe if there are no `*args`
  or `**kwargs` used in the signature or call. (#8)

- fixed invalid spacing of dots in relative imports (#6, #13)

- fixed invalid splitting after comma on unpacked variables in for-loops (#23)

- fixed spurious space in parenthesized set expressions (#7)

- fixed spurious space after opening parentheses and in default arguments (#14, #17)

- fixed spurious space after unary operators when the operand was a complex expression
  (#15)

## 18.3a0

- first published version, Happy 🍰 Day 2018!

- alpha quality

- date-versioned (see: <https://calver.org/>)<|MERGE_RESOLUTION|>--- conflicted
+++ resolved
@@ -8,12 +8,9 @@
 
 ### Stable style
 
-<<<<<<< HEAD
 - Fix crash on formatting bytes strings that look like docstrings (#4003)
-=======
-- Fix a crash when whitespace(s) followed a backslash before newline in a docstring
+- Fix crash when whitespace followed a backslash before newline in a docstring
   (#4008)
->>>>>>> e5011035
 
 ### Preview style
 
