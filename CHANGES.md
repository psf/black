--- conflicted
+++ resolved
@@ -14,11 +14,8 @@
 
 <!-- Changes that affect Black's preview style -->
 
-<<<<<<< HEAD
 - Parentheses around return annotations are now managed (#2990)
-=======
 - Remove unnecessary parentheses from `with` statements (#2926)
->>>>>>> 24c708eb
 
 ### _Blackd_
 
