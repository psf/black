--- conflicted
+++ resolved
@@ -17,11 +17,8 @@
 
 <!-- Changes that affect Black's preview style -->
 
-<<<<<<< HEAD
 - Format docstrings to have consistent quote placement (#2885)
-=======
 - Fixed bug where docstrings with triple quotes could exceed max line length (#3044)
->>>>>>> fdb01f86
 - Remove redundant parentheses around awaited objects (#2991)
 - Parentheses around return annotations are now managed (#2990)
 - Remove unnecessary parentheses from `with` statements (#2926)
