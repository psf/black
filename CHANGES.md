# Change Log

## Unreleased

### _Black_

- **Remove Python 2 support** (#2740)
- Do not accept bare carriage return line endings in pyproject.toml (#2408)
- Improve error message for invalid regular expression (#2678)
- Improve error message when parsing fails during AST safety check by embedding the
  underlying SyntaxError (#2693)
- Fix mapping cases that contain as-expressions, like `case {"key": 1 | 2 as password}`
  (#2686)
- Fix cases that contain multiple top-level as-expressions, like `case 1 as a, 2 as b`
  (#2716)
- Fix call patterns that contain as-expressions with keyword arguments, like
  `case Foo(bar=baz as quux)` (#2749)
- No longer color diff headers white as it's unreadable in light themed terminals
  (#2691)
- Tuple unpacking on `return` and `yield` constructs now implies 3.8+ (#2700)
- Unparenthesized tuples on annotated assignments (e.g
  `values: Tuple[int, ...] = 1, 2, 3`) now implies 3.8+ (#2708)
<<<<<<< HEAD
- Text coloring added in the final statistics (#2712)
=======
- For stubs, one blank line between class attributes and methods is now kept if there's
  at least one pre-existing blank line (#2736)
- Verbose mode also now describes how a project root was discovered and which paths will
  be formatted. (#2526)
- Speed-up the new backtracking parser about 4X in general (enabled when
  `--target-version` is set to 3.10 and higher). (#2728)
- Fix handling of standalone `match()` or `case()` when there is a trailing newline or a
  comment inside of the parentheses. (#2760)
- Black now normalizes string prefix order (#2297)

### Packaging

- All upper version bounds on dependencies have been removed (#2718)

### Integrations

- Update GitHub action to support containerized runs (#2748)

### Documentation

- Change protocol in pip installation instructions to `https://` (#2761)
>>>>>>> 7a295681

## 21.12b0

### _Black_

- Fix determination of f-string expression spans (#2654)
- Fix bad formatting of error messages about EOF in multi-line statements (#2343)
- Functions and classes in blocks now have more consistent surrounding spacing (#2472)
- `from __future__ import annotations` statement now implies Python 3.7+ (#2690)

#### Jupyter Notebook support

- Cell magics are now only processed if they are known Python cell magics. Earlier, all
  cell magics were tokenized, leading to possible indentation errors e.g. with
  `%%writefile`. (#2630)
- Fix assignment to environment variables in Jupyter Notebooks (#2642)

#### Python 3.10 support

- Point users to using `--target-version py310` if we detect 3.10-only syntax (#2668)
- Fix `match` statements with open sequence subjects, like `match a, b:` or
  `match a, *b:` (#2639) (#2659)
- Fix `match`/`case` statements that contain `match`/`case` soft keywords multiple
  times, like `match re.match()` (#2661)
- Fix `case` statements with an inline body (#2665)
- Fix styling of starred expressions inside `match` subject (#2667)
- Fix parser error location on invalid syntax in a `match` statement (#2649)
- Fix Python 3.10 support on platforms without ProcessPoolExecutor (#2631)
- Improve parsing performance on code that uses `match` under `--target-version py310`
  up to ~50% (#2670)

### Packaging

- Remove dependency on `regex` (#2644) (#2663)

## 21.11b1

### _Black_

- Bumped regex version minimum to 2021.4.4 to fix Pattern class usage (#2621)

## 21.11b0

### _Black_

- Warn about Python 2 deprecation in more cases by improving Python 2 only syntax
  detection (#2592)
- Add experimental PyPy support (#2559)
- Add partial support for the match statement. As it's experimental, it's only enabled
  when `--target-version py310` is explicitly specified (#2586)
- Add support for parenthesized with (#2586)
- Declare support for Python 3.10 for running Black (#2562)

### Integrations

- Fixed vim plugin with Python 3.10 by removing deprecated distutils import (#2610)
- The vim plugin now parses `skip_magic_trailing_comma` from pyproject.toml (#2613)

## 21.10b0

### _Black_

- Document stability policy, that will apply for non-beta releases (#2529)
- Add new `--workers` parameter (#2514)
- Fixed feature detection for positional-only arguments in lambdas (#2532)
- Bumped typed-ast version minimum to 1.4.3 for 3.10 compatibility (#2519)
- Fixed a Python 3.10 compatibility issue where the loop argument was still being passed
  even though it has been removed (#2580)
- Deprecate Python 2 formatting support (#2523)

### _Blackd_

- Remove dependency on aiohttp-cors (#2500)
- Bump required aiohttp version to 3.7.4 (#2509)

### _Black-Primer_

- Add primer support for --projects (#2555)
- Print primer summary after individual failures (#2570)

### Integrations

- Allow to pass `target_version` in the vim plugin (#1319)
- Install build tools in docker file and use multi-stage build to keep the image size
  down (#2582)

## 21.9b0

### Packaging

- Fix missing modules in self-contained binaries (#2466)
- Fix missing toml extra used during installation (#2475)

## 21.8b0

### _Black_

- Add support for formatting Jupyter Notebook files (#2357)
- Move from `appdirs` dependency to `platformdirs` (#2375)
- Present a more user-friendly error if .gitignore is invalid (#2414)
- The failsafe for accidentally added backslashes in f-string expressions has been
  hardened to handle more edge cases during quote normalization (#2437)
- Avoid changing a function return type annotation's type to a tuple by adding a
  trailing comma (#2384)
- Parsing support has been added for unparenthesized walruses in set literals, set
  comprehensions, and indices (#2447).
- Pin `setuptools-scm` build-time dependency version (#2457)
- Exclude typing-extensions version 3.10.0.1 due to it being broken on Python 3.10
  (#2460)

### _Blackd_

- Replace sys.exit(-1) with raise ImportError as it plays more nicely with tools that
  scan installed packages (#2440)

### Integrations

- The provided pre-commit hooks no longer specify `language_version` to avoid overriding
  `default_language_version` (#2430)

## 21.7b0

### _Black_

- Configuration files using TOML features higher than spec v0.5.0 are now supported
  (#2301)
- Add primer support and test for code piped into black via STDIN (#2315)
- Fix internal error when `FORCE_OPTIONAL_PARENTHESES` feature is enabled (#2332)
- Accept empty stdin (#2346)
- Provide a more useful error when parsing fails during AST safety checks (#2304)

### Docker

- Add new `latest_release` tag automation to follow latest black release on docker
  images (#2374)

### Integrations

- The vim plugin now searches upwards from the directory containing the current buffer
  instead of the current working directory for pyproject.toml. (#1871)
- The vim plugin now reads the correct string normalization option in pyproject.toml
  (#1869)
- The vim plugin no longer crashes Black when there's boolean values in pyproject.toml
  (#1869)

## 21.6b0

### _Black_

- Fix failure caused by `fmt: skip` and indentation (#2281)
- Account for += assignment when deciding whether to split string (#2312)
- Correct max string length calculation when there are string operators (#2292)
- Fixed option usage when using the `--code` flag (#2259)
- Do not call `uvloop.install()` when _Black_ is used as a library (#2303)
- Added `--required-version` option to require a specific version to be running (#2300)
- Fix incorrect custom breakpoint indices when string group contains fake f-strings
  (#2311)
- Fix regression where `R` prefixes would be lowercased for docstrings (#2285)
- Fix handling of named escapes (`\N{...}`) when `--experimental-string-processing` is
  used (#2319)

### Integrations

- The official Black action now supports choosing what version to use, and supports the
  major 3 OSes. (#1940)

## 21.5b2

### _Black_

- A space is no longer inserted into empty docstrings (#2249)
- Fix handling of .gitignore files containing non-ASCII characters on Windows (#2229)
- Respect `.gitignore` files in all levels, not only `root/.gitignore` file (apply
  `.gitignore` rules like `git` does) (#2225)
- Restored compatibility with Click 8.0 on Python 3.6 when LANG=C used (#2227)
- Add extra uvloop install + import support if in python env (#2258)
- Fix --experimental-string-processing crash when matching parens are not found (#2283)
- Make sure to split lines that start with a string operator (#2286)
- Fix regular expression that black uses to identify f-expressions (#2287)

### _Blackd_

- Add a lower bound for the `aiohttp-cors` dependency. Only 0.4.0 or higher is
  supported. (#2231)

### Packaging

- Release self-contained x86_64 MacOS binaries as part of the GitHub release pipeline
  (#2198)
- Always build binaries with the latest available Python (#2260)

### Documentation

- Add discussion of magic comments to FAQ page (#2272)
- `--experimental-string-processing` will be enabled by default in the future (#2273)
- Fix typos discovered by codespell (#2228)
- Fix Vim plugin installation instructions. (#2235)
- Add new Frequently Asked Questions page (#2247)
- Fix encoding + symlink issues preventing proper build on Windows (#2262)

## 21.5b1

### _Black_

- Refactor `src/black/__init__.py` into many files (#2206)

### Documentation

- Replaced all remaining references to the
  [`master`](https://github.com/psf/black/tree/main) branch with the
  [`main`](https://github.com/psf/black/tree/main) branch. Some additional changes in
  the source code were also made. (#2210)
- Sigificantly reorganized the documentation to make much more sense. Check them out by
  heading over to [the stable docs on RTD](https://black.readthedocs.io/en/stable/).
  (#2174)

## 21.5b0

### _Black_

- Set `--pyi` mode if `--stdin-filename` ends in `.pyi` (#2169)
- Stop detecting target version as Python 3.9+ with pre-PEP-614 decorators that are
  being called but with no arguments (#2182)

### _Black-Primer_

- Add `--no-diff` to black-primer to suppress formatting changes (#2187)

## 21.4b2

### _Black_

- Fix crash if the user configuration directory is inaccessible. (#2158)

- Clarify
  [circumstances](https://github.com/psf/black/blob/master/docs/the_black_code_style.md#pragmatism)
  in which _Black_ may change the AST (#2159)

- Allow `.gitignore` rules to be overridden by specifying `exclude` in `pyproject.toml`
  or on the command line. (#2170)

### _Packaging_

- Install `primer.json` (used by `black-primer` by default) with black. (#2154)

## 21.4b1

### _Black_

- Fix crash on docstrings ending with "\\ ". (#2142)

- Fix crash when atypical whitespace is cleaned out of dostrings (#2120)

- Reflect the `--skip-magic-trailing-comma` and `--experimental-string-processing` flags
  in the name of the cache file. Without this fix, changes in these flags would not take
  effect if the cache had already been populated. (#2131)

- Don't remove necessary parentheses from assignment expression containing assert /
  return statements. (#2143)

### _Packaging_

- Bump pathspec to >= 0.8.1 to solve invalid .gitignore exclusion handling

## 21.4b0

### _Black_

- Fixed a rare but annoying formatting instability created by the combination of
  optional trailing commas inserted by `Black` and optional parentheses looking at
  pre-existing "magic" trailing commas. This fixes issue #1629 and all of its many many
  duplicates. (#2126)

- `Black` now processes one-line docstrings by stripping leading and trailing spaces,
  and adding a padding space when needed to break up """". (#1740)

- `Black` now cleans up leading non-breaking spaces in comments (#2092)

- `Black` now respects `--skip-string-normalization` when normalizing multiline
  docstring quotes (#1637)

- `Black` no longer removes all empty lines between non-function code and decorators
  when formatting typing stubs. Now `Black` enforces a single empty line. (#1646)

- `Black` no longer adds an incorrect space after a parenthesized assignment expression
  in if/while statements (#1655)

- Added `--skip-magic-trailing-comma` / `-C` to avoid using trailing commas as a reason
  to split lines (#1824)

- fixed a crash when PWD=/ on POSIX (#1631)

- fixed "I/O operation on closed file" when using --diff (#1664)

- Prevent coloured diff output being interleaved with multiple files (#1673)

- Added support for PEP 614 relaxed decorator syntax on python 3.9 (#1711)

- Added parsing support for unparenthesized tuples and yield expressions in annotated
  assignments (#1835)

- added `--extend-exclude` argument (PR #2005)

- speed up caching by avoiding pathlib (#1950)

- `--diff` correctly indicates when a file doesn't end in a newline (#1662)

- Added `--stdin-filename` argument to allow stdin to respect `--force-exclude` rules
  (#1780)

- Lines ending with `fmt: skip` will now be not formatted (#1800)

- PR #2053: Black no longer relies on typed-ast for Python 3.8 and higher

- PR #2053: Python 2 support is now optional, install with
  `python3 -m pip install black[python2]` to maintain support.

- Exclude `venv` directory by default (#1683)

- Fixed "Black produced code that is not equivalent to the source" when formatting
  Python 2 docstrings (#2037)

### _Packaging_

- Self-contained native _Black_ binaries are now provided for releases via GitHub
  Releases (#1743)

## 20.8b1

### _Packaging_

- explicitly depend on Click 7.1.2 or newer as `Black` no longer works with versions
  older than 7.0

## 20.8b0

### _Black_

- re-implemented support for explicit trailing commas: now it works consistently within
  any bracket pair, including nested structures (#1288 and duplicates)

- `Black` now reindents docstrings when reindenting code around it (#1053)

- `Black` now shows colored diffs (#1266)

- `Black` is now packaged using 'py3' tagged wheels (#1388)

- `Black` now supports Python 3.8 code, e.g. star expressions in return statements
  (#1121)

- `Black` no longer normalizes capital R-string prefixes as those have a
  community-accepted meaning (#1244)

- `Black` now uses exit code 2 when specified configuration file doesn't exit (#1361)

- `Black` now works on AWS Lambda (#1141)

- added `--force-exclude` argument (#1032)

- removed deprecated `--py36` option (#1236)

- fixed `--diff` output when EOF is encountered (#526)

- fixed `# fmt: off` handling around decorators (#560)

- fixed unstable formatting with some `# type: ignore` comments (#1113)

- fixed invalid removal on organizing brackets followed by indexing (#1575)

- introduced `black-primer`, a CI tool that allows us to run regression tests against
  existing open source users of Black (#1402)

- introduced property-based fuzzing to our test suite based on Hypothesis and
  Hypothersmith (#1566)

- implemented experimental and disabled by default long string rewrapping (#1132),
  hidden under a `--experimental-string-processing` flag while it's being worked on;
  this is an undocumented and unsupported feature, you lose Internet points for
  depending on it (#1609)

### Vim plugin

- prefer virtualenv packages over global packages (#1383)

## 19.10b0

- added support for PEP 572 assignment expressions (#711)

- added support for PEP 570 positional-only arguments (#943)

- added support for async generators (#593)

- added support for pre-splitting collections by putting an explicit trailing comma
  inside (#826)

- added `black -c` as a way to format code passed from the command line (#761)

- --safe now works with Python 2 code (#840)

- fixed grammar selection for Python 2-specific code (#765)

- fixed feature detection for trailing commas in function definitions and call sites
  (#763)

- `# fmt: off`/`# fmt: on` comment pairs placed multiple times within the same block of
  code now behave correctly (#1005)

- _Black_ no longer crashes on Windows machines with more than 61 cores (#838)

- _Black_ no longer crashes on standalone comments prepended with a backslash (#767)

- _Black_ no longer crashes on `from` ... `import` blocks with comments (#829)

- _Black_ no longer crashes on Python 3.7 on some platform configurations (#494)

- _Black_ no longer fails on comments in from-imports (#671)

- _Black_ no longer fails when the file starts with a backslash (#922)

- _Black_ no longer merges regular comments with type comments (#1027)

- _Black_ no longer splits long lines that contain type comments (#997)

- removed unnecessary parentheses around `yield` expressions (#834)

- added parentheses around long tuples in unpacking assignments (#832)

- added parentheses around complex powers when they are prefixed by a unary operator
  (#646)

- fixed bug that led _Black_ format some code with a line length target of 1 (#762)

- _Black_ no longer introduces quotes in f-string subexpressions on string boundaries
  (#863)

- if _Black_ puts parenthesis around a single expression, it moves comments to the
  wrapped expression instead of after the brackets (#872)

- `blackd` now returns the version of _Black_ in the response headers (#1013)

- `blackd` can now output the diff of formats on source code when the `X-Diff` header is
  provided (#969)

## 19.3b0

- new option `--target-version` to control which Python versions _Black_-formatted code
  should target (#618)

- deprecated `--py36` (use `--target-version=py36` instead) (#724)

- _Black_ no longer normalizes numeric literals to include `_` separators (#696)

- long `del` statements are now split into multiple lines (#698)

- type comments are no longer mangled in function signatures

- improved performance of formatting deeply nested data structures (#509)

- _Black_ now properly formats multiple files in parallel on Windows (#632)

- _Black_ now creates cache files atomically which allows it to be used in parallel
  pipelines (like `xargs -P8`) (#673)

- _Black_ now correctly indents comments in files that were previously formatted with
  tabs (#262)

- `blackd` now supports CORS (#622)

## 18.9b0

- numeric literals are now formatted by _Black_ (#452, #461, #464, #469):

  - numeric literals are normalized to include `_` separators on Python 3.6+ code

  - added `--skip-numeric-underscore-normalization` to disable the above behavior and
    leave numeric underscores as they were in the input

  - code with `_` in numeric literals is recognized as Python 3.6+

  - most letters in numeric literals are lowercased (e.g., in `1e10`, `0x01`)

  - hexadecimal digits are always uppercased (e.g. `0xBADC0DE`)

- added `blackd`, see
  [its documentation](https://github.com/psf/black/blob/18.9b0/README.md#blackd) for
  more info (#349)

- adjacent string literals are now correctly split into multiple lines (#463)

- trailing comma is now added to single imports that don't fit on a line (#250)

- cache is now populated when `--check` is successful for a file which speeds up
  consecutive checks of properly formatted unmodified files (#448)

- whitespace at the beginning of the file is now removed (#399)

- fixed mangling [pweave](http://mpastell.com/pweave/) and
  [Spyder IDE](https://www.spyder-ide.org/) special comments (#532)

- fixed unstable formatting when unpacking big tuples (#267)

- fixed parsing of `__future__` imports with renames (#389)

- fixed scope of `# fmt: off` when directly preceding `yield` and other nodes (#385)

- fixed formatting of lambda expressions with default arguments (#468)

- fixed `async for` statements: _Black_ no longer breaks them into separate lines (#372)

- note: the Vim plugin stopped registering `,=` as a default chord as it turned out to
  be a bad idea (#415)

## 18.6b4

- hotfix: don't freeze when multiple comments directly precede `# fmt: off` (#371)

## 18.6b3

- typing stub files (`.pyi`) now have blank lines added after constants (#340)

- `# fmt: off` and `# fmt: on` are now much more dependable:

  - they now work also within bracket pairs (#329)

  - they now correctly work across function/class boundaries (#335)

  - they now work when an indentation block starts with empty lines or misaligned
    comments (#334)

- made Click not fail on invalid environments; note that Click is right but the
  likelihood we'll need to access non-ASCII file paths when dealing with Python source
  code is low (#277)

- fixed improper formatting of f-strings with quotes inside interpolated expressions
  (#322)

- fixed unnecessary slowdown when long list literals where found in a file

- fixed unnecessary slowdown on AST nodes with very many siblings

- fixed cannibalizing backslashes during string normalization

- fixed a crash due to symbolic links pointing outside of the project directory (#338)

## 18.6b2

- added `--config` (#65)

- added `-h` equivalent to `--help` (#316)

- fixed improper unmodified file caching when `-S` was used

- fixed extra space in string unpacking (#305)

- fixed formatting of empty triple quoted strings (#313)

- fixed unnecessary slowdown in comment placement calculation on lines without comments

## 18.6b1

- hotfix: don't output human-facing information on stdout (#299)

- hotfix: don't output cake emoji on non-zero return code (#300)

## 18.6b0

- added `--include` and `--exclude` (#270)

- added `--skip-string-normalization` (#118)

- added `--verbose` (#283)

- the header output in `--diff` now actually conforms to the unified diff spec

- fixed long trivial assignments being wrapped in unnecessary parentheses (#273)

- fixed unnecessary parentheses when a line contained multiline strings (#232)

- fixed stdin handling not working correctly if an old version of Click was used (#276)

- _Black_ now preserves line endings when formatting a file in place (#258)

## 18.5b1

- added `--pyi` (#249)

- added `--py36` (#249)

- Python grammar pickle caches are stored with the formatting caches, making _Black_
  work in environments where site-packages is not user-writable (#192)

- _Black_ now enforces a PEP 257 empty line after a class-level docstring (and/or
  fields) and the first method

- fixed invalid code produced when standalone comments were present in a trailer that
  was omitted from line splitting on a large expression (#237)

- fixed optional parentheses being removed within `# fmt: off` sections (#224)

- fixed invalid code produced when stars in very long imports were incorrectly wrapped
  in optional parentheses (#234)

- fixed unstable formatting when inline comments were moved around in a trailer that was
  omitted from line splitting on a large expression (#238)

- fixed extra empty line between a class declaration and the first method if no class
  docstring or fields are present (#219)

- fixed extra empty line between a function signature and an inner function or inner
  class (#196)

## 18.5b0

- call chains are now formatted according to the
  [fluent interfaces](https://en.wikipedia.org/wiki/Fluent_interface) style (#67)

- data structure literals (tuples, lists, dictionaries, and sets) are now also always
  exploded like imports when they don't fit in a single line (#152)

- slices are now formatted according to PEP 8 (#178)

- parentheses are now also managed automatically on the right-hand side of assignments
  and return statements (#140)

- math operators now use their respective priorities for delimiting multiline
  expressions (#148)

- optional parentheses are now omitted on expressions that start or end with a bracket
  and only contain a single operator (#177)

- empty parentheses in a class definition are now removed (#145, #180)

- string prefixes are now standardized to lowercase and `u` is removed on Python 3.6+
  only code and Python 2.7+ code with the `unicode_literals` future import (#188, #198,
  #199)

- typing stub files (`.pyi`) are now formatted in a style that is consistent with PEP
  484 (#207, #210)

- progress when reformatting many files is now reported incrementally

- fixed trailers (content with brackets) being unnecessarily exploded into their own
  lines after a dedented closing bracket (#119)

- fixed an invalid trailing comma sometimes left in imports (#185)

- fixed non-deterministic formatting when multiple pairs of removable parentheses were
  used (#183)

- fixed multiline strings being unnecessarily wrapped in optional parentheses in long
  assignments (#215)

- fixed not splitting long from-imports with only a single name

- fixed Python 3.6+ file discovery by also looking at function calls with unpacking.
  This fixed non-deterministic formatting if trailing commas where used both in function
  signatures with stars and function calls with stars but the former would be
  reformatted to a single line.

- fixed crash on dealing with optional parentheses (#193)

- fixed "is", "is not", "in", and "not in" not considered operators for splitting
  purposes

- fixed crash when dead symlinks where encountered

## 18.4a4

- don't populate the cache on `--check` (#175)

## 18.4a3

- added a "cache"; files already reformatted that haven't changed on disk won't be
  reformatted again (#109)

- `--check` and `--diff` are no longer mutually exclusive (#149)

- generalized star expression handling, including double stars; this fixes
  multiplication making expressions "unsafe" for trailing commas (#132)

- _Black_ no longer enforces putting empty lines behind control flow statements (#90)

- _Black_ now splits imports like "Mode 3 + trailing comma" of isort (#127)

- fixed comment indentation when a standalone comment closes a block (#16, #32)

- fixed standalone comments receiving extra empty lines if immediately preceding a
  class, def, or decorator (#56, #154)

- fixed `--diff` not showing entire path (#130)

- fixed parsing of complex expressions after star and double stars in function calls
  (#2)

- fixed invalid splitting on comma in lambda arguments (#133)

- fixed missing splits of ternary expressions (#141)

## 18.4a2

- fixed parsing of unaligned standalone comments (#99, #112)

- fixed placement of dictionary unpacking inside dictionary literals (#111)

- Vim plugin now works on Windows, too

- fixed unstable formatting when encountering unnecessarily escaped quotes in a string
  (#120)

## 18.4a1

- added `--quiet` (#78)

- added automatic parentheses management (#4)

- added [pre-commit](https://pre-commit.com) integration (#103, #104)

- fixed reporting on `--check` with multiple files (#101, #102)

- fixed removing backslash escapes from raw strings (#100, #105)

## 18.4a0

- added `--diff` (#87)

- add line breaks before all delimiters, except in cases like commas, to better comply
  with PEP 8 (#73)

- standardize string literals to use double quotes (almost) everywhere (#75)

- fixed handling of standalone comments within nested bracketed expressions; _Black_
  will no longer produce super long lines or put all standalone comments at the end of
  the expression (#22)

- fixed 18.3a4 regression: don't crash and burn on empty lines with trailing whitespace
  (#80)

- fixed 18.3a4 regression: `# yapf: disable` usage as trailing comment would cause
  _Black_ to not emit the rest of the file (#95)

- when CTRL+C is pressed while formatting many files, _Black_ no longer freaks out with
  a flurry of asyncio-related exceptions

- only allow up to two empty lines on module level and only single empty lines within
  functions (#74)

## 18.3a4

- `# fmt: off` and `# fmt: on` are implemented (#5)

- automatic detection of deprecated Python 2 forms of print statements and exec
  statements in the formatted file (#49)

- use proper spaces for complex expressions in default values of typed function
  arguments (#60)

- only return exit code 1 when --check is used (#50)

- don't remove single trailing commas from square bracket indexing (#59)

- don't omit whitespace if the previous factor leaf wasn't a math operator (#55)

- omit extra space in kwarg unpacking if it's the first argument (#46)

- omit extra space in
  [Sphinx auto-attribute comments](http://www.sphinx-doc.org/en/stable/ext/autodoc.html#directive-autoattribute)
  (#68)

## 18.3a3

- don't remove single empty lines outside of bracketed expressions (#19)

- added ability to pipe formatting from stdin to stdin (#25)

- restored ability to format code with legacy usage of `async` as a name (#20, #42)

- even better handling of numpy-style array indexing (#33, again)

## 18.3a2

- changed positioning of binary operators to occur at beginning of lines instead of at
  the end, following
  [a recent change to PEP 8](https://github.com/python/peps/commit/c59c4376ad233a62ca4b3a6060c81368bd21e85b)
  (#21)

- ignore empty bracket pairs while splitting. This avoids very weirdly looking
  formattings (#34, #35)

- remove a trailing comma if there is a single argument to a call

- if top level functions were separated by a comment, don't put four empty lines after
  the upper function

- fixed unstable formatting of newlines with imports

- fixed unintentional folding of post scriptum standalone comments into last statement
  if it was a simple statement (#18, #28)

- fixed missing space in numpy-style array indexing (#33)

- fixed spurious space after star-based unary expressions (#31)

## 18.3a1

- added `--check`

- only put trailing commas in function signatures and calls if it's safe to do so. If
  the file is Python 3.6+ it's always safe, otherwise only safe if there are no `*args`
  or `**kwargs` used in the signature or call. (#8)

- fixed invalid spacing of dots in relative imports (#6, #13)

- fixed invalid splitting after comma on unpacked variables in for-loops (#23)

- fixed spurious space in parenthesized set expressions (#7)

- fixed spurious space after opening parentheses and in default arguments (#14, #17)

- fixed spurious space after unary operators when the operand was a complex expression
  (#15)

## 18.3a0

- first published version, Happy 🍰 Day 2018!

- alpha quality

- date-versioned (see: <https://calver.org/>)<|MERGE_RESOLUTION|>--- conflicted
+++ resolved
@@ -20,9 +20,7 @@
 - Tuple unpacking on `return` and `yield` constructs now implies 3.8+ (#2700)
 - Unparenthesized tuples on annotated assignments (e.g
   `values: Tuple[int, ...] = 1, 2, 3`) now implies 3.8+ (#2708)
-<<<<<<< HEAD
 - Text coloring added in the final statistics (#2712)
-=======
 - For stubs, one blank line between class attributes and methods is now kept if there's
   at least one pre-existing blank line (#2736)
 - Verbose mode also now describes how a project root was discovered and which paths will
@@ -44,7 +42,6 @@
 ### Documentation
 
 - Change protocol in pip installation instructions to `https://` (#2761)
->>>>>>> 7a295681
 
 ## 21.12b0
 
