# Change Log

## Unreleased

### Highlights

<!-- Include any especially major or disruptive changes here -->

- Runtime support for Python 3.6 has been removed. Formatting 3.6 code will still be
  supported until further notice.

### Stable style

<!-- Changes that affect Black's stable style -->

- Fix a crash when `# fmt: on` is used on a different block level than `# fmt: off`
  (#3281)

### Preview style

<!-- Changes that affect Black's preview style -->

- Fix a crash when formatting some dicts with parenthesis-wrapped long string keys
  (#3262)

### Configuration

<!-- Changes to how Black can be configured -->

### Packaging

<!-- Changes to how Black is packaged, such as dependency requirements -->

<<<<<<< HEAD
- Executables made with PyInstaller will no longer crash when formatting several files
  at once on macOS. Native x86-64 executables for macOS are available once again.
  (#3275)
=======
- Hatchling is now used as the build backend. This will not have any effect for users
  who install Black with its wheels from PyPI. (#3233)
>>>>>>> 2189bcaa
- Faster compiled wheels are now available for CPython 3.11 (#3276)

### Parser

<!-- Changes to the parser or to version autodetection -->

### Performance

<!-- Changes that improve Black's performance. -->

### Output

<!-- Changes to Black's terminal output and error messages -->

### _Blackd_

<!-- Changes to blackd -->

### Integrations

<!-- For example, Docker, GitHub Actions, pre-commit, editors -->

- Update GitHub Action to support use of version specifiers (e.g. `<23`) for Black
  version (#3265)

### Documentation

<!-- Major changes to documentation and policies. Small docs changes
     don't need a changelog entry. -->

## 22.8.0

### Highlights

- Python 3.11 is now supported, except for _blackd_ as aiohttp does not support 3.11 as
  of publishing (#3234)
- This is the last release that supports running _Black_ on Python 3.6 (formatting 3.6
  code will continue to be supported until further notice)
- Reword the stability policy to say that we may, in rare cases, make changes that
  affect code that was not previously formatted by _Black_ (#3155)

### Stable style

- Fix an infinite loop when using `# fmt: on/off` in the middle of an expression or code
  block (#3158)
- Fix incorrect handling of `# fmt: skip` on colon (`:`) lines (#3148)
- Comments are no longer deleted when a line had spaces removed around power operators
  (#2874)

### Preview style

- Single-character closing docstring quotes are no longer moved to their own line as
  this is invalid. This was a bug introduced in version 22.6.0. (#3166)
- `--skip-string-normalization` / `-S` now prevents docstring prefixes from being
  normalized as expected (#3168)
- When using `--skip-magic-trailing-comma` or `-C`, trailing commas are stripped from
  subscript expressions with more than 1 element (#3209)
- Implicitly concatenated strings inside a list, set, or tuple are now wrapped inside
  parentheses (#3162)
- Fix a string merging/split issue when a comment is present in the middle of implicitly
  concatenated strings on its own line (#3227)

### _Blackd_

- `blackd` now supports enabling the preview style via the `X-Preview` header (#3217)

### Configuration

- Black now uses the presence of debug f-strings to detect target version (#3215)
- Fix misdetection of project root and verbose logging of sources in cases involving
  `--stdin-filename` (#3216)
- Immediate `.gitignore` files in source directories given on the command line are now
  also respected, previously only `.gitignore` files in the project root and
  automatically discovered directories were respected (#3237)

### Documentation

- Recommend using BlackConnect in IntelliJ IDEs (#3150)

### Integrations

- Vim plugin: prefix messages with `Black: ` so it's clear they come from Black (#3194)
- Docker: changed to a /opt/venv installation + added to PATH to be available to
  non-root users (#3202)
- Vim plugin: add flag (`g:black_preview`) to enable/disable the preview style (#3246)

### Output

- Change from deprecated `asyncio.get_event_loop()` to create our event loop which
  removes DeprecationWarning (#3164)
- Remove logging from internal `blib2to3` library since it regularly emits error logs
  about failed caching that can and should be ignored (#3193)

### Parser

- Type comments are now included in the AST equivalence check consistently so accidental
  deletion raises an error. Though type comments can't be tracked when running on PyPy
  3.7 due to standard library limitations. (#2874)

### Performance

- Reduce Black's startup time when formatting a single file by 15-30% (#3211)

## 22.6.0

### Style

- Fix unstable formatting involving `#fmt: skip` and `# fmt:skip` comments (notice the
  lack of spaces) (#2970)

### Preview style

- Docstring quotes are no longer moved if it would violate the line length limit (#3044)
- Parentheses around return annotations are now managed (#2990)
- Remove unnecessary parentheses around awaited objects (#2991)
- Remove unnecessary parentheses in `with` statements (#2926)
- Remove trailing newlines after code block open (#3035)

### Integrations

- Add `scripts/migrate-black.py` script to ease introduction of Black to a Git project
  (#3038)

### Output

- Output Python version and implementation as part of `--version` flag (#2997)

### Packaging

- Use `tomli` instead of `tomllib` on Python 3.11 builds where `tomllib` is not
  available (#2987)

### Parser

- [PEP 654](https://peps.python.org/pep-0654/#except) syntax (for example,
  `except *ExceptionGroup:`) is now supported (#3016)
- [PEP 646](https://peps.python.org/pep-0646) syntax (for example,
  `Array[Batch, *Shape]` or `def fn(*args: *T) -> None`) is now supported (#3071)

### Vim Plugin

- Fix `strtobool` function. It didn't parse true/on/false/off. (#3025)

## 22.3.0

### Preview style

- Code cell separators `#%%` are now standardised to `# %%` (#2919)
- Remove unnecessary parentheses from `except` statements (#2939)
- Remove unnecessary parentheses from tuple unpacking in `for` loops (#2945)
- Avoid magic-trailing-comma in single-element subscripts (#2942)

### Configuration

- Do not format `__pypackages__` directories by default (#2836)
- Add support for specifying stable version with `--required-version` (#2832).
- Avoid crashing when the user has no homedir (#2814)
- Avoid crashing when md5 is not available (#2905)
- Fix handling of directory junctions on Windows (#2904)

### Documentation

- Update pylint config documentation (#2931)

### Integrations

- Move test to disable plugin in Vim/Neovim, which speeds up loading (#2896)

### Output

- In verbose mode, log when _Black_ is using user-level config (#2861)

### Packaging

- Fix Black to work with Click 8.1.0 (#2966)
- On Python 3.11 and newer, use the standard library's `tomllib` instead of `tomli`
  (#2903)
- `black-primer`, the deprecated internal devtool, has been removed and copied to a
  [separate repository](https://github.com/cooperlees/black-primer) (#2924)

### Parser

- Black can now parse starred expressions in the target of `for` and `async for`
  statements, e.g `for item in *items_1, *items_2: pass` (#2879).

## 22.1.0

At long last, _Black_ is no longer a beta product! This is the first non-beta release
and the first release covered by our new
[stability policy](https://black.readthedocs.io/en/stable/the_black_code_style/index.html#stability-policy).

### Highlights

- **Remove Python 2 support** (#2740)
- Introduce the `--preview` flag (#2752)

### Style

- Deprecate `--experimental-string-processing` and move the functionality under
  `--preview` (#2789)
- For stubs, one blank line between class attributes and methods is now kept if there's
  at least one pre-existing blank line (#2736)
- Black now normalizes string prefix order (#2297)
- Remove spaces around power operators if both operands are simple (#2726)
- Work around bug that causes unstable formatting in some cases in the presence of the
  magic trailing comma (#2807)
- Use parentheses for attribute access on decimal float and int literals (#2799)
- Don't add whitespace for attribute access on hexadecimal, binary, octal, and complex
  literals (#2799)
- Treat blank lines in stubs the same inside top-level `if` statements (#2820)
- Fix unstable formatting with semicolons and arithmetic expressions (#2817)
- Fix unstable formatting around magic trailing comma (#2572)

### Parser

- Fix mapping cases that contain as-expressions, like `case {"key": 1 | 2 as password}`
  (#2686)
- Fix cases that contain multiple top-level as-expressions, like `case 1 as a, 2 as b`
  (#2716)
- Fix call patterns that contain as-expressions with keyword arguments, like
  `case Foo(bar=baz as quux)` (#2749)
- Tuple unpacking on `return` and `yield` constructs now implies 3.8+ (#2700)
- Unparenthesized tuples on annotated assignments (e.g
  `values: Tuple[int, ...] = 1, 2, 3`) now implies 3.8+ (#2708)
- Fix handling of standalone `match()` or `case()` when there is a trailing newline or a
  comment inside of the parentheses. (#2760)
- `from __future__ import annotations` statement now implies Python 3.7+ (#2690)

### Performance

- Speed-up the new backtracking parser about 4X in general (enabled when
  `--target-version` is set to 3.10 and higher). (#2728)
- _Black_ is now compiled with [mypyc](https://github.com/mypyc/mypyc) for an overall 2x
  speed-up. 64-bit Windows, MacOS, and Linux (not including musl) are supported. (#1009,
  #2431)

### Configuration

- Do not accept bare carriage return line endings in pyproject.toml (#2408)
- Add configuration option (`python-cell-magics`) to format cells with custom magics in
  Jupyter Notebooks (#2744)
- Allow setting custom cache directory on all platforms with environment variable
  `BLACK_CACHE_DIR` (#2739).
- Enable Python 3.10+ by default, without any extra need to specify
  `--target-version=py310`. (#2758)
- Make passing `SRC` or `--code` mandatory and mutually exclusive (#2804)

### Output

- Improve error message for invalid regular expression (#2678)
- Improve error message when parsing fails during AST safety check by embedding the
  underlying SyntaxError (#2693)
- No longer color diff headers white as it's unreadable in light themed terminals
  (#2691)
- Text coloring added in the final statistics (#2712)
- Verbose mode also now describes how a project root was discovered and which paths will
  be formatted. (#2526)

### Packaging

- All upper version bounds on dependencies have been removed (#2718)
- `typing-extensions` is no longer a required dependency in Python 3.10+ (#2772)
- Set `click` lower bound to `8.0.0` (#2791)

### Integrations

- Update GitHub action to support containerized runs (#2748)

### Documentation

- Change protocol in pip installation instructions to `https://` (#2761)
- Change HTML theme to Furo primarily for its responsive design and mobile support
  (#2793)
- Deprecate the `black-primer` tool (#2809)
- Document Python support policy (#2819)

## 21.12b0

### _Black_

- Fix determination of f-string expression spans (#2654)
- Fix bad formatting of error messages about EOF in multi-line statements (#2343)
- Functions and classes in blocks now have more consistent surrounding spacing (#2472)

#### Jupyter Notebook support

- Cell magics are now only processed if they are known Python cell magics. Earlier, all
  cell magics were tokenized, leading to possible indentation errors e.g. with
  `%%writefile`. (#2630)
- Fix assignment to environment variables in Jupyter Notebooks (#2642)

#### Python 3.10 support

- Point users to using `--target-version py310` if we detect 3.10-only syntax (#2668)
- Fix `match` statements with open sequence subjects, like `match a, b:` or
  `match a, *b:` (#2639) (#2659)
- Fix `match`/`case` statements that contain `match`/`case` soft keywords multiple
  times, like `match re.match()` (#2661)
- Fix `case` statements with an inline body (#2665)
- Fix styling of starred expressions inside `match` subject (#2667)
- Fix parser error location on invalid syntax in a `match` statement (#2649)
- Fix Python 3.10 support on platforms without ProcessPoolExecutor (#2631)
- Improve parsing performance on code that uses `match` under `--target-version py310`
  up to ~50% (#2670)

### Packaging

- Remove dependency on `regex` (#2644) (#2663)

## 21.11b1

### _Black_

- Bumped regex version minimum to 2021.4.4 to fix Pattern class usage (#2621)

## 21.11b0

### _Black_

- Warn about Python 2 deprecation in more cases by improving Python 2 only syntax
  detection (#2592)
- Add experimental PyPy support (#2559)
- Add partial support for the match statement. As it's experimental, it's only enabled
  when `--target-version py310` is explicitly specified (#2586)
- Add support for parenthesized with (#2586)
- Declare support for Python 3.10 for running Black (#2562)

### Integrations

- Fixed vim plugin with Python 3.10 by removing deprecated distutils import (#2610)
- The vim plugin now parses `skip_magic_trailing_comma` from pyproject.toml (#2613)

## 21.10b0

### _Black_

- Document stability policy, that will apply for non-beta releases (#2529)
- Add new `--workers` parameter (#2514)
- Fixed feature detection for positional-only arguments in lambdas (#2532)
- Bumped typed-ast version minimum to 1.4.3 for 3.10 compatibility (#2519)
- Fixed a Python 3.10 compatibility issue where the loop argument was still being passed
  even though it has been removed (#2580)
- Deprecate Python 2 formatting support (#2523)

### _Blackd_

- Remove dependency on aiohttp-cors (#2500)
- Bump required aiohttp version to 3.7.4 (#2509)

### _Black-Primer_

- Add primer support for --projects (#2555)
- Print primer summary after individual failures (#2570)

### Integrations

- Allow to pass `target_version` in the vim plugin (#1319)
- Install build tools in docker file and use multi-stage build to keep the image size
  down (#2582)

## 21.9b0

### Packaging

- Fix missing modules in self-contained binaries (#2466)
- Fix missing toml extra used during installation (#2475)

## 21.8b0

### _Black_

- Add support for formatting Jupyter Notebook files (#2357)
- Move from `appdirs` dependency to `platformdirs` (#2375)
- Present a more user-friendly error if .gitignore is invalid (#2414)
- The failsafe for accidentally added backslashes in f-string expressions has been
  hardened to handle more edge cases during quote normalization (#2437)
- Avoid changing a function return type annotation's type to a tuple by adding a
  trailing comma (#2384)
- Parsing support has been added for unparenthesized walruses in set literals, set
  comprehensions, and indices (#2447).
- Pin `setuptools-scm` build-time dependency version (#2457)
- Exclude typing-extensions version 3.10.0.1 due to it being broken on Python 3.10
  (#2460)

### _Blackd_

- Replace sys.exit(-1) with raise ImportError as it plays more nicely with tools that
  scan installed packages (#2440)

### Integrations

- The provided pre-commit hooks no longer specify `language_version` to avoid overriding
  `default_language_version` (#2430)

## 21.7b0

### _Black_

- Configuration files using TOML features higher than spec v0.5.0 are now supported
  (#2301)
- Add primer support and test for code piped into black via STDIN (#2315)
- Fix internal error when `FORCE_OPTIONAL_PARENTHESES` feature is enabled (#2332)
- Accept empty stdin (#2346)
- Provide a more useful error when parsing fails during AST safety checks (#2304)

### Docker

- Add new `latest_release` tag automation to follow latest black release on docker
  images (#2374)

### Integrations

- The vim plugin now searches upwards from the directory containing the current buffer
  instead of the current working directory for pyproject.toml. (#1871)
- The vim plugin now reads the correct string normalization option in pyproject.toml
  (#1869)
- The vim plugin no longer crashes Black when there's boolean values in pyproject.toml
  (#1869)

## 21.6b0

### _Black_

- Fix failure caused by `fmt: skip` and indentation (#2281)
- Account for += assignment when deciding whether to split string (#2312)
- Correct max string length calculation when there are string operators (#2292)
- Fixed option usage when using the `--code` flag (#2259)
- Do not call `uvloop.install()` when _Black_ is used as a library (#2303)
- Added `--required-version` option to require a specific version to be running (#2300)
- Fix incorrect custom breakpoint indices when string group contains fake f-strings
  (#2311)
- Fix regression where `R` prefixes would be lowercased for docstrings (#2285)
- Fix handling of named escapes (`\N{...}`) when `--experimental-string-processing` is
  used (#2319)

### Integrations

- The official Black action now supports choosing what version to use, and supports the
  major 3 OSes. (#1940)

## 21.5b2

### _Black_

- A space is no longer inserted into empty docstrings (#2249)
- Fix handling of .gitignore files containing non-ASCII characters on Windows (#2229)
- Respect `.gitignore` files in all levels, not only `root/.gitignore` file (apply
  `.gitignore` rules like `git` does) (#2225)
- Restored compatibility with Click 8.0 on Python 3.6 when LANG=C used (#2227)
- Add extra uvloop install + import support if in python env (#2258)
- Fix --experimental-string-processing crash when matching parens are not found (#2283)
- Make sure to split lines that start with a string operator (#2286)
- Fix regular expression that black uses to identify f-expressions (#2287)

### _Blackd_

- Add a lower bound for the `aiohttp-cors` dependency. Only 0.4.0 or higher is
  supported. (#2231)

### Packaging

- Release self-contained x86_64 MacOS binaries as part of the GitHub release pipeline
  (#2198)
- Always build binaries with the latest available Python (#2260)

### Documentation

- Add discussion of magic comments to FAQ page (#2272)
- `--experimental-string-processing` will be enabled by default in the future (#2273)
- Fix typos discovered by codespell (#2228)
- Fix Vim plugin installation instructions. (#2235)
- Add new Frequently Asked Questions page (#2247)
- Fix encoding + symlink issues preventing proper build on Windows (#2262)

## 21.5b1

### _Black_

- Refactor `src/black/__init__.py` into many files (#2206)

### Documentation

- Replaced all remaining references to the
  [`master`](https://github.com/psf/black/tree/main) branch with the
  [`main`](https://github.com/psf/black/tree/main) branch. Some additional changes in
  the source code were also made. (#2210)
- Sigificantly reorganized the documentation to make much more sense. Check them out by
  heading over to [the stable docs on RTD](https://black.readthedocs.io/en/stable/).
  (#2174)

## 21.5b0

### _Black_

- Set `--pyi` mode if `--stdin-filename` ends in `.pyi` (#2169)
- Stop detecting target version as Python 3.9+ with pre-PEP-614 decorators that are
  being called but with no arguments (#2182)

### _Black-Primer_

- Add `--no-diff` to black-primer to suppress formatting changes (#2187)

## 21.4b2

### _Black_

- Fix crash if the user configuration directory is inaccessible. (#2158)

- Clarify
  [circumstances](https://github.com/psf/black/blob/master/docs/the_black_code_style.md#pragmatism)
  in which _Black_ may change the AST (#2159)

- Allow `.gitignore` rules to be overridden by specifying `exclude` in `pyproject.toml`
  or on the command line. (#2170)

### _Packaging_

- Install `primer.json` (used by `black-primer` by default) with black. (#2154)

## 21.4b1

### _Black_

- Fix crash on docstrings ending with "\\ ". (#2142)

- Fix crash when atypical whitespace is cleaned out of dostrings (#2120)

- Reflect the `--skip-magic-trailing-comma` and `--experimental-string-processing` flags
  in the name of the cache file. Without this fix, changes in these flags would not take
  effect if the cache had already been populated. (#2131)

- Don't remove necessary parentheses from assignment expression containing assert /
  return statements. (#2143)

### _Packaging_

- Bump pathspec to >= 0.8.1 to solve invalid .gitignore exclusion handling

## 21.4b0

### _Black_

- Fixed a rare but annoying formatting instability created by the combination of
  optional trailing commas inserted by `Black` and optional parentheses looking at
  pre-existing "magic" trailing commas. This fixes issue #1629 and all of its many many
  duplicates. (#2126)

- `Black` now processes one-line docstrings by stripping leading and trailing spaces,
  and adding a padding space when needed to break up """". (#1740)

- `Black` now cleans up leading non-breaking spaces in comments (#2092)

- `Black` now respects `--skip-string-normalization` when normalizing multiline
  docstring quotes (#1637)

- `Black` no longer removes all empty lines between non-function code and decorators
  when formatting typing stubs. Now `Black` enforces a single empty line. (#1646)

- `Black` no longer adds an incorrect space after a parenthesized assignment expression
  in if/while statements (#1655)

- Added `--skip-magic-trailing-comma` / `-C` to avoid using trailing commas as a reason
  to split lines (#1824)

- fixed a crash when PWD=/ on POSIX (#1631)

- fixed "I/O operation on closed file" when using --diff (#1664)

- Prevent coloured diff output being interleaved with multiple files (#1673)

- Added support for PEP 614 relaxed decorator syntax on python 3.9 (#1711)

- Added parsing support for unparenthesized tuples and yield expressions in annotated
  assignments (#1835)

- added `--extend-exclude` argument (PR #2005)

- speed up caching by avoiding pathlib (#1950)

- `--diff` correctly indicates when a file doesn't end in a newline (#1662)

- Added `--stdin-filename` argument to allow stdin to respect `--force-exclude` rules
  (#1780)

- Lines ending with `fmt: skip` will now be not formatted (#1800)

- PR #2053: Black no longer relies on typed-ast for Python 3.8 and higher

- PR #2053: Python 2 support is now optional, install with
  `python3 -m pip install black[python2]` to maintain support.

- Exclude `venv` directory by default (#1683)

- Fixed "Black produced code that is not equivalent to the source" when formatting
  Python 2 docstrings (#2037)

### _Packaging_

- Self-contained native _Black_ binaries are now provided for releases via GitHub
  Releases (#1743)

## 20.8b1

### _Packaging_

- explicitly depend on Click 7.1.2 or newer as `Black` no longer works with versions
  older than 7.0

## 20.8b0

### _Black_

- re-implemented support for explicit trailing commas: now it works consistently within
  any bracket pair, including nested structures (#1288 and duplicates)

- `Black` now reindents docstrings when reindenting code around it (#1053)

- `Black` now shows colored diffs (#1266)

- `Black` is now packaged using 'py3' tagged wheels (#1388)

- `Black` now supports Python 3.8 code, e.g. star expressions in return statements
  (#1121)

- `Black` no longer normalizes capital R-string prefixes as those have a
  community-accepted meaning (#1244)

- `Black` now uses exit code 2 when specified configuration file doesn't exit (#1361)

- `Black` now works on AWS Lambda (#1141)

- added `--force-exclude` argument (#1032)

- removed deprecated `--py36` option (#1236)

- fixed `--diff` output when EOF is encountered (#526)

- fixed `# fmt: off` handling around decorators (#560)

- fixed unstable formatting with some `# type: ignore` comments (#1113)

- fixed invalid removal on organizing brackets followed by indexing (#1575)

- introduced `black-primer`, a CI tool that allows us to run regression tests against
  existing open source users of Black (#1402)

- introduced property-based fuzzing to our test suite based on Hypothesis and
  Hypothersmith (#1566)

- implemented experimental and disabled by default long string rewrapping (#1132),
  hidden under a `--experimental-string-processing` flag while it's being worked on;
  this is an undocumented and unsupported feature, you lose Internet points for
  depending on it (#1609)

### Vim plugin

- prefer virtualenv packages over global packages (#1383)

## 19.10b0

- added support for PEP 572 assignment expressions (#711)

- added support for PEP 570 positional-only arguments (#943)

- added support for async generators (#593)

- added support for pre-splitting collections by putting an explicit trailing comma
  inside (#826)

- added `black -c` as a way to format code passed from the command line (#761)

- --safe now works with Python 2 code (#840)

- fixed grammar selection for Python 2-specific code (#765)

- fixed feature detection for trailing commas in function definitions and call sites
  (#763)

- `# fmt: off`/`# fmt: on` comment pairs placed multiple times within the same block of
  code now behave correctly (#1005)

- _Black_ no longer crashes on Windows machines with more than 61 cores (#838)

- _Black_ no longer crashes on standalone comments prepended with a backslash (#767)

- _Black_ no longer crashes on `from` ... `import` blocks with comments (#829)

- _Black_ no longer crashes on Python 3.7 on some platform configurations (#494)

- _Black_ no longer fails on comments in from-imports (#671)

- _Black_ no longer fails when the file starts with a backslash (#922)

- _Black_ no longer merges regular comments with type comments (#1027)

- _Black_ no longer splits long lines that contain type comments (#997)

- removed unnecessary parentheses around `yield` expressions (#834)

- added parentheses around long tuples in unpacking assignments (#832)

- added parentheses around complex powers when they are prefixed by a unary operator
  (#646)

- fixed bug that led _Black_ format some code with a line length target of 1 (#762)

- _Black_ no longer introduces quotes in f-string subexpressions on string boundaries
  (#863)

- if _Black_ puts parenthesis around a single expression, it moves comments to the
  wrapped expression instead of after the brackets (#872)

- `blackd` now returns the version of _Black_ in the response headers (#1013)

- `blackd` can now output the diff of formats on source code when the `X-Diff` header is
  provided (#969)

## 19.3b0

- new option `--target-version` to control which Python versions _Black_-formatted code
  should target (#618)

- deprecated `--py36` (use `--target-version=py36` instead) (#724)

- _Black_ no longer normalizes numeric literals to include `_` separators (#696)

- long `del` statements are now split into multiple lines (#698)

- type comments are no longer mangled in function signatures

- improved performance of formatting deeply nested data structures (#509)

- _Black_ now properly formats multiple files in parallel on Windows (#632)

- _Black_ now creates cache files atomically which allows it to be used in parallel
  pipelines (like `xargs -P8`) (#673)

- _Black_ now correctly indents comments in files that were previously formatted with
  tabs (#262)

- `blackd` now supports CORS (#622)

## 18.9b0

- numeric literals are now formatted by _Black_ (#452, #461, #464, #469):

  - numeric literals are normalized to include `_` separators on Python 3.6+ code

  - added `--skip-numeric-underscore-normalization` to disable the above behavior and
    leave numeric underscores as they were in the input

  - code with `_` in numeric literals is recognized as Python 3.6+

  - most letters in numeric literals are lowercased (e.g., in `1e10`, `0x01`)

  - hexadecimal digits are always uppercased (e.g. `0xBADC0DE`)

- added `blackd`, see
  [its documentation](https://github.com/psf/black/blob/18.9b0/README.md#blackd) for
  more info (#349)

- adjacent string literals are now correctly split into multiple lines (#463)

- trailing comma is now added to single imports that don't fit on a line (#250)

- cache is now populated when `--check` is successful for a file which speeds up
  consecutive checks of properly formatted unmodified files (#448)

- whitespace at the beginning of the file is now removed (#399)

- fixed mangling [pweave](http://mpastell.com/pweave/) and
  [Spyder IDE](https://www.spyder-ide.org/) special comments (#532)

- fixed unstable formatting when unpacking big tuples (#267)

- fixed parsing of `__future__` imports with renames (#389)

- fixed scope of `# fmt: off` when directly preceding `yield` and other nodes (#385)

- fixed formatting of lambda expressions with default arguments (#468)

- fixed `async for` statements: _Black_ no longer breaks them into separate lines (#372)

- note: the Vim plugin stopped registering `,=` as a default chord as it turned out to
  be a bad idea (#415)

## 18.6b4

- hotfix: don't freeze when multiple comments directly precede `# fmt: off` (#371)

## 18.6b3

- typing stub files (`.pyi`) now have blank lines added after constants (#340)

- `# fmt: off` and `# fmt: on` are now much more dependable:

  - they now work also within bracket pairs (#329)

  - they now correctly work across function/class boundaries (#335)

  - they now work when an indentation block starts with empty lines or misaligned
    comments (#334)

- made Click not fail on invalid environments; note that Click is right but the
  likelihood we'll need to access non-ASCII file paths when dealing with Python source
  code is low (#277)

- fixed improper formatting of f-strings with quotes inside interpolated expressions
  (#322)

- fixed unnecessary slowdown when long list literals where found in a file

- fixed unnecessary slowdown on AST nodes with very many siblings

- fixed cannibalizing backslashes during string normalization

- fixed a crash due to symbolic links pointing outside of the project directory (#338)

## 18.6b2

- added `--config` (#65)

- added `-h` equivalent to `--help` (#316)

- fixed improper unmodified file caching when `-S` was used

- fixed extra space in string unpacking (#305)

- fixed formatting of empty triple quoted strings (#313)

- fixed unnecessary slowdown in comment placement calculation on lines without comments

## 18.6b1

- hotfix: don't output human-facing information on stdout (#299)

- hotfix: don't output cake emoji on non-zero return code (#300)

## 18.6b0

- added `--include` and `--exclude` (#270)

- added `--skip-string-normalization` (#118)

- added `--verbose` (#283)

- the header output in `--diff` now actually conforms to the unified diff spec

- fixed long trivial assignments being wrapped in unnecessary parentheses (#273)

- fixed unnecessary parentheses when a line contained multiline strings (#232)

- fixed stdin handling not working correctly if an old version of Click was used (#276)

- _Black_ now preserves line endings when formatting a file in place (#258)

## 18.5b1

- added `--pyi` (#249)

- added `--py36` (#249)

- Python grammar pickle caches are stored with the formatting caches, making _Black_
  work in environments where site-packages is not user-writable (#192)

- _Black_ now enforces a PEP 257 empty line after a class-level docstring (and/or
  fields) and the first method

- fixed invalid code produced when standalone comments were present in a trailer that
  was omitted from line splitting on a large expression (#237)

- fixed optional parentheses being removed within `# fmt: off` sections (#224)

- fixed invalid code produced when stars in very long imports were incorrectly wrapped
  in optional parentheses (#234)

- fixed unstable formatting when inline comments were moved around in a trailer that was
  omitted from line splitting on a large expression (#238)

- fixed extra empty line between a class declaration and the first method if no class
  docstring or fields are present (#219)

- fixed extra empty line between a function signature and an inner function or inner
  class (#196)

## 18.5b0

- call chains are now formatted according to the
  [fluent interfaces](https://en.wikipedia.org/wiki/Fluent_interface) style (#67)

- data structure literals (tuples, lists, dictionaries, and sets) are now also always
  exploded like imports when they don't fit in a single line (#152)

- slices are now formatted according to PEP 8 (#178)

- parentheses are now also managed automatically on the right-hand side of assignments
  and return statements (#140)

- math operators now use their respective priorities for delimiting multiline
  expressions (#148)

- optional parentheses are now omitted on expressions that start or end with a bracket
  and only contain a single operator (#177)

- empty parentheses in a class definition are now removed (#145, #180)

- string prefixes are now standardized to lowercase and `u` is removed on Python 3.6+
  only code and Python 2.7+ code with the `unicode_literals` future import (#188, #198,
  #199)

- typing stub files (`.pyi`) are now formatted in a style that is consistent with PEP
  484 (#207, #210)

- progress when reformatting many files is now reported incrementally

- fixed trailers (content with brackets) being unnecessarily exploded into their own
  lines after a dedented closing bracket (#119)

- fixed an invalid trailing comma sometimes left in imports (#185)

- fixed non-deterministic formatting when multiple pairs of removable parentheses were
  used (#183)

- fixed multiline strings being unnecessarily wrapped in optional parentheses in long
  assignments (#215)

- fixed not splitting long from-imports with only a single name

- fixed Python 3.6+ file discovery by also looking at function calls with unpacking.
  This fixed non-deterministic formatting if trailing commas where used both in function
  signatures with stars and function calls with stars but the former would be
  reformatted to a single line.

- fixed crash on dealing with optional parentheses (#193)

- fixed "is", "is not", "in", and "not in" not considered operators for splitting
  purposes

- fixed crash when dead symlinks where encountered

## 18.4a4

- don't populate the cache on `--check` (#175)

## 18.4a3

- added a "cache"; files already reformatted that haven't changed on disk won't be
  reformatted again (#109)

- `--check` and `--diff` are no longer mutually exclusive (#149)

- generalized star expression handling, including double stars; this fixes
  multiplication making expressions "unsafe" for trailing commas (#132)

- _Black_ no longer enforces putting empty lines behind control flow statements (#90)

- _Black_ now splits imports like "Mode 3 + trailing comma" of isort (#127)

- fixed comment indentation when a standalone comment closes a block (#16, #32)

- fixed standalone comments receiving extra empty lines if immediately preceding a
  class, def, or decorator (#56, #154)

- fixed `--diff` not showing entire path (#130)

- fixed parsing of complex expressions after star and double stars in function calls
  (#2)

- fixed invalid splitting on comma in lambda arguments (#133)

- fixed missing splits of ternary expressions (#141)

## 18.4a2

- fixed parsing of unaligned standalone comments (#99, #112)

- fixed placement of dictionary unpacking inside dictionary literals (#111)

- Vim plugin now works on Windows, too

- fixed unstable formatting when encountering unnecessarily escaped quotes in a string
  (#120)

## 18.4a1

- added `--quiet` (#78)

- added automatic parentheses management (#4)

- added [pre-commit](https://pre-commit.com) integration (#103, #104)

- fixed reporting on `--check` with multiple files (#101, #102)

- fixed removing backslash escapes from raw strings (#100, #105)

## 18.4a0

- added `--diff` (#87)

- add line breaks before all delimiters, except in cases like commas, to better comply
  with PEP 8 (#73)

- standardize string literals to use double quotes (almost) everywhere (#75)

- fixed handling of standalone comments within nested bracketed expressions; _Black_
  will no longer produce super long lines or put all standalone comments at the end of
  the expression (#22)

- fixed 18.3a4 regression: don't crash and burn on empty lines with trailing whitespace
  (#80)

- fixed 18.3a4 regression: `# yapf: disable` usage as trailing comment would cause
  _Black_ to not emit the rest of the file (#95)

- when CTRL+C is pressed while formatting many files, _Black_ no longer freaks out with
  a flurry of asyncio-related exceptions

- only allow up to two empty lines on module level and only single empty lines within
  functions (#74)

## 18.3a4

- `# fmt: off` and `# fmt: on` are implemented (#5)

- automatic detection of deprecated Python 2 forms of print statements and exec
  statements in the formatted file (#49)

- use proper spaces for complex expressions in default values of typed function
  arguments (#60)

- only return exit code 1 when --check is used (#50)

- don't remove single trailing commas from square bracket indexing (#59)

- don't omit whitespace if the previous factor leaf wasn't a math operator (#55)

- omit extra space in kwarg unpacking if it's the first argument (#46)

- omit extra space in
  [Sphinx auto-attribute comments](http://www.sphinx-doc.org/en/stable/ext/autodoc.html#directive-autoattribute)
  (#68)

## 18.3a3

- don't remove single empty lines outside of bracketed expressions (#19)

- added ability to pipe formatting from stdin to stdin (#25)

- restored ability to format code with legacy usage of `async` as a name (#20, #42)

- even better handling of numpy-style array indexing (#33, again)

## 18.3a2

- changed positioning of binary operators to occur at beginning of lines instead of at
  the end, following
  [a recent change to PEP 8](https://github.com/python/peps/commit/c59c4376ad233a62ca4b3a6060c81368bd21e85b)
  (#21)

- ignore empty bracket pairs while splitting. This avoids very weirdly looking
  formattings (#34, #35)

- remove a trailing comma if there is a single argument to a call

- if top level functions were separated by a comment, don't put four empty lines after
  the upper function

- fixed unstable formatting of newlines with imports

- fixed unintentional folding of post scriptum standalone comments into last statement
  if it was a simple statement (#18, #28)

- fixed missing space in numpy-style array indexing (#33)

- fixed spurious space after star-based unary expressions (#31)

## 18.3a1

- added `--check`

- only put trailing commas in function signatures and calls if it's safe to do so. If
  the file is Python 3.6+ it's always safe, otherwise only safe if there are no `*args`
  or `**kwargs` used in the signature or call. (#8)

- fixed invalid spacing of dots in relative imports (#6, #13)

- fixed invalid splitting after comma on unpacked variables in for-loops (#23)

- fixed spurious space in parenthesized set expressions (#7)

- fixed spurious space after opening parentheses and in default arguments (#14, #17)

- fixed spurious space after unary operators when the operand was a complex expression
  (#15)

## 18.3a0

- first published version, Happy 🍰 Day 2018!

- alpha quality

- date-versioned (see: <https://calver.org/>)<|MERGE_RESOLUTION|>--- conflicted
+++ resolved
@@ -31,14 +31,11 @@
 
 <!-- Changes to how Black is packaged, such as dependency requirements -->
 
-<<<<<<< HEAD
 - Executables made with PyInstaller will no longer crash when formatting several files
   at once on macOS. Native x86-64 executables for macOS are available once again.
   (#3275)
-=======
 - Hatchling is now used as the build backend. This will not have any effect for users
   who install Black with its wheels from PyPI. (#3233)
->>>>>>> 2189bcaa
 - Faster compiled wheels are now available for CPython 3.11 (#3276)
 
 ### Parser
