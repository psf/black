# Change Log

## Unreleased

### _Black_

- Add support for formatting Jupyter Notebook files (#2357)
- Move from `appdirs` dependency to `platformdirs` (#2375)
- Present a more user-friendly error if .gitignore is invalid (#2414)
<<<<<<< HEAD
- Avoid changing a function return type annotation's type to a tuple by adding a
  trailing comma (#2384)
=======
- The failsafe for accidentally added backslashes in f-string expressions has been
  hardened to handle more edge cases during quote normalization (#2437)

### _Blackd_

- Replace sys.exit(-1) with raise ImportError (#2440)
>>>>>>> 5bb4da02

### Integrations

- The provided pre-commit hooks no longer specify `language_version` to avoid overriding
  `default_language_version` (#2430)

## 21.7b0

### _Black_

- Configuration files using TOML features higher than spec v0.5.0 are now supported
  (#2301)
- Add primer support and test for code piped into black via STDIN (#2315)
- Fix internal error when `FORCE_OPTIONAL_PARENTHESES` feature is enabled (#2332)
- Accept empty stdin (#2346)
- Provide a more useful error when parsing fails during AST safety checks (#2304)

### Docker

- Add new `latest_release` tag automation to follow latest black release on docker
  images (#2374)

### Integrations

- The vim plugin now searches upwards from the directory containing the current buffer
  instead of the current working directory for pyproject.toml. (#1871)
- The vim plugin now reads the correct string normalization option in pyproject.toml
  (#1869)
- The vim plugin no longer crashes Black when there's boolean values in pyproject.toml
  (#1869)

## 21.6b0

### _Black_

- Fix failure caused by `fmt: skip` and indentation (#2281)
- Account for += assignment when deciding whether to split string (#2312)
- Correct max string length calculation when there are string operators (#2292)
- Fixed option usage when using the `--code` flag (#2259)
- Do not call `uvloop.install()` when _Black_ is used as a library (#2303)
- Added `--required-version` option to require a specific version to be running (#2300)
- Fix incorrect custom breakpoint indices when string group contains fake f-strings
  (#2311)
- Fix regression where `R` prefixes would be lowercased for docstrings (#2285)
- Fix handling of named escapes (`\N{...}`) when `--experimental-string-processing` is
  used (#2319)

### Integrations

- The official Black action now supports choosing what version to use, and supports the
  major 3 OSes. (#1940)

## 21.5b2

### _Black_

- A space is no longer inserted into empty docstrings (#2249)
- Fix handling of .gitignore files containing non-ASCII characters on Windows (#2229)
- Respect `.gitignore` files in all levels, not only `root/.gitignore` file (apply
  `.gitignore` rules like `git` does) (#2225)
- Restored compatibility with Click 8.0 on Python 3.6 when LANG=C used (#2227)
- Add extra uvloop install + import support if in python env (#2258)
- Fix --experimental-string-processing crash when matching parens are not found (#2283)
- Make sure to split lines that start with a string operator (#2286)
- Fix regular expression that black uses to identify f-expressions (#2287)

### _Blackd_

- Add a lower bound for the `aiohttp-cors` dependency. Only 0.4.0 or higher is
  supported. (#2231)

### Packaging

- Release self-contained x86_64 MacOS binaries as part of the GitHub release pipeline
  (#2198)
- Always build binaries with the latest available Python (#2260)

### Documentation

- Add discussion of magic comments to FAQ page (#2272)
- `--experimental-string-processing` will be enabled by default in the future (#2273)
- Fix typos discovered by codespell (#2228)
- Fix Vim plugin installation instructions. (#2235)
- Add new Frequently Asked Questions page (#2247)
- Fix encoding + symlink issues preventing proper build on Windows (#2262)

## 21.5b1

### _Black_

- Refactor `src/black/__init__.py` into many files (#2206)

### Documentation

- Replaced all remaining references to the
  [`master`](https://github.com/psf/black/tree/main) branch with the
  [`main`](https://github.com/psf/black/tree/main) branch. Some additional changes in
  the source code were also made. (#2210)
- Sigificantly reorganized the documentation to make much more sense. Check them out by
  heading over to [the stable docs on RTD](https://black.readthedocs.io/en/stable/).
  (#2174)

## 21.5b0

### _Black_

- Set `--pyi` mode if `--stdin-filename` ends in `.pyi` (#2169)
- Stop detecting target version as Python 3.9+ with pre-PEP-614 decorators that are
  being called but with no arguments (#2182)

### _Black-Primer_

- Add `--no-diff` to black-primer to suppress formatting changes (#2187)

## 21.4b2

### _Black_

- Fix crash if the user configuration directory is inaccessible. (#2158)

- Clarify
  [circumstances](https://github.com/psf/black/blob/master/docs/the_black_code_style.md#pragmatism)
  in which _Black_ may change the AST (#2159)

- Allow `.gitignore` rules to be overridden by specifying `exclude` in `pyproject.toml`
  or on the command line. (#2170)

### _Packaging_

- Install `primer.json` (used by `black-primer` by default) with black. (#2154)

## 21.4b1

### _Black_

- Fix crash on docstrings ending with "\\ ". (#2142)

- Fix crash when atypical whitespace is cleaned out of dostrings (#2120)

- Reflect the `--skip-magic-trailing-comma` and `--experimental-string-processing` flags
  in the name of the cache file. Without this fix, changes in these flags would not take
  effect if the cache had already been populated. (#2131)

- Don't remove necessary parentheses from assignment expression containing assert /
  return statements. (#2143)

### _Packaging_

- Bump pathspec to >= 0.8.1 to solve invalid .gitignore exclusion handling

## 21.4b0

### _Black_

- Fixed a rare but annoying formatting instability created by the combination of
  optional trailing commas inserted by `Black` and optional parentheses looking at
  pre-existing "magic" trailing commas. This fixes issue #1629 and all of its many many
  duplicates. (#2126)

- `Black` now processes one-line docstrings by stripping leading and trailing spaces,
  and adding a padding space when needed to break up """". (#1740)

- `Black` now cleans up leading non-breaking spaces in comments (#2092)

- `Black` now respects `--skip-string-normalization` when normalizing multiline
  docstring quotes (#1637)

- `Black` no longer removes all empty lines between non-function code and decorators
  when formatting typing stubs. Now `Black` enforces a single empty line. (#1646)

- `Black` no longer adds an incorrect space after a parenthesized assignment expression
  in if/while statements (#1655)

- Added `--skip-magic-trailing-comma` / `-C` to avoid using trailing commas as a reason
  to split lines (#1824)

- fixed a crash when PWD=/ on POSIX (#1631)

- fixed "I/O operation on closed file" when using --diff (#1664)

- Prevent coloured diff output being interleaved with multiple files (#1673)

- Added support for PEP 614 relaxed decorator syntax on python 3.9 (#1711)

- Added parsing support for unparenthesized tuples and yield expressions in annotated
  assignments (#1835)

- added `--extend-exclude` argument (PR #2005)

- speed up caching by avoiding pathlib (#1950)

- `--diff` correctly indicates when a file doesn't end in a newline (#1662)

- Added `--stdin-filename` argument to allow stdin to respect `--force-exclude` rules
  (#1780)

- Lines ending with `fmt: skip` will now be not formatted (#1800)

- PR #2053: Black no longer relies on typed-ast for Python 3.8 and higher

- PR #2053: Python 2 support is now optional, install with
  `python3 -m pip install black[python2]` to maintain support.

- Exclude `venv` directory by default (#1683)

- Fixed "Black produced code that is not equivalent to the source" when formatting
  Python 2 docstrings (#2037)

### _Packaging_

- Self-contained native _Black_ binaries are now provided for releases via GitHub
  Releases (#1743)

## 20.8b1

### _Packaging_

- explicitly depend on Click 7.1.2 or newer as `Black` no longer works with versions
  older than 7.0

## 20.8b0

### _Black_

- re-implemented support for explicit trailing commas: now it works consistently within
  any bracket pair, including nested structures (#1288 and duplicates)

- `Black` now reindents docstrings when reindenting code around it (#1053)

- `Black` now shows colored diffs (#1266)

- `Black` is now packaged using 'py3' tagged wheels (#1388)

- `Black` now supports Python 3.8 code, e.g. star expressions in return statements
  (#1121)

- `Black` no longer normalizes capital R-string prefixes as those have a
  community-accepted meaning (#1244)

- `Black` now uses exit code 2 when specified configuration file doesn't exit (#1361)

- `Black` now works on AWS Lambda (#1141)

- added `--force-exclude` argument (#1032)

- removed deprecated `--py36` option (#1236)

- fixed `--diff` output when EOF is encountered (#526)

- fixed `# fmt: off` handling around decorators (#560)

- fixed unstable formatting with some `# type: ignore` comments (#1113)

- fixed invalid removal on organizing brackets followed by indexing (#1575)

- introduced `black-primer`, a CI tool that allows us to run regression tests against
  existing open source users of Black (#1402)

- introduced property-based fuzzing to our test suite based on Hypothesis and
  Hypothersmith (#1566)

- implemented experimental and disabled by default long string rewrapping (#1132),
  hidden under a `--experimental-string-processing` flag while it's being worked on;
  this is an undocumented and unsupported feature, you lose Internet points for
  depending on it (#1609)

### Vim plugin

- prefer virtualenv packages over global packages (#1383)

## 19.10b0

- added support for PEP 572 assignment expressions (#711)

- added support for PEP 570 positional-only arguments (#943)

- added support for async generators (#593)

- added support for pre-splitting collections by putting an explicit trailing comma
  inside (#826)

- added `black -c` as a way to format code passed from the command line (#761)

- --safe now works with Python 2 code (#840)

- fixed grammar selection for Python 2-specific code (#765)

- fixed feature detection for trailing commas in function definitions and call sites
  (#763)

- `# fmt: off`/`# fmt: on` comment pairs placed multiple times within the same block of
  code now behave correctly (#1005)

- _Black_ no longer crashes on Windows machines with more than 61 cores (#838)

- _Black_ no longer crashes on standalone comments prepended with a backslash (#767)

- _Black_ no longer crashes on `from` ... `import` blocks with comments (#829)

- _Black_ no longer crashes on Python 3.7 on some platform configurations (#494)

- _Black_ no longer fails on comments in from-imports (#671)

- _Black_ no longer fails when the file starts with a backslash (#922)

- _Black_ no longer merges regular comments with type comments (#1027)

- _Black_ no longer splits long lines that contain type comments (#997)

- removed unnecessary parentheses around `yield` expressions (#834)

- added parentheses around long tuples in unpacking assignments (#832)

- added parentheses around complex powers when they are prefixed by a unary operator
  (#646)

- fixed bug that led _Black_ format some code with a line length target of 1 (#762)

- _Black_ no longer introduces quotes in f-string subexpressions on string boundaries
  (#863)

- if _Black_ puts parenthesis around a single expression, it moves comments to the
  wrapped expression instead of after the brackets (#872)

- `blackd` now returns the version of _Black_ in the response headers (#1013)

- `blackd` can now output the diff of formats on source code when the `X-Diff` header is
  provided (#969)

## 19.3b0

- new option `--target-version` to control which Python versions _Black_-formatted code
  should target (#618)

- deprecated `--py36` (use `--target-version=py36` instead) (#724)

- _Black_ no longer normalizes numeric literals to include `_` separators (#696)

- long `del` statements are now split into multiple lines (#698)

- type comments are no longer mangled in function signatures

- improved performance of formatting deeply nested data structures (#509)

- _Black_ now properly formats multiple files in parallel on Windows (#632)

- _Black_ now creates cache files atomically which allows it to be used in parallel
  pipelines (like `xargs -P8`) (#673)

- _Black_ now correctly indents comments in files that were previously formatted with
  tabs (#262)

- `blackd` now supports CORS (#622)

## 18.9b0

- numeric literals are now formatted by _Black_ (#452, #461, #464, #469):

  - numeric literals are normalized to include `_` separators on Python 3.6+ code

  - added `--skip-numeric-underscore-normalization` to disable the above behavior and
    leave numeric underscores as they were in the input

  - code with `_` in numeric literals is recognized as Python 3.6+

  - most letters in numeric literals are lowercased (e.g., in `1e10`, `0x01`)

  - hexadecimal digits are always uppercased (e.g. `0xBADC0DE`)

- added `blackd`, see
  [its documentation](https://github.com/psf/black/blob/18.9b0/README.md#blackd) for
  more info (#349)

- adjacent string literals are now correctly split into multiple lines (#463)

- trailing comma is now added to single imports that don't fit on a line (#250)

- cache is now populated when `--check` is successful for a file which speeds up
  consecutive checks of properly formatted unmodified files (#448)

- whitespace at the beginning of the file is now removed (#399)

- fixed mangling [pweave](http://mpastell.com/pweave/) and
  [Spyder IDE](https://www.spyder-ide.org/) special comments (#532)

- fixed unstable formatting when unpacking big tuples (#267)

- fixed parsing of `__future__` imports with renames (#389)

- fixed scope of `# fmt: off` when directly preceding `yield` and other nodes (#385)

- fixed formatting of lambda expressions with default arguments (#468)

- fixed `async for` statements: _Black_ no longer breaks them into separate lines (#372)

- note: the Vim plugin stopped registering `,=` as a default chord as it turned out to
  be a bad idea (#415)

## 18.6b4

- hotfix: don't freeze when multiple comments directly precede `# fmt: off` (#371)

## 18.6b3

- typing stub files (`.pyi`) now have blank lines added after constants (#340)

- `# fmt: off` and `# fmt: on` are now much more dependable:

  - they now work also within bracket pairs (#329)

  - they now correctly work across function/class boundaries (#335)

  - they now work when an indentation block starts with empty lines or misaligned
    comments (#334)

- made Click not fail on invalid environments; note that Click is right but the
  likelihood we'll need to access non-ASCII file paths when dealing with Python source
  code is low (#277)

- fixed improper formatting of f-strings with quotes inside interpolated expressions
  (#322)

- fixed unnecessary slowdown when long list literals where found in a file

- fixed unnecessary slowdown on AST nodes with very many siblings

- fixed cannibalizing backslashes during string normalization

- fixed a crash due to symbolic links pointing outside of the project directory (#338)

## 18.6b2

- added `--config` (#65)

- added `-h` equivalent to `--help` (#316)

- fixed improper unmodified file caching when `-S` was used

- fixed extra space in string unpacking (#305)

- fixed formatting of empty triple quoted strings (#313)

- fixed unnecessary slowdown in comment placement calculation on lines without comments

## 18.6b1

- hotfix: don't output human-facing information on stdout (#299)

- hotfix: don't output cake emoji on non-zero return code (#300)

## 18.6b0

- added `--include` and `--exclude` (#270)

- added `--skip-string-normalization` (#118)

- added `--verbose` (#283)

- the header output in `--diff` now actually conforms to the unified diff spec

- fixed long trivial assignments being wrapped in unnecessary parentheses (#273)

- fixed unnecessary parentheses when a line contained multiline strings (#232)

- fixed stdin handling not working correctly if an old version of Click was used (#276)

- _Black_ now preserves line endings when formatting a file in place (#258)

## 18.5b1

- added `--pyi` (#249)

- added `--py36` (#249)

- Python grammar pickle caches are stored with the formatting caches, making _Black_
  work in environments where site-packages is not user-writable (#192)

- _Black_ now enforces a PEP 257 empty line after a class-level docstring (and/or
  fields) and the first method

- fixed invalid code produced when standalone comments were present in a trailer that
  was omitted from line splitting on a large expression (#237)

- fixed optional parentheses being removed within `# fmt: off` sections (#224)

- fixed invalid code produced when stars in very long imports were incorrectly wrapped
  in optional parentheses (#234)

- fixed unstable formatting when inline comments were moved around in a trailer that was
  omitted from line splitting on a large expression (#238)

- fixed extra empty line between a class declaration and the first method if no class
  docstring or fields are present (#219)

- fixed extra empty line between a function signature and an inner function or inner
  class (#196)

## 18.5b0

- call chains are now formatted according to the
  [fluent interfaces](https://en.wikipedia.org/wiki/Fluent_interface) style (#67)

- data structure literals (tuples, lists, dictionaries, and sets) are now also always
  exploded like imports when they don't fit in a single line (#152)

- slices are now formatted according to PEP 8 (#178)

- parentheses are now also managed automatically on the right-hand side of assignments
  and return statements (#140)

- math operators now use their respective priorities for delimiting multiline
  expressions (#148)

- optional parentheses are now omitted on expressions that start or end with a bracket
  and only contain a single operator (#177)

- empty parentheses in a class definition are now removed (#145, #180)

- string prefixes are now standardized to lowercase and `u` is removed on Python 3.6+
  only code and Python 2.7+ code with the `unicode_literals` future import (#188, #198,
  #199)

- typing stub files (`.pyi`) are now formatted in a style that is consistent with PEP
  484 (#207, #210)

- progress when reformatting many files is now reported incrementally

- fixed trailers (content with brackets) being unnecessarily exploded into their own
  lines after a dedented closing bracket (#119)

- fixed an invalid trailing comma sometimes left in imports (#185)

- fixed non-deterministic formatting when multiple pairs of removable parentheses were
  used (#183)

- fixed multiline strings being unnecessarily wrapped in optional parentheses in long
  assignments (#215)

- fixed not splitting long from-imports with only a single name

- fixed Python 3.6+ file discovery by also looking at function calls with unpacking.
  This fixed non-deterministic formatting if trailing commas where used both in function
  signatures with stars and function calls with stars but the former would be
  reformatted to a single line.

- fixed crash on dealing with optional parentheses (#193)

- fixed "is", "is not", "in", and "not in" not considered operators for splitting
  purposes

- fixed crash when dead symlinks where encountered

## 18.4a4

- don't populate the cache on `--check` (#175)

## 18.4a3

- added a "cache"; files already reformatted that haven't changed on disk won't be
  reformatted again (#109)

- `--check` and `--diff` are no longer mutually exclusive (#149)

- generalized star expression handling, including double stars; this fixes
  multiplication making expressions "unsafe" for trailing commas (#132)

- _Black_ no longer enforces putting empty lines behind control flow statements (#90)

- _Black_ now splits imports like "Mode 3 + trailing comma" of isort (#127)

- fixed comment indentation when a standalone comment closes a block (#16, #32)

- fixed standalone comments receiving extra empty lines if immediately preceding a
  class, def, or decorator (#56, #154)

- fixed `--diff` not showing entire path (#130)

- fixed parsing of complex expressions after star and double stars in function calls
  (#2)

- fixed invalid splitting on comma in lambda arguments (#133)

- fixed missing splits of ternary expressions (#141)

## 18.4a2

- fixed parsing of unaligned standalone comments (#99, #112)

- fixed placement of dictionary unpacking inside dictionary literals (#111)

- Vim plugin now works on Windows, too

- fixed unstable formatting when encountering unnecessarily escaped quotes in a string
  (#120)

## 18.4a1

- added `--quiet` (#78)

- added automatic parentheses management (#4)

- added [pre-commit](https://pre-commit.com) integration (#103, #104)

- fixed reporting on `--check` with multiple files (#101, #102)

- fixed removing backslash escapes from raw strings (#100, #105)

## 18.4a0

- added `--diff` (#87)

- add line breaks before all delimiters, except in cases like commas, to better comply
  with PEP 8 (#73)

- standardize string literals to use double quotes (almost) everywhere (#75)

- fixed handling of standalone comments within nested bracketed expressions; _Black_
  will no longer produce super long lines or put all standalone comments at the end of
  the expression (#22)

- fixed 18.3a4 regression: don't crash and burn on empty lines with trailing whitespace
  (#80)

- fixed 18.3a4 regression: `# yapf: disable` usage as trailing comment would cause
  _Black_ to not emit the rest of the file (#95)

- when CTRL+C is pressed while formatting many files, _Black_ no longer freaks out with
  a flurry of asyncio-related exceptions

- only allow up to two empty lines on module level and only single empty lines within
  functions (#74)

## 18.3a4

- `# fmt: off` and `# fmt: on` are implemented (#5)

- automatic detection of deprecated Python 2 forms of print statements and exec
  statements in the formatted file (#49)

- use proper spaces for complex expressions in default values of typed function
  arguments (#60)

- only return exit code 1 when --check is used (#50)

- don't remove single trailing commas from square bracket indexing (#59)

- don't omit whitespace if the previous factor leaf wasn't a math operator (#55)

- omit extra space in kwarg unpacking if it's the first argument (#46)

- omit extra space in
  [Sphinx auto-attribute comments](http://www.sphinx-doc.org/en/stable/ext/autodoc.html#directive-autoattribute)
  (#68)

## 18.3a3

- don't remove single empty lines outside of bracketed expressions (#19)

- added ability to pipe formatting from stdin to stdin (#25)

- restored ability to format code with legacy usage of `async` as a name (#20, #42)

- even better handling of numpy-style array indexing (#33, again)

## 18.3a2

- changed positioning of binary operators to occur at beginning of lines instead of at
  the end, following
  [a recent change to PEP 8](https://github.com/python/peps/commit/c59c4376ad233a62ca4b3a6060c81368bd21e85b)
  (#21)

- ignore empty bracket pairs while splitting. This avoids very weirdly looking
  formattings (#34, #35)

- remove a trailing comma if there is a single argument to a call

- if top level functions were separated by a comment, don't put four empty lines after
  the upper function

- fixed unstable formatting of newlines with imports

- fixed unintentional folding of post scriptum standalone comments into last statement
  if it was a simple statement (#18, #28)

- fixed missing space in numpy-style array indexing (#33)

- fixed spurious space after star-based unary expressions (#31)

## 18.3a1

- added `--check`

- only put trailing commas in function signatures and calls if it's safe to do so. If
  the file is Python 3.6+ it's always safe, otherwise only safe if there are no `*args`
  or `**kwargs` used in the signature or call. (#8)

- fixed invalid spacing of dots in relative imports (#6, #13)

- fixed invalid splitting after comma on unpacked variables in for-loops (#23)

- fixed spurious space in parenthesized set expressions (#7)

- fixed spurious space after opening parentheses and in default arguments (#14, #17)

- fixed spurious space after unary operators when the operand was a complex expression
  (#15)

## 18.3a0

- first published version, Happy 🍰 Day 2018!

- alpha quality

- date-versioned (see: <https://calver.org/>)<|MERGE_RESOLUTION|>--- conflicted
+++ resolved
@@ -7,17 +7,14 @@
 - Add support for formatting Jupyter Notebook files (#2357)
 - Move from `appdirs` dependency to `platformdirs` (#2375)
 - Present a more user-friendly error if .gitignore is invalid (#2414)
-<<<<<<< HEAD
+- The failsafe for accidentally added backslashes in f-string expressions has been
+  hardened to handle more edge cases during quote normalization (#2437)
 - Avoid changing a function return type annotation's type to a tuple by adding a
   trailing comma (#2384)
-=======
-- The failsafe for accidentally added backslashes in f-string expressions has been
-  hardened to handle more edge cases during quote normalization (#2437)
 
 ### _Blackd_
 
 - Replace sys.exit(-1) with raise ImportError (#2440)
->>>>>>> 5bb4da02
 
 ### Integrations
 
