--- conflicted
+++ resolved
@@ -23,11 +23,8 @@
 
 ### Documentation
 
-<<<<<<< HEAD
 - Add discussion of magic comments to FAQ page (#2272)
-=======
 - `--experimental-string-processing` will be enabled by default in the future (#2273)
->>>>>>> 898815bc
 - Fix typos discovered by codespell (#2228)
 - Fix Vim plugin installation instructions. (#2235)
 - Add new Frequently Asked Questions page (#2247)
