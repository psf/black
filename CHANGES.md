--- conflicted
+++ resolved
@@ -1,22 +1,18 @@
 # Change Log
 
-<<<<<<< HEAD
+## 21.5b0
+
+### _Black_
+
+- Set `--pyi` mode if `--stdin-filename` ends in `.pyi` (#2169)
+- Stop detecting target version as Python 3.9+ with pre-PEP-614 decorators that are being
+  called but with no arguments (#2182)
+
+### _Black-Primer_
+
+- Add `--no-diff` to black-primer to suppress formatting changes (#2187)
+
 ## 21.4b2
-=======
-### 21.5b0
-
-#### _Black_
-
-- Set `--pyi` mode if `--stdin-filename` ends in `.pyi` (#2169)
-- Stop detecting target version as Python 3.9+ with pre-PEP-614 decorators that are
-  being called but with no arguments (#2182)
-
-#### _Black-Primer_
-
-- Add `--no-diff` to black-primer to suppress formatting changes (#2187)
-
-### 21.4b2
->>>>>>> 4fc1354a
 
 ### _Black_
 
@@ -26,14 +22,10 @@
   [circumstances](https://github.com/psf/black/blob/master/docs/the_black_code_style.md#pragmatism)
   in which _Black_ may change the AST (#2159)
 
-<<<<<<< HEAD
 ### _Packaging_
-=======
-- Allow `.gitignore` rules to be overridden by specifying `exclude` in `pyproject.toml`
-  or on the command line. (#2170)
-
-#### _Packaging_
->>>>>>> 4fc1354a
+
+- Allow `.gitignore` rules to be overridden by specifying `exclude` in `pyproject.toml` or
+  on the command line. (#2170)
 
 - Install `primer.json` (used by `black-primer` by default) with black. (#2154)
 
@@ -615,4 +607,4 @@
 
 - alpha quality
 
-- date-versioned (see: https://calver.org/)+- date-versioned (see: <https://calver.org/>)