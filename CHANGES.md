# Change Log

## Unreleased

<!-- PR authors:
     Please include the PR number in the changelog entry, not the issue number -->

### Highlights

<!-- Include any especially major or disruptive changes here -->

- Black no longer supports running with Python 3.9 (#4842)

### Stable style

<!-- Changes that affect Black's stable style -->

- Fix bug where comments preceding `# fmt: off`/`# fmt: on` blocks were incorrectly
  removed, particularly affecting Jupytext's `# %% [markdown]` comments (#4845)

### Preview style

<!-- Changes that affect Black's preview style -->

<<<<<<< HEAD
- Fix `fix_fmt_skip_in_one_liners` crashing on `with` statements (#4853)
=======
- Fix `fix_fmt_skip_in_one_liners` crashing on annotated parameters (#4854)
>>>>>>> 300d1d8f

### Configuration

<!-- Changes to how Black can be configured -->

### Packaging

<!-- Changes to how Black is packaged, such as dependency requirements -->

### Parser

<!-- Changes to the parser or to version autodetection -->

### Performance

<!-- Changes that improve Black's performance. -->

### Output

<!-- Changes to Black's terminal output and error messages -->

### _Blackd_

<!-- Changes to blackd -->

### Integrations

<!-- For example, Docker, GitHub Actions, pre-commit, editors -->

### Documentation

<!-- Major changes to documentation and policies. Small docs changes
     don't need a changelog entry. -->

## 25.11.0

### Highlights

- Enable base 3.14 support (#4804)
- Add support for the new Python 3.14 t-string syntax introduced by PEP 750 (#4805)

### Stable style

- Fix bug where comments between `# fmt: off` and `# fmt: on` were reformatted (#4811)
- Comments containing fmt directives now preserve their exact formatting instead of
  being normalized (#4811)

### Preview style

- Move `multiline_string_handling` from `--unstable` to `--preview` (#4760)
- Fix bug where module docstrings would be treated as normal strings if preceded by
  comments (#4764)
- Fix bug where python 3.12 generics syntax split line happens weirdly (#4777)
- Standardize type comments to form `# type: <value>` (#4645)
- Fix `fix_fmt_skip_in_one_liners` preview feature to respect `# fmt: skip` for compound
  statements with semicolon-separated bodies (#4800)

### Configuration

- Add `no_cache` option to control caching behavior. (#4803)

### Packaging

- Releases now include arm64 Linux binaries (#4773)
- Releases now include arm64 Windows binaries and wheels (#4814)

### Output

- Write unchanged content to stdout when excluding formatting from stdin using pipes
  (#4610)

### _Blackd_

- Implemented BlackDClient. This simple python client allows to easily send formatting
  requests to blackd (#4774)

### Integrations

- Enable 3.14 base CI (#4804)
- Enhance GitHub Action `psf/black` to support the `required-version` major-version-only
  "stability" format when using pyproject.toml (#4770)
- Add `output-file` input to GitHub Action `psf/black` to write formatter output to a
  file for artifact capture and log cleanliness (#4824)
- Improve error message for vim plugin users. It now handles independently vim version
- Vim: Warn on unsupported Vim and Python versions independently (#4772)
- Vim: Print the import paths when importing black fails (#4675)
- Vim: Fix handling of virtualenvs that have a different Python version (#4675)

## 25.9.0

### Highlights

- Remove support for pre-python 3.7 `await/async` as soft keywords/variable names
  (#4676)

### Stable style

- Fix crash while formatting a long `del` statement containing tuples (#4628)
- Fix crash while formatting expressions using the walrus operator in complex `with`
  statements (#4630)
- Handle `# fmt: skip` followed by a comment at the end of file (#4635)
- Fix crash when a tuple appears in the `as` clause of a `with` statement (#4634)
- Fix crash when tuple is used as a context manager inside a `with` statement (#4646)
- Fix crash when formatting a `\` followed by a `\r` followed by a comment (#4663)
- Fix crash on a `\\r\n` (#4673)
- Fix crash on `await ...` (where `...` is a literal `Ellipsis`) (#4676)
- Fix crash on parenthesized expression inside a type parameter bound (#4684)
- Fix crash when using line ranges excluding indented single line decorated items
  (#4670)

### Preview style

- Fix a bug where one-liner functions/conditionals marked with `# fmt: skip` would still
  be formatted (#4552)
- Improve `multiline_string_handling` with ternaries and dictionaries (#4657)
- Fix a bug where `string_processing` would not split f-strings directly after
  expressions (#4680)
- Wrap the `in` clause of comprehensions across lines if necessary (#4699)
- Remove parentheses around multiple exception types in `except` and `except*` without
  `as`. (#4720)
- Add `\r` style newlines to the potential newlines to normalize file newlines both from
  and to (#4710)

### Parser

- Rewrite tokenizer to improve performance and compliance (#4536)
- Fix bug where certain unusual expressions (e.g., lambdas) were not accepted in type
  parameter bounds and defaults. (#4602)

### Performance

- Avoid using an extra process when running with only one worker (#4734)

### Integrations

- Fix the version check in the vim file to reject Python 3.8 (#4567)
- Enhance GitHub Action `psf/black` to read Black version from an additional section in
  pyproject.toml: `[project.dependency-groups]` (#4606)
- Build gallery docker image with python3-slim and reduce image size (#4686)

### Documentation

- Add FAQ entry for windows emoji not displaying (#4714)

## 25.1.0

### Highlights

This release introduces the new 2025 stable style (#4558), stabilizing the following
changes:

- Normalize casing of Unicode escape characters in strings to lowercase (#2916)
- Fix inconsistencies in whether certain strings are detected as docstrings (#4095)
- Consistently add trailing commas to typed function parameters (#4164)
- Remove redundant parentheses in if guards for case blocks (#4214)
- Add parentheses to if clauses in case blocks when the line is too long (#4269)
- Whitespace before `# fmt: skip` comments is no longer normalized (#4146)
- Fix line length computation for certain expressions that involve the power operator
  (#4154)
- Check if there is a newline before the terminating quotes of a docstring (#4185)
- Fix type annotation spacing between `*` and more complex type variable tuple (#4440)

The following changes were not in any previous release:

- Remove parentheses around sole list items (#4312)
- Generic function definitions are now formatted more elegantly: parameters are split
  over multiple lines first instead of type parameter definitions (#4553)

### Stable style

- Fix formatting cells in IPython notebooks with magic methods and starting or trailing
  empty lines (#4484)
- Fix crash when formatting `with` statements containing tuple generators/unpacking
  (#4538)

### Preview style

- Fix/remove string merging changing f-string quotes on f-strings with internal quotes
  (#4498)
- Collapse multiple empty lines after an import into one (#4489)
- Prevent `string_processing` and `wrap_long_dict_values_in_parens` from removing
  parentheses around long dictionary values (#4377)
- Move `wrap_long_dict_values_in_parens` from the unstable to preview style (#4561)

### Packaging

- Store license identifier inside the `License-Expression` metadata field, see
  [PEP 639](https://peps.python.org/pep-0639/). (#4479)

### Performance

- Speed up the `is_fstring_start` function in Black's tokenizer (#4541)

### Integrations

- If using stdin with `--stdin-filename` set to a force excluded path, stdin won't be
  formatted. (#4539)

## 24.10.0

### Highlights

- Black is now officially tested with Python 3.13 and provides Python 3.13
  mypyc-compiled wheels. (#4436) (#4449)
- Black will issue an error when used with Python 3.12.5, due to an upstream memory
  safety issue in Python 3.12.5 that can cause Black's AST safety checks to fail. Please
  use Python 3.12.6 or Python 3.12.4 instead. (#4447)
- Black no longer supports running with Python 3.8 (#4452)

### Stable style

- Fix crashes involving comments in parenthesised return types or `X | Y` style unions.
  (#4453)
- Fix skipping Jupyter cells with unknown `%%` magic (#4462)

### Preview style

- Fix type annotation spacing between * and more complex type variable tuple (i.e. `def
  fn(*args: *tuple[*Ts, T]) -> None: pass`) (#4440)

### Caching

- Fix bug where the cache was shared between runs with and without `--unstable` (#4466)

### Packaging

- Upgrade version of mypyc used to 1.12 beta (#4450) (#4449)
- `blackd` now requires a newer version of aiohttp. (#4451)

### Output

- Added Python target version information on parse error (#4378)
- Add information about Black version to internal error messages (#4457)

## 24.8.0

### Stable style

- Fix crash when `# fmt: off` is used before a closing parenthesis or bracket. (#4363)

### Packaging

- Packaging metadata updated: docs are explictly linked, the issue tracker is now also
  linked. This improves the PyPI listing for Black. (#4345)

### Parser

- Fix regression where Black failed to parse a multiline f-string containing another
  multiline string (#4339)
- Fix regression where Black failed to parse an escaped single quote inside an f-string
  (#4401)
- Fix bug with Black incorrectly parsing empty lines with a backslash (#4343)
- Fix bugs with Black's tokenizer not handling `\{` inside f-strings very well (#4422)
- Fix incorrect line numbers in the tokenizer for certain tokens within f-strings
  (#4423)

### Performance

- Improve performance when a large directory is listed in `.gitignore` (#4415)

### _Blackd_

- Fix blackd (and all extras installs) for docker container (#4357)

## 24.4.2

This is a bugfix release to fix two regressions in the new f-string parser introduced in
24.4.1.

### Parser

- Fix regression where certain complex f-strings failed to parse (#4332)

### Performance

- Fix bad performance on certain complex string literals (#4331)

## 24.4.1

### Highlights

- Add support for the new Python 3.12 f-string syntax introduced by PEP 701 (#3822)

### Stable style

- Fix crash involving indented dummy functions containing newlines (#4318)

### Parser

- Add support for type parameter defaults, a new syntactic feature added to Python 3.13
  by PEP 696 (#4327)

### Integrations

- Github Action now works even when `git archive` is skipped (#4313)

## 24.4.0

### Stable style

- Fix unwanted crashes caused by AST equivalency check (#4290)

### Preview style

- `if` guards in `case` blocks are now wrapped in parentheses when the line is too long.
  (#4269)
- Stop moving multiline strings to a new line unless inside brackets (#4289)

### Integrations

- Add a new option `use_pyproject` to the GitHub Action `psf/black`. This will read the
  Black version from `pyproject.toml`. (#4294)

## 24.3.0

### Highlights

This release is a milestone: it fixes Black's first CVE security vulnerability. If you
run Black on untrusted input, or if you habitually put thousands of leading tab
characters in your docstrings, you are strongly encouraged to upgrade immediately to fix
[CVE-2024-21503](https://cve.mitre.org/cgi-bin/cvename.cgi?name=CVE-2024-21503).

This release also fixes a bug in Black's AST safety check that allowed Black to make
incorrect changes to certain f-strings that are valid in Python 3.12 and higher.

### Stable style

- Don't move comments along with delimiters, which could cause crashes (#4248)
- Strengthen AST safety check to catch more unsafe changes to strings. Previous versions
  of Black would incorrectly format the contents of certain unusual f-strings containing
  nested strings with the same quote type. Now, Black will crash on such strings until
  support for the new f-string syntax is implemented. (#4270)
- Fix a bug where line-ranges exceeding the last code line would not work as expected
  (#4273)

### Performance

- Fix catastrophic performance on docstrings that contain large numbers of leading tab
  characters. This fixes
  [CVE-2024-21503](https://cve.mitre.org/cgi-bin/cvename.cgi?name=CVE-2024-21503).
  (#4278)

### Documentation

- Note what happens when `--check` is used with `--quiet` (#4236)

## 24.2.0

### Stable style

- Fixed a bug where comments where mistakenly removed along with redundant parentheses
  (#4218)

### Preview style

- Move the `hug_parens_with_braces_and_square_brackets` feature to the unstable style
  due to an outstanding crash and proposed formatting tweaks (#4198)
- Fixed a bug where base expressions caused inconsistent formatting of \*\* in tenary
  expression (#4154)
- Checking for newline before adding one on docstring that is almost at the line limit
  (#4185)
- Remove redundant parentheses in `case` statement `if` guards (#4214).

### Configuration

- Fix issue where _Black_ would ignore input files in the presence of symlinks (#4222)
- _Black_ now ignores `pyproject.toml` that is missing a `tool.black` section when
  discovering project root and configuration. Since _Black_ continues to use version
  control as an indicator of project root, this is expected to primarily change behavior
  for users in a monorepo setup (desirably). If you wish to preserve previous behavior,
  simply add an empty `[tool.black]` to the previously discovered `pyproject.toml`
  (#4204)

### Output

- Black will swallow any `SyntaxWarning`s or `DeprecationWarning`s produced by the `ast`
  module when performing equivalence checks (#4189)

### Integrations

- Add a JSONSchema and provide a validate-pyproject entry-point (#4181)

## 24.1.1

Bugfix release to fix a bug that made Black unusable on certain file systems with strict
limits on path length.

### Preview style

- Consistently add trailing comma on typed parameters (#4164)

### Configuration

- Shorten the length of the name of the cache file to fix crashes on file systems that
  do not support long paths (#4176)

## 24.1.0

### Highlights

This release introduces the new 2024 stable style (#4106), stabilizing the following
changes:

- Add parentheses around `if`-`else` expressions (#2278)
- Dummy class and function implementations consisting only of `...` are formatted more
  compactly (#3796)
- If an assignment statement is too long, we now prefer splitting on the right-hand side
  (#3368)
- Hex codes in Unicode escape sequences are now standardized to lowercase (#2916)
- Allow empty first lines at the beginning of most blocks (#3967, #4061)
- Add parentheses around long type annotations (#3899)
- Enforce newline after module docstrings (#3932, #4028)
- Fix incorrect magic trailing comma handling in return types (#3916)
- Remove blank lines before class docstrings (#3692)
- Wrap multiple context managers in parentheses if combined in a single `with` statement
  (#3489)
- Fix bug in line length calculations for power operations (#3942)
- Add trailing commas to collection literals even if there's a comment after the last
  entry (#3393)
- When using `--skip-magic-trailing-comma` or `-C`, trailing commas are stripped from
  subscript expressions with more than 1 element (#3209)
- Add extra blank lines in stubs in a few cases (#3564, #3862)
- Accept raw strings as docstrings (#3947)
- Split long lines in case blocks (#4024)
- Stop removing spaces from walrus operators within subscripts (#3823)
- Fix incorrect formatting of certain async statements (#3609)
- Allow combining `# fmt: skip` with other comments (#3959)

There are already a few improvements in the `--preview` style, which are slated for the
2025 stable style. Try them out and
[share your feedback](https://github.com/psf/black/issues). In the past, the preview
style has included some features that we were not able to stabilize. This year, we're
adding a separate `--unstable` style for features with known problems. Now, the
`--preview` style only includes features that we actually expect to make it into next
year's stable style.

### Stable style

Several bug fixes were made in features that are moved to the stable style in this
release:

- Fix comment handling when parenthesising conditional expressions (#4134)
- Fix bug where spaces were not added around parenthesized walruses in subscripts,
  unlike other binary operators (#4109)
- Remove empty lines before docstrings in async functions (#4132)
- Address a missing case in the change to allow empty lines at the beginning of all
  blocks, except immediately before a docstring (#4130)
- For stubs, fix logic to enforce empty line after nested classes with bodies (#4141)

### Preview style

- Add `--unstable` style, covering preview features that have known problems that would
  block them from going into the stable style. Also add the `--enable-unstable-feature`
  flag; for example, use
  `--enable-unstable-feature hug_parens_with_braces_and_square_brackets` to apply this
  preview feature throughout 2024, even if a later Black release downgrades the feature
  to unstable (#4096)
- Format module docstrings the same as class and function docstrings (#4095)
- Fix crash when using a walrus in a dictionary (#4155)
- Fix unnecessary parentheses when wrapping long dicts (#4135)
- Stop normalizing spaces before `# fmt: skip` comments (#4146)

### Configuration

- Print warning when configuration in `pyproject.toml` contains an invalid key (#4165)
- Fix symlink handling, properly ignoring symlinks that point outside of root (#4161)
- Fix cache mtime logic that resulted in false positive cache hits (#4128)
- Remove the long-deprecated `--experimental-string-processing` flag. This feature can
  currently be enabled with `--preview --enable-unstable-feature string_processing`.
  (#4096)

### Integrations

- Revert the change to run Black's pre-commit integration only on specific git hooks
  (#3940) for better compatibility with older versions of pre-commit (#4137)

## 23.12.1

### Packaging

- Fixed a bug that included dependencies from the `d` extra by default (#4108)

## 23.12.0

### Highlights

It's almost 2024, which means it's time for a new edition of _Black_'s stable style!
Together with this release, we'll put out an alpha release 24.1a1 showcasing the draft
2024 stable style, which we'll finalize in the January release. Please try it out and
[share your feedback](https://github.com/psf/black/issues/4042).

This release (23.12.0) will still produce the 2023 style. Most but not all of the
changes in `--preview` mode will be in the 2024 stable style.

### Stable style

- Fix bug where `# fmt: off` automatically dedents when used with the `--line-ranges`
  option, even when it is not within the specified line range. (#4084)
- Fix feature detection for parenthesized context managers (#4104)

### Preview style

- Prefer more equal signs before a break when splitting chained assignments (#4010)
- Standalone form feed characters at the module level are no longer removed (#4021)
- Additional cases of immediately nested tuples, lists, and dictionaries are now
  indented less (#4012)
- Allow empty lines at the beginning of all blocks, except immediately before a
  docstring (#4060)
- Fix crash in preview mode when using a short `--line-length` (#4086)
- Keep suites consisting of only an ellipsis on their own lines if they are not
  functions or class definitions (#4066) (#4103)

### Configuration

- `--line-ranges` now skips _Black_'s internal stability check in `--safe` mode. This
  avoids a crash on rare inputs that have many unformatted same-content lines. (#4034)

### Packaging

- Upgrade to mypy 1.7.1 (#4049) (#4069)
- Faster compiled wheels are now available for CPython 3.12 (#4070)

### Integrations

- Enable 3.12 CI (#4035)
- Build docker images in parallel (#4054)
- Build docker images with 3.12 (#4055)

## 23.11.0

### Highlights

- Support formatting ranges of lines with the new `--line-ranges` command-line option
  (#4020)

### Stable style

- Fix crash on formatting bytes strings that look like docstrings (#4003)
- Fix crash when whitespace followed a backslash before newline in a docstring (#4008)
- Fix standalone comments inside complex blocks crashing Black (#4016)
- Fix crash on formatting code like `await (a ** b)` (#3994)
- No longer treat leading f-strings as docstrings. This matches Python's behaviour and
  fixes a crash (#4019)

### Preview style

- Multiline dicts and lists that are the sole argument to a function are now indented
  less (#3964)
- Multiline unpacked dicts and lists as the sole argument to a function are now also
  indented less (#3992)
- In f-string debug expressions, quote types that are visible in the final string are
  now preserved (#4005)
- Fix a bug where long `case` blocks were not split into multiple lines. Also enable
  general trailing comma rules on `case` blocks (#4024)
- Keep requiring two empty lines between module-level docstring and first function or
  class definition (#4028)
- Add support for single-line format skip with other comments on the same line (#3959)

### Configuration

- Consistently apply force exclusion logic before resolving symlinks (#4015)
- Fix a bug in the matching of absolute path names in `--include` (#3976)

### Performance

- Fix mypyc builds on arm64 on macOS (#4017)

### Integrations

- Black's pre-commit integration will now run only on git hooks appropriate for a code
  formatter (#3940)

## 23.10.1

### Highlights

- Maintenance release to get a fix out for GitHub Action edge case (#3957)

### Preview style

- Fix merging implicit multiline strings that have inline comments (#3956)
- Allow empty first line after block open before a comment or compound statement (#3967)

### Packaging

- Change Dockerfile to hatch + compile black (#3965)

### Integrations

- The summary output for GitHub workflows is now suppressible using the `summary`
  parameter. (#3958)
- Fix the action failing when Black check doesn't pass (#3957)

### Documentation

- It is known Windows documentation CI is broken
  https://github.com/psf/black/issues/3968

## 23.10.0

### Stable style

- Fix comments getting removed from inside parenthesized strings (#3909)

### Preview style

- Fix long lines with power operators getting split before the line length (#3942)
- Long type hints are now wrapped in parentheses and properly indented when split across
  multiple lines (#3899)
- Magic trailing commas are now respected in return types. (#3916)
- Require one empty line after module-level docstrings. (#3932)
- Treat raw triple-quoted strings as docstrings (#3947)

### Configuration

- Fix cache versioning logic when `BLACK_CACHE_DIR` is set (#3937)

### Parser

- Fix bug where attributes named `type` were not accepted inside `match` statements
  (#3950)
- Add support for PEP 695 type aliases containing lambdas and other unusual expressions
  (#3949)

### Output

- Black no longer attempts to provide special errors for attempting to format Python 2
  code (#3933)
- Black will more consistently print stacktraces on internal errors in verbose mode
  (#3938)

### Integrations

- The action output displayed in the job summary is now wrapped in Markdown (#3914)

## 23.9.1

Due to various issues, the previous release (23.9.0) did not include compiled mypyc
wheels, which make Black significantly faster. These issues have now been fixed, and
this release should come with compiled wheels once again.

There will be no wheels for Python 3.12 due to a bug in mypyc. We will provide 3.12
wheels in a future release as soon as the mypyc bug is fixed.

### Packaging

- Upgrade to mypy 1.5.1 (#3864)

### Performance

- Store raw tuples instead of NamedTuples in Black's cache, improving performance and
  decreasing the size of the cache (#3877)

## 23.9.0

### Preview style

- More concise formatting for dummy implementations (#3796)
- In stub files, add a blank line between a statement with a body (e.g an
  `if sys.version_info > (3, x):`) and a function definition on the same level (#3862)
- Fix a bug whereby spaces were removed from walrus operators within subscript(#3823)

### Configuration

- Black now applies exclusion and ignore logic before resolving symlinks (#3846)

### Performance

- Avoid importing `IPython` if notebook cells do not contain magics (#3782)
- Improve caching by comparing file hashes as fallback for mtime and size (#3821)

### _Blackd_

- Fix an issue in `blackd` with single character input (#3558)

### Integrations

- Black now has an
  [official pre-commit mirror](https://github.com/psf/black-pre-commit-mirror). Swapping
  `https://github.com/psf/black` to `https://github.com/psf/black-pre-commit-mirror` in
  your `.pre-commit-config.yaml` will make Black about 2x faster (#3828)
- The `.black.env` folder specified by `ENV_PATH` will now be removed on the completion
  of the GitHub Action (#3759)

## 23.7.0

### Highlights

- Runtime support for Python 3.7 has been removed. Formatting 3.7 code will still be
  supported until further notice (#3765)

### Stable style

- Fix a bug where an illegal trailing comma was added to return type annotations using
  PEP 604 unions (#3735)
- Fix several bugs and crashes where comments in stub files were removed or mishandled
  under some circumstances (#3745)
- Fix a crash with multi-line magic comments like `type: ignore` within parentheses
  (#3740)
- Fix error in AST validation when _Black_ removes trailing whitespace in a type comment
  (#3773)

### Preview style

- Implicitly concatenated strings used as function args are no longer wrapped inside
  parentheses (#3640)
- Remove blank lines between a class definition and its docstring (#3692)

### Configuration

- The `--workers` argument to _Black_ can now be specified via the `BLACK_NUM_WORKERS`
  environment variable (#3743)
- `.pytest_cache`, `.ruff_cache` and `.vscode` are now excluded by default (#3691)
- Fix _Black_ not honouring `pyproject.toml` settings when running `--stdin-filename`
  and the `pyproject.toml` found isn't in the current working directory (#3719)
- _Black_ will now error if `exclude` and `extend-exclude` have invalid data types in
  `pyproject.toml`, instead of silently doing the wrong thing (#3764)

### Packaging

- Upgrade mypyc from 0.991 to 1.3 (#3697)
- Remove patching of Click that mitigated errors on Python 3.6 with `LANG=C` (#3768)

### Parser

- Add support for the new PEP 695 syntax in Python 3.12 (#3703)

### Performance

- Speed up _Black_ significantly when the cache is full (#3751)
- Avoid importing `IPython` in a case where we wouldn't need it (#3748)

### Output

- Use aware UTC datetimes internally, avoids deprecation warning on Python 3.12 (#3728)
- Change verbose logging to exactly mirror _Black_'s logic for source discovery (#3749)

### _Blackd_

- The `blackd` argument parser now shows the default values for options in their help
  text (#3712)

### Integrations

- Black is now tested with
  [`PYTHONWARNDEFAULTENCODING = 1`](https://docs.python.org/3/library/io.html#io-encoding-warning)
  (#3763)
- Update GitHub Action to display black output in the job summary (#3688)

### Documentation

- Add a CITATION.cff file to the root of the repository, containing metadata on how to
  cite this software (#3723)
- Update the _classes_ and _exceptions_ documentation in Developer reference to match
  the latest code base (#3755)

## 23.3.0

### Highlights

This release fixes a longstanding confusing behavior in Black's GitHub action, where the
version of the action did not determine the version of Black being run (issue #3382). In
addition, there is a small bug fix around imports and a number of improvements to the
preview style.

Please try out the
[preview style](https://black.readthedocs.io/en/stable/the_black_code_style/future_style.html#preview-style)
with `black --preview` and tell us your feedback. All changes in the preview style are
expected to become part of Black's stable style in January 2024.

### Stable style

- Import lines with `# fmt: skip` and `# fmt: off` no longer have an extra blank line
  added when they are right after another import line (#3610)

### Preview style

- Add trailing commas to collection literals even if there's a comment after the last
  entry (#3393)
- `async def`, `async for`, and `async with` statements are now formatted consistently
  compared to their non-async version. (#3609)
- `with` statements that contain two context managers will be consistently wrapped in
  parentheses (#3589)
- Let string splitters respect [East Asian Width](https://www.unicode.org/reports/tr11/)
  (#3445)
- Now long string literals can be split after East Asian commas and periods (`、` U+3001
  IDEOGRAPHIC COMMA, `。` U+3002 IDEOGRAPHIC FULL STOP, & `，` U+FF0C FULLWIDTH COMMA)
  besides before spaces (#3445)
- For stubs, enforce one blank line after a nested class with a body other than just
  `...` (#3564)
- Improve handling of multiline strings by changing line split behavior (#1879)

### Parser

- Added support for formatting files with invalid type comments (#3594)

### Integrations

- Update GitHub Action to use the version of Black equivalent to action's version if
  version input is not specified (#3543)
- Fix missing Python binary path in autoload script for vim (#3508)

### Documentation

- Document that only the most recent release is supported for security issues;
  vulnerabilities should be reported through Tidelift (#3612)

## 23.1.0

### Highlights

This is the first release of 2023, and following our
[stability policy](https://black.readthedocs.io/en/stable/the_black_code_style/index.html#stability-policy),
it comes with a number of improvements to our stable style, including improvements to
empty line handling, removal of redundant parentheses in several contexts, and output
that highlights implicitly concatenated strings better.

There are also many changes to the preview style; try out `black --preview` and give us
feedback to help us set the stable style for next year.

In addition to style changes, Black now automatically infers the supported Python
versions from your `pyproject.toml` file, removing the need to set Black's target
versions separately.

### Stable style

- Introduce the 2023 stable style, which incorporates most aspects of last year's
  preview style (#3418). Specific changes:
  - Enforce empty lines before classes and functions with sticky leading comments
    (#3302) (22.12.0)
  - Reformat empty and whitespace-only files as either an empty file (if no newline is
    present) or as a single newline character (if a newline is present) (#3348)
    (22.12.0)
  - Implicitly concatenated strings used as function args are now wrapped inside
    parentheses (#3307) (22.12.0)
  - Correctly handle trailing commas that are inside a line's leading non-nested parens
    (#3370) (22.12.0)
  - `--skip-string-normalization` / `-S` now prevents docstring prefixes from being
    normalized as expected (#3168) (since 22.8.0)
  - When using `--skip-magic-trailing-comma` or `-C`, trailing commas are stripped from
    subscript expressions with more than 1 element (#3209) (22.8.0)
  - Implicitly concatenated strings inside a list, set, or tuple are now wrapped inside
    parentheses (#3162) (22.8.0)
  - Fix a string merging/split issue when a comment is present in the middle of
    implicitly concatenated strings on its own line (#3227) (22.8.0)
  - Docstring quotes are no longer moved if it would violate the line length limit
    (#3044, #3430) (22.6.0)
  - Parentheses around return annotations are now managed (#2990) (22.6.0)
  - Remove unnecessary parentheses around awaited objects (#2991) (22.6.0)
  - Remove unnecessary parentheses in `with` statements (#2926) (22.6.0)
  - Remove trailing newlines after code block open (#3035) (22.6.0)
  - Code cell separators `#%%` are now standardised to `# %%` (#2919) (22.3.0)
  - Remove unnecessary parentheses from `except` statements (#2939) (22.3.0)
  - Remove unnecessary parentheses from tuple unpacking in `for` loops (#2945) (22.3.0)
  - Avoid magic-trailing-comma in single-element subscripts (#2942) (22.3.0)
- Fix a crash when a colon line is marked between `# fmt: off` and `# fmt: on` (#3439)

### Preview style

- Format hex codes in unicode escape sequences in string literals (#2916)
- Add parentheses around `if`-`else` expressions (#2278)
- Improve performance on large expressions that contain many strings (#3467)
- Fix a crash in preview style with assert + parenthesized string (#3415)
- Fix crashes in preview style with walrus operators used in function return annotations
  and except clauses (#3423)
- Fix a crash in preview advanced string processing where mixed implicitly concatenated
  regular and f-strings start with an empty span (#3463)
- Fix a crash in preview advanced string processing where a standalone comment is placed
  before a dict's value (#3469)
- Fix an issue where extra empty lines are added when a decorator has `# fmt: skip`
  applied or there is a standalone comment between decorators (#3470)
- Do not put the closing quotes in a docstring on a separate line, even if the line is
  too long (#3430)
- Long values in dict literals are now wrapped in parentheses; correspondingly
  unnecessary parentheses around short values in dict literals are now removed; long
  string lambda values are now wrapped in parentheses (#3440)
- Fix two crashes in preview style involving edge cases with docstrings (#3451)
- Exclude string type annotations from improved string processing; fix crash when the
  return type annotation is stringified and spans across multiple lines (#3462)
- Wrap multiple context managers in parentheses when targeting Python 3.9+ (#3489)
- Fix several crashes in preview style with walrus operators used in `with` statements
  or tuples (#3473)
- Fix an invalid quote escaping bug in f-string expressions where it produced invalid
  code. Implicitly concatenated f-strings with different quotes can now be merged or
  quote-normalized by changing the quotes used in expressions. (#3509)
- Fix crash on `await (yield)` when Black is compiled with mypyc (#3533)

### Configuration

- Black now tries to infer its `--target-version` from the project metadata specified in
  `pyproject.toml` (#3219)

### Packaging

- Upgrade mypyc from `0.971` to `0.991` so mypycified _Black_ can be built on armv7
  (#3380)
  - This also fixes some crashes while using compiled Black with a debug build of
    CPython
- Drop specific support for the `tomli` requirement on 3.11 alpha releases, working
  around a bug that would cause the requirement not to be installed on any non-final
  Python releases (#3448)
- Black now depends on `packaging` version `22.0` or later. This is required for new
  functionality that needs to parse part of the project metadata (#3219)

### Output

- Calling `black --help` multiple times will return the same help contents each time
  (#3516)
- Verbose logging now shows the values of `pyproject.toml` configuration variables
  (#3392)
- Fix false symlink detection messages in verbose output due to using an incorrect
  relative path to the project root (#3385)

### Integrations

- Move 3.11 CI to normal flow now that all dependencies support 3.11 (#3446)
- Docker: Add new `latest_prerelease` tag automation to follow latest black alpha
  release on docker images (#3465)

### Documentation

- Expand `vim-plug` installation instructions to offer more explicit options (#3468)

## 22.12.0

### Preview style

- Enforce empty lines before classes and functions with sticky leading comments (#3302)
- Reformat empty and whitespace-only files as either an empty file (if no newline is
  present) or as a single newline character (if a newline is present) (#3348)
- Implicitly concatenated strings used as function args are now wrapped inside
  parentheses (#3307)
- For assignment statements, prefer splitting the right hand side if the left hand side
  fits on a single line (#3368)
- Correctly handle trailing commas that are inside a line's leading non-nested parens
  (#3370)

### Configuration

- Fix incorrectly applied `.gitignore` rules by considering the `.gitignore` location
  and the relative path to the target file (#3338)
- Fix incorrectly ignoring `.gitignore` presence when more than one source directory is
  specified (#3336)

### Parser

- Parsing support has been added for walruses inside generator expression that are
  passed as function args (for example,
  `any(match := my_re.match(text) for text in texts)`) (#3327).

### Integrations

- Vim plugin: Optionally allow using the system installation of Black via
  `let g:black_use_virtualenv = 0`(#3309)

## 22.10.0

### Highlights

- Runtime support for Python 3.6 has been removed. Formatting 3.6 code will still be
  supported until further notice.

### Stable style

- Fix a crash when `# fmt: on` is used on a different block level than `# fmt: off`
  (#3281)

### Preview style

- Fix a crash when formatting some dicts with parenthesis-wrapped long string keys
  (#3262)

### Configuration

- `.ipynb_checkpoints` directories are now excluded by default (#3293)
- Add `--skip-source-first-line` / `-x` option to ignore the first line of source code
  while formatting (#3299)

### Packaging

- Executables made with PyInstaller will no longer crash when formatting several files
  at once on macOS. Native x86-64 executables for macOS are available once again.
  (#3275)
- Hatchling is now used as the build backend. This will not have any effect for users
  who install Black with its wheels from PyPI. (#3233)
- Faster compiled wheels are now available for CPython 3.11 (#3276)

### _Blackd_

- Windows style (CRLF) newlines will be preserved (#3257).

### Integrations

- Vim plugin: add flag (`g:black_preview`) to enable/disable the preview style (#3246)
- Update GitHub Action to support formatting of Jupyter Notebook files via a `jupyter`
  option (#3282)
- Update GitHub Action to support use of version specifiers (e.g. `<23`) for Black
  version (#3265)

## 22.8.0

### Highlights

- Python 3.11 is now supported, except for _blackd_ as aiohttp does not support 3.11 as
  of publishing (#3234)
- This is the last release that supports running _Black_ on Python 3.6 (formatting 3.6
  code will continue to be supported until further notice)
- Reword the stability policy to say that we may, in rare cases, make changes that
  affect code that was not previously formatted by _Black_ (#3155)

### Stable style

- Fix an infinite loop when using `# fmt: on/off` in the middle of an expression or code
  block (#3158)
- Fix incorrect handling of `# fmt: skip` on colon (`:`) lines (#3148)
- Comments are no longer deleted when a line had spaces removed around power operators
  (#2874)

### Preview style

- Single-character closing docstring quotes are no longer moved to their own line as
  this is invalid. This was a bug introduced in version 22.6.0. (#3166)
- `--skip-string-normalization` / `-S` now prevents docstring prefixes from being
  normalized as expected (#3168)
- When using `--skip-magic-trailing-comma` or `-C`, trailing commas are stripped from
  subscript expressions with more than 1 element (#3209)
- Implicitly concatenated strings inside a list, set, or tuple are now wrapped inside
  parentheses (#3162)
- Fix a string merging/split issue when a comment is present in the middle of implicitly
  concatenated strings on its own line (#3227)

### _Blackd_

- `blackd` now supports enabling the preview style via the `X-Preview` header (#3217)

### Configuration

- Black now uses the presence of debug f-strings to detect target version (#3215)
- Fix misdetection of project root and verbose logging of sources in cases involving
  `--stdin-filename` (#3216)
- Immediate `.gitignore` files in source directories given on the command line are now
  also respected, previously only `.gitignore` files in the project root and
  automatically discovered directories were respected (#3237)

### Documentation

- Recommend using BlackConnect in IntelliJ IDEs (#3150)

### Integrations

- Vim plugin: prefix messages with `Black: ` so it's clear they come from Black (#3194)
- Docker: changed to a /opt/venv installation + added to PATH to be available to
  non-root users (#3202)

### Output

- Change from deprecated `asyncio.get_event_loop()` to create our event loop which
  removes DeprecationWarning (#3164)
- Remove logging from internal `blib2to3` library since it regularly emits error logs
  about failed caching that can and should be ignored (#3193)

### Parser

- Type comments are now included in the AST equivalence check consistently so accidental
  deletion raises an error. Though type comments can't be tracked when running on PyPy
  3.7 due to standard library limitations. (#2874)

### Performance

- Reduce Black's startup time when formatting a single file by 15-30% (#3211)

## 22.6.0

### Style

- Fix unstable formatting involving `#fmt: skip` and `# fmt:skip` comments (notice the
  lack of spaces) (#2970)

### Preview style

- Docstring quotes are no longer moved if it would violate the line length limit (#3044)
- Parentheses around return annotations are now managed (#2990)
- Remove unnecessary parentheses around awaited objects (#2991)
- Remove unnecessary parentheses in `with` statements (#2926)
- Remove trailing newlines after code block open (#3035)

### Integrations

- Add `scripts/migrate-black.py` script to ease introduction of Black to a Git project
  (#3038)

### Output

- Output Python version and implementation as part of `--version` flag (#2997)

### Packaging

- Use `tomli` instead of `tomllib` on Python 3.11 builds where `tomllib` is not
  available (#2987)

### Parser

- [PEP 654](https://peps.python.org/pep-0654/#except) syntax (for example,
  `except *ExceptionGroup:`) is now supported (#3016)
- [PEP 646](https://peps.python.org/pep-0646) syntax (for example,
  `Array[Batch, *Shape]` or `def fn(*args: *T) -> None`) is now supported (#3071)

### Vim Plugin

- Fix `strtobool` function. It didn't parse true/on/false/off. (#3025)

## 22.3.0

### Preview style

- Code cell separators `#%%` are now standardised to `# %%` (#2919)
- Remove unnecessary parentheses from `except` statements (#2939)
- Remove unnecessary parentheses from tuple unpacking in `for` loops (#2945)
- Avoid magic-trailing-comma in single-element subscripts (#2942)

### Configuration

- Do not format `__pypackages__` directories by default (#2836)
- Add support for specifying stable version with `--required-version` (#2832).
- Avoid crashing when the user has no homedir (#2814)
- Avoid crashing when md5 is not available (#2905)
- Fix handling of directory junctions on Windows (#2904)

### Documentation

- Update pylint config documentation (#2931)

### Integrations

- Move test to disable plugin in Vim/Neovim, which speeds up loading (#2896)

### Output

- In verbose mode, log when _Black_ is using user-level config (#2861)

### Packaging

- Fix Black to work with Click 8.1.0 (#2966)
- On Python 3.11 and newer, use the standard library's `tomllib` instead of `tomli`
  (#2903)
- `black-primer`, the deprecated internal devtool, has been removed and copied to a
  [separate repository](https://github.com/cooperlees/black-primer) (#2924)

### Parser

- Black can now parse starred expressions in the target of `for` and `async for`
  statements, e.g `for item in *items_1, *items_2: pass` (#2879).

## 22.1.0

At long last, _Black_ is no longer a beta product! This is the first non-beta release
and the first release covered by our new
[stability policy](https://black.readthedocs.io/en/stable/the_black_code_style/index.html#stability-policy).

### Highlights

- **Remove Python 2 support** (#2740)
- Introduce the `--preview` flag (#2752)

### Style

- Deprecate `--experimental-string-processing` and move the functionality under
  `--preview` (#2789)
- For stubs, one blank line between class attributes and methods is now kept if there's
  at least one pre-existing blank line (#2736)
- Black now normalizes string prefix order (#2297)
- Remove spaces around power operators if both operands are simple (#2726)
- Work around bug that causes unstable formatting in some cases in the presence of the
  magic trailing comma (#2807)
- Use parentheses for attribute access on decimal float and int literals (#2799)
- Don't add whitespace for attribute access on hexadecimal, binary, octal, and complex
  literals (#2799)
- Treat blank lines in stubs the same inside top-level `if` statements (#2820)
- Fix unstable formatting with semicolons and arithmetic expressions (#2817)
- Fix unstable formatting around magic trailing comma (#2572)

### Parser

- Fix mapping cases that contain as-expressions, like `case {"key": 1 | 2 as password}`
  (#2686)
- Fix cases that contain multiple top-level as-expressions, like `case 1 as a, 2 as b`
  (#2716)
- Fix call patterns that contain as-expressions with keyword arguments, like
  `case Foo(bar=baz as quux)` (#2749)
- Tuple unpacking on `return` and `yield` constructs now implies 3.8+ (#2700)
- Unparenthesized tuples on annotated assignments (e.g
  `values: Tuple[int, ...] = 1, 2, 3`) now implies 3.8+ (#2708)
- Fix handling of standalone `match()` or `case()` when there is a trailing newline or a
  comment inside of the parentheses. (#2760)
- `from __future__ import annotations` statement now implies Python 3.7+ (#2690)

### Performance

- Speed-up the new backtracking parser about 4X in general (enabled when
  `--target-version` is set to 3.10 and higher). (#2728)
- _Black_ is now compiled with [mypyc](https://github.com/mypyc/mypyc) for an overall 2x
  speed-up. 64-bit Windows, MacOS, and Linux (not including musl) are supported. (#1009,
  #2431)

### Configuration

- Do not accept bare carriage return line endings in pyproject.toml (#2408)
- Add configuration option (`python-cell-magics`) to format cells with custom magics in
  Jupyter Notebooks (#2744)
- Allow setting custom cache directory on all platforms with environment variable
  `BLACK_CACHE_DIR` (#2739).
- Enable Python 3.10+ by default, without any extra need to specify
  `--target-version=py310`. (#2758)
- Make passing `SRC` or `--code` mandatory and mutually exclusive (#2804)

### Output

- Improve error message for invalid regular expression (#2678)
- Improve error message when parsing fails during AST safety check by embedding the
  underlying SyntaxError (#2693)
- No longer color diff headers white as it's unreadable in light themed terminals
  (#2691)
- Text coloring added in the final statistics (#2712)
- Verbose mode also now describes how a project root was discovered and which paths will
  be formatted. (#2526)

### Packaging

- All upper version bounds on dependencies have been removed (#2718)
- `typing-extensions` is no longer a required dependency in Python 3.10+ (#2772)
- Set `click` lower bound to `8.0.0` (#2791)

### Integrations

- Update GitHub action to support containerized runs (#2748)

### Documentation

- Change protocol in pip installation instructions to `https://` (#2761)
- Change HTML theme to Furo primarily for its responsive design and mobile support
  (#2793)
- Deprecate the `black-primer` tool (#2809)
- Document Python support policy (#2819)

## 21.12b0

### _Black_

- Fix determination of f-string expression spans (#2654)
- Fix bad formatting of error messages about EOF in multi-line statements (#2343)
- Functions and classes in blocks now have more consistent surrounding spacing (#2472)

#### Jupyter Notebook support

- Cell magics are now only processed if they are known Python cell magics. Earlier, all
  cell magics were tokenized, leading to possible indentation errors e.g. with
  `%%writefile`. (#2630)
- Fix assignment to environment variables in Jupyter Notebooks (#2642)

#### Python 3.10 support

- Point users to using `--target-version py310` if we detect 3.10-only syntax (#2668)
- Fix `match` statements with open sequence subjects, like `match a, b:` or
  `match a, *b:` (#2639) (#2659)
- Fix `match`/`case` statements that contain `match`/`case` soft keywords multiple
  times, like `match re.match()` (#2661)
- Fix `case` statements with an inline body (#2665)
- Fix styling of starred expressions inside `match` subject (#2667)
- Fix parser error location on invalid syntax in a `match` statement (#2649)
- Fix Python 3.10 support on platforms without ProcessPoolExecutor (#2631)
- Improve parsing performance on code that uses `match` under `--target-version py310`
  up to ~50% (#2670)

### Packaging

- Remove dependency on `regex` (#2644) (#2663)

## 21.11b1

### _Black_

- Bumped regex version minimum to 2021.4.4 to fix Pattern class usage (#2621)

## 21.11b0

### _Black_

- Warn about Python 2 deprecation in more cases by improving Python 2 only syntax
  detection (#2592)
- Add experimental PyPy support (#2559)
- Add partial support for the match statement. As it's experimental, it's only enabled
  when `--target-version py310` is explicitly specified (#2586)
- Add support for parenthesized with (#2586)
- Declare support for Python 3.10 for running Black (#2562)

### Integrations

- Fixed vim plugin with Python 3.10 by removing deprecated distutils import (#2610)
- The vim plugin now parses `skip_magic_trailing_comma` from pyproject.toml (#2613)

## 21.10b0

### _Black_

- Document stability policy, that will apply for non-beta releases (#2529)
- Add new `--workers` parameter (#2514)
- Fixed feature detection for positional-only arguments in lambdas (#2532)
- Bumped typed-ast version minimum to 1.4.3 for 3.10 compatibility (#2519)
- Fixed a Python 3.10 compatibility issue where the loop argument was still being passed
  even though it has been removed (#2580)
- Deprecate Python 2 formatting support (#2523)

### _Blackd_

- Remove dependency on aiohttp-cors (#2500)
- Bump required aiohttp version to 3.7.4 (#2509)

### _Black-Primer_

- Add primer support for --projects (#2555)
- Print primer summary after individual failures (#2570)

### Integrations

- Allow to pass `target_version` in the vim plugin (#1319)
- Install build tools in docker file and use multi-stage build to keep the image size
  down (#2582)

## 21.9b0

### Packaging

- Fix missing modules in self-contained binaries (#2466)
- Fix missing toml extra used during installation (#2475)

## 21.8b0

### _Black_

- Add support for formatting Jupyter Notebook files (#2357)
- Move from `appdirs` dependency to `platformdirs` (#2375)
- Present a more user-friendly error if .gitignore is invalid (#2414)
- The failsafe for accidentally added backslashes in f-string expressions has been
  hardened to handle more edge cases during quote normalization (#2437)
- Avoid changing a function return type annotation's type to a tuple by adding a
  trailing comma (#2384)
- Parsing support has been added for unparenthesized walruses in set literals, set
  comprehensions, and indices (#2447).
- Pin `setuptools-scm` build-time dependency version (#2457)
- Exclude typing-extensions version 3.10.0.1 due to it being broken on Python 3.10
  (#2460)

### _Blackd_

- Replace sys.exit(-1) with raise ImportError as it plays more nicely with tools that
  scan installed packages (#2440)

### Integrations

- The provided pre-commit hooks no longer specify `language_version` to avoid overriding
  `default_language_version` (#2430)

## 21.7b0

### _Black_

- Configuration files using TOML features higher than spec v0.5.0 are now supported
  (#2301)
- Add primer support and test for code piped into black via STDIN (#2315)
- Fix internal error when `FORCE_OPTIONAL_PARENTHESES` feature is enabled (#2332)
- Accept empty stdin (#2346)
- Provide a more useful error when parsing fails during AST safety checks (#2304)

### Docker

- Add new `latest_release` tag automation to follow latest black release on docker
  images (#2374)

### Integrations

- The vim plugin now searches upwards from the directory containing the current buffer
  instead of the current working directory for pyproject.toml. (#1871)
- The vim plugin now reads the correct string normalization option in pyproject.toml
  (#1869)
- The vim plugin no longer crashes Black when there's boolean values in pyproject.toml
  (#1869)

## 21.6b0

### _Black_

- Fix failure caused by `fmt: skip` and indentation (#2281)
- Account for += assignment when deciding whether to split string (#2312)
- Correct max string length calculation when there are string operators (#2292)
- Fixed option usage when using the `--code` flag (#2259)
- Do not call `uvloop.install()` when _Black_ is used as a library (#2303)
- Added `--required-version` option to require a specific version to be running (#2300)
- Fix incorrect custom breakpoint indices when string group contains fake f-strings
  (#2311)
- Fix regression where `R` prefixes would be lowercased for docstrings (#2285)
- Fix handling of named escapes (`\N{...}`) when `--experimental-string-processing` is
  used (#2319)

### Integrations

- The official Black action now supports choosing what version to use, and supports the
  major 3 OSes. (#1940)

## 21.5b2

### _Black_

- A space is no longer inserted into empty docstrings (#2249)
- Fix handling of .gitignore files containing non-ASCII characters on Windows (#2229)
- Respect `.gitignore` files in all levels, not only `root/.gitignore` file (apply
  `.gitignore` rules like `git` does) (#2225)
- Restored compatibility with Click 8.0 on Python 3.6 when LANG=C used (#2227)
- Add extra uvloop install + import support if in python env (#2258)
- Fix --experimental-string-processing crash when matching parens are not found (#2283)
- Make sure to split lines that start with a string operator (#2286)
- Fix regular expression that black uses to identify f-expressions (#2287)

### _Blackd_

- Add a lower bound for the `aiohttp-cors` dependency. Only 0.4.0 or higher is
  supported. (#2231)

### Packaging

- Release self-contained x86_64 MacOS binaries as part of the GitHub release pipeline
  (#2198)
- Always build binaries with the latest available Python (#2260)

### Documentation

- Add discussion of magic comments to FAQ page (#2272)
- `--experimental-string-processing` will be enabled by default in the future (#2273)
- Fix typos discovered by codespell (#2228)
- Fix Vim plugin installation instructions. (#2235)
- Add new Frequently Asked Questions page (#2247)
- Fix encoding + symlink issues preventing proper build on Windows (#2262)

## 21.5b1

### _Black_

- Refactor `src/black/__init__.py` into many files (#2206)

### Documentation

- Replaced all remaining references to the
  [`master`](https://github.com/psf/black/tree/main) branch with the
  [`main`](https://github.com/psf/black/tree/main) branch. Some additional changes in
  the source code were also made. (#2210)
- Significantly reorganized the documentation to make much more sense. Check them out by
  heading over to [the stable docs on RTD](https://black.readthedocs.io/en/stable/).
  (#2174)

## 21.5b0

### _Black_

- Set `--pyi` mode if `--stdin-filename` ends in `.pyi` (#2169)
- Stop detecting target version as Python 3.9+ with pre-PEP-614 decorators that are
  being called but with no arguments (#2182)

### _Black-Primer_

- Add `--no-diff` to black-primer to suppress formatting changes (#2187)

## 21.4b2

### _Black_

- Fix crash if the user configuration directory is inaccessible. (#2158)

- Clarify
  [circumstances](https://github.com/psf/black/blob/master/docs/the_black_code_style.md#pragmatism)
  in which _Black_ may change the AST (#2159)

- Allow `.gitignore` rules to be overridden by specifying `exclude` in `pyproject.toml`
  or on the command line. (#2170)

### _Packaging_

- Install `primer.json` (used by `black-primer` by default) with black. (#2154)

## 21.4b1

### _Black_

- Fix crash on docstrings ending with "\\ ". (#2142)

- Fix crash when atypical whitespace is cleaned out of dostrings (#2120)

- Reflect the `--skip-magic-trailing-comma` and `--experimental-string-processing` flags
  in the name of the cache file. Without this fix, changes in these flags would not take
  effect if the cache had already been populated. (#2131)

- Don't remove necessary parentheses from assignment expression containing assert /
  return statements. (#2143)

### _Packaging_

- Bump pathspec to >= 0.8.1 to solve invalid .gitignore exclusion handling

## 21.4b0

### _Black_

- Fixed a rare but annoying formatting instability created by the combination of
  optional trailing commas inserted by `Black` and optional parentheses looking at
  pre-existing "magic" trailing commas. This fixes issue #1629 and all of its many many
  duplicates. (#2126)

- `Black` now processes one-line docstrings by stripping leading and trailing spaces,
  and adding a padding space when needed to break up """". (#1740)

- `Black` now cleans up leading non-breaking spaces in comments (#2092)

- `Black` now respects `--skip-string-normalization` when normalizing multiline
  docstring quotes (#1637)

- `Black` no longer removes all empty lines between non-function code and decorators
  when formatting typing stubs. Now `Black` enforces a single empty line. (#1646)

- `Black` no longer adds an incorrect space after a parenthesized assignment expression
  in if/while statements (#1655)

- Added `--skip-magic-trailing-comma` / `-C` to avoid using trailing commas as a reason
  to split lines (#1824)

- fixed a crash when PWD=/ on POSIX (#1631)

- fixed "I/O operation on closed file" when using --diff (#1664)

- Prevent coloured diff output being interleaved with multiple files (#1673)

- Added support for PEP 614 relaxed decorator syntax on python 3.9 (#1711)

- Added parsing support for unparenthesized tuples and yield expressions in annotated
  assignments (#1835)

- added `--extend-exclude` argument (PR #2005)

- speed up caching by avoiding pathlib (#1950)

- `--diff` correctly indicates when a file doesn't end in a newline (#1662)

- Added `--stdin-filename` argument to allow stdin to respect `--force-exclude` rules
  (#1780)

- Lines ending with `fmt: skip` will now be not formatted (#1800)

- PR #2053: Black no longer relies on typed-ast for Python 3.8 and higher

- PR #2053: Python 2 support is now optional, install with
  `python3 -m pip install black[python2]` to maintain support.

- Exclude `venv` directory by default (#1683)

- Fixed "Black produced code that is not equivalent to the source" when formatting
  Python 2 docstrings (#2037)

### _Packaging_

- Self-contained native _Black_ binaries are now provided for releases via GitHub
  Releases (#1743)

## 20.8b1

### _Packaging_

- explicitly depend on Click 7.1.2 or newer as `Black` no longer works with versions
  older than 7.0

## 20.8b0

### _Black_

- re-implemented support for explicit trailing commas: now it works consistently within
  any bracket pair, including nested structures (#1288 and duplicates)

- `Black` now reindents docstrings when reindenting code around it (#1053)

- `Black` now shows colored diffs (#1266)

- `Black` is now packaged using 'py3' tagged wheels (#1388)

- `Black` now supports Python 3.8 code, e.g. star expressions in return statements
  (#1121)

- `Black` no longer normalizes capital R-string prefixes as those have a
  community-accepted meaning (#1244)

- `Black` now uses exit code 2 when specified configuration file doesn't exit (#1361)

- `Black` now works on AWS Lambda (#1141)

- added `--force-exclude` argument (#1032)

- removed deprecated `--py36` option (#1236)

- fixed `--diff` output when EOF is encountered (#526)

- fixed `# fmt: off` handling around decorators (#560)

- fixed unstable formatting with some `# type: ignore` comments (#1113)

- fixed invalid removal on organizing brackets followed by indexing (#1575)

- introduced `black-primer`, a CI tool that allows us to run regression tests against
  existing open source users of Black (#1402)

- introduced property-based fuzzing to our test suite based on Hypothesis and
  Hypothersmith (#1566)

- implemented experimental and disabled by default long string rewrapping (#1132),
  hidden under a `--experimental-string-processing` flag while it's being worked on;
  this is an undocumented and unsupported feature, you lose Internet points for
  depending on it (#1609)

### Vim plugin

- prefer virtualenv packages over global packages (#1383)

## 19.10b0

- added support for PEP 572 assignment expressions (#711)

- added support for PEP 570 positional-only arguments (#943)

- added support for async generators (#593)

- added support for pre-splitting collections by putting an explicit trailing comma
  inside (#826)

- added `black -c` as a way to format code passed from the command line (#761)

- --safe now works with Python 2 code (#840)

- fixed grammar selection for Python 2-specific code (#765)

- fixed feature detection for trailing commas in function definitions and call sites
  (#763)

- `# fmt: off`/`# fmt: on` comment pairs placed multiple times within the same block of
  code now behave correctly (#1005)

- _Black_ no longer crashes on Windows machines with more than 61 cores (#838)

- _Black_ no longer crashes on standalone comments prepended with a backslash (#767)

- _Black_ no longer crashes on `from` ... `import` blocks with comments (#829)

- _Black_ no longer crashes on Python 3.7 on some platform configurations (#494)

- _Black_ no longer fails on comments in from-imports (#671)

- _Black_ no longer fails when the file starts with a backslash (#922)

- _Black_ no longer merges regular comments with type comments (#1027)

- _Black_ no longer splits long lines that contain type comments (#997)

- removed unnecessary parentheses around `yield` expressions (#834)

- added parentheses around long tuples in unpacking assignments (#832)

- added parentheses around complex powers when they are prefixed by a unary operator
  (#646)

- fixed bug that led _Black_ format some code with a line length target of 1 (#762)

- _Black_ no longer introduces quotes in f-string subexpressions on string boundaries
  (#863)

- if _Black_ puts parenthesis around a single expression, it moves comments to the
  wrapped expression instead of after the brackets (#872)

- `blackd` now returns the version of _Black_ in the response headers (#1013)

- `blackd` can now output the diff of formats on source code when the `X-Diff` header is
  provided (#969)

## 19.3b0

- new option `--target-version` to control which Python versions _Black_-formatted code
  should target (#618)

- deprecated `--py36` (use `--target-version=py36` instead) (#724)

- _Black_ no longer normalizes numeric literals to include `_` separators (#696)

- long `del` statements are now split into multiple lines (#698)

- type comments are no longer mangled in function signatures

- improved performance of formatting deeply nested data structures (#509)

- _Black_ now properly formats multiple files in parallel on Windows (#632)

- _Black_ now creates cache files atomically which allows it to be used in parallel
  pipelines (like `xargs -P8`) (#673)

- _Black_ now correctly indents comments in files that were previously formatted with
  tabs (#262)

- `blackd` now supports CORS (#622)

## 18.9b0

- numeric literals are now formatted by _Black_ (#452, #461, #464, #469):
  - numeric literals are normalized to include `_` separators on Python 3.6+ code

  - added `--skip-numeric-underscore-normalization` to disable the above behavior and
    leave numeric underscores as they were in the input

  - code with `_` in numeric literals is recognized as Python 3.6+

  - most letters in numeric literals are lowercased (e.g., in `1e10`, `0x01`)

  - hexadecimal digits are always uppercased (e.g. `0xBADC0DE`)

- added `blackd`, see
  [its documentation](https://github.com/psf/black/blob/18.9b0/README.md#blackd) for
  more info (#349)

- adjacent string literals are now correctly split into multiple lines (#463)

- trailing comma is now added to single imports that don't fit on a line (#250)

- cache is now populated when `--check` is successful for a file which speeds up
  consecutive checks of properly formatted unmodified files (#448)

- whitespace at the beginning of the file is now removed (#399)

- fixed mangling [pweave](http://mpastell.com/pweave/) and
  [Spyder IDE](https://www.spyder-ide.org/) special comments (#532)

- fixed unstable formatting when unpacking big tuples (#267)

- fixed parsing of `__future__` imports with renames (#389)

- fixed scope of `# fmt: off` when directly preceding `yield` and other nodes (#385)

- fixed formatting of lambda expressions with default arguments (#468)

- fixed `async for` statements: _Black_ no longer breaks them into separate lines (#372)

- note: the Vim plugin stopped registering `,=` as a default chord as it turned out to
  be a bad idea (#415)

## 18.6b4

- hotfix: don't freeze when multiple comments directly precede `# fmt: off` (#371)

## 18.6b3

- typing stub files (`.pyi`) now have blank lines added after constants (#340)

- `# fmt: off` and `# fmt: on` are now much more dependable:
  - they now work also within bracket pairs (#329)

  - they now correctly work across function/class boundaries (#335)

  - they now work when an indentation block starts with empty lines or misaligned
    comments (#334)

- made Click not fail on invalid environments; note that Click is right but the
  likelihood we'll need to access non-ASCII file paths when dealing with Python source
  code is low (#277)

- fixed improper formatting of f-strings with quotes inside interpolated expressions
  (#322)

- fixed unnecessary slowdown when long list literals where found in a file

- fixed unnecessary slowdown on AST nodes with very many siblings

- fixed cannibalizing backslashes during string normalization

- fixed a crash due to symbolic links pointing outside of the project directory (#338)

## 18.6b2

- added `--config` (#65)

- added `-h` equivalent to `--help` (#316)

- fixed improper unmodified file caching when `-S` was used

- fixed extra space in string unpacking (#305)

- fixed formatting of empty triple quoted strings (#313)

- fixed unnecessary slowdown in comment placement calculation on lines without comments

## 18.6b1

- hotfix: don't output human-facing information on stdout (#299)

- hotfix: don't output cake emoji on non-zero return code (#300)

## 18.6b0

- added `--include` and `--exclude` (#270)

- added `--skip-string-normalization` (#118)

- added `--verbose` (#283)

- the header output in `--diff` now actually conforms to the unified diff spec

- fixed long trivial assignments being wrapped in unnecessary parentheses (#273)

- fixed unnecessary parentheses when a line contained multiline strings (#232)

- fixed stdin handling not working correctly if an old version of Click was used (#276)

- _Black_ now preserves line endings when formatting a file in place (#258)

## 18.5b1

- added `--pyi` (#249)

- added `--py36` (#249)

- Python grammar pickle caches are stored with the formatting caches, making _Black_
  work in environments where site-packages is not user-writable (#192)

- _Black_ now enforces a PEP 257 empty line after a class-level docstring (and/or
  fields) and the first method

- fixed invalid code produced when standalone comments were present in a trailer that
  was omitted from line splitting on a large expression (#237)

- fixed optional parentheses being removed within `# fmt: off` sections (#224)

- fixed invalid code produced when stars in very long imports were incorrectly wrapped
  in optional parentheses (#234)

- fixed unstable formatting when inline comments were moved around in a trailer that was
  omitted from line splitting on a large expression (#238)

- fixed extra empty line between a class declaration and the first method if no class
  docstring or fields are present (#219)

- fixed extra empty line between a function signature and an inner function or inner
  class (#196)

## 18.5b0

- call chains are now formatted according to the
  [fluent interfaces](https://en.wikipedia.org/wiki/Fluent_interface) style (#67)

- data structure literals (tuples, lists, dictionaries, and sets) are now also always
  exploded like imports when they don't fit in a single line (#152)

- slices are now formatted according to PEP 8 (#178)

- parentheses are now also managed automatically on the right-hand side of assignments
  and return statements (#140)

- math operators now use their respective priorities for delimiting multiline
  expressions (#148)

- optional parentheses are now omitted on expressions that start or end with a bracket
  and only contain a single operator (#177)

- empty parentheses in a class definition are now removed (#145, #180)

- string prefixes are now standardized to lowercase and `u` is removed on Python 3.6+
  only code and Python 2.7+ code with the `unicode_literals` future import (#188, #198,
  #199)

- typing stub files (`.pyi`) are now formatted in a style that is consistent with PEP
  484 (#207, #210)

- progress when reformatting many files is now reported incrementally

- fixed trailers (content with brackets) being unnecessarily exploded into their own
  lines after a dedented closing bracket (#119)

- fixed an invalid trailing comma sometimes left in imports (#185)

- fixed non-deterministic formatting when multiple pairs of removable parentheses were
  used (#183)

- fixed multiline strings being unnecessarily wrapped in optional parentheses in long
  assignments (#215)

- fixed not splitting long from-imports with only a single name

- fixed Python 3.6+ file discovery by also looking at function calls with unpacking.
  This fixed non-deterministic formatting if trailing commas where used both in function
  signatures with stars and function calls with stars but the former would be
  reformatted to a single line.

- fixed crash on dealing with optional parentheses (#193)

- fixed "is", "is not", "in", and "not in" not considered operators for splitting
  purposes

- fixed crash when dead symlinks where encountered

## 18.4a4

- don't populate the cache on `--check` (#175)

## 18.4a3

- added a "cache"; files already reformatted that haven't changed on disk won't be
  reformatted again (#109)

- `--check` and `--diff` are no longer mutually exclusive (#149)

- generalized star expression handling, including double stars; this fixes
  multiplication making expressions "unsafe" for trailing commas (#132)

- _Black_ no longer enforces putting empty lines behind control flow statements (#90)

- _Black_ now splits imports like "Mode 3 + trailing comma" of isort (#127)

- fixed comment indentation when a standalone comment closes a block (#16, #32)

- fixed standalone comments receiving extra empty lines if immediately preceding a
  class, def, or decorator (#56, #154)

- fixed `--diff` not showing entire path (#130)

- fixed parsing of complex expressions after star and double stars in function calls
  (#2)

- fixed invalid splitting on comma in lambda arguments (#133)

- fixed missing splits of ternary expressions (#141)

## 18.4a2

- fixed parsing of unaligned standalone comments (#99, #112)

- fixed placement of dictionary unpacking inside dictionary literals (#111)

- Vim plugin now works on Windows, too

- fixed unstable formatting when encountering unnecessarily escaped quotes in a string
  (#120)

## 18.4a1

- added `--quiet` (#78)

- added automatic parentheses management (#4)

- added [pre-commit](https://pre-commit.com) integration (#103, #104)

- fixed reporting on `--check` with multiple files (#101, #102)

- fixed removing backslash escapes from raw strings (#100, #105)

## 18.4a0

- added `--diff` (#87)

- add line breaks before all delimiters, except in cases like commas, to better comply
  with PEP 8 (#73)

- standardize string literals to use double quotes (almost) everywhere (#75)

- fixed handling of standalone comments within nested bracketed expressions; _Black_
  will no longer produce super long lines or put all standalone comments at the end of
  the expression (#22)

- fixed 18.3a4 regression: don't crash and burn on empty lines with trailing whitespace
  (#80)

- fixed 18.3a4 regression: `# yapf: disable` usage as trailing comment would cause
  _Black_ to not emit the rest of the file (#95)

- when CTRL+C is pressed while formatting many files, _Black_ no longer freaks out with
  a flurry of asyncio-related exceptions

- only allow up to two empty lines on module level and only single empty lines within
  functions (#74)

## 18.3a4

- `# fmt: off` and `# fmt: on` are implemented (#5)

- automatic detection of deprecated Python 2 forms of print statements and exec
  statements in the formatted file (#49)

- use proper spaces for complex expressions in default values of typed function
  arguments (#60)

- only return exit code 1 when --check is used (#50)

- don't remove single trailing commas from square bracket indexing (#59)

- don't omit whitespace if the previous factor leaf wasn't a math operator (#55)

- omit extra space in kwarg unpacking if it's the first argument (#46)

- omit extra space in
  [Sphinx auto-attribute comments](http://www.sphinx-doc.org/en/stable/ext/autodoc.html#directive-autoattribute)
  (#68)

## 18.3a3

- don't remove single empty lines outside of bracketed expressions (#19)

- added ability to pipe formatting from stdin to stdin (#25)

- restored ability to format code with legacy usage of `async` as a name (#20, #42)

- even better handling of numpy-style array indexing (#33, again)

## 18.3a2

- changed positioning of binary operators to occur at beginning of lines instead of at
  the end, following
  [a recent change to PEP 8](https://github.com/python/peps/commit/c59c4376ad233a62ca4b3a6060c81368bd21e85b)
  (#21)

- ignore empty bracket pairs while splitting. This avoids very weirdly looking
  formattings (#34, #35)

- remove a trailing comma if there is a single argument to a call

- if top level functions were separated by a comment, don't put four empty lines after
  the upper function

- fixed unstable formatting of newlines with imports

- fixed unintentional folding of post scriptum standalone comments into last statement
  if it was a simple statement (#18, #28)

- fixed missing space in numpy-style array indexing (#33)

- fixed spurious space after star-based unary expressions (#31)

## 18.3a1

- added `--check`

- only put trailing commas in function signatures and calls if it's safe to do so. If
  the file is Python 3.6+ it's always safe, otherwise only safe if there are no `*args`
  or `**kwargs` used in the signature or call. (#8)

- fixed invalid spacing of dots in relative imports (#6, #13)

- fixed invalid splitting after comma on unpacked variables in for-loops (#23)

- fixed spurious space in parenthesized set expressions (#7)

- fixed spurious space after opening parentheses and in default arguments (#14, #17)

- fixed spurious space after unary operators when the operand was a complex expression
  (#15)

## 18.3a0

- first published version, Happy 🍰 Day 2018!

- alpha quality

- date-versioned (see: <https://calver.org/>)<|MERGE_RESOLUTION|>--- conflicted
+++ resolved
@@ -22,11 +22,8 @@
 
 <!-- Changes that affect Black's preview style -->
 
-<<<<<<< HEAD
 - Fix `fix_fmt_skip_in_one_liners` crashing on `with` statements (#4853)
-=======
 - Fix `fix_fmt_skip_in_one_liners` crashing on annotated parameters (#4854)
->>>>>>> 300d1d8f
 
 ### Configuration
 
