# Change Log

## Unreleased

### Highlights

<!-- Include any especially major or disruptive changes here -->

### Stable style

<!-- Changes that affect Black's stable style -->

### Preview style

<!-- Changes that affect Black's preview style -->

- Format module docstrings the same as class and function docstrings (#4095)
- Fix bug where spaces were not added around parenthesized walruses in subscripts,
  unlike other binary operators (#4109)
<<<<<<< HEAD
- Remove empty lines before docstrings in async functions (#4132)
=======
- Address a missing case in the change to allow empty lines at the beginning of all
  blocks, except immediately before a docstring (#4130)
>>>>>>> fe337614

### Configuration

<!-- Changes to how Black can be configured -->

- Fix cache mtime logic that resulted in false positive cache hits (#4128)

### Packaging

<!-- Changes to how Black is packaged, such as dependency requirements -->

### Parser

<!-- Changes to the parser or to version autodetection -->

### Performance

<!-- Changes that improve Black's performance. -->

### Output

<!-- Changes to Black's terminal output and error messages -->

### _Blackd_

<!-- Changes to blackd -->

### Integrations

<!-- For example, Docker, GitHub Actions, pre-commit, editors -->

### Documentation

<!-- Major changes to documentation and policies. Small docs changes
     don't need a changelog entry. -->

## 23.12.1

### Packaging

- Fixed a bug that included dependencies from the `d` extra by default (#4108)

## 23.12.0

### Highlights

It's almost 2024, which means it's time for a new edition of _Black_'s stable style!
Together with this release, we'll put out an alpha release 24.1a1 showcasing the draft
2024 stable style, which we'll finalize in the January release. Please try it out and
[share your feedback](https://github.com/psf/black/issues/4042).

This release (23.12.0) will still produce the 2023 style. Most but not all of the
changes in `--preview` mode will be in the 2024 stable style.

### Stable style

- Fix bug where `# fmt: off` automatically dedents when used with the `--line-ranges`
  option, even when it is not within the specified line range. (#4084)
- Fix feature detection for parenthesized context managers (#4104)

### Preview style

- Prefer more equal signs before a break when splitting chained assignments (#4010)
- Standalone form feed characters at the module level are no longer removed (#4021)
- Additional cases of immediately nested tuples, lists, and dictionaries are now
  indented less (#4012)
- Allow empty lines at the beginning of all blocks, except immediately before a
  docstring (#4060)
- Fix crash in preview mode when using a short `--line-length` (#4086)
- Keep suites consisting of only an ellipsis on their own lines if they are not
  functions or class definitions (#4066) (#4103)

### Configuration

- `--line-ranges` now skips _Black_'s internal stability check in `--safe` mode. This
  avoids a crash on rare inputs that have many unformatted same-content lines. (#4034)

### Packaging

- Upgrade to mypy 1.7.1 (#4049) (#4069)
- Faster compiled wheels are now available for CPython 3.12 (#4070)

### Integrations

- Enable 3.12 CI (#4035)
- Build docker images in parallel (#4054)
- Build docker images with 3.12 (#4055)

## 23.11.0

### Highlights

- Support formatting ranges of lines with the new `--line-ranges` command-line option
  (#4020)

### Stable style

- Fix crash on formatting bytes strings that look like docstrings (#4003)
- Fix crash when whitespace followed a backslash before newline in a docstring (#4008)
- Fix standalone comments inside complex blocks crashing Black (#4016)
- Fix crash on formatting code like `await (a ** b)` (#3994)
- No longer treat leading f-strings as docstrings. This matches Python's behaviour and
  fixes a crash (#4019)

### Preview style

- Multiline dicts and lists that are the sole argument to a function are now indented
  less (#3964)
- Multiline unpacked dicts and lists as the sole argument to a function are now also
  indented less (#3992)
- In f-string debug expressions, quote types that are visible in the final string are
  now preserved (#4005)
- Fix a bug where long `case` blocks were not split into multiple lines. Also enable
  general trailing comma rules on `case` blocks (#4024)
- Keep requiring two empty lines between module-level docstring and first function or
  class definition (#4028)
- Add support for single-line format skip with other comments on the same line (#3959)

### Configuration

- Consistently apply force exclusion logic before resolving symlinks (#4015)
- Fix a bug in the matching of absolute path names in `--include` (#3976)

### Performance

- Fix mypyc builds on arm64 on macOS (#4017)

### Integrations

- Black's pre-commit integration will now run only on git hooks appropriate for a code
  formatter (#3940)

## 23.10.1

### Highlights

- Maintenance release to get a fix out for GitHub Action edge case (#3957)

### Preview style

- Fix merging implicit multiline strings that have inline comments (#3956)
- Allow empty first line after block open before a comment or compound statement (#3967)

### Packaging

- Change Dockerfile to hatch + compile black (#3965)

### Integrations

- The summary output for GitHub workflows is now suppressible using the `summary`
  parameter. (#3958)
- Fix the action failing when Black check doesn't pass (#3957)

### Documentation

- It is known Windows documentation CI is broken
  https://github.com/psf/black/issues/3968

## 23.10.0

### Stable style

- Fix comments getting removed from inside parenthesized strings (#3909)

### Preview style

- Fix long lines with power operators getting split before the line length (#3942)
- Long type hints are now wrapped in parentheses and properly indented when split across
  multiple lines (#3899)
- Magic trailing commas are now respected in return types. (#3916)
- Require one empty line after module-level docstrings. (#3932)
- Treat raw triple-quoted strings as docstrings (#3947)

### Configuration

- Fix cache versioning logic when `BLACK_CACHE_DIR` is set (#3937)

### Parser

- Fix bug where attributes named `type` were not accepted inside `match` statements
  (#3950)
- Add support for PEP 695 type aliases containing lambdas and other unusual expressions
  (#3949)

### Output

- Black no longer attempts to provide special errors for attempting to format Python 2
  code (#3933)
- Black will more consistently print stacktraces on internal errors in verbose mode
  (#3938)

### Integrations

- The action output displayed in the job summary is now wrapped in Markdown (#3914)

## 23.9.1

Due to various issues, the previous release (23.9.0) did not include compiled mypyc
wheels, which make Black significantly faster. These issues have now been fixed, and
this release should come with compiled wheels once again.

There will be no wheels for Python 3.12 due to a bug in mypyc. We will provide 3.12
wheels in a future release as soon as the mypyc bug is fixed.

### Packaging

- Upgrade to mypy 1.5.1 (#3864)

### Performance

- Store raw tuples instead of NamedTuples in Black's cache, improving performance and
  decreasing the size of the cache (#3877)

## 23.9.0

### Preview style

- More concise formatting for dummy implementations (#3796)
- In stub files, add a blank line between a statement with a body (e.g an
  `if sys.version_info > (3, x):`) and a function definition on the same level (#3862)
- Fix a bug whereby spaces were removed from walrus operators within subscript(#3823)

### Configuration

- Black now applies exclusion and ignore logic before resolving symlinks (#3846)

### Performance

- Avoid importing `IPython` if notebook cells do not contain magics (#3782)
- Improve caching by comparing file hashes as fallback for mtime and size (#3821)

### _Blackd_

- Fix an issue in `blackd` with single character input (#3558)

### Integrations

- Black now has an
  [official pre-commit mirror](https://github.com/psf/black-pre-commit-mirror). Swapping
  `https://github.com/psf/black` to `https://github.com/psf/black-pre-commit-mirror` in
  your `.pre-commit-config.yaml` will make Black about 2x faster (#3828)
- The `.black.env` folder specified by `ENV_PATH` will now be removed on the completion
  of the GitHub Action (#3759)

## 23.7.0

### Highlights

- Runtime support for Python 3.7 has been removed. Formatting 3.7 code will still be
  supported until further notice (#3765)

### Stable style

- Fix a bug where an illegal trailing comma was added to return type annotations using
  PEP 604 unions (#3735)
- Fix several bugs and crashes where comments in stub files were removed or mishandled
  under some circumstances (#3745)
- Fix a crash with multi-line magic comments like `type: ignore` within parentheses
  (#3740)
- Fix error in AST validation when _Black_ removes trailing whitespace in a type comment
  (#3773)

### Preview style

- Implicitly concatenated strings used as function args are no longer wrapped inside
  parentheses (#3640)
- Remove blank lines between a class definition and its docstring (#3692)

### Configuration

- The `--workers` argument to _Black_ can now be specified via the `BLACK_NUM_WORKERS`
  environment variable (#3743)
- `.pytest_cache`, `.ruff_cache` and `.vscode` are now excluded by default (#3691)
- Fix _Black_ not honouring `pyproject.toml` settings when running `--stdin-filename`
  and the `pyproject.toml` found isn't in the current working directory (#3719)
- _Black_ will now error if `exclude` and `extend-exclude` have invalid data types in
  `pyproject.toml`, instead of silently doing the wrong thing (#3764)

### Packaging

- Upgrade mypyc from 0.991 to 1.3 (#3697)
- Remove patching of Click that mitigated errors on Python 3.6 with `LANG=C` (#3768)

### Parser

- Add support for the new PEP 695 syntax in Python 3.12 (#3703)

### Performance

- Speed up _Black_ significantly when the cache is full (#3751)
- Avoid importing `IPython` in a case where we wouldn't need it (#3748)

### Output

- Use aware UTC datetimes internally, avoids deprecation warning on Python 3.12 (#3728)
- Change verbose logging to exactly mirror _Black_'s logic for source discovery (#3749)

### _Blackd_

- The `blackd` argument parser now shows the default values for options in their help
  text (#3712)

### Integrations

- Black is now tested with
  [`PYTHONWARNDEFAULTENCODING = 1`](https://docs.python.org/3/library/io.html#io-encoding-warning)
  (#3763)
- Update GitHub Action to display black output in the job summary (#3688)

### Documentation

- Add a CITATION.cff file to the root of the repository, containing metadata on how to
  cite this software (#3723)
- Update the _classes_ and _exceptions_ documentation in Developer reference to match
  the latest code base (#3755)

## 23.3.0

### Highlights

This release fixes a longstanding confusing behavior in Black's GitHub action, where the
version of the action did not determine the version of Black being run (issue #3382). In
addition, there is a small bug fix around imports and a number of improvements to the
preview style.

Please try out the
[preview style](https://black.readthedocs.io/en/stable/the_black_code_style/future_style.html#preview-style)
with `black --preview` and tell us your feedback. All changes in the preview style are
expected to become part of Black's stable style in January 2024.

### Stable style

- Import lines with `# fmt: skip` and `# fmt: off` no longer have an extra blank line
  added when they are right after another import line (#3610)

### Preview style

- Add trailing commas to collection literals even if there's a comment after the last
  entry (#3393)
- `async def`, `async for`, and `async with` statements are now formatted consistently
  compared to their non-async version. (#3609)
- `with` statements that contain two context managers will be consistently wrapped in
  parentheses (#3589)
- Let string splitters respect [East Asian Width](https://www.unicode.org/reports/tr11/)
  (#3445)
- Now long string literals can be split after East Asian commas and periods (`、` U+3001
  IDEOGRAPHIC COMMA, `。` U+3002 IDEOGRAPHIC FULL STOP, & `，` U+FF0C FULLWIDTH COMMA)
  besides before spaces (#3445)
- For stubs, enforce one blank line after a nested class with a body other than just
  `...` (#3564)
- Improve handling of multiline strings by changing line split behavior (#1879)

### Parser

- Added support for formatting files with invalid type comments (#3594)

### Integrations

- Update GitHub Action to use the version of Black equivalent to action's version if
  version input is not specified (#3543)
- Fix missing Python binary path in autoload script for vim (#3508)

### Documentation

- Document that only the most recent release is supported for security issues;
  vulnerabilities should be reported through Tidelift (#3612)

## 23.1.0

### Highlights

This is the first release of 2023, and following our
[stability policy](https://black.readthedocs.io/en/stable/the_black_code_style/index.html#stability-policy),
it comes with a number of improvements to our stable style, including improvements to
empty line handling, removal of redundant parentheses in several contexts, and output
that highlights implicitly concatenated strings better.

There are also many changes to the preview style; try out `black --preview` and give us
feedback to help us set the stable style for next year.

In addition to style changes, Black now automatically infers the supported Python
versions from your `pyproject.toml` file, removing the need to set Black's target
versions separately.

### Stable style

- Introduce the 2023 stable style, which incorporates most aspects of last year's
  preview style (#3418). Specific changes:
  - Enforce empty lines before classes and functions with sticky leading comments
    (#3302) (22.12.0)
  - Reformat empty and whitespace-only files as either an empty file (if no newline is
    present) or as a single newline character (if a newline is present) (#3348)
    (22.12.0)
  - Implicitly concatenated strings used as function args are now wrapped inside
    parentheses (#3307) (22.12.0)
  - Correctly handle trailing commas that are inside a line's leading non-nested parens
    (#3370) (22.12.0)
  - `--skip-string-normalization` / `-S` now prevents docstring prefixes from being
    normalized as expected (#3168) (since 22.8.0)
  - When using `--skip-magic-trailing-comma` or `-C`, trailing commas are stripped from
    subscript expressions with more than 1 element (#3209) (22.8.0)
  - Implicitly concatenated strings inside a list, set, or tuple are now wrapped inside
    parentheses (#3162) (22.8.0)
  - Fix a string merging/split issue when a comment is present in the middle of
    implicitly concatenated strings on its own line (#3227) (22.8.0)
  - Docstring quotes are no longer moved if it would violate the line length limit
    (#3044, #3430) (22.6.0)
  - Parentheses around return annotations are now managed (#2990) (22.6.0)
  - Remove unnecessary parentheses around awaited objects (#2991) (22.6.0)
  - Remove unnecessary parentheses in `with` statements (#2926) (22.6.0)
  - Remove trailing newlines after code block open (#3035) (22.6.0)
  - Code cell separators `#%%` are now standardised to `# %%` (#2919) (22.3.0)
  - Remove unnecessary parentheses from `except` statements (#2939) (22.3.0)
  - Remove unnecessary parentheses from tuple unpacking in `for` loops (#2945) (22.3.0)
  - Avoid magic-trailing-comma in single-element subscripts (#2942) (22.3.0)
- Fix a crash when a colon line is marked between `# fmt: off` and `# fmt: on` (#3439)

### Preview style

- Format hex codes in unicode escape sequences in string literals (#2916)
- Add parentheses around `if`-`else` expressions (#2278)
- Improve performance on large expressions that contain many strings (#3467)
- Fix a crash in preview style with assert + parenthesized string (#3415)
- Fix crashes in preview style with walrus operators used in function return annotations
  and except clauses (#3423)
- Fix a crash in preview advanced string processing where mixed implicitly concatenated
  regular and f-strings start with an empty span (#3463)
- Fix a crash in preview advanced string processing where a standalone comment is placed
  before a dict's value (#3469)
- Fix an issue where extra empty lines are added when a decorator has `# fmt: skip`
  applied or there is a standalone comment between decorators (#3470)
- Do not put the closing quotes in a docstring on a separate line, even if the line is
  too long (#3430)
- Long values in dict literals are now wrapped in parentheses; correspondingly
  unnecessary parentheses around short values in dict literals are now removed; long
  string lambda values are now wrapped in parentheses (#3440)
- Fix two crashes in preview style involving edge cases with docstrings (#3451)
- Exclude string type annotations from improved string processing; fix crash when the
  return type annotation is stringified and spans across multiple lines (#3462)
- Wrap multiple context managers in parentheses when targeting Python 3.9+ (#3489)
- Fix several crashes in preview style with walrus operators used in `with` statements
  or tuples (#3473)
- Fix an invalid quote escaping bug in f-string expressions where it produced invalid
  code. Implicitly concatenated f-strings with different quotes can now be merged or
  quote-normalized by changing the quotes used in expressions. (#3509)
- Fix crash on `await (yield)` when Black is compiled with mypyc (#3533)

### Configuration

- Black now tries to infer its `--target-version` from the project metadata specified in
  `pyproject.toml` (#3219)

### Packaging

- Upgrade mypyc from `0.971` to `0.991` so mypycified _Black_ can be built on armv7
  (#3380)
  - This also fixes some crashes while using compiled Black with a debug build of
    CPython
- Drop specific support for the `tomli` requirement on 3.11 alpha releases, working
  around a bug that would cause the requirement not to be installed on any non-final
  Python releases (#3448)
- Black now depends on `packaging` version `22.0` or later. This is required for new
  functionality that needs to parse part of the project metadata (#3219)

### Output

- Calling `black --help` multiple times will return the same help contents each time
  (#3516)
- Verbose logging now shows the values of `pyproject.toml` configuration variables
  (#3392)
- Fix false symlink detection messages in verbose output due to using an incorrect
  relative path to the project root (#3385)

### Integrations

- Move 3.11 CI to normal flow now that all dependencies support 3.11 (#3446)
- Docker: Add new `latest_prerelease` tag automation to follow latest black alpha
  release on docker images (#3465)

### Documentation

- Expand `vim-plug` installation instructions to offer more explicit options (#3468)

## 22.12.0

### Preview style

- Enforce empty lines before classes and functions with sticky leading comments (#3302)
- Reformat empty and whitespace-only files as either an empty file (if no newline is
  present) or as a single newline character (if a newline is present) (#3348)
- Implicitly concatenated strings used as function args are now wrapped inside
  parentheses (#3307)
- For assignment statements, prefer splitting the right hand side if the left hand side
  fits on a single line (#3368)
- Correctly handle trailing commas that are inside a line's leading non-nested parens
  (#3370)

### Configuration

- Fix incorrectly applied `.gitignore` rules by considering the `.gitignore` location
  and the relative path to the target file (#3338)
- Fix incorrectly ignoring `.gitignore` presence when more than one source directory is
  specified (#3336)

### Parser

- Parsing support has been added for walruses inside generator expression that are
  passed as function args (for example,
  `any(match := my_re.match(text) for text in texts)`) (#3327).

### Integrations

- Vim plugin: Optionally allow using the system installation of Black via
  `let g:black_use_virtualenv = 0`(#3309)

## 22.10.0

### Highlights

- Runtime support for Python 3.6 has been removed. Formatting 3.6 code will still be
  supported until further notice.

### Stable style

- Fix a crash when `# fmt: on` is used on a different block level than `# fmt: off`
  (#3281)

### Preview style

- Fix a crash when formatting some dicts with parenthesis-wrapped long string keys
  (#3262)

### Configuration

- `.ipynb_checkpoints` directories are now excluded by default (#3293)
- Add `--skip-source-first-line` / `-x` option to ignore the first line of source code
  while formatting (#3299)

### Packaging

- Executables made with PyInstaller will no longer crash when formatting several files
  at once on macOS. Native x86-64 executables for macOS are available once again.
  (#3275)
- Hatchling is now used as the build backend. This will not have any effect for users
  who install Black with its wheels from PyPI. (#3233)
- Faster compiled wheels are now available for CPython 3.11 (#3276)

### _Blackd_

- Windows style (CRLF) newlines will be preserved (#3257).

### Integrations

- Vim plugin: add flag (`g:black_preview`) to enable/disable the preview style (#3246)
- Update GitHub Action to support formatting of Jupyter Notebook files via a `jupyter`
  option (#3282)
- Update GitHub Action to support use of version specifiers (e.g. `<23`) for Black
  version (#3265)

## 22.8.0

### Highlights

- Python 3.11 is now supported, except for _blackd_ as aiohttp does not support 3.11 as
  of publishing (#3234)
- This is the last release that supports running _Black_ on Python 3.6 (formatting 3.6
  code will continue to be supported until further notice)
- Reword the stability policy to say that we may, in rare cases, make changes that
  affect code that was not previously formatted by _Black_ (#3155)

### Stable style

- Fix an infinite loop when using `# fmt: on/off` in the middle of an expression or code
  block (#3158)
- Fix incorrect handling of `# fmt: skip` on colon (`:`) lines (#3148)
- Comments are no longer deleted when a line had spaces removed around power operators
  (#2874)

### Preview style

- Single-character closing docstring quotes are no longer moved to their own line as
  this is invalid. This was a bug introduced in version 22.6.0. (#3166)
- `--skip-string-normalization` / `-S` now prevents docstring prefixes from being
  normalized as expected (#3168)
- When using `--skip-magic-trailing-comma` or `-C`, trailing commas are stripped from
  subscript expressions with more than 1 element (#3209)
- Implicitly concatenated strings inside a list, set, or tuple are now wrapped inside
  parentheses (#3162)
- Fix a string merging/split issue when a comment is present in the middle of implicitly
  concatenated strings on its own line (#3227)

### _Blackd_

- `blackd` now supports enabling the preview style via the `X-Preview` header (#3217)

### Configuration

- Black now uses the presence of debug f-strings to detect target version (#3215)
- Fix misdetection of project root and verbose logging of sources in cases involving
  `--stdin-filename` (#3216)
- Immediate `.gitignore` files in source directories given on the command line are now
  also respected, previously only `.gitignore` files in the project root and
  automatically discovered directories were respected (#3237)

### Documentation

- Recommend using BlackConnect in IntelliJ IDEs (#3150)

### Integrations

- Vim plugin: prefix messages with `Black: ` so it's clear they come from Black (#3194)
- Docker: changed to a /opt/venv installation + added to PATH to be available to
  non-root users (#3202)

### Output

- Change from deprecated `asyncio.get_event_loop()` to create our event loop which
  removes DeprecationWarning (#3164)
- Remove logging from internal `blib2to3` library since it regularly emits error logs
  about failed caching that can and should be ignored (#3193)

### Parser

- Type comments are now included in the AST equivalence check consistently so accidental
  deletion raises an error. Though type comments can't be tracked when running on PyPy
  3.7 due to standard library limitations. (#2874)

### Performance

- Reduce Black's startup time when formatting a single file by 15-30% (#3211)

## 22.6.0

### Style

- Fix unstable formatting involving `#fmt: skip` and `# fmt:skip` comments (notice the
  lack of spaces) (#2970)

### Preview style

- Docstring quotes are no longer moved if it would violate the line length limit (#3044)
- Parentheses around return annotations are now managed (#2990)
- Remove unnecessary parentheses around awaited objects (#2991)
- Remove unnecessary parentheses in `with` statements (#2926)
- Remove trailing newlines after code block open (#3035)

### Integrations

- Add `scripts/migrate-black.py` script to ease introduction of Black to a Git project
  (#3038)

### Output

- Output Python version and implementation as part of `--version` flag (#2997)

### Packaging

- Use `tomli` instead of `tomllib` on Python 3.11 builds where `tomllib` is not
  available (#2987)

### Parser

- [PEP 654](https://peps.python.org/pep-0654/#except) syntax (for example,
  `except *ExceptionGroup:`) is now supported (#3016)
- [PEP 646](https://peps.python.org/pep-0646) syntax (for example,
  `Array[Batch, *Shape]` or `def fn(*args: *T) -> None`) is now supported (#3071)

### Vim Plugin

- Fix `strtobool` function. It didn't parse true/on/false/off. (#3025)

## 22.3.0

### Preview style

- Code cell separators `#%%` are now standardised to `# %%` (#2919)
- Remove unnecessary parentheses from `except` statements (#2939)
- Remove unnecessary parentheses from tuple unpacking in `for` loops (#2945)
- Avoid magic-trailing-comma in single-element subscripts (#2942)

### Configuration

- Do not format `__pypackages__` directories by default (#2836)
- Add support for specifying stable version with `--required-version` (#2832).
- Avoid crashing when the user has no homedir (#2814)
- Avoid crashing when md5 is not available (#2905)
- Fix handling of directory junctions on Windows (#2904)

### Documentation

- Update pylint config documentation (#2931)

### Integrations

- Move test to disable plugin in Vim/Neovim, which speeds up loading (#2896)

### Output

- In verbose mode, log when _Black_ is using user-level config (#2861)

### Packaging

- Fix Black to work with Click 8.1.0 (#2966)
- On Python 3.11 and newer, use the standard library's `tomllib` instead of `tomli`
  (#2903)
- `black-primer`, the deprecated internal devtool, has been removed and copied to a
  [separate repository](https://github.com/cooperlees/black-primer) (#2924)

### Parser

- Black can now parse starred expressions in the target of `for` and `async for`
  statements, e.g `for item in *items_1, *items_2: pass` (#2879).

## 22.1.0

At long last, _Black_ is no longer a beta product! This is the first non-beta release
and the first release covered by our new
[stability policy](https://black.readthedocs.io/en/stable/the_black_code_style/index.html#stability-policy).

### Highlights

- **Remove Python 2 support** (#2740)
- Introduce the `--preview` flag (#2752)

### Style

- Deprecate `--experimental-string-processing` and move the functionality under
  `--preview` (#2789)
- For stubs, one blank line between class attributes and methods is now kept if there's
  at least one pre-existing blank line (#2736)
- Black now normalizes string prefix order (#2297)
- Remove spaces around power operators if both operands are simple (#2726)
- Work around bug that causes unstable formatting in some cases in the presence of the
  magic trailing comma (#2807)
- Use parentheses for attribute access on decimal float and int literals (#2799)
- Don't add whitespace for attribute access on hexadecimal, binary, octal, and complex
  literals (#2799)
- Treat blank lines in stubs the same inside top-level `if` statements (#2820)
- Fix unstable formatting with semicolons and arithmetic expressions (#2817)
- Fix unstable formatting around magic trailing comma (#2572)

### Parser

- Fix mapping cases that contain as-expressions, like `case {"key": 1 | 2 as password}`
  (#2686)
- Fix cases that contain multiple top-level as-expressions, like `case 1 as a, 2 as b`
  (#2716)
- Fix call patterns that contain as-expressions with keyword arguments, like
  `case Foo(bar=baz as quux)` (#2749)
- Tuple unpacking on `return` and `yield` constructs now implies 3.8+ (#2700)
- Unparenthesized tuples on annotated assignments (e.g
  `values: Tuple[int, ...] = 1, 2, 3`) now implies 3.8+ (#2708)
- Fix handling of standalone `match()` or `case()` when there is a trailing newline or a
  comment inside of the parentheses. (#2760)
- `from __future__ import annotations` statement now implies Python 3.7+ (#2690)

### Performance

- Speed-up the new backtracking parser about 4X in general (enabled when
  `--target-version` is set to 3.10 and higher). (#2728)
- _Black_ is now compiled with [mypyc](https://github.com/mypyc/mypyc) for an overall 2x
  speed-up. 64-bit Windows, MacOS, and Linux (not including musl) are supported. (#1009,
  #2431)

### Configuration

- Do not accept bare carriage return line endings in pyproject.toml (#2408)
- Add configuration option (`python-cell-magics`) to format cells with custom magics in
  Jupyter Notebooks (#2744)
- Allow setting custom cache directory on all platforms with environment variable
  `BLACK_CACHE_DIR` (#2739).
- Enable Python 3.10+ by default, without any extra need to specify
  `--target-version=py310`. (#2758)
- Make passing `SRC` or `--code` mandatory and mutually exclusive (#2804)

### Output

- Improve error message for invalid regular expression (#2678)
- Improve error message when parsing fails during AST safety check by embedding the
  underlying SyntaxError (#2693)
- No longer color diff headers white as it's unreadable in light themed terminals
  (#2691)
- Text coloring added in the final statistics (#2712)
- Verbose mode also now describes how a project root was discovered and which paths will
  be formatted. (#2526)

### Packaging

- All upper version bounds on dependencies have been removed (#2718)
- `typing-extensions` is no longer a required dependency in Python 3.10+ (#2772)
- Set `click` lower bound to `8.0.0` (#2791)

### Integrations

- Update GitHub action to support containerized runs (#2748)

### Documentation

- Change protocol in pip installation instructions to `https://` (#2761)
- Change HTML theme to Furo primarily for its responsive design and mobile support
  (#2793)
- Deprecate the `black-primer` tool (#2809)
- Document Python support policy (#2819)

## 21.12b0

### _Black_

- Fix determination of f-string expression spans (#2654)
- Fix bad formatting of error messages about EOF in multi-line statements (#2343)
- Functions and classes in blocks now have more consistent surrounding spacing (#2472)

#### Jupyter Notebook support

- Cell magics are now only processed if they are known Python cell magics. Earlier, all
  cell magics were tokenized, leading to possible indentation errors e.g. with
  `%%writefile`. (#2630)
- Fix assignment to environment variables in Jupyter Notebooks (#2642)

#### Python 3.10 support

- Point users to using `--target-version py310` if we detect 3.10-only syntax (#2668)
- Fix `match` statements with open sequence subjects, like `match a, b:` or
  `match a, *b:` (#2639) (#2659)
- Fix `match`/`case` statements that contain `match`/`case` soft keywords multiple
  times, like `match re.match()` (#2661)
- Fix `case` statements with an inline body (#2665)
- Fix styling of starred expressions inside `match` subject (#2667)
- Fix parser error location on invalid syntax in a `match` statement (#2649)
- Fix Python 3.10 support on platforms without ProcessPoolExecutor (#2631)
- Improve parsing performance on code that uses `match` under `--target-version py310`
  up to ~50% (#2670)

### Packaging

- Remove dependency on `regex` (#2644) (#2663)

## 21.11b1

### _Black_

- Bumped regex version minimum to 2021.4.4 to fix Pattern class usage (#2621)

## 21.11b0

### _Black_

- Warn about Python 2 deprecation in more cases by improving Python 2 only syntax
  detection (#2592)
- Add experimental PyPy support (#2559)
- Add partial support for the match statement. As it's experimental, it's only enabled
  when `--target-version py310` is explicitly specified (#2586)
- Add support for parenthesized with (#2586)
- Declare support for Python 3.10 for running Black (#2562)

### Integrations

- Fixed vim plugin with Python 3.10 by removing deprecated distutils import (#2610)
- The vim plugin now parses `skip_magic_trailing_comma` from pyproject.toml (#2613)

## 21.10b0

### _Black_

- Document stability policy, that will apply for non-beta releases (#2529)
- Add new `--workers` parameter (#2514)
- Fixed feature detection for positional-only arguments in lambdas (#2532)
- Bumped typed-ast version minimum to 1.4.3 for 3.10 compatibility (#2519)
- Fixed a Python 3.10 compatibility issue where the loop argument was still being passed
  even though it has been removed (#2580)
- Deprecate Python 2 formatting support (#2523)

### _Blackd_

- Remove dependency on aiohttp-cors (#2500)
- Bump required aiohttp version to 3.7.4 (#2509)

### _Black-Primer_

- Add primer support for --projects (#2555)
- Print primer summary after individual failures (#2570)

### Integrations

- Allow to pass `target_version` in the vim plugin (#1319)
- Install build tools in docker file and use multi-stage build to keep the image size
  down (#2582)

## 21.9b0

### Packaging

- Fix missing modules in self-contained binaries (#2466)
- Fix missing toml extra used during installation (#2475)

## 21.8b0

### _Black_

- Add support for formatting Jupyter Notebook files (#2357)
- Move from `appdirs` dependency to `platformdirs` (#2375)
- Present a more user-friendly error if .gitignore is invalid (#2414)
- The failsafe for accidentally added backslashes in f-string expressions has been
  hardened to handle more edge cases during quote normalization (#2437)
- Avoid changing a function return type annotation's type to a tuple by adding a
  trailing comma (#2384)
- Parsing support has been added for unparenthesized walruses in set literals, set
  comprehensions, and indices (#2447).
- Pin `setuptools-scm` build-time dependency version (#2457)
- Exclude typing-extensions version 3.10.0.1 due to it being broken on Python 3.10
  (#2460)

### _Blackd_

- Replace sys.exit(-1) with raise ImportError as it plays more nicely with tools that
  scan installed packages (#2440)

### Integrations

- The provided pre-commit hooks no longer specify `language_version` to avoid overriding
  `default_language_version` (#2430)

## 21.7b0

### _Black_

- Configuration files using TOML features higher than spec v0.5.0 are now supported
  (#2301)
- Add primer support and test for code piped into black via STDIN (#2315)
- Fix internal error when `FORCE_OPTIONAL_PARENTHESES` feature is enabled (#2332)
- Accept empty stdin (#2346)
- Provide a more useful error when parsing fails during AST safety checks (#2304)

### Docker

- Add new `latest_release` tag automation to follow latest black release on docker
  images (#2374)

### Integrations

- The vim plugin now searches upwards from the directory containing the current buffer
  instead of the current working directory for pyproject.toml. (#1871)
- The vim plugin now reads the correct string normalization option in pyproject.toml
  (#1869)
- The vim plugin no longer crashes Black when there's boolean values in pyproject.toml
  (#1869)

## 21.6b0

### _Black_

- Fix failure caused by `fmt: skip` and indentation (#2281)
- Account for += assignment when deciding whether to split string (#2312)
- Correct max string length calculation when there are string operators (#2292)
- Fixed option usage when using the `--code` flag (#2259)
- Do not call `uvloop.install()` when _Black_ is used as a library (#2303)
- Added `--required-version` option to require a specific version to be running (#2300)
- Fix incorrect custom breakpoint indices when string group contains fake f-strings
  (#2311)
- Fix regression where `R` prefixes would be lowercased for docstrings (#2285)
- Fix handling of named escapes (`\N{...}`) when `--experimental-string-processing` is
  used (#2319)

### Integrations

- The official Black action now supports choosing what version to use, and supports the
  major 3 OSes. (#1940)

## 21.5b2

### _Black_

- A space is no longer inserted into empty docstrings (#2249)
- Fix handling of .gitignore files containing non-ASCII characters on Windows (#2229)
- Respect `.gitignore` files in all levels, not only `root/.gitignore` file (apply
  `.gitignore` rules like `git` does) (#2225)
- Restored compatibility with Click 8.0 on Python 3.6 when LANG=C used (#2227)
- Add extra uvloop install + import support if in python env (#2258)
- Fix --experimental-string-processing crash when matching parens are not found (#2283)
- Make sure to split lines that start with a string operator (#2286)
- Fix regular expression that black uses to identify f-expressions (#2287)

### _Blackd_

- Add a lower bound for the `aiohttp-cors` dependency. Only 0.4.0 or higher is
  supported. (#2231)

### Packaging

- Release self-contained x86_64 MacOS binaries as part of the GitHub release pipeline
  (#2198)
- Always build binaries with the latest available Python (#2260)

### Documentation

- Add discussion of magic comments to FAQ page (#2272)
- `--experimental-string-processing` will be enabled by default in the future (#2273)
- Fix typos discovered by codespell (#2228)
- Fix Vim plugin installation instructions. (#2235)
- Add new Frequently Asked Questions page (#2247)
- Fix encoding + symlink issues preventing proper build on Windows (#2262)

## 21.5b1

### _Black_

- Refactor `src/black/__init__.py` into many files (#2206)

### Documentation

- Replaced all remaining references to the
  [`master`](https://github.com/psf/black/tree/main) branch with the
  [`main`](https://github.com/psf/black/tree/main) branch. Some additional changes in
  the source code were also made. (#2210)
- Significantly reorganized the documentation to make much more sense. Check them out by
  heading over to [the stable docs on RTD](https://black.readthedocs.io/en/stable/).
  (#2174)

## 21.5b0

### _Black_

- Set `--pyi` mode if `--stdin-filename` ends in `.pyi` (#2169)
- Stop detecting target version as Python 3.9+ with pre-PEP-614 decorators that are
  being called but with no arguments (#2182)

### _Black-Primer_

- Add `--no-diff` to black-primer to suppress formatting changes (#2187)

## 21.4b2

### _Black_

- Fix crash if the user configuration directory is inaccessible. (#2158)

- Clarify
  [circumstances](https://github.com/psf/black/blob/master/docs/the_black_code_style.md#pragmatism)
  in which _Black_ may change the AST (#2159)

- Allow `.gitignore` rules to be overridden by specifying `exclude` in `pyproject.toml`
  or on the command line. (#2170)

### _Packaging_

- Install `primer.json` (used by `black-primer` by default) with black. (#2154)

## 21.4b1

### _Black_

- Fix crash on docstrings ending with "\\ ". (#2142)

- Fix crash when atypical whitespace is cleaned out of dostrings (#2120)

- Reflect the `--skip-magic-trailing-comma` and `--experimental-string-processing` flags
  in the name of the cache file. Without this fix, changes in these flags would not take
  effect if the cache had already been populated. (#2131)

- Don't remove necessary parentheses from assignment expression containing assert /
  return statements. (#2143)

### _Packaging_

- Bump pathspec to >= 0.8.1 to solve invalid .gitignore exclusion handling

## 21.4b0

### _Black_

- Fixed a rare but annoying formatting instability created by the combination of
  optional trailing commas inserted by `Black` and optional parentheses looking at
  pre-existing "magic" trailing commas. This fixes issue #1629 and all of its many many
  duplicates. (#2126)

- `Black` now processes one-line docstrings by stripping leading and trailing spaces,
  and adding a padding space when needed to break up """". (#1740)

- `Black` now cleans up leading non-breaking spaces in comments (#2092)

- `Black` now respects `--skip-string-normalization` when normalizing multiline
  docstring quotes (#1637)

- `Black` no longer removes all empty lines between non-function code and decorators
  when formatting typing stubs. Now `Black` enforces a single empty line. (#1646)

- `Black` no longer adds an incorrect space after a parenthesized assignment expression
  in if/while statements (#1655)

- Added `--skip-magic-trailing-comma` / `-C` to avoid using trailing commas as a reason
  to split lines (#1824)

- fixed a crash when PWD=/ on POSIX (#1631)

- fixed "I/O operation on closed file" when using --diff (#1664)

- Prevent coloured diff output being interleaved with multiple files (#1673)

- Added support for PEP 614 relaxed decorator syntax on python 3.9 (#1711)

- Added parsing support for unparenthesized tuples and yield expressions in annotated
  assignments (#1835)

- added `--extend-exclude` argument (PR #2005)

- speed up caching by avoiding pathlib (#1950)

- `--diff` correctly indicates when a file doesn't end in a newline (#1662)

- Added `--stdin-filename` argument to allow stdin to respect `--force-exclude` rules
  (#1780)

- Lines ending with `fmt: skip` will now be not formatted (#1800)

- PR #2053: Black no longer relies on typed-ast for Python 3.8 and higher

- PR #2053: Python 2 support is now optional, install with
  `python3 -m pip install black[python2]` to maintain support.

- Exclude `venv` directory by default (#1683)

- Fixed "Black produced code that is not equivalent to the source" when formatting
  Python 2 docstrings (#2037)

### _Packaging_

- Self-contained native _Black_ binaries are now provided for releases via GitHub
  Releases (#1743)

## 20.8b1

### _Packaging_

- explicitly depend on Click 7.1.2 or newer as `Black` no longer works with versions
  older than 7.0

## 20.8b0

### _Black_

- re-implemented support for explicit trailing commas: now it works consistently within
  any bracket pair, including nested structures (#1288 and duplicates)

- `Black` now reindents docstrings when reindenting code around it (#1053)

- `Black` now shows colored diffs (#1266)

- `Black` is now packaged using 'py3' tagged wheels (#1388)

- `Black` now supports Python 3.8 code, e.g. star expressions in return statements
  (#1121)

- `Black` no longer normalizes capital R-string prefixes as those have a
  community-accepted meaning (#1244)

- `Black` now uses exit code 2 when specified configuration file doesn't exit (#1361)

- `Black` now works on AWS Lambda (#1141)

- added `--force-exclude` argument (#1032)

- removed deprecated `--py36` option (#1236)

- fixed `--diff` output when EOF is encountered (#526)

- fixed `# fmt: off` handling around decorators (#560)

- fixed unstable formatting with some `# type: ignore` comments (#1113)

- fixed invalid removal on organizing brackets followed by indexing (#1575)

- introduced `black-primer`, a CI tool that allows us to run regression tests against
  existing open source users of Black (#1402)

- introduced property-based fuzzing to our test suite based on Hypothesis and
  Hypothersmith (#1566)

- implemented experimental and disabled by default long string rewrapping (#1132),
  hidden under a `--experimental-string-processing` flag while it's being worked on;
  this is an undocumented and unsupported feature, you lose Internet points for
  depending on it (#1609)

### Vim plugin

- prefer virtualenv packages over global packages (#1383)

## 19.10b0

- added support for PEP 572 assignment expressions (#711)

- added support for PEP 570 positional-only arguments (#943)

- added support for async generators (#593)

- added support for pre-splitting collections by putting an explicit trailing comma
  inside (#826)

- added `black -c` as a way to format code passed from the command line (#761)

- --safe now works with Python 2 code (#840)

- fixed grammar selection for Python 2-specific code (#765)

- fixed feature detection for trailing commas in function definitions and call sites
  (#763)

- `# fmt: off`/`# fmt: on` comment pairs placed multiple times within the same block of
  code now behave correctly (#1005)

- _Black_ no longer crashes on Windows machines with more than 61 cores (#838)

- _Black_ no longer crashes on standalone comments prepended with a backslash (#767)

- _Black_ no longer crashes on `from` ... `import` blocks with comments (#829)

- _Black_ no longer crashes on Python 3.7 on some platform configurations (#494)

- _Black_ no longer fails on comments in from-imports (#671)

- _Black_ no longer fails when the file starts with a backslash (#922)

- _Black_ no longer merges regular comments with type comments (#1027)

- _Black_ no longer splits long lines that contain type comments (#997)

- removed unnecessary parentheses around `yield` expressions (#834)

- added parentheses around long tuples in unpacking assignments (#832)

- added parentheses around complex powers when they are prefixed by a unary operator
  (#646)

- fixed bug that led _Black_ format some code with a line length target of 1 (#762)

- _Black_ no longer introduces quotes in f-string subexpressions on string boundaries
  (#863)

- if _Black_ puts parenthesis around a single expression, it moves comments to the
  wrapped expression instead of after the brackets (#872)

- `blackd` now returns the version of _Black_ in the response headers (#1013)

- `blackd` can now output the diff of formats on source code when the `X-Diff` header is
  provided (#969)

## 19.3b0

- new option `--target-version` to control which Python versions _Black_-formatted code
  should target (#618)

- deprecated `--py36` (use `--target-version=py36` instead) (#724)

- _Black_ no longer normalizes numeric literals to include `_` separators (#696)

- long `del` statements are now split into multiple lines (#698)

- type comments are no longer mangled in function signatures

- improved performance of formatting deeply nested data structures (#509)

- _Black_ now properly formats multiple files in parallel on Windows (#632)

- _Black_ now creates cache files atomically which allows it to be used in parallel
  pipelines (like `xargs -P8`) (#673)

- _Black_ now correctly indents comments in files that were previously formatted with
  tabs (#262)

- `blackd` now supports CORS (#622)

## 18.9b0

- numeric literals are now formatted by _Black_ (#452, #461, #464, #469):

  - numeric literals are normalized to include `_` separators on Python 3.6+ code

  - added `--skip-numeric-underscore-normalization` to disable the above behavior and
    leave numeric underscores as they were in the input

  - code with `_` in numeric literals is recognized as Python 3.6+

  - most letters in numeric literals are lowercased (e.g., in `1e10`, `0x01`)

  - hexadecimal digits are always uppercased (e.g. `0xBADC0DE`)

- added `blackd`, see
  [its documentation](https://github.com/psf/black/blob/18.9b0/README.md#blackd) for
  more info (#349)

- adjacent string literals are now correctly split into multiple lines (#463)

- trailing comma is now added to single imports that don't fit on a line (#250)

- cache is now populated when `--check` is successful for a file which speeds up
  consecutive checks of properly formatted unmodified files (#448)

- whitespace at the beginning of the file is now removed (#399)

- fixed mangling [pweave](http://mpastell.com/pweave/) and
  [Spyder IDE](https://www.spyder-ide.org/) special comments (#532)

- fixed unstable formatting when unpacking big tuples (#267)

- fixed parsing of `__future__` imports with renames (#389)

- fixed scope of `# fmt: off` when directly preceding `yield` and other nodes (#385)

- fixed formatting of lambda expressions with default arguments (#468)

- fixed `async for` statements: _Black_ no longer breaks them into separate lines (#372)

- note: the Vim plugin stopped registering `,=` as a default chord as it turned out to
  be a bad idea (#415)

## 18.6b4

- hotfix: don't freeze when multiple comments directly precede `# fmt: off` (#371)

## 18.6b3

- typing stub files (`.pyi`) now have blank lines added after constants (#340)

- `# fmt: off` and `# fmt: on` are now much more dependable:

  - they now work also within bracket pairs (#329)

  - they now correctly work across function/class boundaries (#335)

  - they now work when an indentation block starts with empty lines or misaligned
    comments (#334)

- made Click not fail on invalid environments; note that Click is right but the
  likelihood we'll need to access non-ASCII file paths when dealing with Python source
  code is low (#277)

- fixed improper formatting of f-strings with quotes inside interpolated expressions
  (#322)

- fixed unnecessary slowdown when long list literals where found in a file

- fixed unnecessary slowdown on AST nodes with very many siblings

- fixed cannibalizing backslashes during string normalization

- fixed a crash due to symbolic links pointing outside of the project directory (#338)

## 18.6b2

- added `--config` (#65)

- added `-h` equivalent to `--help` (#316)

- fixed improper unmodified file caching when `-S` was used

- fixed extra space in string unpacking (#305)

- fixed formatting of empty triple quoted strings (#313)

- fixed unnecessary slowdown in comment placement calculation on lines without comments

## 18.6b1

- hotfix: don't output human-facing information on stdout (#299)

- hotfix: don't output cake emoji on non-zero return code (#300)

## 18.6b0

- added `--include` and `--exclude` (#270)

- added `--skip-string-normalization` (#118)

- added `--verbose` (#283)

- the header output in `--diff` now actually conforms to the unified diff spec

- fixed long trivial assignments being wrapped in unnecessary parentheses (#273)

- fixed unnecessary parentheses when a line contained multiline strings (#232)

- fixed stdin handling not working correctly if an old version of Click was used (#276)

- _Black_ now preserves line endings when formatting a file in place (#258)

## 18.5b1

- added `--pyi` (#249)

- added `--py36` (#249)

- Python grammar pickle caches are stored with the formatting caches, making _Black_
  work in environments where site-packages is not user-writable (#192)

- _Black_ now enforces a PEP 257 empty line after a class-level docstring (and/or
  fields) and the first method

- fixed invalid code produced when standalone comments were present in a trailer that
  was omitted from line splitting on a large expression (#237)

- fixed optional parentheses being removed within `# fmt: off` sections (#224)

- fixed invalid code produced when stars in very long imports were incorrectly wrapped
  in optional parentheses (#234)

- fixed unstable formatting when inline comments were moved around in a trailer that was
  omitted from line splitting on a large expression (#238)

- fixed extra empty line between a class declaration and the first method if no class
  docstring or fields are present (#219)

- fixed extra empty line between a function signature and an inner function or inner
  class (#196)

## 18.5b0

- call chains are now formatted according to the
  [fluent interfaces](https://en.wikipedia.org/wiki/Fluent_interface) style (#67)

- data structure literals (tuples, lists, dictionaries, and sets) are now also always
  exploded like imports when they don't fit in a single line (#152)

- slices are now formatted according to PEP 8 (#178)

- parentheses are now also managed automatically on the right-hand side of assignments
  and return statements (#140)

- math operators now use their respective priorities for delimiting multiline
  expressions (#148)

- optional parentheses are now omitted on expressions that start or end with a bracket
  and only contain a single operator (#177)

- empty parentheses in a class definition are now removed (#145, #180)

- string prefixes are now standardized to lowercase and `u` is removed on Python 3.6+
  only code and Python 2.7+ code with the `unicode_literals` future import (#188, #198,
  #199)

- typing stub files (`.pyi`) are now formatted in a style that is consistent with PEP
  484 (#207, #210)

- progress when reformatting many files is now reported incrementally

- fixed trailers (content with brackets) being unnecessarily exploded into their own
  lines after a dedented closing bracket (#119)

- fixed an invalid trailing comma sometimes left in imports (#185)

- fixed non-deterministic formatting when multiple pairs of removable parentheses were
  used (#183)

- fixed multiline strings being unnecessarily wrapped in optional parentheses in long
  assignments (#215)

- fixed not splitting long from-imports with only a single name

- fixed Python 3.6+ file discovery by also looking at function calls with unpacking.
  This fixed non-deterministic formatting if trailing commas where used both in function
  signatures with stars and function calls with stars but the former would be
  reformatted to a single line.

- fixed crash on dealing with optional parentheses (#193)

- fixed "is", "is not", "in", and "not in" not considered operators for splitting
  purposes

- fixed crash when dead symlinks where encountered

## 18.4a4

- don't populate the cache on `--check` (#175)

## 18.4a3

- added a "cache"; files already reformatted that haven't changed on disk won't be
  reformatted again (#109)

- `--check` and `--diff` are no longer mutually exclusive (#149)

- generalized star expression handling, including double stars; this fixes
  multiplication making expressions "unsafe" for trailing commas (#132)

- _Black_ no longer enforces putting empty lines behind control flow statements (#90)

- _Black_ now splits imports like "Mode 3 + trailing comma" of isort (#127)

- fixed comment indentation when a standalone comment closes a block (#16, #32)

- fixed standalone comments receiving extra empty lines if immediately preceding a
  class, def, or decorator (#56, #154)

- fixed `--diff` not showing entire path (#130)

- fixed parsing of complex expressions after star and double stars in function calls
  (#2)

- fixed invalid splitting on comma in lambda arguments (#133)

- fixed missing splits of ternary expressions (#141)

## 18.4a2

- fixed parsing of unaligned standalone comments (#99, #112)

- fixed placement of dictionary unpacking inside dictionary literals (#111)

- Vim plugin now works on Windows, too

- fixed unstable formatting when encountering unnecessarily escaped quotes in a string
  (#120)

## 18.4a1

- added `--quiet` (#78)

- added automatic parentheses management (#4)

- added [pre-commit](https://pre-commit.com) integration (#103, #104)

- fixed reporting on `--check` with multiple files (#101, #102)

- fixed removing backslash escapes from raw strings (#100, #105)

## 18.4a0

- added `--diff` (#87)

- add line breaks before all delimiters, except in cases like commas, to better comply
  with PEP 8 (#73)

- standardize string literals to use double quotes (almost) everywhere (#75)

- fixed handling of standalone comments within nested bracketed expressions; _Black_
  will no longer produce super long lines or put all standalone comments at the end of
  the expression (#22)

- fixed 18.3a4 regression: don't crash and burn on empty lines with trailing whitespace
  (#80)

- fixed 18.3a4 regression: `# yapf: disable` usage as trailing comment would cause
  _Black_ to not emit the rest of the file (#95)

- when CTRL+C is pressed while formatting many files, _Black_ no longer freaks out with
  a flurry of asyncio-related exceptions

- only allow up to two empty lines on module level and only single empty lines within
  functions (#74)

## 18.3a4

- `# fmt: off` and `# fmt: on` are implemented (#5)

- automatic detection of deprecated Python 2 forms of print statements and exec
  statements in the formatted file (#49)

- use proper spaces for complex expressions in default values of typed function
  arguments (#60)

- only return exit code 1 when --check is used (#50)

- don't remove single trailing commas from square bracket indexing (#59)

- don't omit whitespace if the previous factor leaf wasn't a math operator (#55)

- omit extra space in kwarg unpacking if it's the first argument (#46)

- omit extra space in
  [Sphinx auto-attribute comments](http://www.sphinx-doc.org/en/stable/ext/autodoc.html#directive-autoattribute)
  (#68)

## 18.3a3

- don't remove single empty lines outside of bracketed expressions (#19)

- added ability to pipe formatting from stdin to stdin (#25)

- restored ability to format code with legacy usage of `async` as a name (#20, #42)

- even better handling of numpy-style array indexing (#33, again)

## 18.3a2

- changed positioning of binary operators to occur at beginning of lines instead of at
  the end, following
  [a recent change to PEP 8](https://github.com/python/peps/commit/c59c4376ad233a62ca4b3a6060c81368bd21e85b)
  (#21)

- ignore empty bracket pairs while splitting. This avoids very weirdly looking
  formattings (#34, #35)

- remove a trailing comma if there is a single argument to a call

- if top level functions were separated by a comment, don't put four empty lines after
  the upper function

- fixed unstable formatting of newlines with imports

- fixed unintentional folding of post scriptum standalone comments into last statement
  if it was a simple statement (#18, #28)

- fixed missing space in numpy-style array indexing (#33)

- fixed spurious space after star-based unary expressions (#31)

## 18.3a1

- added `--check`

- only put trailing commas in function signatures and calls if it's safe to do so. If
  the file is Python 3.6+ it's always safe, otherwise only safe if there are no `*args`
  or `**kwargs` used in the signature or call. (#8)

- fixed invalid spacing of dots in relative imports (#6, #13)

- fixed invalid splitting after comma on unpacked variables in for-loops (#23)

- fixed spurious space in parenthesized set expressions (#7)

- fixed spurious space after opening parentheses and in default arguments (#14, #17)

- fixed spurious space after unary operators when the operand was a complex expression
  (#15)

## 18.3a0

- first published version, Happy 🍰 Day 2018!

- alpha quality

- date-versioned (see: <https://calver.org/>)<|MERGE_RESOLUTION|>--- conflicted
+++ resolved
@@ -17,12 +17,9 @@
 - Format module docstrings the same as class and function docstrings (#4095)
 - Fix bug where spaces were not added around parenthesized walruses in subscripts,
   unlike other binary operators (#4109)
-<<<<<<< HEAD
 - Remove empty lines before docstrings in async functions (#4132)
-=======
 - Address a missing case in the change to allow empty lines at the beginning of all
   blocks, except immediately before a docstring (#4130)
->>>>>>> fe337614
 
 ### Configuration
 
