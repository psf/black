--- conflicted
+++ resolved
@@ -22,13 +22,10 @@
   indented less (#3964)
 - Multiline list and dict unpacking as the sole argument to a function is now also
   indented less (#3992)
-<<<<<<< HEAD
 - Fix a bug that long `case` blocks will not be split into multiple lines, while now
   also enabled general trailing comma rules on `case` blocks (#4024)
-=======
 - Keep requiring two empty lines between module-level docstring and first function or
   class definition. (#4028)
->>>>>>> ecbd9e8c
 
 ### Configuration
 
