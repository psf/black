--- conflicted
+++ resolved
@@ -17,12 +17,9 @@
 
 - Fix bug where comments preceding `# fmt: off`/`# fmt: on` blocks were incorrectly
   removed, particularly affecting Jupytext's `# %% [markdown]` comments (#4845)
-<<<<<<< HEAD
 - Fix crash when multiple `# fmt: skip` comments are used in a multi-part if-clause
   (#4872)
-=======
 - Fix possible crash when `fmt: ` directives aren't on the top level (#4856)
->>>>>>> c9523f46
 
 ### Preview style
 
