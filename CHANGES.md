--- conflicted
+++ resolved
@@ -39,11 +39,10 @@
   `--preview` (#2789)
 - Enable Python 3.10+ by default, without any extra need to specify
   `--target-version=py310`. (#2758)
-<<<<<<< HEAD
+- Make passing `SRC` or `--code` mandatory and mutually exclusive (#2804)
 - Use parentheses on method access on float and int literals (#2799)
-=======
-- Make passing `SRC` or `--code` mandatory and mutually exclusive (#2804)
->>>>>>> 6417c99b
+- Don't add whitespaces after hex-decimals and exclusive complex numbers (ending "j") on
+  method access (#2799)
 
 ### Packaging
 
