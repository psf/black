# Change Log

## Unreleased

### _Black_

- Do not accept bare carriage return line endings in pyproject.toml (#2408)
- Improve error message for invalid regular expression (#2678)
- Improve error message when parsing fails during AST safety check by embedding the
  underlying SyntaxError (#2693)
- Fix mapping cases that contain as-expressions, like `case {"key": 1 | 2 as password}`
  (#2686)
- Fix cases that contain multiple top-level as-expressions, like `case 1 as a, 2 as b`
  (#2716)
- Fix call patterns that contain as-expressions with keyword arguments, like
  `case Foo(bar=baz as quux)` (#2749)
- No longer color diff headers white as it's unreadable in light themed terminals
  (#2691)
- Tuple unpacking on `return` and `yield` constructs now implies 3.8+ (#2700)
- Unparenthesized tuples on annotated assignments (e.g
  `values: Tuple[int, ...] = 1, 2, 3`) now implies 3.8+ (#2708)
- For stubs, one blank line between class attributes and methods is now kept if there's
  at least one pre-existing blank line (#2736)

### Packaging

- All upper version bounds on dependencies have been removed (#2718)

<<<<<<< HEAD
### Preview style

- Introduce the `--preview` flag with no style changes (#2752)
=======
### Integrations

- Update GitHub action to support containerized runs (#2748)
>>>>>>> e64949ee

## 21.12b0

### _Black_

- Fix determination of f-string expression spans (#2654)
- Fix bad formatting of error messages about EOF in multi-line statements (#2343)
- Functions and classes in blocks now have more consistent surrounding spacing (#2472)
- `from __future__ import annotations` statement now implies Python 3.7+ (#2690)

#### Jupyter Notebook support

- Cell magics are now only processed if they are known Python cell magics. Earlier, all
  cell magics were tokenized, leading to possible indentation errors e.g. with
  `%%writefile`. (#2630)
- Fix assignment to environment variables in Jupyter Notebooks (#2642)

#### Python 3.10 support

- Point users to using `--target-version py310` if we detect 3.10-only syntax (#2668)
- Fix `match` statements with open sequence subjects, like `match a, b:` or
  `match a, *b:` (#2639) (#2659)
- Fix `match`/`case` statements that contain `match`/`case` soft keywords multiple
  times, like `match re.match()` (#2661)
- Fix `case` statements with an inline body (#2665)
- Fix styling of starred expressions inside `match` subject (#2667)
- Fix parser error location on invalid syntax in a `match` statement (#2649)
- Fix Python 3.10 support on platforms without ProcessPoolExecutor (#2631)
- Improve parsing performance on code that uses `match` under `--target-version py310`
  up to ~50% (#2670)

### Packaging

- Remove dependency on `regex` (#2644) (#2663)

## 21.11b1

### _Black_

- Bumped regex version minimum to 2021.4.4 to fix Pattern class usage (#2621)

## 21.11b0

### _Black_

- Warn about Python 2 deprecation in more cases by improving Python 2 only syntax
  detection (#2592)
- Add experimental PyPy support (#2559)
- Add partial support for the match statement. As it's experimental, it's only enabled
  when `--target-version py310` is explicitly specified (#2586)
- Add support for parenthesized with (#2586)
- Declare support for Python 3.10 for running Black (#2562)

### Integrations

- Fixed vim plugin with Python 3.10 by removing deprecated distutils import (#2610)
- The vim plugin now parses `skip_magic_trailing_comma` from pyproject.toml (#2613)

## 21.10b0

### _Black_

- Document stability policy, that will apply for non-beta releases (#2529)
- Add new `--workers` parameter (#2514)
- Fixed feature detection for positional-only arguments in lambdas (#2532)
- Bumped typed-ast version minimum to 1.4.3 for 3.10 compatibility (#2519)
- Fixed a Python 3.10 compatibility issue where the loop argument was still being passed
  even though it has been removed (#2580)
- Deprecate Python 2 formatting support (#2523)

### _Blackd_

- Remove dependency on aiohttp-cors (#2500)
- Bump required aiohttp version to 3.7.4 (#2509)

### _Black-Primer_

- Add primer support for --projects (#2555)
- Print primer summary after individual failures (#2570)

### Integrations

- Allow to pass `target_version` in the vim plugin (#1319)
- Install build tools in docker file and use multi-stage build to keep the image size
  down (#2582)

## 21.9b0

### Packaging

- Fix missing modules in self-contained binaries (#2466)
- Fix missing toml extra used during installation (#2475)

## 21.8b0

### _Black_

- Add support for formatting Jupyter Notebook files (#2357)
- Move from `appdirs` dependency to `platformdirs` (#2375)
- Present a more user-friendly error if .gitignore is invalid (#2414)
- The failsafe for accidentally added backslashes in f-string expressions has been
  hardened to handle more edge cases during quote normalization (#2437)
- Avoid changing a function return type annotation's type to a tuple by adding a
  trailing comma (#2384)
- Parsing support has been added for unparenthesized walruses in set literals, set
  comprehensions, and indices (#2447).
- Pin `setuptools-scm` build-time dependency version (#2457)
- Exclude typing-extensions version 3.10.0.1 due to it being broken on Python 3.10
  (#2460)

### _Blackd_

- Replace sys.exit(-1) with raise ImportError as it plays more nicely with tools that
  scan installed packages (#2440)

### Integrations

- The provided pre-commit hooks no longer specify `language_version` to avoid overriding
  `default_language_version` (#2430)

## 21.7b0

### _Black_

- Configuration files using TOML features higher than spec v0.5.0 are now supported
  (#2301)
- Add primer support and test for code piped into black via STDIN (#2315)
- Fix internal error when `FORCE_OPTIONAL_PARENTHESES` feature is enabled (#2332)
- Accept empty stdin (#2346)
- Provide a more useful error when parsing fails during AST safety checks (#2304)

### Docker

- Add new `latest_release` tag automation to follow latest black release on docker
  images (#2374)

### Integrations

- The vim plugin now searches upwards from the directory containing the current buffer
  instead of the current working directory for pyproject.toml. (#1871)
- The vim plugin now reads the correct string normalization option in pyproject.toml
  (#1869)
- The vim plugin no longer crashes Black when there's boolean values in pyproject.toml
  (#1869)

## 21.6b0

### _Black_

- Fix failure caused by `fmt: skip` and indentation (#2281)
- Account for += assignment when deciding whether to split string (#2312)
- Correct max string length calculation when there are string operators (#2292)
- Fixed option usage when using the `--code` flag (#2259)
- Do not call `uvloop.install()` when _Black_ is used as a library (#2303)
- Added `--required-version` option to require a specific version to be running (#2300)
- Fix incorrect custom breakpoint indices when string group contains fake f-strings
  (#2311)
- Fix regression where `R` prefixes would be lowercased for docstrings (#2285)
- Fix handling of named escapes (`\N{...}`) when `--experimental-string-processing` is
  used (#2319)

### Integrations

- The official Black action now supports choosing what version to use, and supports the
  major 3 OSes. (#1940)

## 21.5b2

### _Black_

- A space is no longer inserted into empty docstrings (#2249)
- Fix handling of .gitignore files containing non-ASCII characters on Windows (#2229)
- Respect `.gitignore` files in all levels, not only `root/.gitignore` file (apply
  `.gitignore` rules like `git` does) (#2225)
- Restored compatibility with Click 8.0 on Python 3.6 when LANG=C used (#2227)
- Add extra uvloop install + import support if in python env (#2258)
- Fix --experimental-string-processing crash when matching parens are not found (#2283)
- Make sure to split lines that start with a string operator (#2286)
- Fix regular expression that black uses to identify f-expressions (#2287)

### _Blackd_

- Add a lower bound for the `aiohttp-cors` dependency. Only 0.4.0 or higher is
  supported. (#2231)

### Packaging

- Release self-contained x86_64 MacOS binaries as part of the GitHub release pipeline
  (#2198)
- Always build binaries with the latest available Python (#2260)

### Documentation

- Add discussion of magic comments to FAQ page (#2272)
- `--experimental-string-processing` will be enabled by default in the future (#2273)
- Fix typos discovered by codespell (#2228)
- Fix Vim plugin installation instructions. (#2235)
- Add new Frequently Asked Questions page (#2247)
- Fix encoding + symlink issues preventing proper build on Windows (#2262)

## 21.5b1

### _Black_

- Refactor `src/black/__init__.py` into many files (#2206)

### Documentation

- Replaced all remaining references to the
  [`master`](https://github.com/psf/black/tree/main) branch with the
  [`main`](https://github.com/psf/black/tree/main) branch. Some additional changes in
  the source code were also made. (#2210)
- Sigificantly reorganized the documentation to make much more sense. Check them out by
  heading over to [the stable docs on RTD](https://black.readthedocs.io/en/stable/).
  (#2174)

## 21.5b0

### _Black_

- Set `--pyi` mode if `--stdin-filename` ends in `.pyi` (#2169)
- Stop detecting target version as Python 3.9+ with pre-PEP-614 decorators that are
  being called but with no arguments (#2182)

### _Black-Primer_

- Add `--no-diff` to black-primer to suppress formatting changes (#2187)

## 21.4b2

### _Black_

- Fix crash if the user configuration directory is inaccessible. (#2158)

- Clarify
  [circumstances](https://github.com/psf/black/blob/master/docs/the_black_code_style.md#pragmatism)
  in which _Black_ may change the AST (#2159)

- Allow `.gitignore` rules to be overridden by specifying `exclude` in `pyproject.toml`
  or on the command line. (#2170)

### _Packaging_

- Install `primer.json` (used by `black-primer` by default) with black. (#2154)

## 21.4b1

### _Black_

- Fix crash on docstrings ending with "\\ ". (#2142)

- Fix crash when atypical whitespace is cleaned out of dostrings (#2120)

- Reflect the `--skip-magic-trailing-comma` and `--experimental-string-processing` flags
  in the name of the cache file. Without this fix, changes in these flags would not take
  effect if the cache had already been populated. (#2131)

- Don't remove necessary parentheses from assignment expression containing assert /
  return statements. (#2143)

### _Packaging_

- Bump pathspec to >= 0.8.1 to solve invalid .gitignore exclusion handling

## 21.4b0

### _Black_

- Fixed a rare but annoying formatting instability created by the combination of
  optional trailing commas inserted by `Black` and optional parentheses looking at
  pre-existing "magic" trailing commas. This fixes issue #1629 and all of its many many
  duplicates. (#2126)

- `Black` now processes one-line docstrings by stripping leading and trailing spaces,
  and adding a padding space when needed to break up """". (#1740)

- `Black` now cleans up leading non-breaking spaces in comments (#2092)

- `Black` now respects `--skip-string-normalization` when normalizing multiline
  docstring quotes (#1637)

- `Black` no longer removes all empty lines between non-function code and decorators
  when formatting typing stubs. Now `Black` enforces a single empty line. (#1646)

- `Black` no longer adds an incorrect space after a parenthesized assignment expression
  in if/while statements (#1655)

- Added `--skip-magic-trailing-comma` / `-C` to avoid using trailing commas as a reason
  to split lines (#1824)

- fixed a crash when PWD=/ on POSIX (#1631)

- fixed "I/O operation on closed file" when using --diff (#1664)

- Prevent coloured diff output being interleaved with multiple files (#1673)

- Added support for PEP 614 relaxed decorator syntax on python 3.9 (#1711)

- Added parsing support for unparenthesized tuples and yield expressions in annotated
  assignments (#1835)

- added `--extend-exclude` argument (PR #2005)

- speed up caching by avoiding pathlib (#1950)

- `--diff` correctly indicates when a file doesn't end in a newline (#1662)

- Added `--stdin-filename` argument to allow stdin to respect `--force-exclude` rules
  (#1780)

- Lines ending with `fmt: skip` will now be not formatted (#1800)

- PR #2053: Black no longer relies on typed-ast for Python 3.8 and higher

- PR #2053: Python 2 support is now optional, install with
  `python3 -m pip install black[python2]` to maintain support.

- Exclude `venv` directory by default (#1683)

- Fixed "Black produced code that is not equivalent to the source" when formatting
  Python 2 docstrings (#2037)

### _Packaging_

- Self-contained native _Black_ binaries are now provided for releases via GitHub
  Releases (#1743)

## 20.8b1

### _Packaging_

- explicitly depend on Click 7.1.2 or newer as `Black` no longer works with versions
  older than 7.0

## 20.8b0

### _Black_

- re-implemented support for explicit trailing commas: now it works consistently within
  any bracket pair, including nested structures (#1288 and duplicates)

- `Black` now reindents docstrings when reindenting code around it (#1053)

- `Black` now shows colored diffs (#1266)

- `Black` is now packaged using 'py3' tagged wheels (#1388)

- `Black` now supports Python 3.8 code, e.g. star expressions in return statements
  (#1121)

- `Black` no longer normalizes capital R-string prefixes as those have a
  community-accepted meaning (#1244)

- `Black` now uses exit code 2 when specified configuration file doesn't exit (#1361)

- `Black` now works on AWS Lambda (#1141)

- added `--force-exclude` argument (#1032)

- removed deprecated `--py36` option (#1236)

- fixed `--diff` output when EOF is encountered (#526)

- fixed `# fmt: off` handling around decorators (#560)

- fixed unstable formatting with some `# type: ignore` comments (#1113)

- fixed invalid removal on organizing brackets followed by indexing (#1575)

- introduced `black-primer`, a CI tool that allows us to run regression tests against
  existing open source users of Black (#1402)

- introduced property-based fuzzing to our test suite based on Hypothesis and
  Hypothersmith (#1566)

- implemented experimental and disabled by default long string rewrapping (#1132),
  hidden under a `--experimental-string-processing` flag while it's being worked on;
  this is an undocumented and unsupported feature, you lose Internet points for
  depending on it (#1609)

### Vim plugin

- prefer virtualenv packages over global packages (#1383)

## 19.10b0

- added support for PEP 572 assignment expressions (#711)

- added support for PEP 570 positional-only arguments (#943)

- added support for async generators (#593)

- added support for pre-splitting collections by putting an explicit trailing comma
  inside (#826)

- added `black -c` as a way to format code passed from the command line (#761)

- --safe now works with Python 2 code (#840)

- fixed grammar selection for Python 2-specific code (#765)

- fixed feature detection for trailing commas in function definitions and call sites
  (#763)

- `# fmt: off`/`# fmt: on` comment pairs placed multiple times within the same block of
  code now behave correctly (#1005)

- _Black_ no longer crashes on Windows machines with more than 61 cores (#838)

- _Black_ no longer crashes on standalone comments prepended with a backslash (#767)

- _Black_ no longer crashes on `from` ... `import` blocks with comments (#829)

- _Black_ no longer crashes on Python 3.7 on some platform configurations (#494)

- _Black_ no longer fails on comments in from-imports (#671)

- _Black_ no longer fails when the file starts with a backslash (#922)

- _Black_ no longer merges regular comments with type comments (#1027)

- _Black_ no longer splits long lines that contain type comments (#997)

- removed unnecessary parentheses around `yield` expressions (#834)

- added parentheses around long tuples in unpacking assignments (#832)

- added parentheses around complex powers when they are prefixed by a unary operator
  (#646)

- fixed bug that led _Black_ format some code with a line length target of 1 (#762)

- _Black_ no longer introduces quotes in f-string subexpressions on string boundaries
  (#863)

- if _Black_ puts parenthesis around a single expression, it moves comments to the
  wrapped expression instead of after the brackets (#872)

- `blackd` now returns the version of _Black_ in the response headers (#1013)

- `blackd` can now output the diff of formats on source code when the `X-Diff` header is
  provided (#969)

## 19.3b0

- new option `--target-version` to control which Python versions _Black_-formatted code
  should target (#618)

- deprecated `--py36` (use `--target-version=py36` instead) (#724)

- _Black_ no longer normalizes numeric literals to include `_` separators (#696)

- long `del` statements are now split into multiple lines (#698)

- type comments are no longer mangled in function signatures

- improved performance of formatting deeply nested data structures (#509)

- _Black_ now properly formats multiple files in parallel on Windows (#632)

- _Black_ now creates cache files atomically which allows it to be used in parallel
  pipelines (like `xargs -P8`) (#673)

- _Black_ now correctly indents comments in files that were previously formatted with
  tabs (#262)

- `blackd` now supports CORS (#622)

## 18.9b0

- numeric literals are now formatted by _Black_ (#452, #461, #464, #469):

  - numeric literals are normalized to include `_` separators on Python 3.6+ code

  - added `--skip-numeric-underscore-normalization` to disable the above behavior and
    leave numeric underscores as they were in the input

  - code with `_` in numeric literals is recognized as Python 3.6+

  - most letters in numeric literals are lowercased (e.g., in `1e10`, `0x01`)

  - hexadecimal digits are always uppercased (e.g. `0xBADC0DE`)

- added `blackd`, see
  [its documentation](https://github.com/psf/black/blob/18.9b0/README.md#blackd) for
  more info (#349)

- adjacent string literals are now correctly split into multiple lines (#463)

- trailing comma is now added to single imports that don't fit on a line (#250)

- cache is now populated when `--check` is successful for a file which speeds up
  consecutive checks of properly formatted unmodified files (#448)

- whitespace at the beginning of the file is now removed (#399)

- fixed mangling [pweave](http://mpastell.com/pweave/) and
  [Spyder IDE](https://www.spyder-ide.org/) special comments (#532)

- fixed unstable formatting when unpacking big tuples (#267)

- fixed parsing of `__future__` imports with renames (#389)

- fixed scope of `# fmt: off` when directly preceding `yield` and other nodes (#385)

- fixed formatting of lambda expressions with default arguments (#468)

- fixed `async for` statements: _Black_ no longer breaks them into separate lines (#372)

- note: the Vim plugin stopped registering `,=` as a default chord as it turned out to
  be a bad idea (#415)

## 18.6b4

- hotfix: don't freeze when multiple comments directly precede `# fmt: off` (#371)

## 18.6b3

- typing stub files (`.pyi`) now have blank lines added after constants (#340)

- `# fmt: off` and `# fmt: on` are now much more dependable:

  - they now work also within bracket pairs (#329)

  - they now correctly work across function/class boundaries (#335)

  - they now work when an indentation block starts with empty lines or misaligned
    comments (#334)

- made Click not fail on invalid environments; note that Click is right but the
  likelihood we'll need to access non-ASCII file paths when dealing with Python source
  code is low (#277)

- fixed improper formatting of f-strings with quotes inside interpolated expressions
  (#322)

- fixed unnecessary slowdown when long list literals where found in a file

- fixed unnecessary slowdown on AST nodes with very many siblings

- fixed cannibalizing backslashes during string normalization

- fixed a crash due to symbolic links pointing outside of the project directory (#338)

## 18.6b2

- added `--config` (#65)

- added `-h` equivalent to `--help` (#316)

- fixed improper unmodified file caching when `-S` was used

- fixed extra space in string unpacking (#305)

- fixed formatting of empty triple quoted strings (#313)

- fixed unnecessary slowdown in comment placement calculation on lines without comments

## 18.6b1

- hotfix: don't output human-facing information on stdout (#299)

- hotfix: don't output cake emoji on non-zero return code (#300)

## 18.6b0

- added `--include` and `--exclude` (#270)

- added `--skip-string-normalization` (#118)

- added `--verbose` (#283)

- the header output in `--diff` now actually conforms to the unified diff spec

- fixed long trivial assignments being wrapped in unnecessary parentheses (#273)

- fixed unnecessary parentheses when a line contained multiline strings (#232)

- fixed stdin handling not working correctly if an old version of Click was used (#276)

- _Black_ now preserves line endings when formatting a file in place (#258)

## 18.5b1

- added `--pyi` (#249)

- added `--py36` (#249)

- Python grammar pickle caches are stored with the formatting caches, making _Black_
  work in environments where site-packages is not user-writable (#192)

- _Black_ now enforces a PEP 257 empty line after a class-level docstring (and/or
  fields) and the first method

- fixed invalid code produced when standalone comments were present in a trailer that
  was omitted from line splitting on a large expression (#237)

- fixed optional parentheses being removed within `# fmt: off` sections (#224)

- fixed invalid code produced when stars in very long imports were incorrectly wrapped
  in optional parentheses (#234)

- fixed unstable formatting when inline comments were moved around in a trailer that was
  omitted from line splitting on a large expression (#238)

- fixed extra empty line between a class declaration and the first method if no class
  docstring or fields are present (#219)

- fixed extra empty line between a function signature and an inner function or inner
  class (#196)

## 18.5b0

- call chains are now formatted according to the
  [fluent interfaces](https://en.wikipedia.org/wiki/Fluent_interface) style (#67)

- data structure literals (tuples, lists, dictionaries, and sets) are now also always
  exploded like imports when they don't fit in a single line (#152)

- slices are now formatted according to PEP 8 (#178)

- parentheses are now also managed automatically on the right-hand side of assignments
  and return statements (#140)

- math operators now use their respective priorities for delimiting multiline
  expressions (#148)

- optional parentheses are now omitted on expressions that start or end with a bracket
  and only contain a single operator (#177)

- empty parentheses in a class definition are now removed (#145, #180)

- string prefixes are now standardized to lowercase and `u` is removed on Python 3.6+
  only code and Python 2.7+ code with the `unicode_literals` future import (#188, #198,
  #199)

- typing stub files (`.pyi`) are now formatted in a style that is consistent with PEP
  484 (#207, #210)

- progress when reformatting many files is now reported incrementally

- fixed trailers (content with brackets) being unnecessarily exploded into their own
  lines after a dedented closing bracket (#119)

- fixed an invalid trailing comma sometimes left in imports (#185)

- fixed non-deterministic formatting when multiple pairs of removable parentheses were
  used (#183)

- fixed multiline strings being unnecessarily wrapped in optional parentheses in long
  assignments (#215)

- fixed not splitting long from-imports with only a single name

- fixed Python 3.6+ file discovery by also looking at function calls with unpacking.
  This fixed non-deterministic formatting if trailing commas where used both in function
  signatures with stars and function calls with stars but the former would be
  reformatted to a single line.

- fixed crash on dealing with optional parentheses (#193)

- fixed "is", "is not", "in", and "not in" not considered operators for splitting
  purposes

- fixed crash when dead symlinks where encountered

## 18.4a4

- don't populate the cache on `--check` (#175)

## 18.4a3

- added a "cache"; files already reformatted that haven't changed on disk won't be
  reformatted again (#109)

- `--check` and `--diff` are no longer mutually exclusive (#149)

- generalized star expression handling, including double stars; this fixes
  multiplication making expressions "unsafe" for trailing commas (#132)

- _Black_ no longer enforces putting empty lines behind control flow statements (#90)

- _Black_ now splits imports like "Mode 3 + trailing comma" of isort (#127)

- fixed comment indentation when a standalone comment closes a block (#16, #32)

- fixed standalone comments receiving extra empty lines if immediately preceding a
  class, def, or decorator (#56, #154)

- fixed `--diff` not showing entire path (#130)

- fixed parsing of complex expressions after star and double stars in function calls
  (#2)

- fixed invalid splitting on comma in lambda arguments (#133)

- fixed missing splits of ternary expressions (#141)

## 18.4a2

- fixed parsing of unaligned standalone comments (#99, #112)

- fixed placement of dictionary unpacking inside dictionary literals (#111)

- Vim plugin now works on Windows, too

- fixed unstable formatting when encountering unnecessarily escaped quotes in a string
  (#120)

## 18.4a1

- added `--quiet` (#78)

- added automatic parentheses management (#4)

- added [pre-commit](https://pre-commit.com) integration (#103, #104)

- fixed reporting on `--check` with multiple files (#101, #102)

- fixed removing backslash escapes from raw strings (#100, #105)

## 18.4a0

- added `--diff` (#87)

- add line breaks before all delimiters, except in cases like commas, to better comply
  with PEP 8 (#73)

- standardize string literals to use double quotes (almost) everywhere (#75)

- fixed handling of standalone comments within nested bracketed expressions; _Black_
  will no longer produce super long lines or put all standalone comments at the end of
  the expression (#22)

- fixed 18.3a4 regression: don't crash and burn on empty lines with trailing whitespace
  (#80)

- fixed 18.3a4 regression: `# yapf: disable` usage as trailing comment would cause
  _Black_ to not emit the rest of the file (#95)

- when CTRL+C is pressed while formatting many files, _Black_ no longer freaks out with
  a flurry of asyncio-related exceptions

- only allow up to two empty lines on module level and only single empty lines within
  functions (#74)

## 18.3a4

- `# fmt: off` and `# fmt: on` are implemented (#5)

- automatic detection of deprecated Python 2 forms of print statements and exec
  statements in the formatted file (#49)

- use proper spaces for complex expressions in default values of typed function
  arguments (#60)

- only return exit code 1 when --check is used (#50)

- don't remove single trailing commas from square bracket indexing (#59)

- don't omit whitespace if the previous factor leaf wasn't a math operator (#55)

- omit extra space in kwarg unpacking if it's the first argument (#46)

- omit extra space in
  [Sphinx auto-attribute comments](http://www.sphinx-doc.org/en/stable/ext/autodoc.html#directive-autoattribute)
  (#68)

## 18.3a3

- don't remove single empty lines outside of bracketed expressions (#19)

- added ability to pipe formatting from stdin to stdin (#25)

- restored ability to format code with legacy usage of `async` as a name (#20, #42)

- even better handling of numpy-style array indexing (#33, again)

## 18.3a2

- changed positioning of binary operators to occur at beginning of lines instead of at
  the end, following
  [a recent change to PEP 8](https://github.com/python/peps/commit/c59c4376ad233a62ca4b3a6060c81368bd21e85b)
  (#21)

- ignore empty bracket pairs while splitting. This avoids very weirdly looking
  formattings (#34, #35)

- remove a trailing comma if there is a single argument to a call

- if top level functions were separated by a comment, don't put four empty lines after
  the upper function

- fixed unstable formatting of newlines with imports

- fixed unintentional folding of post scriptum standalone comments into last statement
  if it was a simple statement (#18, #28)

- fixed missing space in numpy-style array indexing (#33)

- fixed spurious space after star-based unary expressions (#31)

## 18.3a1

- added `--check`

- only put trailing commas in function signatures and calls if it's safe to do so. If
  the file is Python 3.6+ it's always safe, otherwise only safe if there are no `*args`
  or `**kwargs` used in the signature or call. (#8)

- fixed invalid spacing of dots in relative imports (#6, #13)

- fixed invalid splitting after comma on unpacked variables in for-loops (#23)

- fixed spurious space in parenthesized set expressions (#7)

- fixed spurious space after opening parentheses and in default arguments (#14, #17)

- fixed spurious space after unary operators when the operand was a complex expression
  (#15)

## 18.3a0

- first published version, Happy 🍰 Day 2018!

- alpha quality

- date-versioned (see: <https://calver.org/>)<|MERGE_RESOLUTION|>--- conflicted
+++ resolved
@@ -26,15 +26,13 @@
 
 - All upper version bounds on dependencies have been removed (#2718)
 
-<<<<<<< HEAD
 ### Preview style
 
 - Introduce the `--preview` flag with no style changes (#2752)
-=======
+
 ### Integrations
 
 - Update GitHub action to support containerized runs (#2748)
->>>>>>> e64949ee
 
 ## 21.12b0
 
