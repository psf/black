--- conflicted
+++ resolved
@@ -24,15 +24,12 @@
   at least one pre-existing blank line (#2736)
 - Verbose mode also now describes how a project root was discovered and which paths will
   be formatted. (#2526)
-<<<<<<< HEAD
 - Functions and classes in blocks now have more consistent surrounding spacing (#2472)
-=======
 - Speed-up the new backtracking parser about 4X in general (enabled when
   `--target-version` is set to 3.10 and higher). (#2728)
 - Fix handling of standalone `match()` or `case()` when there is a trailing newline or a
   comment inside of the parentheses. (#2760)
 - Black now normalizes string prefix order (#2297)
->>>>>>> 7a295681
 
 ### Packaging
 
