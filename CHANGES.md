--- conflicted
+++ resolved
@@ -2,21 +2,20 @@
 
 ## Unreleased
 
-<<<<<<< HEAD
+### Highlights
+
+<!-- Include any especially major or disruptive changes here -->
+
+### Stable style
+
+<!-- Changes that affect Black's stable style -->
+
+### Preview style
+
+<!-- Changes that affect Black's preview style -->
+
 - Additional cases of immediately nested tuples, lists, and dictionaries are now
   indented less (#4012)
-=======
-### Highlights
-
-<!-- Include any especially major or disruptive changes here -->
-
-### Stable style
-
-<!-- Changes that affect Black's stable style -->
-
-### Preview style
-
-<!-- Changes that affect Black's preview style -->
 
 ### Configuration
 
@@ -50,7 +49,6 @@
 
 <!-- Major changes to documentation and policies. Small docs changes
      don't need a changelog entry. -->
->>>>>>> 58f31a70
 
 ## 23.11.0
 
