# Change Log

## Unreleased

### Highlights

<!-- Include any especially major or disruptive changes here -->

### Stable style

<!-- Changes that affect Black's stable style -->

### Preview style

<!-- Changes that affect Black's preview style -->

- Add trailing commas to collection literals even if there's a comment after the last
  entry (#3393)
<<<<<<< HEAD
- For stubs, enforce one blank line after a nested class with a body other than just
  `...` (#3564)
=======
- `with` statements that contain two context managers will be consistently wrapped in
  parentheses (#3589)
>>>>>>> 6ffc5f7b

### Configuration

<!-- Changes to how Black can be configured -->

### Packaging

<!-- Changes to how Black is packaged, such as dependency requirements -->

### Parser

<!-- Changes to the parser or to version autodetection -->

### Performance

<!-- Changes that improve Black's performance. -->

### Output

<!-- Changes to Black's terminal output and error messages -->

### _Blackd_

<!-- Changes to blackd -->

### Integrations

<!-- For example, Docker, GitHub Actions, pre-commit, editors -->

### Documentation

<!-- Major changes to documentation and policies. Small docs changes
     don't need a changelog entry. -->

## 23.1.0

### Highlights

This is the first release of 2023, and following our
[stability policy](https://black.readthedocs.io/en/stable/the_black_code_style/index.html#stability-policy),
it comes with a number of improvements to our stable style, including improvements to
empty line handling, removal of redundant parentheses in several contexts, and output
that highlights implicitly concatenated strings better.

There are also many changes to the preview style; try out `black --preview` and give us
feedback to help us set the stable style for next year.

In addition to style changes, Black now automatically infers the supported Python
versions from your `pyproject.toml` file, removing the need to set Black's target
versions separately.

### Stable style

<!-- Changes that affect Black's stable style -->

- Introduce the 2023 stable style, which incorporates most aspects of last year's
  preview style (#3418). Specific changes:
  - Enforce empty lines before classes and functions with sticky leading comments
    (#3302) (22.12.0)
  - Reformat empty and whitespace-only files as either an empty file (if no newline is
    present) or as a single newline character (if a newline is present) (#3348)
    (22.12.0)
  - Implicitly concatenated strings used as function args are now wrapped inside
    parentheses (#3307) (22.12.0)
  - Correctly handle trailing commas that are inside a line's leading non-nested parens
    (#3370) (22.12.0)
  - `--skip-string-normalization` / `-S` now prevents docstring prefixes from being
    normalized as expected (#3168) (since 22.8.0)
  - When using `--skip-magic-trailing-comma` or `-C`, trailing commas are stripped from
    subscript expressions with more than 1 element (#3209) (22.8.0)
  - Implicitly concatenated strings inside a list, set, or tuple are now wrapped inside
    parentheses (#3162) (22.8.0)
  - Fix a string merging/split issue when a comment is present in the middle of
    implicitly concatenated strings on its own line (#3227) (22.8.0)
  - Docstring quotes are no longer moved if it would violate the line length limit
    (#3044, #3430) (22.6.0)
  - Parentheses around return annotations are now managed (#2990) (22.6.0)
  - Remove unnecessary parentheses around awaited objects (#2991) (22.6.0)
  - Remove unnecessary parentheses in `with` statements (#2926) (22.6.0)
  - Remove trailing newlines after code block open (#3035) (22.6.0)
  - Code cell separators `#%%` are now standardised to `# %%` (#2919) (22.3.0)
  - Remove unnecessary parentheses from `except` statements (#2939) (22.3.0)
  - Remove unnecessary parentheses from tuple unpacking in `for` loops (#2945) (22.3.0)
  - Avoid magic-trailing-comma in single-element subscripts (#2942) (22.3.0)
- Fix a crash when a colon line is marked between `# fmt: off` and `# fmt: on` (#3439)

### Preview style

<!-- Changes that affect Black's preview style -->

- Format hex codes in unicode escape sequences in string literals (#2916)
- Add parentheses around `if`-`else` expressions (#2278)
- Improve performance on large expressions that contain many strings (#3467)
- Fix a crash in preview style with assert + parenthesized string (#3415)
- Fix crashes in preview style with walrus operators used in function return annotations
  and except clauses (#3423)
- Fix a crash in preview advanced string processing where mixed implicitly concatenated
  regular and f-strings start with an empty span (#3463)
- Fix a crash in preview advanced string processing where a standalone comment is placed
  before a dict's value (#3469)
- Fix an issue where extra empty lines are added when a decorator has `# fmt: skip`
  applied or there is a standalone comment between decorators (#3470)
- Do not put the closing quotes in a docstring on a separate line, even if the line is
  too long (#3430)
- Long values in dict literals are now wrapped in parentheses; correspondingly
  unnecessary parentheses around short values in dict literals are now removed; long
  string lambda values are now wrapped in parentheses (#3440)
- Fix two crashes in preview style involving edge cases with docstrings (#3451)
- Exclude string type annotations from improved string processing; fix crash when the
  return type annotation is stringified and spans across multiple lines (#3462)
- Wrap multiple context managers in parentheses when targeting Python 3.9+ (#3489)
- Fix several crashes in preview style with walrus operators used in `with` statements
  or tuples (#3473)
- Fix an invalid quote escaping bug in f-string expressions where it produced invalid
  code. Implicitly concatenated f-strings with different quotes can now be merged or
  quote-normalized by changing the quotes used in expressions. (#3509)
- Fix crash on `await (yield)` when Black is compiled with mypyc (#3533)
- Improve handling of multiline strings by changing line split behavior (#1879)

### Configuration

<!-- Changes to how Black can be configured -->

- Black now tries to infer its `--target-version` from the project metadata specified in
  `pyproject.toml` (#3219)

### Packaging

<!-- Changes to how Black is packaged, such as dependency requirements -->

- Upgrade mypyc from `0.971` to `0.991` so mypycified _Black_ can be built on armv7
  (#3380)
  - This also fixes some crashes while using compiled Black with a debug build of
    CPython
- Drop specific support for the `tomli` requirement on 3.11 alpha releases, working
  around a bug that would cause the requirement not to be installed on any non-final
  Python releases (#3448)
- Black now depends on `packaging` version `22.0` or later. This is required for new
  functionality that needs to parse part of the project metadata (#3219)

### Output

<!-- Changes to Black's terminal output and error messages -->

- Calling `black --help` multiple times will return the same help contents each time
  (#3516)
- Verbose logging now shows the values of `pyproject.toml` configuration variables
  (#3392)
- Fix false symlink detection messages in verbose output due to using an incorrect
  relative path to the project root (#3385)

### Integrations

<!-- For example, Docker, GitHub Actions, pre-commit, editors -->

- Move 3.11 CI to normal flow now that all dependencies support 3.11 (#3446)
- Docker: Add new `latest_prerelease` tag automation to follow latest black alpha
  release on docker images (#3465)

### Documentation

<!-- Major changes to documentation and policies. Small docs changes
     don't need a changelog entry. -->

- Expand `vim-plug` installation instructions to offer more explicit options (#3468)

## 22.12.0

### Preview style

<!-- Changes that affect Black's preview style -->

- Enforce empty lines before classes and functions with sticky leading comments (#3302)
- Reformat empty and whitespace-only files as either an empty file (if no newline is
  present) or as a single newline character (if a newline is present) (#3348)
- Implicitly concatenated strings used as function args are now wrapped inside
  parentheses (#3307)
- For assignment statements, prefer splitting the right hand side if the left hand side
  fits on a single line (#3368)
- Correctly handle trailing commas that are inside a line's leading non-nested parens
  (#3370)

### Configuration

<!-- Changes to how Black can be configured -->

- Fix incorrectly applied `.gitignore` rules by considering the `.gitignore` location
  and the relative path to the target file (#3338)
- Fix incorrectly ignoring `.gitignore` presence when more than one source directory is
  specified (#3336)

### Parser

<!-- Changes to the parser or to version autodetection -->

- Parsing support has been added for walruses inside generator expression that are
  passed as function args (for example,
  `any(match := my_re.match(text) for text in texts)`) (#3327).

### Integrations

<!-- For example, Docker, GitHub Actions, pre-commit, editors -->

- Vim plugin: Optionally allow using the system installation of Black via
  `let g:black_use_virtualenv = 0`(#3309)

## 22.10.0

### Highlights

- Runtime support for Python 3.6 has been removed. Formatting 3.6 code will still be
  supported until further notice.

### Stable style

- Fix a crash when `# fmt: on` is used on a different block level than `# fmt: off`
  (#3281)

### Preview style

- Fix a crash when formatting some dicts with parenthesis-wrapped long string keys
  (#3262)

### Configuration

- `.ipynb_checkpoints` directories are now excluded by default (#3293)
- Add `--skip-source-first-line` / `-x` option to ignore the first line of source code
  while formatting (#3299)

### Packaging

- Executables made with PyInstaller will no longer crash when formatting several files
  at once on macOS. Native x86-64 executables for macOS are available once again.
  (#3275)
- Hatchling is now used as the build backend. This will not have any effect for users
  who install Black with its wheels from PyPI. (#3233)
- Faster compiled wheels are now available for CPython 3.11 (#3276)

### _Blackd_

- Windows style (CRLF) newlines will be preserved (#3257).

### Integrations

- Vim plugin: add flag (`g:black_preview`) to enable/disable the preview style (#3246)
- Update GitHub Action to support formatting of Jupyter Notebook files via a `jupyter`
  option (#3282)
- Update GitHub Action to support use of version specifiers (e.g. `<23`) for Black
  version (#3265)

## 22.8.0

### Highlights

- Python 3.11 is now supported, except for _blackd_ as aiohttp does not support 3.11 as
  of publishing (#3234)
- This is the last release that supports running _Black_ on Python 3.6 (formatting 3.6
  code will continue to be supported until further notice)
- Reword the stability policy to say that we may, in rare cases, make changes that
  affect code that was not previously formatted by _Black_ (#3155)

### Stable style

- Fix an infinite loop when using `# fmt: on/off` in the middle of an expression or code
  block (#3158)
- Fix incorrect handling of `# fmt: skip` on colon (`:`) lines (#3148)
- Comments are no longer deleted when a line had spaces removed around power operators
  (#2874)

### Preview style

- Single-character closing docstring quotes are no longer moved to their own line as
  this is invalid. This was a bug introduced in version 22.6.0. (#3166)
- `--skip-string-normalization` / `-S` now prevents docstring prefixes from being
  normalized as expected (#3168)
- When using `--skip-magic-trailing-comma` or `-C`, trailing commas are stripped from
  subscript expressions with more than 1 element (#3209)
- Implicitly concatenated strings inside a list, set, or tuple are now wrapped inside
  parentheses (#3162)
- Fix a string merging/split issue when a comment is present in the middle of implicitly
  concatenated strings on its own line (#3227)

### _Blackd_

- `blackd` now supports enabling the preview style via the `X-Preview` header (#3217)

### Configuration

- Black now uses the presence of debug f-strings to detect target version (#3215)
- Fix misdetection of project root and verbose logging of sources in cases involving
  `--stdin-filename` (#3216)
- Immediate `.gitignore` files in source directories given on the command line are now
  also respected, previously only `.gitignore` files in the project root and
  automatically discovered directories were respected (#3237)

### Documentation

- Recommend using BlackConnect in IntelliJ IDEs (#3150)

### Integrations

- Vim plugin: prefix messages with `Black: ` so it's clear they come from Black (#3194)
- Docker: changed to a /opt/venv installation + added to PATH to be available to
  non-root users (#3202)

### Output

- Change from deprecated `asyncio.get_event_loop()` to create our event loop which
  removes DeprecationWarning (#3164)
- Remove logging from internal `blib2to3` library since it regularly emits error logs
  about failed caching that can and should be ignored (#3193)

### Parser

- Type comments are now included in the AST equivalence check consistently so accidental
  deletion raises an error. Though type comments can't be tracked when running on PyPy
  3.7 due to standard library limitations. (#2874)

### Performance

- Reduce Black's startup time when formatting a single file by 15-30% (#3211)

## 22.6.0

### Style

- Fix unstable formatting involving `#fmt: skip` and `# fmt:skip` comments (notice the
  lack of spaces) (#2970)

### Preview style

- Docstring quotes are no longer moved if it would violate the line length limit (#3044)
- Parentheses around return annotations are now managed (#2990)
- Remove unnecessary parentheses around awaited objects (#2991)
- Remove unnecessary parentheses in `with` statements (#2926)
- Remove trailing newlines after code block open (#3035)

### Integrations

- Add `scripts/migrate-black.py` script to ease introduction of Black to a Git project
  (#3038)

### Output

- Output Python version and implementation as part of `--version` flag (#2997)

### Packaging

- Use `tomli` instead of `tomllib` on Python 3.11 builds where `tomllib` is not
  available (#2987)

### Parser

- [PEP 654](https://peps.python.org/pep-0654/#except) syntax (for example,
  `except *ExceptionGroup:`) is now supported (#3016)
- [PEP 646](https://peps.python.org/pep-0646) syntax (for example,
  `Array[Batch, *Shape]` or `def fn(*args: *T) -> None`) is now supported (#3071)

### Vim Plugin

- Fix `strtobool` function. It didn't parse true/on/false/off. (#3025)

## 22.3.0

### Preview style

- Code cell separators `#%%` are now standardised to `# %%` (#2919)
- Remove unnecessary parentheses from `except` statements (#2939)
- Remove unnecessary parentheses from tuple unpacking in `for` loops (#2945)
- Avoid magic-trailing-comma in single-element subscripts (#2942)

### Configuration

- Do not format `__pypackages__` directories by default (#2836)
- Add support for specifying stable version with `--required-version` (#2832).
- Avoid crashing when the user has no homedir (#2814)
- Avoid crashing when md5 is not available (#2905)
- Fix handling of directory junctions on Windows (#2904)

### Documentation

- Update pylint config documentation (#2931)

### Integrations

- Move test to disable plugin in Vim/Neovim, which speeds up loading (#2896)

### Output

- In verbose mode, log when _Black_ is using user-level config (#2861)

### Packaging

- Fix Black to work with Click 8.1.0 (#2966)
- On Python 3.11 and newer, use the standard library's `tomllib` instead of `tomli`
  (#2903)
- `black-primer`, the deprecated internal devtool, has been removed and copied to a
  [separate repository](https://github.com/cooperlees/black-primer) (#2924)

### Parser

- Black can now parse starred expressions in the target of `for` and `async for`
  statements, e.g `for item in *items_1, *items_2: pass` (#2879).

## 22.1.0

At long last, _Black_ is no longer a beta product! This is the first non-beta release
and the first release covered by our new
[stability policy](https://black.readthedocs.io/en/stable/the_black_code_style/index.html#stability-policy).

### Highlights

- **Remove Python 2 support** (#2740)
- Introduce the `--preview` flag (#2752)

### Style

- Deprecate `--experimental-string-processing` and move the functionality under
  `--preview` (#2789)
- For stubs, one blank line between class attributes and methods is now kept if there's
  at least one pre-existing blank line (#2736)
- Black now normalizes string prefix order (#2297)
- Remove spaces around power operators if both operands are simple (#2726)
- Work around bug that causes unstable formatting in some cases in the presence of the
  magic trailing comma (#2807)
- Use parentheses for attribute access on decimal float and int literals (#2799)
- Don't add whitespace for attribute access on hexadecimal, binary, octal, and complex
  literals (#2799)
- Treat blank lines in stubs the same inside top-level `if` statements (#2820)
- Fix unstable formatting with semicolons and arithmetic expressions (#2817)
- Fix unstable formatting around magic trailing comma (#2572)

### Parser

- Fix mapping cases that contain as-expressions, like `case {"key": 1 | 2 as password}`
  (#2686)
- Fix cases that contain multiple top-level as-expressions, like `case 1 as a, 2 as b`
  (#2716)
- Fix call patterns that contain as-expressions with keyword arguments, like
  `case Foo(bar=baz as quux)` (#2749)
- Tuple unpacking on `return` and `yield` constructs now implies 3.8+ (#2700)
- Unparenthesized tuples on annotated assignments (e.g
  `values: Tuple[int, ...] = 1, 2, 3`) now implies 3.8+ (#2708)
- Fix handling of standalone `match()` or `case()` when there is a trailing newline or a
  comment inside of the parentheses. (#2760)
- `from __future__ import annotations` statement now implies Python 3.7+ (#2690)

### Performance

- Speed-up the new backtracking parser about 4X in general (enabled when
  `--target-version` is set to 3.10 and higher). (#2728)
- _Black_ is now compiled with [mypyc](https://github.com/mypyc/mypyc) for an overall 2x
  speed-up. 64-bit Windows, MacOS, and Linux (not including musl) are supported. (#1009,
  #2431)

### Configuration

- Do not accept bare carriage return line endings in pyproject.toml (#2408)
- Add configuration option (`python-cell-magics`) to format cells with custom magics in
  Jupyter Notebooks (#2744)
- Allow setting custom cache directory on all platforms with environment variable
  `BLACK_CACHE_DIR` (#2739).
- Enable Python 3.10+ by default, without any extra need to specify
  `--target-version=py310`. (#2758)
- Make passing `SRC` or `--code` mandatory and mutually exclusive (#2804)

### Output

- Improve error message for invalid regular expression (#2678)
- Improve error message when parsing fails during AST safety check by embedding the
  underlying SyntaxError (#2693)
- No longer color diff headers white as it's unreadable in light themed terminals
  (#2691)
- Text coloring added in the final statistics (#2712)
- Verbose mode also now describes how a project root was discovered and which paths will
  be formatted. (#2526)

### Packaging

- All upper version bounds on dependencies have been removed (#2718)
- `typing-extensions` is no longer a required dependency in Python 3.10+ (#2772)
- Set `click` lower bound to `8.0.0` (#2791)

### Integrations

- Update GitHub action to support containerized runs (#2748)

### Documentation

- Change protocol in pip installation instructions to `https://` (#2761)
- Change HTML theme to Furo primarily for its responsive design and mobile support
  (#2793)
- Deprecate the `black-primer` tool (#2809)
- Document Python support policy (#2819)

## 21.12b0

### _Black_

- Fix determination of f-string expression spans (#2654)
- Fix bad formatting of error messages about EOF in multi-line statements (#2343)
- Functions and classes in blocks now have more consistent surrounding spacing (#2472)

#### Jupyter Notebook support

- Cell magics are now only processed if they are known Python cell magics. Earlier, all
  cell magics were tokenized, leading to possible indentation errors e.g. with
  `%%writefile`. (#2630)
- Fix assignment to environment variables in Jupyter Notebooks (#2642)

#### Python 3.10 support

- Point users to using `--target-version py310` if we detect 3.10-only syntax (#2668)
- Fix `match` statements with open sequence subjects, like `match a, b:` or
  `match a, *b:` (#2639) (#2659)
- Fix `match`/`case` statements that contain `match`/`case` soft keywords multiple
  times, like `match re.match()` (#2661)
- Fix `case` statements with an inline body (#2665)
- Fix styling of starred expressions inside `match` subject (#2667)
- Fix parser error location on invalid syntax in a `match` statement (#2649)
- Fix Python 3.10 support on platforms without ProcessPoolExecutor (#2631)
- Improve parsing performance on code that uses `match` under `--target-version py310`
  up to ~50% (#2670)

### Packaging

- Remove dependency on `regex` (#2644) (#2663)

## 21.11b1

### _Black_

- Bumped regex version minimum to 2021.4.4 to fix Pattern class usage (#2621)

## 21.11b0

### _Black_

- Warn about Python 2 deprecation in more cases by improving Python 2 only syntax
  detection (#2592)
- Add experimental PyPy support (#2559)
- Add partial support for the match statement. As it's experimental, it's only enabled
  when `--target-version py310` is explicitly specified (#2586)
- Add support for parenthesized with (#2586)
- Declare support for Python 3.10 for running Black (#2562)

### Integrations

- Fixed vim plugin with Python 3.10 by removing deprecated distutils import (#2610)
- The vim plugin now parses `skip_magic_trailing_comma` from pyproject.toml (#2613)

## 21.10b0

### _Black_

- Document stability policy, that will apply for non-beta releases (#2529)
- Add new `--workers` parameter (#2514)
- Fixed feature detection for positional-only arguments in lambdas (#2532)
- Bumped typed-ast version minimum to 1.4.3 for 3.10 compatibility (#2519)
- Fixed a Python 3.10 compatibility issue where the loop argument was still being passed
  even though it has been removed (#2580)
- Deprecate Python 2 formatting support (#2523)

### _Blackd_

- Remove dependency on aiohttp-cors (#2500)
- Bump required aiohttp version to 3.7.4 (#2509)

### _Black-Primer_

- Add primer support for --projects (#2555)
- Print primer summary after individual failures (#2570)

### Integrations

- Allow to pass `target_version` in the vim plugin (#1319)
- Install build tools in docker file and use multi-stage build to keep the image size
  down (#2582)

## 21.9b0

### Packaging

- Fix missing modules in self-contained binaries (#2466)
- Fix missing toml extra used during installation (#2475)

## 21.8b0

### _Black_

- Add support for formatting Jupyter Notebook files (#2357)
- Move from `appdirs` dependency to `platformdirs` (#2375)
- Present a more user-friendly error if .gitignore is invalid (#2414)
- The failsafe for accidentally added backslashes in f-string expressions has been
  hardened to handle more edge cases during quote normalization (#2437)
- Avoid changing a function return type annotation's type to a tuple by adding a
  trailing comma (#2384)
- Parsing support has been added for unparenthesized walruses in set literals, set
  comprehensions, and indices (#2447).
- Pin `setuptools-scm` build-time dependency version (#2457)
- Exclude typing-extensions version 3.10.0.1 due to it being broken on Python 3.10
  (#2460)

### _Blackd_

- Replace sys.exit(-1) with raise ImportError as it plays more nicely with tools that
  scan installed packages (#2440)

### Integrations

- The provided pre-commit hooks no longer specify `language_version` to avoid overriding
  `default_language_version` (#2430)

## 21.7b0

### _Black_

- Configuration files using TOML features higher than spec v0.5.0 are now supported
  (#2301)
- Add primer support and test for code piped into black via STDIN (#2315)
- Fix internal error when `FORCE_OPTIONAL_PARENTHESES` feature is enabled (#2332)
- Accept empty stdin (#2346)
- Provide a more useful error when parsing fails during AST safety checks (#2304)

### Docker

- Add new `latest_release` tag automation to follow latest black release on docker
  images (#2374)

### Integrations

- The vim plugin now searches upwards from the directory containing the current buffer
  instead of the current working directory for pyproject.toml. (#1871)
- The vim plugin now reads the correct string normalization option in pyproject.toml
  (#1869)
- The vim plugin no longer crashes Black when there's boolean values in pyproject.toml
  (#1869)

## 21.6b0

### _Black_

- Fix failure caused by `fmt: skip` and indentation (#2281)
- Account for += assignment when deciding whether to split string (#2312)
- Correct max string length calculation when there are string operators (#2292)
- Fixed option usage when using the `--code` flag (#2259)
- Do not call `uvloop.install()` when _Black_ is used as a library (#2303)
- Added `--required-version` option to require a specific version to be running (#2300)
- Fix incorrect custom breakpoint indices when string group contains fake f-strings
  (#2311)
- Fix regression where `R` prefixes would be lowercased for docstrings (#2285)
- Fix handling of named escapes (`\N{...}`) when `--experimental-string-processing` is
  used (#2319)

### Integrations

- The official Black action now supports choosing what version to use, and supports the
  major 3 OSes. (#1940)

## 21.5b2

### _Black_

- A space is no longer inserted into empty docstrings (#2249)
- Fix handling of .gitignore files containing non-ASCII characters on Windows (#2229)
- Respect `.gitignore` files in all levels, not only `root/.gitignore` file (apply
  `.gitignore` rules like `git` does) (#2225)
- Restored compatibility with Click 8.0 on Python 3.6 when LANG=C used (#2227)
- Add extra uvloop install + import support if in python env (#2258)
- Fix --experimental-string-processing crash when matching parens are not found (#2283)
- Make sure to split lines that start with a string operator (#2286)
- Fix regular expression that black uses to identify f-expressions (#2287)

### _Blackd_

- Add a lower bound for the `aiohttp-cors` dependency. Only 0.4.0 or higher is
  supported. (#2231)

### Packaging

- Release self-contained x86_64 MacOS binaries as part of the GitHub release pipeline
  (#2198)
- Always build binaries with the latest available Python (#2260)

### Documentation

- Add discussion of magic comments to FAQ page (#2272)
- `--experimental-string-processing` will be enabled by default in the future (#2273)
- Fix typos discovered by codespell (#2228)
- Fix Vim plugin installation instructions. (#2235)
- Add new Frequently Asked Questions page (#2247)
- Fix encoding + symlink issues preventing proper build on Windows (#2262)

## 21.5b1

### _Black_

- Refactor `src/black/__init__.py` into many files (#2206)

### Documentation

- Replaced all remaining references to the
  [`master`](https://github.com/psf/black/tree/main) branch with the
  [`main`](https://github.com/psf/black/tree/main) branch. Some additional changes in
  the source code were also made. (#2210)
- Sigificantly reorganized the documentation to make much more sense. Check them out by
  heading over to [the stable docs on RTD](https://black.readthedocs.io/en/stable/).
  (#2174)

## 21.5b0

### _Black_

- Set `--pyi` mode if `--stdin-filename` ends in `.pyi` (#2169)
- Stop detecting target version as Python 3.9+ with pre-PEP-614 decorators that are
  being called but with no arguments (#2182)

### _Black-Primer_

- Add `--no-diff` to black-primer to suppress formatting changes (#2187)

## 21.4b2

### _Black_

- Fix crash if the user configuration directory is inaccessible. (#2158)

- Clarify
  [circumstances](https://github.com/psf/black/blob/master/docs/the_black_code_style.md#pragmatism)
  in which _Black_ may change the AST (#2159)

- Allow `.gitignore` rules to be overridden by specifying `exclude` in `pyproject.toml`
  or on the command line. (#2170)

### _Packaging_

- Install `primer.json` (used by `black-primer` by default) with black. (#2154)

## 21.4b1

### _Black_

- Fix crash on docstrings ending with "\\ ". (#2142)

- Fix crash when atypical whitespace is cleaned out of dostrings (#2120)

- Reflect the `--skip-magic-trailing-comma` and `--experimental-string-processing` flags
  in the name of the cache file. Without this fix, changes in these flags would not take
  effect if the cache had already been populated. (#2131)

- Don't remove necessary parentheses from assignment expression containing assert /
  return statements. (#2143)

### _Packaging_

- Bump pathspec to >= 0.8.1 to solve invalid .gitignore exclusion handling

## 21.4b0

### _Black_

- Fixed a rare but annoying formatting instability created by the combination of
  optional trailing commas inserted by `Black` and optional parentheses looking at
  pre-existing "magic" trailing commas. This fixes issue #1629 and all of its many many
  duplicates. (#2126)

- `Black` now processes one-line docstrings by stripping leading and trailing spaces,
  and adding a padding space when needed to break up """". (#1740)

- `Black` now cleans up leading non-breaking spaces in comments (#2092)

- `Black` now respects `--skip-string-normalization` when normalizing multiline
  docstring quotes (#1637)

- `Black` no longer removes all empty lines between non-function code and decorators
  when formatting typing stubs. Now `Black` enforces a single empty line. (#1646)

- `Black` no longer adds an incorrect space after a parenthesized assignment expression
  in if/while statements (#1655)

- Added `--skip-magic-trailing-comma` / `-C` to avoid using trailing commas as a reason
  to split lines (#1824)

- fixed a crash when PWD=/ on POSIX (#1631)

- fixed "I/O operation on closed file" when using --diff (#1664)

- Prevent coloured diff output being interleaved with multiple files (#1673)

- Added support for PEP 614 relaxed decorator syntax on python 3.9 (#1711)

- Added parsing support for unparenthesized tuples and yield expressions in annotated
  assignments (#1835)

- added `--extend-exclude` argument (PR #2005)

- speed up caching by avoiding pathlib (#1950)

- `--diff` correctly indicates when a file doesn't end in a newline (#1662)

- Added `--stdin-filename` argument to allow stdin to respect `--force-exclude` rules
  (#1780)

- Lines ending with `fmt: skip` will now be not formatted (#1800)

- PR #2053: Black no longer relies on typed-ast for Python 3.8 and higher

- PR #2053: Python 2 support is now optional, install with
  `python3 -m pip install black[python2]` to maintain support.

- Exclude `venv` directory by default (#1683)

- Fixed "Black produced code that is not equivalent to the source" when formatting
  Python 2 docstrings (#2037)

### _Packaging_

- Self-contained native _Black_ binaries are now provided for releases via GitHub
  Releases (#1743)

## 20.8b1

### _Packaging_

- explicitly depend on Click 7.1.2 or newer as `Black` no longer works with versions
  older than 7.0

## 20.8b0

### _Black_

- re-implemented support for explicit trailing commas: now it works consistently within
  any bracket pair, including nested structures (#1288 and duplicates)

- `Black` now reindents docstrings when reindenting code around it (#1053)

- `Black` now shows colored diffs (#1266)

- `Black` is now packaged using 'py3' tagged wheels (#1388)

- `Black` now supports Python 3.8 code, e.g. star expressions in return statements
  (#1121)

- `Black` no longer normalizes capital R-string prefixes as those have a
  community-accepted meaning (#1244)

- `Black` now uses exit code 2 when specified configuration file doesn't exit (#1361)

- `Black` now works on AWS Lambda (#1141)

- added `--force-exclude` argument (#1032)

- removed deprecated `--py36` option (#1236)

- fixed `--diff` output when EOF is encountered (#526)

- fixed `# fmt: off` handling around decorators (#560)

- fixed unstable formatting with some `# type: ignore` comments (#1113)

- fixed invalid removal on organizing brackets followed by indexing (#1575)

- introduced `black-primer`, a CI tool that allows us to run regression tests against
  existing open source users of Black (#1402)

- introduced property-based fuzzing to our test suite based on Hypothesis and
  Hypothersmith (#1566)

- implemented experimental and disabled by default long string rewrapping (#1132),
  hidden under a `--experimental-string-processing` flag while it's being worked on;
  this is an undocumented and unsupported feature, you lose Internet points for
  depending on it (#1609)

### Vim plugin

- prefer virtualenv packages over global packages (#1383)

## 19.10b0

- added support for PEP 572 assignment expressions (#711)

- added support for PEP 570 positional-only arguments (#943)

- added support for async generators (#593)

- added support for pre-splitting collections by putting an explicit trailing comma
  inside (#826)

- added `black -c` as a way to format code passed from the command line (#761)

- --safe now works with Python 2 code (#840)

- fixed grammar selection for Python 2-specific code (#765)

- fixed feature detection for trailing commas in function definitions and call sites
  (#763)

- `# fmt: off`/`# fmt: on` comment pairs placed multiple times within the same block of
  code now behave correctly (#1005)

- _Black_ no longer crashes on Windows machines with more than 61 cores (#838)

- _Black_ no longer crashes on standalone comments prepended with a backslash (#767)

- _Black_ no longer crashes on `from` ... `import` blocks with comments (#829)

- _Black_ no longer crashes on Python 3.7 on some platform configurations (#494)

- _Black_ no longer fails on comments in from-imports (#671)

- _Black_ no longer fails when the file starts with a backslash (#922)

- _Black_ no longer merges regular comments with type comments (#1027)

- _Black_ no longer splits long lines that contain type comments (#997)

- removed unnecessary parentheses around `yield` expressions (#834)

- added parentheses around long tuples in unpacking assignments (#832)

- added parentheses around complex powers when they are prefixed by a unary operator
  (#646)

- fixed bug that led _Black_ format some code with a line length target of 1 (#762)

- _Black_ no longer introduces quotes in f-string subexpressions on string boundaries
  (#863)

- if _Black_ puts parenthesis around a single expression, it moves comments to the
  wrapped expression instead of after the brackets (#872)

- `blackd` now returns the version of _Black_ in the response headers (#1013)

- `blackd` can now output the diff of formats on source code when the `X-Diff` header is
  provided (#969)

## 19.3b0

- new option `--target-version` to control which Python versions _Black_-formatted code
  should target (#618)

- deprecated `--py36` (use `--target-version=py36` instead) (#724)

- _Black_ no longer normalizes numeric literals to include `_` separators (#696)

- long `del` statements are now split into multiple lines (#698)

- type comments are no longer mangled in function signatures

- improved performance of formatting deeply nested data structures (#509)

- _Black_ now properly formats multiple files in parallel on Windows (#632)

- _Black_ now creates cache files atomically which allows it to be used in parallel
  pipelines (like `xargs -P8`) (#673)

- _Black_ now correctly indents comments in files that were previously formatted with
  tabs (#262)

- `blackd` now supports CORS (#622)

## 18.9b0

- numeric literals are now formatted by _Black_ (#452, #461, #464, #469):

  - numeric literals are normalized to include `_` separators on Python 3.6+ code

  - added `--skip-numeric-underscore-normalization` to disable the above behavior and
    leave numeric underscores as they were in the input

  - code with `_` in numeric literals is recognized as Python 3.6+

  - most letters in numeric literals are lowercased (e.g., in `1e10`, `0x01`)

  - hexadecimal digits are always uppercased (e.g. `0xBADC0DE`)

- added `blackd`, see
  [its documentation](https://github.com/psf/black/blob/18.9b0/README.md#blackd) for
  more info (#349)

- adjacent string literals are now correctly split into multiple lines (#463)

- trailing comma is now added to single imports that don't fit on a line (#250)

- cache is now populated when `--check` is successful for a file which speeds up
  consecutive checks of properly formatted unmodified files (#448)

- whitespace at the beginning of the file is now removed (#399)

- fixed mangling [pweave](http://mpastell.com/pweave/) and
  [Spyder IDE](https://www.spyder-ide.org/) special comments (#532)

- fixed unstable formatting when unpacking big tuples (#267)

- fixed parsing of `__future__` imports with renames (#389)

- fixed scope of `# fmt: off` when directly preceding `yield` and other nodes (#385)

- fixed formatting of lambda expressions with default arguments (#468)

- fixed `async for` statements: _Black_ no longer breaks them into separate lines (#372)

- note: the Vim plugin stopped registering `,=` as a default chord as it turned out to
  be a bad idea (#415)

## 18.6b4

- hotfix: don't freeze when multiple comments directly precede `# fmt: off` (#371)

## 18.6b3

- typing stub files (`.pyi`) now have blank lines added after constants (#340)

- `# fmt: off` and `# fmt: on` are now much more dependable:

  - they now work also within bracket pairs (#329)

  - they now correctly work across function/class boundaries (#335)

  - they now work when an indentation block starts with empty lines or misaligned
    comments (#334)

- made Click not fail on invalid environments; note that Click is right but the
  likelihood we'll need to access non-ASCII file paths when dealing with Python source
  code is low (#277)

- fixed improper formatting of f-strings with quotes inside interpolated expressions
  (#322)

- fixed unnecessary slowdown when long list literals where found in a file

- fixed unnecessary slowdown on AST nodes with very many siblings

- fixed cannibalizing backslashes during string normalization

- fixed a crash due to symbolic links pointing outside of the project directory (#338)

## 18.6b2

- added `--config` (#65)

- added `-h` equivalent to `--help` (#316)

- fixed improper unmodified file caching when `-S` was used

- fixed extra space in string unpacking (#305)

- fixed formatting of empty triple quoted strings (#313)

- fixed unnecessary slowdown in comment placement calculation on lines without comments

## 18.6b1

- hotfix: don't output human-facing information on stdout (#299)

- hotfix: don't output cake emoji on non-zero return code (#300)

## 18.6b0

- added `--include` and `--exclude` (#270)

- added `--skip-string-normalization` (#118)

- added `--verbose` (#283)

- the header output in `--diff` now actually conforms to the unified diff spec

- fixed long trivial assignments being wrapped in unnecessary parentheses (#273)

- fixed unnecessary parentheses when a line contained multiline strings (#232)

- fixed stdin handling not working correctly if an old version of Click was used (#276)

- _Black_ now preserves line endings when formatting a file in place (#258)

## 18.5b1

- added `--pyi` (#249)

- added `--py36` (#249)

- Python grammar pickle caches are stored with the formatting caches, making _Black_
  work in environments where site-packages is not user-writable (#192)

- _Black_ now enforces a PEP 257 empty line after a class-level docstring (and/or
  fields) and the first method

- fixed invalid code produced when standalone comments were present in a trailer that
  was omitted from line splitting on a large expression (#237)

- fixed optional parentheses being removed within `# fmt: off` sections (#224)

- fixed invalid code produced when stars in very long imports were incorrectly wrapped
  in optional parentheses (#234)

- fixed unstable formatting when inline comments were moved around in a trailer that was
  omitted from line splitting on a large expression (#238)

- fixed extra empty line between a class declaration and the first method if no class
  docstring or fields are present (#219)

- fixed extra empty line between a function signature and an inner function or inner
  class (#196)

## 18.5b0

- call chains are now formatted according to the
  [fluent interfaces](https://en.wikipedia.org/wiki/Fluent_interface) style (#67)

- data structure literals (tuples, lists, dictionaries, and sets) are now also always
  exploded like imports when they don't fit in a single line (#152)

- slices are now formatted according to PEP 8 (#178)

- parentheses are now also managed automatically on the right-hand side of assignments
  and return statements (#140)

- math operators now use their respective priorities for delimiting multiline
  expressions (#148)

- optional parentheses are now omitted on expressions that start or end with a bracket
  and only contain a single operator (#177)

- empty parentheses in a class definition are now removed (#145, #180)

- string prefixes are now standardized to lowercase and `u` is removed on Python 3.6+
  only code and Python 2.7+ code with the `unicode_literals` future import (#188, #198,
  #199)

- typing stub files (`.pyi`) are now formatted in a style that is consistent with PEP
  484 (#207, #210)

- progress when reformatting many files is now reported incrementally

- fixed trailers (content with brackets) being unnecessarily exploded into their own
  lines after a dedented closing bracket (#119)

- fixed an invalid trailing comma sometimes left in imports (#185)

- fixed non-deterministic formatting when multiple pairs of removable parentheses were
  used (#183)

- fixed multiline strings being unnecessarily wrapped in optional parentheses in long
  assignments (#215)

- fixed not splitting long from-imports with only a single name

- fixed Python 3.6+ file discovery by also looking at function calls with unpacking.
  This fixed non-deterministic formatting if trailing commas where used both in function
  signatures with stars and function calls with stars but the former would be
  reformatted to a single line.

- fixed crash on dealing with optional parentheses (#193)

- fixed "is", "is not", "in", and "not in" not considered operators for splitting
  purposes

- fixed crash when dead symlinks where encountered

## 18.4a4

- don't populate the cache on `--check` (#175)

## 18.4a3

- added a "cache"; files already reformatted that haven't changed on disk won't be
  reformatted again (#109)

- `--check` and `--diff` are no longer mutually exclusive (#149)

- generalized star expression handling, including double stars; this fixes
  multiplication making expressions "unsafe" for trailing commas (#132)

- _Black_ no longer enforces putting empty lines behind control flow statements (#90)

- _Black_ now splits imports like "Mode 3 + trailing comma" of isort (#127)

- fixed comment indentation when a standalone comment closes a block (#16, #32)

- fixed standalone comments receiving extra empty lines if immediately preceding a
  class, def, or decorator (#56, #154)

- fixed `--diff` not showing entire path (#130)

- fixed parsing of complex expressions after star and double stars in function calls
  (#2)

- fixed invalid splitting on comma in lambda arguments (#133)

- fixed missing splits of ternary expressions (#141)

## 18.4a2

- fixed parsing of unaligned standalone comments (#99, #112)

- fixed placement of dictionary unpacking inside dictionary literals (#111)

- Vim plugin now works on Windows, too

- fixed unstable formatting when encountering unnecessarily escaped quotes in a string
  (#120)

## 18.4a1

- added `--quiet` (#78)

- added automatic parentheses management (#4)

- added [pre-commit](https://pre-commit.com) integration (#103, #104)

- fixed reporting on `--check` with multiple files (#101, #102)

- fixed removing backslash escapes from raw strings (#100, #105)

## 18.4a0

- added `--diff` (#87)

- add line breaks before all delimiters, except in cases like commas, to better comply
  with PEP 8 (#73)

- standardize string literals to use double quotes (almost) everywhere (#75)

- fixed handling of standalone comments within nested bracketed expressions; _Black_
  will no longer produce super long lines or put all standalone comments at the end of
  the expression (#22)

- fixed 18.3a4 regression: don't crash and burn on empty lines with trailing whitespace
  (#80)

- fixed 18.3a4 regression: `# yapf: disable` usage as trailing comment would cause
  _Black_ to not emit the rest of the file (#95)

- when CTRL+C is pressed while formatting many files, _Black_ no longer freaks out with
  a flurry of asyncio-related exceptions

- only allow up to two empty lines on module level and only single empty lines within
  functions (#74)

## 18.3a4

- `# fmt: off` and `# fmt: on` are implemented (#5)

- automatic detection of deprecated Python 2 forms of print statements and exec
  statements in the formatted file (#49)

- use proper spaces for complex expressions in default values of typed function
  arguments (#60)

- only return exit code 1 when --check is used (#50)

- don't remove single trailing commas from square bracket indexing (#59)

- don't omit whitespace if the previous factor leaf wasn't a math operator (#55)

- omit extra space in kwarg unpacking if it's the first argument (#46)

- omit extra space in
  [Sphinx auto-attribute comments](http://www.sphinx-doc.org/en/stable/ext/autodoc.html#directive-autoattribute)
  (#68)

## 18.3a3

- don't remove single empty lines outside of bracketed expressions (#19)

- added ability to pipe formatting from stdin to stdin (#25)

- restored ability to format code with legacy usage of `async` as a name (#20, #42)

- even better handling of numpy-style array indexing (#33, again)

## 18.3a2

- changed positioning of binary operators to occur at beginning of lines instead of at
  the end, following
  [a recent change to PEP 8](https://github.com/python/peps/commit/c59c4376ad233a62ca4b3a6060c81368bd21e85b)
  (#21)

- ignore empty bracket pairs while splitting. This avoids very weirdly looking
  formattings (#34, #35)

- remove a trailing comma if there is a single argument to a call

- if top level functions were separated by a comment, don't put four empty lines after
  the upper function

- fixed unstable formatting of newlines with imports

- fixed unintentional folding of post scriptum standalone comments into last statement
  if it was a simple statement (#18, #28)

- fixed missing space in numpy-style array indexing (#33)

- fixed spurious space after star-based unary expressions (#31)

## 18.3a1

- added `--check`

- only put trailing commas in function signatures and calls if it's safe to do so. If
  the file is Python 3.6+ it's always safe, otherwise only safe if there are no `*args`
  or `**kwargs` used in the signature or call. (#8)

- fixed invalid spacing of dots in relative imports (#6, #13)

- fixed invalid splitting after comma on unpacked variables in for-loops (#23)

- fixed spurious space in parenthesized set expressions (#7)

- fixed spurious space after opening parentheses and in default arguments (#14, #17)

- fixed spurious space after unary operators when the operand was a complex expression
  (#15)

## 18.3a0

- first published version, Happy 🍰 Day 2018!

- alpha quality

- date-versioned (see: <https://calver.org/>)<|MERGE_RESOLUTION|>--- conflicted
+++ resolved
@@ -16,13 +16,10 @@
 
 - Add trailing commas to collection literals even if there's a comment after the last
   entry (#3393)
-<<<<<<< HEAD
+- `with` statements that contain two context managers will be consistently wrapped in
+  parentheses (#3589)
 - For stubs, enforce one blank line after a nested class with a body other than just
   `...` (#3564)
-=======
-- `with` statements that contain two context managers will be consistently wrapped in
-  parentheses (#3589)
->>>>>>> 6ffc5f7b
 
 ### Configuration
 
