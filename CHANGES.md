--- conflicted
+++ resolved
@@ -8,10 +8,7 @@
   cell magics were tokenized, leading to possible indentation errors e.g. with
   `%%writefile`. (#2630)
 - Fix Python 3.10 support on platforms without ProcessPoolExecutor (#2631)
-<<<<<<< HEAD
-=======
 - Reduce usage of the `regex` dependency (#2644)
->>>>>>> 5e2bb528
 - Fix `match` statements with open sequence subjects, like `match a, b:` or
   `match a, *b:` (#2639) (#2659)
 - Fix `match`/`case` statements that contain `match`/`case` soft keywords multiple
