--- conflicted
+++ resolved
@@ -4,11 +4,9 @@
 
 #### _Black_
 
-<<<<<<< HEAD
 - `Black` now strips leading and trailing spaces from one-line docstrings (PR #1740)
-=======
+
 - `Black` now cleans up leading non-breaking spaces in comments (#2092)
->>>>>>> d960d5d2
 
 - `Black` now respects `--skip-string-normalization` when normalizing multiline
   docstring quotes (#1637)
