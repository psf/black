--- conflicted
+++ resolved
@@ -135,18 +135,12 @@
 - PR #2053: Python 2 support is now optional, install with
   `python3 -m pip install black[python2]` to maintain support.
 
-<<<<<<< HEAD
-- allow choosing black version with github action (#1940)
-
-#### _Packaging_
-=======
 - Exclude `venv` directory by default (#1683)
 
 - Fixed "Black produced code that is not equivalent to the source" when formatting
   Python 2 docstrings (#2037)
 
 ### _Packaging_
->>>>>>> 3bba8081
 
 - Self-contained native _Black_ binaries are now provided for releases via GitHub
   Releases (#1743)
