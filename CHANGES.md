# Change Log

## Unreleased

### Highlights

<!-- Include any especially major or disruptive changes here -->

### Stable style

<<<<<<< HEAD
- Fix bug where multiple fmt:skip pragmas inside single block fails (#3978)
- Fix crash on formatting bytes strings that look like docstrings (#4003)
- Fix crash when whitespace followed a backslash before newline in a docstring (#4008)
- Fix crash on formatting code like `await (a ** b)` (#3994)
- No longer treat leading f-strings as docstrings. This matches Python's behaviour and
  fixes a crash (#4019)
=======
<!-- Changes that affect Black's stable style -->
>>>>>>> 58f31a70

### Preview style

<!-- Changes that affect Black's preview style -->

### Configuration

<!-- Changes to how Black can be configured -->

### Packaging

<!-- Changes to how Black is packaged, such as dependency requirements -->

### Parser

<!-- Changes to the parser or to version autodetection -->

### Performance

<!-- Changes that improve Black's performance. -->

### Output

<!-- Changes to Black's terminal output and error messages -->

### _Blackd_

<!-- Changes to blackd -->

### Integrations

<!-- For example, Docker, GitHub Actions, pre-commit, editors -->

### Documentation

<!-- Major changes to documentation and policies. Small docs changes
     don't need a changelog entry. -->

## 23.11.0

### Highlights

- Support formatting ranges of lines with the new `--line-ranges` command-line option
  (#4020)

### Stable style

- Fix crash on formatting bytes strings that look like docstrings (#4003)
- Fix crash when whitespace followed a backslash before newline in a docstring (#4008)
- Fix standalone comments inside complex blocks crashing Black (#4016)
- Fix crash on formatting code like `await (a ** b)` (#3994)
- No longer treat leading f-strings as docstrings. This matches Python's behaviour and
  fixes a crash (#4019)

### Preview style

- Multiline dicts and lists that are the sole argument to a function are now indented
  less (#3964)
- Multiline unpacked dicts and lists as the sole argument to a function are now also
  indented less (#3992)
- In f-string debug expressions, quote types that are visible in the final string are
  now preserved (#4005)
- Fix a bug where long `case` blocks were not split into multiple lines. Also enable
  general trailing comma rules on `case` blocks (#4024)
- Keep requiring two empty lines between module-level docstring and first function or
  class definition (#4028)
- Add support for single-line format skip with other comments on the same line (#3959)

### Configuration

- Consistently apply force exclusion logic before resolving symlinks (#4015)
- Fix a bug in the matching of absolute path names in `--include` (#3976)

### Performance

- Fix mypyc builds on arm64 on macOS (#4017)

### Integrations

- Black's pre-commit integration will now run only on git hooks appropriate for a code
  formatter (#3940)

## 23.10.1

### Highlights

- Maintenance release to get a fix out for GitHub Action edge case (#3957)

### Preview style

- Fix merging implicit multiline strings that have inline comments (#3956)
- Allow empty first line after block open before a comment or compound statement (#3967)

### Packaging

- Change Dockerfile to hatch + compile black (#3965)

### Integrations

- The summary output for GitHub workflows is now suppressible using the `summary`
  parameter. (#3958)
- Fix the action failing when Black check doesn't pass (#3957)

### Documentation

- It is known Windows documentation CI is broken
  https://github.com/psf/black/issues/3968

## 23.10.0

### Stable style

- Fix comments getting removed from inside parenthesized strings (#3909)

### Preview style

- Fix long lines with power operators getting split before the line length (#3942)
- Long type hints are now wrapped in parentheses and properly indented when split across
  multiple lines (#3899)
- Magic trailing commas are now respected in return types. (#3916)
- Require one empty line after module-level docstrings. (#3932)
- Treat raw triple-quoted strings as docstrings (#3947)

### Configuration

- Fix cache versioning logic when `BLACK_CACHE_DIR` is set (#3937)

### Parser

- Fix bug where attributes named `type` were not accepted inside `match` statements
  (#3950)
- Add support for PEP 695 type aliases containing lambdas and other unusual expressions
  (#3949)

### Output

- Black no longer attempts to provide special errors for attempting to format Python 2
  code (#3933)
- Black will more consistently print stacktraces on internal errors in verbose mode
  (#3938)

### Integrations

- The action output displayed in the job summary is now wrapped in Markdown (#3914)

## 23.9.1

Due to various issues, the previous release (23.9.0) did not include compiled mypyc
wheels, which make Black significantly faster. These issues have now been fixed, and
this release should come with compiled wheels once again.

There will be no wheels for Python 3.12 due to a bug in mypyc. We will provide 3.12
wheels in a future release as soon as the mypyc bug is fixed.

### Packaging

- Upgrade to mypy 1.5.1 (#3864)

### Performance

- Store raw tuples instead of NamedTuples in Black's cache, improving performance and
  decreasing the size of the cache (#3877)

## 23.9.0

### Preview style

- More concise formatting for dummy implementations (#3796)
- In stub files, add a blank line between a statement with a body (e.g an
  `if sys.version_info > (3, x):`) and a function definition on the same level (#3862)
- Fix a bug whereby spaces were removed from walrus operators within subscript(#3823)

### Configuration

- Black now applies exclusion and ignore logic before resolving symlinks (#3846)

### Performance

- Avoid importing `IPython` if notebook cells do not contain magics (#3782)
- Improve caching by comparing file hashes as fallback for mtime and size (#3821)

### _Blackd_

- Fix an issue in `blackd` with single character input (#3558)

### Integrations

- Black now has an
  [official pre-commit mirror](https://github.com/psf/black-pre-commit-mirror). Swapping
  `https://github.com/psf/black` to `https://github.com/psf/black-pre-commit-mirror` in
  your `.pre-commit-config.yaml` will make Black about 2x faster (#3828)
- The `.black.env` folder specified by `ENV_PATH` will now be removed on the completion
  of the GitHub Action (#3759)

## 23.7.0

### Highlights

- Runtime support for Python 3.7 has been removed. Formatting 3.7 code will still be
  supported until further notice (#3765)

### Stable style

- Fix a bug where an illegal trailing comma was added to return type annotations using
  PEP 604 unions (#3735)
- Fix several bugs and crashes where comments in stub files were removed or mishandled
  under some circumstances (#3745)
- Fix a crash with multi-line magic comments like `type: ignore` within parentheses
  (#3740)
- Fix error in AST validation when _Black_ removes trailing whitespace in a type comment
  (#3773)

### Preview style

- Implicitly concatenated strings used as function args are no longer wrapped inside
  parentheses (#3640)
- Remove blank lines between a class definition and its docstring (#3692)

### Configuration

- The `--workers` argument to _Black_ can now be specified via the `BLACK_NUM_WORKERS`
  environment variable (#3743)
- `.pytest_cache`, `.ruff_cache` and `.vscode` are now excluded by default (#3691)
- Fix _Black_ not honouring `pyproject.toml` settings when running `--stdin-filename`
  and the `pyproject.toml` found isn't in the current working directory (#3719)
- _Black_ will now error if `exclude` and `extend-exclude` have invalid data types in
  `pyproject.toml`, instead of silently doing the wrong thing (#3764)

### Packaging

- Upgrade mypyc from 0.991 to 1.3 (#3697)
- Remove patching of Click that mitigated errors on Python 3.6 with `LANG=C` (#3768)

### Parser

- Add support for the new PEP 695 syntax in Python 3.12 (#3703)

### Performance

- Speed up _Black_ significantly when the cache is full (#3751)
- Avoid importing `IPython` in a case where we wouldn't need it (#3748)

### Output

- Use aware UTC datetimes internally, avoids deprecation warning on Python 3.12 (#3728)
- Change verbose logging to exactly mirror _Black_'s logic for source discovery (#3749)

### _Blackd_

- The `blackd` argument parser now shows the default values for options in their help
  text (#3712)

### Integrations

- Black is now tested with
  [`PYTHONWARNDEFAULTENCODING = 1`](https://docs.python.org/3/library/io.html#io-encoding-warning)
  (#3763)
- Update GitHub Action to display black output in the job summary (#3688)

### Documentation

- Add a CITATION.cff file to the root of the repository, containing metadata on how to
  cite this software (#3723)
- Update the _classes_ and _exceptions_ documentation in Developer reference to match
  the latest code base (#3755)

## 23.3.0

### Highlights

This release fixes a longstanding confusing behavior in Black's GitHub action, where the
version of the action did not determine the version of Black being run (issue #3382). In
addition, there is a small bug fix around imports and a number of improvements to the
preview style.

Please try out the
[preview style](https://black.readthedocs.io/en/stable/the_black_code_style/future_style.html#preview-style)
with `black --preview` and tell us your feedback. All changes in the preview style are
expected to become part of Black's stable style in January 2024.

### Stable style

- Import lines with `# fmt: skip` and `# fmt: off` no longer have an extra blank line
  added when they are right after another import line (#3610)

### Preview style

- Add trailing commas to collection literals even if there's a comment after the last
  entry (#3393)
- `async def`, `async for`, and `async with` statements are now formatted consistently
  compared to their non-async version. (#3609)
- `with` statements that contain two context managers will be consistently wrapped in
  parentheses (#3589)
- Let string splitters respect [East Asian Width](https://www.unicode.org/reports/tr11/)
  (#3445)
- Now long string literals can be split after East Asian commas and periods (`、` U+3001
  IDEOGRAPHIC COMMA, `。` U+3002 IDEOGRAPHIC FULL STOP, & `，` U+FF0C FULLWIDTH COMMA)
  besides before spaces (#3445)
- For stubs, enforce one blank line after a nested class with a body other than just
  `...` (#3564)
- Improve handling of multiline strings by changing line split behavior (#1879)

### Parser

- Added support for formatting files with invalid type comments (#3594)

### Integrations

- Update GitHub Action to use the version of Black equivalent to action's version if
  version input is not specified (#3543)
- Fix missing Python binary path in autoload script for vim (#3508)

### Documentation

- Document that only the most recent release is supported for security issues;
  vulnerabilities should be reported through Tidelift (#3612)

## 23.1.0

### Highlights

This is the first release of 2023, and following our
[stability policy](https://black.readthedocs.io/en/stable/the_black_code_style/index.html#stability-policy),
it comes with a number of improvements to our stable style, including improvements to
empty line handling, removal of redundant parentheses in several contexts, and output
that highlights implicitly concatenated strings better.

There are also many changes to the preview style; try out `black --preview` and give us
feedback to help us set the stable style for next year.

In addition to style changes, Black now automatically infers the supported Python
versions from your `pyproject.toml` file, removing the need to set Black's target
versions separately.

### Stable style

- Introduce the 2023 stable style, which incorporates most aspects of last year's
  preview style (#3418). Specific changes:
  - Enforce empty lines before classes and functions with sticky leading comments
    (#3302) (22.12.0)
  - Reformat empty and whitespace-only files as either an empty file (if no newline is
    present) or as a single newline character (if a newline is present) (#3348)
    (22.12.0)
  - Implicitly concatenated strings used as function args are now wrapped inside
    parentheses (#3307) (22.12.0)
  - Correctly handle trailing commas that are inside a line's leading non-nested parens
    (#3370) (22.12.0)
  - `--skip-string-normalization` / `-S` now prevents docstring prefixes from being
    normalized as expected (#3168) (since 22.8.0)
  - When using `--skip-magic-trailing-comma` or `-C`, trailing commas are stripped from
    subscript expressions with more than 1 element (#3209) (22.8.0)
  - Implicitly concatenated strings inside a list, set, or tuple are now wrapped inside
    parentheses (#3162) (22.8.0)
  - Fix a string merging/split issue when a comment is present in the middle of
    implicitly concatenated strings on its own line (#3227) (22.8.0)
  - Docstring quotes are no longer moved if it would violate the line length limit
    (#3044, #3430) (22.6.0)
  - Parentheses around return annotations are now managed (#2990) (22.6.0)
  - Remove unnecessary parentheses around awaited objects (#2991) (22.6.0)
  - Remove unnecessary parentheses in `with` statements (#2926) (22.6.0)
  - Remove trailing newlines after code block open (#3035) (22.6.0)
  - Code cell separators `#%%` are now standardised to `# %%` (#2919) (22.3.0)
  - Remove unnecessary parentheses from `except` statements (#2939) (22.3.0)
  - Remove unnecessary parentheses from tuple unpacking in `for` loops (#2945) (22.3.0)
  - Avoid magic-trailing-comma in single-element subscripts (#2942) (22.3.0)
- Fix a crash when a colon line is marked between `# fmt: off` and `# fmt: on` (#3439)

### Preview style

- Format hex codes in unicode escape sequences in string literals (#2916)
- Add parentheses around `if`-`else` expressions (#2278)
- Improve performance on large expressions that contain many strings (#3467)
- Fix a crash in preview style with assert + parenthesized string (#3415)
- Fix crashes in preview style with walrus operators used in function return annotations
  and except clauses (#3423)
- Fix a crash in preview advanced string processing where mixed implicitly concatenated
  regular and f-strings start with an empty span (#3463)
- Fix a crash in preview advanced string processing where a standalone comment is placed
  before a dict's value (#3469)
- Fix an issue where extra empty lines are added when a decorator has `# fmt: skip`
  applied or there is a standalone comment between decorators (#3470)
- Do not put the closing quotes in a docstring on a separate line, even if the line is
  too long (#3430)
- Long values in dict literals are now wrapped in parentheses; correspondingly
  unnecessary parentheses around short values in dict literals are now removed; long
  string lambda values are now wrapped in parentheses (#3440)
- Fix two crashes in preview style involving edge cases with docstrings (#3451)
- Exclude string type annotations from improved string processing; fix crash when the
  return type annotation is stringified and spans across multiple lines (#3462)
- Wrap multiple context managers in parentheses when targeting Python 3.9+ (#3489)
- Fix several crashes in preview style with walrus operators used in `with` statements
  or tuples (#3473)
- Fix an invalid quote escaping bug in f-string expressions where it produced invalid
  code. Implicitly concatenated f-strings with different quotes can now be merged or
  quote-normalized by changing the quotes used in expressions. (#3509)
- Fix crash on `await (yield)` when Black is compiled with mypyc (#3533)

### Configuration

- Black now tries to infer its `--target-version` from the project metadata specified in
  `pyproject.toml` (#3219)

### Packaging

- Upgrade mypyc from `0.971` to `0.991` so mypycified _Black_ can be built on armv7
  (#3380)
  - This also fixes some crashes while using compiled Black with a debug build of
    CPython
- Drop specific support for the `tomli` requirement on 3.11 alpha releases, working
  around a bug that would cause the requirement not to be installed on any non-final
  Python releases (#3448)
- Black now depends on `packaging` version `22.0` or later. This is required for new
  functionality that needs to parse part of the project metadata (#3219)

### Output

- Calling `black --help` multiple times will return the same help contents each time
  (#3516)
- Verbose logging now shows the values of `pyproject.toml` configuration variables
  (#3392)
- Fix false symlink detection messages in verbose output due to using an incorrect
  relative path to the project root (#3385)

### Integrations

- Move 3.11 CI to normal flow now that all dependencies support 3.11 (#3446)
- Docker: Add new `latest_prerelease` tag automation to follow latest black alpha
  release on docker images (#3465)

### Documentation

- Expand `vim-plug` installation instructions to offer more explicit options (#3468)

## 22.12.0

### Preview style

- Enforce empty lines before classes and functions with sticky leading comments (#3302)
- Reformat empty and whitespace-only files as either an empty file (if no newline is
  present) or as a single newline character (if a newline is present) (#3348)
- Implicitly concatenated strings used as function args are now wrapped inside
  parentheses (#3307)
- For assignment statements, prefer splitting the right hand side if the left hand side
  fits on a single line (#3368)
- Correctly handle trailing commas that are inside a line's leading non-nested parens
  (#3370)

### Configuration

- Fix incorrectly applied `.gitignore` rules by considering the `.gitignore` location
  and the relative path to the target file (#3338)
- Fix incorrectly ignoring `.gitignore` presence when more than one source directory is
  specified (#3336)

### Parser

- Parsing support has been added for walruses inside generator expression that are
  passed as function args (for example,
  `any(match := my_re.match(text) for text in texts)`) (#3327).

### Integrations

- Vim plugin: Optionally allow using the system installation of Black via
  `let g:black_use_virtualenv = 0`(#3309)

## 22.10.0

### Highlights

- Runtime support for Python 3.6 has been removed. Formatting 3.6 code will still be
  supported until further notice.

### Stable style

- Fix a crash when `# fmt: on` is used on a different block level than `# fmt: off`
  (#3281)

### Preview style

- Fix a crash when formatting some dicts with parenthesis-wrapped long string keys
  (#3262)

### Configuration

- `.ipynb_checkpoints` directories are now excluded by default (#3293)
- Add `--skip-source-first-line` / `-x` option to ignore the first line of source code
  while formatting (#3299)

### Packaging

- Executables made with PyInstaller will no longer crash when formatting several files
  at once on macOS. Native x86-64 executables for macOS are available once again.
  (#3275)
- Hatchling is now used as the build backend. This will not have any effect for users
  who install Black with its wheels from PyPI. (#3233)
- Faster compiled wheels are now available for CPython 3.11 (#3276)

### _Blackd_

- Windows style (CRLF) newlines will be preserved (#3257).

### Integrations

- Vim plugin: add flag (`g:black_preview`) to enable/disable the preview style (#3246)
- Update GitHub Action to support formatting of Jupyter Notebook files via a `jupyter`
  option (#3282)
- Update GitHub Action to support use of version specifiers (e.g. `<23`) for Black
  version (#3265)

## 22.8.0

### Highlights

- Python 3.11 is now supported, except for _blackd_ as aiohttp does not support 3.11 as
  of publishing (#3234)
- This is the last release that supports running _Black_ on Python 3.6 (formatting 3.6
  code will continue to be supported until further notice)
- Reword the stability policy to say that we may, in rare cases, make changes that
  affect code that was not previously formatted by _Black_ (#3155)

### Stable style

- Fix an infinite loop when using `# fmt: on/off` in the middle of an expression or code
  block (#3158)
- Fix incorrect handling of `# fmt: skip` on colon (`:`) lines (#3148)
- Comments are no longer deleted when a line had spaces removed around power operators
  (#2874)

### Preview style

- Single-character closing docstring quotes are no longer moved to their own line as
  this is invalid. This was a bug introduced in version 22.6.0. (#3166)
- `--skip-string-normalization` / `-S` now prevents docstring prefixes from being
  normalized as expected (#3168)
- When using `--skip-magic-trailing-comma` or `-C`, trailing commas are stripped from
  subscript expressions with more than 1 element (#3209)
- Implicitly concatenated strings inside a list, set, or tuple are now wrapped inside
  parentheses (#3162)
- Fix a string merging/split issue when a comment is present in the middle of implicitly
  concatenated strings on its own line (#3227)

### _Blackd_

- `blackd` now supports enabling the preview style via the `X-Preview` header (#3217)

### Configuration

- Black now uses the presence of debug f-strings to detect target version (#3215)
- Fix misdetection of project root and verbose logging of sources in cases involving
  `--stdin-filename` (#3216)
- Immediate `.gitignore` files in source directories given on the command line are now
  also respected, previously only `.gitignore` files in the project root and
  automatically discovered directories were respected (#3237)

### Documentation

- Recommend using BlackConnect in IntelliJ IDEs (#3150)

### Integrations

- Vim plugin: prefix messages with `Black: ` so it's clear they come from Black (#3194)
- Docker: changed to a /opt/venv installation + added to PATH to be available to
  non-root users (#3202)

### Output

- Change from deprecated `asyncio.get_event_loop()` to create our event loop which
  removes DeprecationWarning (#3164)
- Remove logging from internal `blib2to3` library since it regularly emits error logs
  about failed caching that can and should be ignored (#3193)

### Parser

- Type comments are now included in the AST equivalence check consistently so accidental
  deletion raises an error. Though type comments can't be tracked when running on PyPy
  3.7 due to standard library limitations. (#2874)

### Performance

- Reduce Black's startup time when formatting a single file by 15-30% (#3211)

## 22.6.0

### Style

- Fix unstable formatting involving `#fmt: skip` and `# fmt:skip` comments (notice the
  lack of spaces) (#2970)

### Preview style

- Docstring quotes are no longer moved if it would violate the line length limit (#3044)
- Parentheses around return annotations are now managed (#2990)
- Remove unnecessary parentheses around awaited objects (#2991)
- Remove unnecessary parentheses in `with` statements (#2926)
- Remove trailing newlines after code block open (#3035)

### Integrations

- Add `scripts/migrate-black.py` script to ease introduction of Black to a Git project
  (#3038)

### Output

- Output Python version and implementation as part of `--version` flag (#2997)

### Packaging

- Use `tomli` instead of `tomllib` on Python 3.11 builds where `tomllib` is not
  available (#2987)

### Parser

- [PEP 654](https://peps.python.org/pep-0654/#except) syntax (for example,
  `except *ExceptionGroup:`) is now supported (#3016)
- [PEP 646](https://peps.python.org/pep-0646) syntax (for example,
  `Array[Batch, *Shape]` or `def fn(*args: *T) -> None`) is now supported (#3071)

### Vim Plugin

- Fix `strtobool` function. It didn't parse true/on/false/off. (#3025)

## 22.3.0

### Preview style

- Code cell separators `#%%` are now standardised to `# %%` (#2919)
- Remove unnecessary parentheses from `except` statements (#2939)
- Remove unnecessary parentheses from tuple unpacking in `for` loops (#2945)
- Avoid magic-trailing-comma in single-element subscripts (#2942)

### Configuration

- Do not format `__pypackages__` directories by default (#2836)
- Add support for specifying stable version with `--required-version` (#2832).
- Avoid crashing when the user has no homedir (#2814)
- Avoid crashing when md5 is not available (#2905)
- Fix handling of directory junctions on Windows (#2904)

### Documentation

- Update pylint config documentation (#2931)

### Integrations

- Move test to disable plugin in Vim/Neovim, which speeds up loading (#2896)

### Output

- In verbose mode, log when _Black_ is using user-level config (#2861)

### Packaging

- Fix Black to work with Click 8.1.0 (#2966)
- On Python 3.11 and newer, use the standard library's `tomllib` instead of `tomli`
  (#2903)
- `black-primer`, the deprecated internal devtool, has been removed and copied to a
  [separate repository](https://github.com/cooperlees/black-primer) (#2924)

### Parser

- Black can now parse starred expressions in the target of `for` and `async for`
  statements, e.g `for item in *items_1, *items_2: pass` (#2879).

## 22.1.0

At long last, _Black_ is no longer a beta product! This is the first non-beta release
and the first release covered by our new
[stability policy](https://black.readthedocs.io/en/stable/the_black_code_style/index.html#stability-policy).

### Highlights

- **Remove Python 2 support** (#2740)
- Introduce the `--preview` flag (#2752)

### Style

- Deprecate `--experimental-string-processing` and move the functionality under
  `--preview` (#2789)
- For stubs, one blank line between class attributes and methods is now kept if there's
  at least one pre-existing blank line (#2736)
- Black now normalizes string prefix order (#2297)
- Remove spaces around power operators if both operands are simple (#2726)
- Work around bug that causes unstable formatting in some cases in the presence of the
  magic trailing comma (#2807)
- Use parentheses for attribute access on decimal float and int literals (#2799)
- Don't add whitespace for attribute access on hexadecimal, binary, octal, and complex
  literals (#2799)
- Treat blank lines in stubs the same inside top-level `if` statements (#2820)
- Fix unstable formatting with semicolons and arithmetic expressions (#2817)
- Fix unstable formatting around magic trailing comma (#2572)

### Parser

- Fix mapping cases that contain as-expressions, like `case {"key": 1 | 2 as password}`
  (#2686)
- Fix cases that contain multiple top-level as-expressions, like `case 1 as a, 2 as b`
  (#2716)
- Fix call patterns that contain as-expressions with keyword arguments, like
  `case Foo(bar=baz as quux)` (#2749)
- Tuple unpacking on `return` and `yield` constructs now implies 3.8+ (#2700)
- Unparenthesized tuples on annotated assignments (e.g
  `values: Tuple[int, ...] = 1, 2, 3`) now implies 3.8+ (#2708)
- Fix handling of standalone `match()` or `case()` when there is a trailing newline or a
  comment inside of the parentheses. (#2760)
- `from __future__ import annotations` statement now implies Python 3.7+ (#2690)

### Performance

- Speed-up the new backtracking parser about 4X in general (enabled when
  `--target-version` is set to 3.10 and higher). (#2728)
- _Black_ is now compiled with [mypyc](https://github.com/mypyc/mypyc) for an overall 2x
  speed-up. 64-bit Windows, MacOS, and Linux (not including musl) are supported. (#1009,
  #2431)

### Configuration

- Do not accept bare carriage return line endings in pyproject.toml (#2408)
- Add configuration option (`python-cell-magics`) to format cells with custom magics in
  Jupyter Notebooks (#2744)
- Allow setting custom cache directory on all platforms with environment variable
  `BLACK_CACHE_DIR` (#2739).
- Enable Python 3.10+ by default, without any extra need to specify
  `--target-version=py310`. (#2758)
- Make passing `SRC` or `--code` mandatory and mutually exclusive (#2804)

### Output

- Improve error message for invalid regular expression (#2678)
- Improve error message when parsing fails during AST safety check by embedding the
  underlying SyntaxError (#2693)
- No longer color diff headers white as it's unreadable in light themed terminals
  (#2691)
- Text coloring added in the final statistics (#2712)
- Verbose mode also now describes how a project root was discovered and which paths will
  be formatted. (#2526)

### Packaging

- All upper version bounds on dependencies have been removed (#2718)
- `typing-extensions` is no longer a required dependency in Python 3.10+ (#2772)
- Set `click` lower bound to `8.0.0` (#2791)

### Integrations

- Update GitHub action to support containerized runs (#2748)

### Documentation

- Change protocol in pip installation instructions to `https://` (#2761)
- Change HTML theme to Furo primarily for its responsive design and mobile support
  (#2793)
- Deprecate the `black-primer` tool (#2809)
- Document Python support policy (#2819)

## 21.12b0

### _Black_

- Fix determination of f-string expression spans (#2654)
- Fix bad formatting of error messages about EOF in multi-line statements (#2343)
- Functions and classes in blocks now have more consistent surrounding spacing (#2472)

#### Jupyter Notebook support

- Cell magics are now only processed if they are known Python cell magics. Earlier, all
  cell magics were tokenized, leading to possible indentation errors e.g. with
  `%%writefile`. (#2630)
- Fix assignment to environment variables in Jupyter Notebooks (#2642)

#### Python 3.10 support

- Point users to using `--target-version py310` if we detect 3.10-only syntax (#2668)
- Fix `match` statements with open sequence subjects, like `match a, b:` or
  `match a, *b:` (#2639) (#2659)
- Fix `match`/`case` statements that contain `match`/`case` soft keywords multiple
  times, like `match re.match()` (#2661)
- Fix `case` statements with an inline body (#2665)
- Fix styling of starred expressions inside `match` subject (#2667)
- Fix parser error location on invalid syntax in a `match` statement (#2649)
- Fix Python 3.10 support on platforms without ProcessPoolExecutor (#2631)
- Improve parsing performance on code that uses `match` under `--target-version py310`
  up to ~50% (#2670)

### Packaging

- Remove dependency on `regex` (#2644) (#2663)

## 21.11b1

### _Black_

- Bumped regex version minimum to 2021.4.4 to fix Pattern class usage (#2621)

## 21.11b0

### _Black_

- Warn about Python 2 deprecation in more cases by improving Python 2 only syntax
  detection (#2592)
- Add experimental PyPy support (#2559)
- Add partial support for the match statement. As it's experimental, it's only enabled
  when `--target-version py310` is explicitly specified (#2586)
- Add support for parenthesized with (#2586)
- Declare support for Python 3.10 for running Black (#2562)

### Integrations

- Fixed vim plugin with Python 3.10 by removing deprecated distutils import (#2610)
- The vim plugin now parses `skip_magic_trailing_comma` from pyproject.toml (#2613)

## 21.10b0

### _Black_

- Document stability policy, that will apply for non-beta releases (#2529)
- Add new `--workers` parameter (#2514)
- Fixed feature detection for positional-only arguments in lambdas (#2532)
- Bumped typed-ast version minimum to 1.4.3 for 3.10 compatibility (#2519)
- Fixed a Python 3.10 compatibility issue where the loop argument was still being passed
  even though it has been removed (#2580)
- Deprecate Python 2 formatting support (#2523)

### _Blackd_

- Remove dependency on aiohttp-cors (#2500)
- Bump required aiohttp version to 3.7.4 (#2509)

### _Black-Primer_

- Add primer support for --projects (#2555)
- Print primer summary after individual failures (#2570)

### Integrations

- Allow to pass `target_version` in the vim plugin (#1319)
- Install build tools in docker file and use multi-stage build to keep the image size
  down (#2582)

## 21.9b0

### Packaging

- Fix missing modules in self-contained binaries (#2466)
- Fix missing toml extra used during installation (#2475)

## 21.8b0

### _Black_

- Add support for formatting Jupyter Notebook files (#2357)
- Move from `appdirs` dependency to `platformdirs` (#2375)
- Present a more user-friendly error if .gitignore is invalid (#2414)
- The failsafe for accidentally added backslashes in f-string expressions has been
  hardened to handle more edge cases during quote normalization (#2437)
- Avoid changing a function return type annotation's type to a tuple by adding a
  trailing comma (#2384)
- Parsing support has been added for unparenthesized walruses in set literals, set
  comprehensions, and indices (#2447).
- Pin `setuptools-scm` build-time dependency version (#2457)
- Exclude typing-extensions version 3.10.0.1 due to it being broken on Python 3.10
  (#2460)

### _Blackd_

- Replace sys.exit(-1) with raise ImportError as it plays more nicely with tools that
  scan installed packages (#2440)

### Integrations

- The provided pre-commit hooks no longer specify `language_version` to avoid overriding
  `default_language_version` (#2430)

## 21.7b0

### _Black_

- Configuration files using TOML features higher than spec v0.5.0 are now supported
  (#2301)
- Add primer support and test for code piped into black via STDIN (#2315)
- Fix internal error when `FORCE_OPTIONAL_PARENTHESES` feature is enabled (#2332)
- Accept empty stdin (#2346)
- Provide a more useful error when parsing fails during AST safety checks (#2304)

### Docker

- Add new `latest_release` tag automation to follow latest black release on docker
  images (#2374)

### Integrations

- The vim plugin now searches upwards from the directory containing the current buffer
  instead of the current working directory for pyproject.toml. (#1871)
- The vim plugin now reads the correct string normalization option in pyproject.toml
  (#1869)
- The vim plugin no longer crashes Black when there's boolean values in pyproject.toml
  (#1869)

## 21.6b0

### _Black_

- Fix failure caused by `fmt: skip` and indentation (#2281)
- Account for += assignment when deciding whether to split string (#2312)
- Correct max string length calculation when there are string operators (#2292)
- Fixed option usage when using the `--code` flag (#2259)
- Do not call `uvloop.install()` when _Black_ is used as a library (#2303)
- Added `--required-version` option to require a specific version to be running (#2300)
- Fix incorrect custom breakpoint indices when string group contains fake f-strings
  (#2311)
- Fix regression where `R` prefixes would be lowercased for docstrings (#2285)
- Fix handling of named escapes (`\N{...}`) when `--experimental-string-processing` is
  used (#2319)

### Integrations

- The official Black action now supports choosing what version to use, and supports the
  major 3 OSes. (#1940)

## 21.5b2

### _Black_

- A space is no longer inserted into empty docstrings (#2249)
- Fix handling of .gitignore files containing non-ASCII characters on Windows (#2229)
- Respect `.gitignore` files in all levels, not only `root/.gitignore` file (apply
  `.gitignore` rules like `git` does) (#2225)
- Restored compatibility with Click 8.0 on Python 3.6 when LANG=C used (#2227)
- Add extra uvloop install + import support if in python env (#2258)
- Fix --experimental-string-processing crash when matching parens are not found (#2283)
- Make sure to split lines that start with a string operator (#2286)
- Fix regular expression that black uses to identify f-expressions (#2287)

### _Blackd_

- Add a lower bound for the `aiohttp-cors` dependency. Only 0.4.0 or higher is
  supported. (#2231)

### Packaging

- Release self-contained x86_64 MacOS binaries as part of the GitHub release pipeline
  (#2198)
- Always build binaries with the latest available Python (#2260)

### Documentation

- Add discussion of magic comments to FAQ page (#2272)
- `--experimental-string-processing` will be enabled by default in the future (#2273)
- Fix typos discovered by codespell (#2228)
- Fix Vim plugin installation instructions. (#2235)
- Add new Frequently Asked Questions page (#2247)
- Fix encoding + symlink issues preventing proper build on Windows (#2262)

## 21.5b1

### _Black_

- Refactor `src/black/__init__.py` into many files (#2206)

### Documentation

- Replaced all remaining references to the
  [`master`](https://github.com/psf/black/tree/main) branch with the
  [`main`](https://github.com/psf/black/tree/main) branch. Some additional changes in
  the source code were also made. (#2210)
- Significantly reorganized the documentation to make much more sense. Check them out by
  heading over to [the stable docs on RTD](https://black.readthedocs.io/en/stable/).
  (#2174)

## 21.5b0

### _Black_

- Set `--pyi` mode if `--stdin-filename` ends in `.pyi` (#2169)
- Stop detecting target version as Python 3.9+ with pre-PEP-614 decorators that are
  being called but with no arguments (#2182)

### _Black-Primer_

- Add `--no-diff` to black-primer to suppress formatting changes (#2187)

## 21.4b2

### _Black_

- Fix crash if the user configuration directory is inaccessible. (#2158)

- Clarify
  [circumstances](https://github.com/psf/black/blob/master/docs/the_black_code_style.md#pragmatism)
  in which _Black_ may change the AST (#2159)

- Allow `.gitignore` rules to be overridden by specifying `exclude` in `pyproject.toml`
  or on the command line. (#2170)

### _Packaging_

- Install `primer.json` (used by `black-primer` by default) with black. (#2154)

## 21.4b1

### _Black_

- Fix crash on docstrings ending with "\\ ". (#2142)

- Fix crash when atypical whitespace is cleaned out of dostrings (#2120)

- Reflect the `--skip-magic-trailing-comma` and `--experimental-string-processing` flags
  in the name of the cache file. Without this fix, changes in these flags would not take
  effect if the cache had already been populated. (#2131)

- Don't remove necessary parentheses from assignment expression containing assert /
  return statements. (#2143)

### _Packaging_

- Bump pathspec to >= 0.8.1 to solve invalid .gitignore exclusion handling

## 21.4b0

### _Black_

- Fixed a rare but annoying formatting instability created by the combination of
  optional trailing commas inserted by `Black` and optional parentheses looking at
  pre-existing "magic" trailing commas. This fixes issue #1629 and all of its many many
  duplicates. (#2126)

- `Black` now processes one-line docstrings by stripping leading and trailing spaces,
  and adding a padding space when needed to break up """". (#1740)

- `Black` now cleans up leading non-breaking spaces in comments (#2092)

- `Black` now respects `--skip-string-normalization` when normalizing multiline
  docstring quotes (#1637)

- `Black` no longer removes all empty lines between non-function code and decorators
  when formatting typing stubs. Now `Black` enforces a single empty line. (#1646)

- `Black` no longer adds an incorrect space after a parenthesized assignment expression
  in if/while statements (#1655)

- Added `--skip-magic-trailing-comma` / `-C` to avoid using trailing commas as a reason
  to split lines (#1824)

- fixed a crash when PWD=/ on POSIX (#1631)

- fixed "I/O operation on closed file" when using --diff (#1664)

- Prevent coloured diff output being interleaved with multiple files (#1673)

- Added support for PEP 614 relaxed decorator syntax on python 3.9 (#1711)

- Added parsing support for unparenthesized tuples and yield expressions in annotated
  assignments (#1835)

- added `--extend-exclude` argument (PR #2005)

- speed up caching by avoiding pathlib (#1950)

- `--diff` correctly indicates when a file doesn't end in a newline (#1662)

- Added `--stdin-filename` argument to allow stdin to respect `--force-exclude` rules
  (#1780)

- Lines ending with `fmt: skip` will now be not formatted (#1800)

- PR #2053: Black no longer relies on typed-ast for Python 3.8 and higher

- PR #2053: Python 2 support is now optional, install with
  `python3 -m pip install black[python2]` to maintain support.

- Exclude `venv` directory by default (#1683)

- Fixed "Black produced code that is not equivalent to the source" when formatting
  Python 2 docstrings (#2037)

### _Packaging_

- Self-contained native _Black_ binaries are now provided for releases via GitHub
  Releases (#1743)

## 20.8b1

### _Packaging_

- explicitly depend on Click 7.1.2 or newer as `Black` no longer works with versions
  older than 7.0

## 20.8b0

### _Black_

- re-implemented support for explicit trailing commas: now it works consistently within
  any bracket pair, including nested structures (#1288 and duplicates)

- `Black` now reindents docstrings when reindenting code around it (#1053)

- `Black` now shows colored diffs (#1266)

- `Black` is now packaged using 'py3' tagged wheels (#1388)

- `Black` now supports Python 3.8 code, e.g. star expressions in return statements
  (#1121)

- `Black` no longer normalizes capital R-string prefixes as those have a
  community-accepted meaning (#1244)

- `Black` now uses exit code 2 when specified configuration file doesn't exit (#1361)

- `Black` now works on AWS Lambda (#1141)

- added `--force-exclude` argument (#1032)

- removed deprecated `--py36` option (#1236)

- fixed `--diff` output when EOF is encountered (#526)

- fixed `# fmt: off` handling around decorators (#560)

- fixed unstable formatting with some `# type: ignore` comments (#1113)

- fixed invalid removal on organizing brackets followed by indexing (#1575)

- introduced `black-primer`, a CI tool that allows us to run regression tests against
  existing open source users of Black (#1402)

- introduced property-based fuzzing to our test suite based on Hypothesis and
  Hypothersmith (#1566)

- implemented experimental and disabled by default long string rewrapping (#1132),
  hidden under a `--experimental-string-processing` flag while it's being worked on;
  this is an undocumented and unsupported feature, you lose Internet points for
  depending on it (#1609)

### Vim plugin

- prefer virtualenv packages over global packages (#1383)

## 19.10b0

- added support for PEP 572 assignment expressions (#711)

- added support for PEP 570 positional-only arguments (#943)

- added support for async generators (#593)

- added support for pre-splitting collections by putting an explicit trailing comma
  inside (#826)

- added `black -c` as a way to format code passed from the command line (#761)

- --safe now works with Python 2 code (#840)

- fixed grammar selection for Python 2-specific code (#765)

- fixed feature detection for trailing commas in function definitions and call sites
  (#763)

- `# fmt: off`/`# fmt: on` comment pairs placed multiple times within the same block of
  code now behave correctly (#1005)

- _Black_ no longer crashes on Windows machines with more than 61 cores (#838)

- _Black_ no longer crashes on standalone comments prepended with a backslash (#767)

- _Black_ no longer crashes on `from` ... `import` blocks with comments (#829)

- _Black_ no longer crashes on Python 3.7 on some platform configurations (#494)

- _Black_ no longer fails on comments in from-imports (#671)

- _Black_ no longer fails when the file starts with a backslash (#922)

- _Black_ no longer merges regular comments with type comments (#1027)

- _Black_ no longer splits long lines that contain type comments (#997)

- removed unnecessary parentheses around `yield` expressions (#834)

- added parentheses around long tuples in unpacking assignments (#832)

- added parentheses around complex powers when they are prefixed by a unary operator
  (#646)

- fixed bug that led _Black_ format some code with a line length target of 1 (#762)

- _Black_ no longer introduces quotes in f-string subexpressions on string boundaries
  (#863)

- if _Black_ puts parenthesis around a single expression, it moves comments to the
  wrapped expression instead of after the brackets (#872)

- `blackd` now returns the version of _Black_ in the response headers (#1013)

- `blackd` can now output the diff of formats on source code when the `X-Diff` header is
  provided (#969)

## 19.3b0

- new option `--target-version` to control which Python versions _Black_-formatted code
  should target (#618)

- deprecated `--py36` (use `--target-version=py36` instead) (#724)

- _Black_ no longer normalizes numeric literals to include `_` separators (#696)

- long `del` statements are now split into multiple lines (#698)

- type comments are no longer mangled in function signatures

- improved performance of formatting deeply nested data structures (#509)

- _Black_ now properly formats multiple files in parallel on Windows (#632)

- _Black_ now creates cache files atomically which allows it to be used in parallel
  pipelines (like `xargs -P8`) (#673)

- _Black_ now correctly indents comments in files that were previously formatted with
  tabs (#262)

- `blackd` now supports CORS (#622)

## 18.9b0

- numeric literals are now formatted by _Black_ (#452, #461, #464, #469):

  - numeric literals are normalized to include `_` separators on Python 3.6+ code

  - added `--skip-numeric-underscore-normalization` to disable the above behavior and
    leave numeric underscores as they were in the input

  - code with `_` in numeric literals is recognized as Python 3.6+

  - most letters in numeric literals are lowercased (e.g., in `1e10`, `0x01`)

  - hexadecimal digits are always uppercased (e.g. `0xBADC0DE`)

- added `blackd`, see
  [its documentation](https://github.com/psf/black/blob/18.9b0/README.md#blackd) for
  more info (#349)

- adjacent string literals are now correctly split into multiple lines (#463)

- trailing comma is now added to single imports that don't fit on a line (#250)

- cache is now populated when `--check` is successful for a file which speeds up
  consecutive checks of properly formatted unmodified files (#448)

- whitespace at the beginning of the file is now removed (#399)

- fixed mangling [pweave](http://mpastell.com/pweave/) and
  [Spyder IDE](https://www.spyder-ide.org/) special comments (#532)

- fixed unstable formatting when unpacking big tuples (#267)

- fixed parsing of `__future__` imports with renames (#389)

- fixed scope of `# fmt: off` when directly preceding `yield` and other nodes (#385)

- fixed formatting of lambda expressions with default arguments (#468)

- fixed `async for` statements: _Black_ no longer breaks them into separate lines (#372)

- note: the Vim plugin stopped registering `,=` as a default chord as it turned out to
  be a bad idea (#415)

## 18.6b4

- hotfix: don't freeze when multiple comments directly precede `# fmt: off` (#371)

## 18.6b3

- typing stub files (`.pyi`) now have blank lines added after constants (#340)

- `# fmt: off` and `# fmt: on` are now much more dependable:

  - they now work also within bracket pairs (#329)

  - they now correctly work across function/class boundaries (#335)

  - they now work when an indentation block starts with empty lines or misaligned
    comments (#334)

- made Click not fail on invalid environments; note that Click is right but the
  likelihood we'll need to access non-ASCII file paths when dealing with Python source
  code is low (#277)

- fixed improper formatting of f-strings with quotes inside interpolated expressions
  (#322)

- fixed unnecessary slowdown when long list literals where found in a file

- fixed unnecessary slowdown on AST nodes with very many siblings

- fixed cannibalizing backslashes during string normalization

- fixed a crash due to symbolic links pointing outside of the project directory (#338)

## 18.6b2

- added `--config` (#65)

- added `-h` equivalent to `--help` (#316)

- fixed improper unmodified file caching when `-S` was used

- fixed extra space in string unpacking (#305)

- fixed formatting of empty triple quoted strings (#313)

- fixed unnecessary slowdown in comment placement calculation on lines without comments

## 18.6b1

- hotfix: don't output human-facing information on stdout (#299)

- hotfix: don't output cake emoji on non-zero return code (#300)

## 18.6b0

- added `--include` and `--exclude` (#270)

- added `--skip-string-normalization` (#118)

- added `--verbose` (#283)

- the header output in `--diff` now actually conforms to the unified diff spec

- fixed long trivial assignments being wrapped in unnecessary parentheses (#273)

- fixed unnecessary parentheses when a line contained multiline strings (#232)

- fixed stdin handling not working correctly if an old version of Click was used (#276)

- _Black_ now preserves line endings when formatting a file in place (#258)

## 18.5b1

- added `--pyi` (#249)

- added `--py36` (#249)

- Python grammar pickle caches are stored with the formatting caches, making _Black_
  work in environments where site-packages is not user-writable (#192)

- _Black_ now enforces a PEP 257 empty line after a class-level docstring (and/or
  fields) and the first method

- fixed invalid code produced when standalone comments were present in a trailer that
  was omitted from line splitting on a large expression (#237)

- fixed optional parentheses being removed within `# fmt: off` sections (#224)

- fixed invalid code produced when stars in very long imports were incorrectly wrapped
  in optional parentheses (#234)

- fixed unstable formatting when inline comments were moved around in a trailer that was
  omitted from line splitting on a large expression (#238)

- fixed extra empty line between a class declaration and the first method if no class
  docstring or fields are present (#219)

- fixed extra empty line between a function signature and an inner function or inner
  class (#196)

## 18.5b0

- call chains are now formatted according to the
  [fluent interfaces](https://en.wikipedia.org/wiki/Fluent_interface) style (#67)

- data structure literals (tuples, lists, dictionaries, and sets) are now also always
  exploded like imports when they don't fit in a single line (#152)

- slices are now formatted according to PEP 8 (#178)

- parentheses are now also managed automatically on the right-hand side of assignments
  and return statements (#140)

- math operators now use their respective priorities for delimiting multiline
  expressions (#148)

- optional parentheses are now omitted on expressions that start or end with a bracket
  and only contain a single operator (#177)

- empty parentheses in a class definition are now removed (#145, #180)

- string prefixes are now standardized to lowercase and `u` is removed on Python 3.6+
  only code and Python 2.7+ code with the `unicode_literals` future import (#188, #198,
  #199)

- typing stub files (`.pyi`) are now formatted in a style that is consistent with PEP
  484 (#207, #210)

- progress when reformatting many files is now reported incrementally

- fixed trailers (content with brackets) being unnecessarily exploded into their own
  lines after a dedented closing bracket (#119)

- fixed an invalid trailing comma sometimes left in imports (#185)

- fixed non-deterministic formatting when multiple pairs of removable parentheses were
  used (#183)

- fixed multiline strings being unnecessarily wrapped in optional parentheses in long
  assignments (#215)

- fixed not splitting long from-imports with only a single name

- fixed Python 3.6+ file discovery by also looking at function calls with unpacking.
  This fixed non-deterministic formatting if trailing commas where used both in function
  signatures with stars and function calls with stars but the former would be
  reformatted to a single line.

- fixed crash on dealing with optional parentheses (#193)

- fixed "is", "is not", "in", and "not in" not considered operators for splitting
  purposes

- fixed crash when dead symlinks where encountered

## 18.4a4

- don't populate the cache on `--check` (#175)

## 18.4a3

- added a "cache"; files already reformatted that haven't changed on disk won't be
  reformatted again (#109)

- `--check` and `--diff` are no longer mutually exclusive (#149)

- generalized star expression handling, including double stars; this fixes
  multiplication making expressions "unsafe" for trailing commas (#132)

- _Black_ no longer enforces putting empty lines behind control flow statements (#90)

- _Black_ now splits imports like "Mode 3 + trailing comma" of isort (#127)

- fixed comment indentation when a standalone comment closes a block (#16, #32)

- fixed standalone comments receiving extra empty lines if immediately preceding a
  class, def, or decorator (#56, #154)

- fixed `--diff` not showing entire path (#130)

- fixed parsing of complex expressions after star and double stars in function calls
  (#2)

- fixed invalid splitting on comma in lambda arguments (#133)

- fixed missing splits of ternary expressions (#141)

## 18.4a2

- fixed parsing of unaligned standalone comments (#99, #112)

- fixed placement of dictionary unpacking inside dictionary literals (#111)

- Vim plugin now works on Windows, too

- fixed unstable formatting when encountering unnecessarily escaped quotes in a string
  (#120)

## 18.4a1

- added `--quiet` (#78)

- added automatic parentheses management (#4)

- added [pre-commit](https://pre-commit.com) integration (#103, #104)

- fixed reporting on `--check` with multiple files (#101, #102)

- fixed removing backslash escapes from raw strings (#100, #105)

## 18.4a0

- added `--diff` (#87)

- add line breaks before all delimiters, except in cases like commas, to better comply
  with PEP 8 (#73)

- standardize string literals to use double quotes (almost) everywhere (#75)

- fixed handling of standalone comments within nested bracketed expressions; _Black_
  will no longer produce super long lines or put all standalone comments at the end of
  the expression (#22)

- fixed 18.3a4 regression: don't crash and burn on empty lines with trailing whitespace
  (#80)

- fixed 18.3a4 regression: `# yapf: disable` usage as trailing comment would cause
  _Black_ to not emit the rest of the file (#95)

- when CTRL+C is pressed while formatting many files, _Black_ no longer freaks out with
  a flurry of asyncio-related exceptions

- only allow up to two empty lines on module level and only single empty lines within
  functions (#74)

## 18.3a4

- `# fmt: off` and `# fmt: on` are implemented (#5)

- automatic detection of deprecated Python 2 forms of print statements and exec
  statements in the formatted file (#49)

- use proper spaces for complex expressions in default values of typed function
  arguments (#60)

- only return exit code 1 when --check is used (#50)

- don't remove single trailing commas from square bracket indexing (#59)

- don't omit whitespace if the previous factor leaf wasn't a math operator (#55)

- omit extra space in kwarg unpacking if it's the first argument (#46)

- omit extra space in
  [Sphinx auto-attribute comments](http://www.sphinx-doc.org/en/stable/ext/autodoc.html#directive-autoattribute)
  (#68)

## 18.3a3

- don't remove single empty lines outside of bracketed expressions (#19)

- added ability to pipe formatting from stdin to stdin (#25)

- restored ability to format code with legacy usage of `async` as a name (#20, #42)

- even better handling of numpy-style array indexing (#33, again)

## 18.3a2

- changed positioning of binary operators to occur at beginning of lines instead of at
  the end, following
  [a recent change to PEP 8](https://github.com/python/peps/commit/c59c4376ad233a62ca4b3a6060c81368bd21e85b)
  (#21)

- ignore empty bracket pairs while splitting. This avoids very weirdly looking
  formattings (#34, #35)

- remove a trailing comma if there is a single argument to a call

- if top level functions were separated by a comment, don't put four empty lines after
  the upper function

- fixed unstable formatting of newlines with imports

- fixed unintentional folding of post scriptum standalone comments into last statement
  if it was a simple statement (#18, #28)

- fixed missing space in numpy-style array indexing (#33)

- fixed spurious space after star-based unary expressions (#31)

## 18.3a1

- added `--check`

- only put trailing commas in function signatures and calls if it's safe to do so. If
  the file is Python 3.6+ it's always safe, otherwise only safe if there are no `*args`
  or `**kwargs` used in the signature or call. (#8)

- fixed invalid spacing of dots in relative imports (#6, #13)

- fixed invalid splitting after comma on unpacked variables in for-loops (#23)

- fixed spurious space in parenthesized set expressions (#7)

- fixed spurious space after opening parentheses and in default arguments (#14, #17)

- fixed spurious space after unary operators when the operand was a complex expression
  (#15)

## 18.3a0

- first published version, Happy 🍰 Day 2018!

- alpha quality

- date-versioned (see: <https://calver.org/>)<|MERGE_RESOLUTION|>--- conflicted
+++ resolved
@@ -8,16 +8,7 @@
 
 ### Stable style
 
-<<<<<<< HEAD
 - Fix bug where multiple fmt:skip pragmas inside single block fails (#3978)
-- Fix crash on formatting bytes strings that look like docstrings (#4003)
-- Fix crash when whitespace followed a backslash before newline in a docstring (#4008)
-- Fix crash on formatting code like `await (a ** b)` (#3994)
-- No longer treat leading f-strings as docstrings. This matches Python's behaviour and
-  fixes a crash (#4019)
-=======
-<!-- Changes that affect Black's stable style -->
->>>>>>> 58f31a70
 
 ### Preview style
 
