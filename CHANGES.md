--- conflicted
+++ resolved
@@ -4,11 +4,8 @@
 
 ### Configuration
 
-<<<<<<< HEAD
+- Do not format `__pypackages__` directories by default (#2836)
 - Add support for specifying stable version with `--required-version` (#2832).
-=======
-- Do not format `__pypackages__` directories by default (#2836)
->>>>>>> f61299a6
 
 ## 22.1.0
 
