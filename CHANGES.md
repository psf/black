# Change Log

## Unreleased

### Highlights

<!-- Include any especially major or disruptive changes here -->

### Stable style

<!-- Changes that affect Black's stable style -->

### Preview style

<!-- Changes that affect Black's preview style -->

- Fix a bug where one-liner functions/conditionals marked with `# fmt: skip`
  would still be formatted (#4552)

### Configuration

<!-- Changes to how Black can be configured -->

### Packaging

<!-- Changes to how Black is packaged, such as dependency requirements -->

### Parser

<!-- Changes to the parser or to version autodetection -->

<<<<<<< HEAD
- Rewrite tokenizer to improve performance and compliance (#4536)
=======
- Fix bug where certain unusual expressions (e.g., lambdas) were not accepted
  in type parameter bounds and defaults. (#4602)
>>>>>>> 9f389284

### Performance

<!-- Changes that improve Black's performance. -->

### Output

<!-- Changes to Black's terminal output and error messages -->

### _Blackd_

<!-- Changes to blackd -->

### Integrations

<!-- For example, Docker, GitHub Actions, pre-commit, editors -->

- Fix the version check in the vim file to reject Python 3.8 (#4567)

### Documentation

<!-- Major changes to documentation and policies. Small docs changes
     don't need a changelog entry. -->

## 25.1.0

### Highlights

This release introduces the new 2025 stable style (#4558), stabilizing
the following changes:

- Normalize casing of Unicode escape characters in strings to lowercase (#2916)
- Fix inconsistencies in whether certain strings are detected as docstrings (#4095)
- Consistently add trailing commas to typed function parameters (#4164)
- Remove redundant parentheses in if guards for case blocks (#4214)
- Add parentheses to if clauses in case blocks when the line is too long (#4269)
- Whitespace before `# fmt: skip` comments is no longer normalized (#4146)
- Fix line length computation for certain expressions that involve the power operator (#4154)
- Check if there is a newline before the terminating quotes of a docstring (#4185)
- Fix type annotation spacing between `*` and more complex type variable tuple (#4440)

The following changes were not in any previous release:

- Remove parentheses around sole list items (#4312)
- Generic function definitions are now formatted more elegantly: parameters are
  split over multiple lines first instead of type parameter definitions (#4553)

### Stable style

- Fix formatting cells in IPython notebooks with magic methods and starting or trailing
  empty lines (#4484)
- Fix crash when formatting `with` statements containing tuple generators/unpacking
  (#4538)

### Preview style

- Fix/remove string merging changing f-string quotes on f-strings with internal quotes
  (#4498)
- Collapse multiple empty lines after an import into one (#4489)
- Prevent `string_processing` and `wrap_long_dict_values_in_parens` from removing
  parentheses around long dictionary values (#4377)
- Move `wrap_long_dict_values_in_parens` from the unstable to preview style (#4561)

### Packaging

- Store license identifier inside the `License-Expression` metadata field, see
  [PEP 639](https://peps.python.org/pep-0639/). (#4479)

### Performance

- Speed up the `is_fstring_start` function in Black's tokenizer (#4541)

### Integrations

- If using stdin with `--stdin-filename` set to a force excluded path, stdin won't be
  formatted. (#4539)

## 24.10.0

### Highlights

- Black is now officially tested with Python 3.13 and provides Python 3.13
  mypyc-compiled wheels. (#4436) (#4449)
- Black will issue an error when used with Python 3.12.5, due to an upstream memory
  safety issue in Python 3.12.5 that can cause Black's AST safety checks to fail. Please
  use Python 3.12.6 or Python 3.12.4 instead. (#4447)
- Black no longer supports running with Python 3.8 (#4452)

### Stable style

- Fix crashes involving comments in parenthesised return types or `X | Y` style unions.
  (#4453)
- Fix skipping Jupyter cells with unknown `%%` magic (#4462)

### Preview style

- Fix type annotation spacing between * and more complex type variable tuple (i.e. `def
  fn(*args: *tuple[*Ts, T]) -> None: pass`) (#4440)

### Caching

- Fix bug where the cache was shared between runs with and without `--unstable` (#4466)

### Packaging

- Upgrade version of mypyc used to 1.12 beta (#4450) (#4449)
- `blackd` now requires a newer version of aiohttp. (#4451)

### Output

- Added Python target version information on parse error (#4378)
- Add information about Black version to internal error messages (#4457)

## 24.8.0

### Stable style

- Fix crash when `# fmt: off` is used before a closing parenthesis or bracket. (#4363)

### Packaging

- Packaging metadata updated: docs are explictly linked, the issue tracker is now also
  linked. This improves the PyPI listing for Black. (#4345)

### Parser

- Fix regression where Black failed to parse a multiline f-string containing another
  multiline string (#4339)
- Fix regression where Black failed to parse an escaped single quote inside an f-string
  (#4401)
- Fix bug with Black incorrectly parsing empty lines with a backslash (#4343)
- Fix bugs with Black's tokenizer not handling `\{` inside f-strings very well (#4422)
- Fix incorrect line numbers in the tokenizer for certain tokens within f-strings
  (#4423)

### Performance

- Improve performance when a large directory is listed in `.gitignore` (#4415)

### _Blackd_

- Fix blackd (and all extras installs) for docker container (#4357)

## 24.4.2

This is a bugfix release to fix two regressions in the new f-string parser introduced in
24.4.1.

### Parser

- Fix regression where certain complex f-strings failed to parse (#4332)

### Performance

- Fix bad performance on certain complex string literals (#4331)

## 24.4.1

### Highlights

- Add support for the new Python 3.12 f-string syntax introduced by PEP 701 (#3822)

### Stable style

- Fix crash involving indented dummy functions containing newlines (#4318)

### Parser

- Add support for type parameter defaults, a new syntactic feature added to Python 3.13
  by PEP 696 (#4327)

### Integrations

- Github Action now works even when `git archive` is skipped (#4313)

## 24.4.0

### Stable style

- Fix unwanted crashes caused by AST equivalency check (#4290)

### Preview style

- `if` guards in `case` blocks are now wrapped in parentheses when the line is too long.
  (#4269)
- Stop moving multiline strings to a new line unless inside brackets (#4289)

### Integrations

- Add a new option `use_pyproject` to the GitHub Action `psf/black`. This will read the
  Black version from `pyproject.toml`. (#4294)

## 24.3.0

### Highlights

This release is a milestone: it fixes Black's first CVE security vulnerability. If you
run Black on untrusted input, or if you habitually put thousands of leading tab
characters in your docstrings, you are strongly encouraged to upgrade immediately to fix
[CVE-2024-21503](https://cve.mitre.org/cgi-bin/cvename.cgi?name=CVE-2024-21503).

This release also fixes a bug in Black's AST safety check that allowed Black to make
incorrect changes to certain f-strings that are valid in Python 3.12 and higher.

### Stable style

- Don't move comments along with delimiters, which could cause crashes (#4248)
- Strengthen AST safety check to catch more unsafe changes to strings. Previous versions
  of Black would incorrectly format the contents of certain unusual f-strings containing
  nested strings with the same quote type. Now, Black will crash on such strings until
  support for the new f-string syntax is implemented. (#4270)
- Fix a bug where line-ranges exceeding the last code line would not work as expected
  (#4273)

### Performance

- Fix catastrophic performance on docstrings that contain large numbers of leading tab
  characters. This fixes
  [CVE-2024-21503](https://cve.mitre.org/cgi-bin/cvename.cgi?name=CVE-2024-21503).
  (#4278)

### Documentation

- Note what happens when `--check` is used with `--quiet` (#4236)

## 24.2.0

### Stable style

- Fixed a bug where comments where mistakenly removed along with redundant parentheses
  (#4218)

### Preview style

- Move the `hug_parens_with_braces_and_square_brackets` feature to the unstable style
  due to an outstanding crash and proposed formatting tweaks (#4198)
- Fixed a bug where base expressions caused inconsistent formatting of \*\* in tenary
  expression (#4154)
- Checking for newline before adding one on docstring that is almost at the line limit
  (#4185)
- Remove redundant parentheses in `case` statement `if` guards (#4214).

### Configuration

- Fix issue where _Black_ would ignore input files in the presence of symlinks (#4222)
- _Black_ now ignores `pyproject.toml` that is missing a `tool.black` section when
  discovering project root and configuration. Since _Black_ continues to use version
  control as an indicator of project root, this is expected to primarily change behavior
  for users in a monorepo setup (desirably). If you wish to preserve previous behavior,
  simply add an empty `[tool.black]` to the previously discovered `pyproject.toml`
  (#4204)

### Output

- Black will swallow any `SyntaxWarning`s or `DeprecationWarning`s produced by the `ast`
  module when performing equivalence checks (#4189)

### Integrations

- Add a JSONSchema and provide a validate-pyproject entry-point (#4181)

## 24.1.1

Bugfix release to fix a bug that made Black unusable on certain file systems with strict
limits on path length.

### Preview style

- Consistently add trailing comma on typed parameters (#4164)

### Configuration

- Shorten the length of the name of the cache file to fix crashes on file systems that
  do not support long paths (#4176)

## 24.1.0

### Highlights

This release introduces the new 2024 stable style (#4106), stabilizing the following
changes:

- Add parentheses around `if`-`else` expressions (#2278)
- Dummy class and function implementations consisting only of `...` are formatted more
  compactly (#3796)
- If an assignment statement is too long, we now prefer splitting on the right-hand side
  (#3368)
- Hex codes in Unicode escape sequences are now standardized to lowercase (#2916)
- Allow empty first lines at the beginning of most blocks (#3967, #4061)
- Add parentheses around long type annotations (#3899)
- Enforce newline after module docstrings (#3932, #4028)
- Fix incorrect magic trailing comma handling in return types (#3916)
- Remove blank lines before class docstrings (#3692)
- Wrap multiple context managers in parentheses if combined in a single `with` statement
  (#3489)
- Fix bug in line length calculations for power operations (#3942)
- Add trailing commas to collection literals even if there's a comment after the last
  entry (#3393)
- When using `--skip-magic-trailing-comma` or `-C`, trailing commas are stripped from
  subscript expressions with more than 1 element (#3209)
- Add extra blank lines in stubs in a few cases (#3564, #3862)
- Accept raw strings as docstrings (#3947)
- Split long lines in case blocks (#4024)
- Stop removing spaces from walrus operators within subscripts (#3823)
- Fix incorrect formatting of certain async statements (#3609)
- Allow combining `# fmt: skip` with other comments (#3959)

There are already a few improvements in the `--preview` style, which are slated for the
2025 stable style. Try them out and
[share your feedback](https://github.com/psf/black/issues). In the past, the preview
style has included some features that we were not able to stabilize. This year, we're
adding a separate `--unstable` style for features with known problems. Now, the
`--preview` style only includes features that we actually expect to make it into next
year's stable style.

### Stable style

Several bug fixes were made in features that are moved to the stable style in this
release:

- Fix comment handling when parenthesising conditional expressions (#4134)
- Fix bug where spaces were not added around parenthesized walruses in subscripts,
  unlike other binary operators (#4109)
- Remove empty lines before docstrings in async functions (#4132)
- Address a missing case in the change to allow empty lines at the beginning of all
  blocks, except immediately before a docstring (#4130)
- For stubs, fix logic to enforce empty line after nested classes with bodies (#4141)

### Preview style

- Add `--unstable` style, covering preview features that have known problems that would
  block them from going into the stable style. Also add the `--enable-unstable-feature`
  flag; for example, use
  `--enable-unstable-feature hug_parens_with_braces_and_square_brackets` to apply this
  preview feature throughout 2024, even if a later Black release downgrades the feature
  to unstable (#4096)
- Format module docstrings the same as class and function docstrings (#4095)
- Fix crash when using a walrus in a dictionary (#4155)
- Fix unnecessary parentheses when wrapping long dicts (#4135)
- Stop normalizing spaces before `# fmt: skip` comments (#4146)

### Configuration

- Print warning when configuration in `pyproject.toml` contains an invalid key (#4165)
- Fix symlink handling, properly ignoring symlinks that point outside of root (#4161)
- Fix cache mtime logic that resulted in false positive cache hits (#4128)
- Remove the long-deprecated `--experimental-string-processing` flag. This feature can
  currently be enabled with `--preview --enable-unstable-feature string_processing`.
  (#4096)

### Integrations

- Revert the change to run Black's pre-commit integration only on specific git hooks
  (#3940) for better compatibility with older versions of pre-commit (#4137)

## 23.12.1

### Packaging

- Fixed a bug that included dependencies from the `d` extra by default (#4108)

## 23.12.0

### Highlights

It's almost 2024, which means it's time for a new edition of _Black_'s stable style!
Together with this release, we'll put out an alpha release 24.1a1 showcasing the draft
2024 stable style, which we'll finalize in the January release. Please try it out and
[share your feedback](https://github.com/psf/black/issues/4042).

This release (23.12.0) will still produce the 2023 style. Most but not all of the
changes in `--preview` mode will be in the 2024 stable style.

### Stable style

- Fix bug where `# fmt: off` automatically dedents when used with the `--line-ranges`
  option, even when it is not within the specified line range. (#4084)
- Fix feature detection for parenthesized context managers (#4104)

### Preview style

- Prefer more equal signs before a break when splitting chained assignments (#4010)
- Standalone form feed characters at the module level are no longer removed (#4021)
- Additional cases of immediately nested tuples, lists, and dictionaries are now
  indented less (#4012)
- Allow empty lines at the beginning of all blocks, except immediately before a
  docstring (#4060)
- Fix crash in preview mode when using a short `--line-length` (#4086)
- Keep suites consisting of only an ellipsis on their own lines if they are not
  functions or class definitions (#4066) (#4103)

### Configuration

- `--line-ranges` now skips _Black_'s internal stability check in `--safe` mode. This
  avoids a crash on rare inputs that have many unformatted same-content lines. (#4034)

### Packaging

- Upgrade to mypy 1.7.1 (#4049) (#4069)
- Faster compiled wheels are now available for CPython 3.12 (#4070)

### Integrations

- Enable 3.12 CI (#4035)
- Build docker images in parallel (#4054)
- Build docker images with 3.12 (#4055)

## 23.11.0

### Highlights

- Support formatting ranges of lines with the new `--line-ranges` command-line option
  (#4020)

### Stable style

- Fix crash on formatting bytes strings that look like docstrings (#4003)
- Fix crash when whitespace followed a backslash before newline in a docstring (#4008)
- Fix standalone comments inside complex blocks crashing Black (#4016)
- Fix crash on formatting code like `await (a ** b)` (#3994)
- No longer treat leading f-strings as docstrings. This matches Python's behaviour and
  fixes a crash (#4019)

### Preview style

- Multiline dicts and lists that are the sole argument to a function are now indented
  less (#3964)
- Multiline unpacked dicts and lists as the sole argument to a function are now also
  indented less (#3992)
- In f-string debug expressions, quote types that are visible in the final string are
  now preserved (#4005)
- Fix a bug where long `case` blocks were not split into multiple lines. Also enable
  general trailing comma rules on `case` blocks (#4024)
- Keep requiring two empty lines between module-level docstring and first function or
  class definition (#4028)
- Add support for single-line format skip with other comments on the same line (#3959)

### Configuration

- Consistently apply force exclusion logic before resolving symlinks (#4015)
- Fix a bug in the matching of absolute path names in `--include` (#3976)

### Performance

- Fix mypyc builds on arm64 on macOS (#4017)

### Integrations

- Black's pre-commit integration will now run only on git hooks appropriate for a code
  formatter (#3940)

## 23.10.1

### Highlights

- Maintenance release to get a fix out for GitHub Action edge case (#3957)

### Preview style

- Fix merging implicit multiline strings that have inline comments (#3956)
- Allow empty first line after block open before a comment or compound statement (#3967)

### Packaging

- Change Dockerfile to hatch + compile black (#3965)

### Integrations

- The summary output for GitHub workflows is now suppressible using the `summary`
  parameter. (#3958)
- Fix the action failing when Black check doesn't pass (#3957)

### Documentation

- It is known Windows documentation CI is broken
  https://github.com/psf/black/issues/3968

## 23.10.0

### Stable style

- Fix comments getting removed from inside parenthesized strings (#3909)

### Preview style

- Fix long lines with power operators getting split before the line length (#3942)
- Long type hints are now wrapped in parentheses and properly indented when split across
  multiple lines (#3899)
- Magic trailing commas are now respected in return types. (#3916)
- Require one empty line after module-level docstrings. (#3932)
- Treat raw triple-quoted strings as docstrings (#3947)

### Configuration

- Fix cache versioning logic when `BLACK_CACHE_DIR` is set (#3937)

### Parser

- Fix bug where attributes named `type` were not accepted inside `match` statements
  (#3950)
- Add support for PEP 695 type aliases containing lambdas and other unusual expressions
  (#3949)

### Output

- Black no longer attempts to provide special errors for attempting to format Python 2
  code (#3933)
- Black will more consistently print stacktraces on internal errors in verbose mode
  (#3938)

### Integrations

- The action output displayed in the job summary is now wrapped in Markdown (#3914)

## 23.9.1

Due to various issues, the previous release (23.9.0) did not include compiled mypyc
wheels, which make Black significantly faster. These issues have now been fixed, and
this release should come with compiled wheels once again.

There will be no wheels for Python 3.12 due to a bug in mypyc. We will provide 3.12
wheels in a future release as soon as the mypyc bug is fixed.

### Packaging

- Upgrade to mypy 1.5.1 (#3864)

### Performance

- Store raw tuples instead of NamedTuples in Black's cache, improving performance and
  decreasing the size of the cache (#3877)

## 23.9.0

### Preview style

- More concise formatting for dummy implementations (#3796)
- In stub files, add a blank line between a statement with a body (e.g an
  `if sys.version_info > (3, x):`) and a function definition on the same level (#3862)
- Fix a bug whereby spaces were removed from walrus operators within subscript(#3823)

### Configuration

- Black now applies exclusion and ignore logic before resolving symlinks (#3846)

### Performance

- Avoid importing `IPython` if notebook cells do not contain magics (#3782)
- Improve caching by comparing file hashes as fallback for mtime and size (#3821)

### _Blackd_

- Fix an issue in `blackd` with single character input (#3558)

### Integrations

- Black now has an
  [official pre-commit mirror](https://github.com/psf/black-pre-commit-mirror). Swapping
  `https://github.com/psf/black` to `https://github.com/psf/black-pre-commit-mirror` in
  your `.pre-commit-config.yaml` will make Black about 2x faster (#3828)
- The `.black.env` folder specified by `ENV_PATH` will now be removed on the completion
  of the GitHub Action (#3759)

## 23.7.0

### Highlights

- Runtime support for Python 3.7 has been removed. Formatting 3.7 code will still be
  supported until further notice (#3765)

### Stable style

- Fix a bug where an illegal trailing comma was added to return type annotations using
  PEP 604 unions (#3735)
- Fix several bugs and crashes where comments in stub files were removed or mishandled
  under some circumstances (#3745)
- Fix a crash with multi-line magic comments like `type: ignore` within parentheses
  (#3740)
- Fix error in AST validation when _Black_ removes trailing whitespace in a type comment
  (#3773)

### Preview style

- Implicitly concatenated strings used as function args are no longer wrapped inside
  parentheses (#3640)
- Remove blank lines between a class definition and its docstring (#3692)

### Configuration

- The `--workers` argument to _Black_ can now be specified via the `BLACK_NUM_WORKERS`
  environment variable (#3743)
- `.pytest_cache`, `.ruff_cache` and `.vscode` are now excluded by default (#3691)
- Fix _Black_ not honouring `pyproject.toml` settings when running `--stdin-filename`
  and the `pyproject.toml` found isn't in the current working directory (#3719)
- _Black_ will now error if `exclude` and `extend-exclude` have invalid data types in
  `pyproject.toml`, instead of silently doing the wrong thing (#3764)

### Packaging

- Upgrade mypyc from 0.991 to 1.3 (#3697)
- Remove patching of Click that mitigated errors on Python 3.6 with `LANG=C` (#3768)

### Parser

- Add support for the new PEP 695 syntax in Python 3.12 (#3703)

### Performance

- Speed up _Black_ significantly when the cache is full (#3751)
- Avoid importing `IPython` in a case where we wouldn't need it (#3748)

### Output

- Use aware UTC datetimes internally, avoids deprecation warning on Python 3.12 (#3728)
- Change verbose logging to exactly mirror _Black_'s logic for source discovery (#3749)

### _Blackd_

- The `blackd` argument parser now shows the default values for options in their help
  text (#3712)

### Integrations

- Black is now tested with
  [`PYTHONWARNDEFAULTENCODING = 1`](https://docs.python.org/3/library/io.html#io-encoding-warning)
  (#3763)
- Update GitHub Action to display black output in the job summary (#3688)

### Documentation

- Add a CITATION.cff file to the root of the repository, containing metadata on how to
  cite this software (#3723)
- Update the _classes_ and _exceptions_ documentation in Developer reference to match
  the latest code base (#3755)

## 23.3.0

### Highlights

This release fixes a longstanding confusing behavior in Black's GitHub action, where the
version of the action did not determine the version of Black being run (issue #3382). In
addition, there is a small bug fix around imports and a number of improvements to the
preview style.

Please try out the
[preview style](https://black.readthedocs.io/en/stable/the_black_code_style/future_style.html#preview-style)
with `black --preview` and tell us your feedback. All changes in the preview style are
expected to become part of Black's stable style in January 2024.

### Stable style

- Import lines with `# fmt: skip` and `# fmt: off` no longer have an extra blank line
  added when they are right after another import line (#3610)

### Preview style

- Add trailing commas to collection literals even if there's a comment after the last
  entry (#3393)
- `async def`, `async for`, and `async with` statements are now formatted consistently
  compared to their non-async version. (#3609)
- `with` statements that contain two context managers will be consistently wrapped in
  parentheses (#3589)
- Let string splitters respect [East Asian Width](https://www.unicode.org/reports/tr11/)
  (#3445)
- Now long string literals can be split after East Asian commas and periods (`、` U+3001
  IDEOGRAPHIC COMMA, `。` U+3002 IDEOGRAPHIC FULL STOP, & `，` U+FF0C FULLWIDTH COMMA)
  besides before spaces (#3445)
- For stubs, enforce one blank line after a nested class with a body other than just
  `...` (#3564)
- Improve handling of multiline strings by changing line split behavior (#1879)

### Parser

- Added support for formatting files with invalid type comments (#3594)

### Integrations

- Update GitHub Action to use the version of Black equivalent to action's version if
  version input is not specified (#3543)
- Fix missing Python binary path in autoload script for vim (#3508)

### Documentation

- Document that only the most recent release is supported for security issues;
  vulnerabilities should be reported through Tidelift (#3612)

## 23.1.0

### Highlights

This is the first release of 2023, and following our
[stability policy](https://black.readthedocs.io/en/stable/the_black_code_style/index.html#stability-policy),
it comes with a number of improvements to our stable style, including improvements to
empty line handling, removal of redundant parentheses in several contexts, and output
that highlights implicitly concatenated strings better.

There are also many changes to the preview style; try out `black --preview` and give us
feedback to help us set the stable style for next year.

In addition to style changes, Black now automatically infers the supported Python
versions from your `pyproject.toml` file, removing the need to set Black's target
versions separately.

### Stable style

- Introduce the 2023 stable style, which incorporates most aspects of last year's
  preview style (#3418). Specific changes:
  - Enforce empty lines before classes and functions with sticky leading comments
    (#3302) (22.12.0)
  - Reformat empty and whitespace-only files as either an empty file (if no newline is
    present) or as a single newline character (if a newline is present) (#3348)
    (22.12.0)
  - Implicitly concatenated strings used as function args are now wrapped inside
    parentheses (#3307) (22.12.0)
  - Correctly handle trailing commas that are inside a line's leading non-nested parens
    (#3370) (22.12.0)
  - `--skip-string-normalization` / `-S` now prevents docstring prefixes from being
    normalized as expected (#3168) (since 22.8.0)
  - When using `--skip-magic-trailing-comma` or `-C`, trailing commas are stripped from
    subscript expressions with more than 1 element (#3209) (22.8.0)
  - Implicitly concatenated strings inside a list, set, or tuple are now wrapped inside
    parentheses (#3162) (22.8.0)
  - Fix a string merging/split issue when a comment is present in the middle of
    implicitly concatenated strings on its own line (#3227) (22.8.0)
  - Docstring quotes are no longer moved if it would violate the line length limit
    (#3044, #3430) (22.6.0)
  - Parentheses around return annotations are now managed (#2990) (22.6.0)
  - Remove unnecessary parentheses around awaited objects (#2991) (22.6.0)
  - Remove unnecessary parentheses in `with` statements (#2926) (22.6.0)
  - Remove trailing newlines after code block open (#3035) (22.6.0)
  - Code cell separators `#%%` are now standardised to `# %%` (#2919) (22.3.0)
  - Remove unnecessary parentheses from `except` statements (#2939) (22.3.0)
  - Remove unnecessary parentheses from tuple unpacking in `for` loops (#2945) (22.3.0)
  - Avoid magic-trailing-comma in single-element subscripts (#2942) (22.3.0)
- Fix a crash when a colon line is marked between `# fmt: off` and `# fmt: on` (#3439)

### Preview style

- Format hex codes in unicode escape sequences in string literals (#2916)
- Add parentheses around `if`-`else` expressions (#2278)
- Improve performance on large expressions that contain many strings (#3467)
- Fix a crash in preview style with assert + parenthesized string (#3415)
- Fix crashes in preview style with walrus operators used in function return annotations
  and except clauses (#3423)
- Fix a crash in preview advanced string processing where mixed implicitly concatenated
  regular and f-strings start with an empty span (#3463)
- Fix a crash in preview advanced string processing where a standalone comment is placed
  before a dict's value (#3469)
- Fix an issue where extra empty lines are added when a decorator has `# fmt: skip`
  applied or there is a standalone comment between decorators (#3470)
- Do not put the closing quotes in a docstring on a separate line, even if the line is
  too long (#3430)
- Long values in dict literals are now wrapped in parentheses; correspondingly
  unnecessary parentheses around short values in dict literals are now removed; long
  string lambda values are now wrapped in parentheses (#3440)
- Fix two crashes in preview style involving edge cases with docstrings (#3451)
- Exclude string type annotations from improved string processing; fix crash when the
  return type annotation is stringified and spans across multiple lines (#3462)
- Wrap multiple context managers in parentheses when targeting Python 3.9+ (#3489)
- Fix several crashes in preview style with walrus operators used in `with` statements
  or tuples (#3473)
- Fix an invalid quote escaping bug in f-string expressions where it produced invalid
  code. Implicitly concatenated f-strings with different quotes can now be merged or
  quote-normalized by changing the quotes used in expressions. (#3509)
- Fix crash on `await (yield)` when Black is compiled with mypyc (#3533)

### Configuration

- Black now tries to infer its `--target-version` from the project metadata specified in
  `pyproject.toml` (#3219)

### Packaging

- Upgrade mypyc from `0.971` to `0.991` so mypycified _Black_ can be built on armv7
  (#3380)
  - This also fixes some crashes while using compiled Black with a debug build of
    CPython
- Drop specific support for the `tomli` requirement on 3.11 alpha releases, working
  around a bug that would cause the requirement not to be installed on any non-final
  Python releases (#3448)
- Black now depends on `packaging` version `22.0` or later. This is required for new
  functionality that needs to parse part of the project metadata (#3219)

### Output

- Calling `black --help` multiple times will return the same help contents each time
  (#3516)
- Verbose logging now shows the values of `pyproject.toml` configuration variables
  (#3392)
- Fix false symlink detection messages in verbose output due to using an incorrect
  relative path to the project root (#3385)

### Integrations

- Move 3.11 CI to normal flow now that all dependencies support 3.11 (#3446)
- Docker: Add new `latest_prerelease` tag automation to follow latest black alpha
  release on docker images (#3465)

### Documentation

- Expand `vim-plug` installation instructions to offer more explicit options (#3468)

## 22.12.0

### Preview style

- Enforce empty lines before classes and functions with sticky leading comments (#3302)
- Reformat empty and whitespace-only files as either an empty file (if no newline is
  present) or as a single newline character (if a newline is present) (#3348)
- Implicitly concatenated strings used as function args are now wrapped inside
  parentheses (#3307)
- For assignment statements, prefer splitting the right hand side if the left hand side
  fits on a single line (#3368)
- Correctly handle trailing commas that are inside a line's leading non-nested parens
  (#3370)

### Configuration

- Fix incorrectly applied `.gitignore` rules by considering the `.gitignore` location
  and the relative path to the target file (#3338)
- Fix incorrectly ignoring `.gitignore` presence when more than one source directory is
  specified (#3336)

### Parser

- Parsing support has been added for walruses inside generator expression that are
  passed as function args (for example,
  `any(match := my_re.match(text) for text in texts)`) (#3327).

### Integrations

- Vim plugin: Optionally allow using the system installation of Black via
  `let g:black_use_virtualenv = 0`(#3309)

## 22.10.0

### Highlights

- Runtime support for Python 3.6 has been removed. Formatting 3.6 code will still be
  supported until further notice.

### Stable style

- Fix a crash when `# fmt: on` is used on a different block level than `# fmt: off`
  (#3281)

### Preview style

- Fix a crash when formatting some dicts with parenthesis-wrapped long string keys
  (#3262)

### Configuration

- `.ipynb_checkpoints` directories are now excluded by default (#3293)
- Add `--skip-source-first-line` / `-x` option to ignore the first line of source code
  while formatting (#3299)

### Packaging

- Executables made with PyInstaller will no longer crash when formatting several files
  at once on macOS. Native x86-64 executables for macOS are available once again.
  (#3275)
- Hatchling is now used as the build backend. This will not have any effect for users
  who install Black with its wheels from PyPI. (#3233)
- Faster compiled wheels are now available for CPython 3.11 (#3276)

### _Blackd_

- Windows style (CRLF) newlines will be preserved (#3257).

### Integrations

- Vim plugin: add flag (`g:black_preview`) to enable/disable the preview style (#3246)
- Update GitHub Action to support formatting of Jupyter Notebook files via a `jupyter`
  option (#3282)
- Update GitHub Action to support use of version specifiers (e.g. `<23`) for Black
  version (#3265)

## 22.8.0

### Highlights

- Python 3.11 is now supported, except for _blackd_ as aiohttp does not support 3.11 as
  of publishing (#3234)
- This is the last release that supports running _Black_ on Python 3.6 (formatting 3.6
  code will continue to be supported until further notice)
- Reword the stability policy to say that we may, in rare cases, make changes that
  affect code that was not previously formatted by _Black_ (#3155)

### Stable style

- Fix an infinite loop when using `# fmt: on/off` in the middle of an expression or code
  block (#3158)
- Fix incorrect handling of `# fmt: skip` on colon (`:`) lines (#3148)
- Comments are no longer deleted when a line had spaces removed around power operators
  (#2874)

### Preview style

- Single-character closing docstring quotes are no longer moved to their own line as
  this is invalid. This was a bug introduced in version 22.6.0. (#3166)
- `--skip-string-normalization` / `-S` now prevents docstring prefixes from being
  normalized as expected (#3168)
- When using `--skip-magic-trailing-comma` or `-C`, trailing commas are stripped from
  subscript expressions with more than 1 element (#3209)
- Implicitly concatenated strings inside a list, set, or tuple are now wrapped inside
  parentheses (#3162)
- Fix a string merging/split issue when a comment is present in the middle of implicitly
  concatenated strings on its own line (#3227)

### _Blackd_

- `blackd` now supports enabling the preview style via the `X-Preview` header (#3217)

### Configuration

- Black now uses the presence of debug f-strings to detect target version (#3215)
- Fix misdetection of project root and verbose logging of sources in cases involving
  `--stdin-filename` (#3216)
- Immediate `.gitignore` files in source directories given on the command line are now
  also respected, previously only `.gitignore` files in the project root and
  automatically discovered directories were respected (#3237)

### Documentation

- Recommend using BlackConnect in IntelliJ IDEs (#3150)

### Integrations

- Vim plugin: prefix messages with `Black: ` so it's clear they come from Black (#3194)
- Docker: changed to a /opt/venv installation + added to PATH to be available to
  non-root users (#3202)

### Output

- Change from deprecated `asyncio.get_event_loop()` to create our event loop which
  removes DeprecationWarning (#3164)
- Remove logging from internal `blib2to3` library since it regularly emits error logs
  about failed caching that can and should be ignored (#3193)

### Parser

- Type comments are now included in the AST equivalence check consistently so accidental
  deletion raises an error. Though type comments can't be tracked when running on PyPy
  3.7 due to standard library limitations. (#2874)

### Performance

- Reduce Black's startup time when formatting a single file by 15-30% (#3211)

## 22.6.0

### Style

- Fix unstable formatting involving `#fmt: skip` and `# fmt:skip` comments (notice the
  lack of spaces) (#2970)

### Preview style

- Docstring quotes are no longer moved if it would violate the line length limit (#3044)
- Parentheses around return annotations are now managed (#2990)
- Remove unnecessary parentheses around awaited objects (#2991)
- Remove unnecessary parentheses in `with` statements (#2926)
- Remove trailing newlines after code block open (#3035)

### Integrations

- Add `scripts/migrate-black.py` script to ease introduction of Black to a Git project
  (#3038)

### Output

- Output Python version and implementation as part of `--version` flag (#2997)

### Packaging

- Use `tomli` instead of `tomllib` on Python 3.11 builds where `tomllib` is not
  available (#2987)

### Parser

- [PEP 654](https://peps.python.org/pep-0654/#except) syntax (for example,
  `except *ExceptionGroup:`) is now supported (#3016)
- [PEP 646](https://peps.python.org/pep-0646) syntax (for example,
  `Array[Batch, *Shape]` or `def fn(*args: *T) -> None`) is now supported (#3071)

### Vim Plugin

- Fix `strtobool` function. It didn't parse true/on/false/off. (#3025)

## 22.3.0

### Preview style

- Code cell separators `#%%` are now standardised to `# %%` (#2919)
- Remove unnecessary parentheses from `except` statements (#2939)
- Remove unnecessary parentheses from tuple unpacking in `for` loops (#2945)
- Avoid magic-trailing-comma in single-element subscripts (#2942)

### Configuration

- Do not format `__pypackages__` directories by default (#2836)
- Add support for specifying stable version with `--required-version` (#2832).
- Avoid crashing when the user has no homedir (#2814)
- Avoid crashing when md5 is not available (#2905)
- Fix handling of directory junctions on Windows (#2904)

### Documentation

- Update pylint config documentation (#2931)

### Integrations

- Move test to disable plugin in Vim/Neovim, which speeds up loading (#2896)

### Output

- In verbose mode, log when _Black_ is using user-level config (#2861)

### Packaging

- Fix Black to work with Click 8.1.0 (#2966)
- On Python 3.11 and newer, use the standard library's `tomllib` instead of `tomli`
  (#2903)
- `black-primer`, the deprecated internal devtool, has been removed and copied to a
  [separate repository](https://github.com/cooperlees/black-primer) (#2924)

### Parser

- Black can now parse starred expressions in the target of `for` and `async for`
  statements, e.g `for item in *items_1, *items_2: pass` (#2879).

## 22.1.0

At long last, _Black_ is no longer a beta product! This is the first non-beta release
and the first release covered by our new
[stability policy](https://black.readthedocs.io/en/stable/the_black_code_style/index.html#stability-policy).

### Highlights

- **Remove Python 2 support** (#2740)
- Introduce the `--preview` flag (#2752)

### Style

- Deprecate `--experimental-string-processing` and move the functionality under
  `--preview` (#2789)
- For stubs, one blank line between class attributes and methods is now kept if there's
  at least one pre-existing blank line (#2736)
- Black now normalizes string prefix order (#2297)
- Remove spaces around power operators if both operands are simple (#2726)
- Work around bug that causes unstable formatting in some cases in the presence of the
  magic trailing comma (#2807)
- Use parentheses for attribute access on decimal float and int literals (#2799)
- Don't add whitespace for attribute access on hexadecimal, binary, octal, and complex
  literals (#2799)
- Treat blank lines in stubs the same inside top-level `if` statements (#2820)
- Fix unstable formatting with semicolons and arithmetic expressions (#2817)
- Fix unstable formatting around magic trailing comma (#2572)

### Parser

- Fix mapping cases that contain as-expressions, like `case {"key": 1 | 2 as password}`
  (#2686)
- Fix cases that contain multiple top-level as-expressions, like `case 1 as a, 2 as b`
  (#2716)
- Fix call patterns that contain as-expressions with keyword arguments, like
  `case Foo(bar=baz as quux)` (#2749)
- Tuple unpacking on `return` and `yield` constructs now implies 3.8+ (#2700)
- Unparenthesized tuples on annotated assignments (e.g
  `values: Tuple[int, ...] = 1, 2, 3`) now implies 3.8+ (#2708)
- Fix handling of standalone `match()` or `case()` when there is a trailing newline or a
  comment inside of the parentheses. (#2760)
- `from __future__ import annotations` statement now implies Python 3.7+ (#2690)

### Performance

- Speed-up the new backtracking parser about 4X in general (enabled when
  `--target-version` is set to 3.10 and higher). (#2728)
- _Black_ is now compiled with [mypyc](https://github.com/mypyc/mypyc) for an overall 2x
  speed-up. 64-bit Windows, MacOS, and Linux (not including musl) are supported. (#1009,
  #2431)

### Configuration

- Do not accept bare carriage return line endings in pyproject.toml (#2408)
- Add configuration option (`python-cell-magics`) to format cells with custom magics in
  Jupyter Notebooks (#2744)
- Allow setting custom cache directory on all platforms with environment variable
  `BLACK_CACHE_DIR` (#2739).
- Enable Python 3.10+ by default, without any extra need to specify
  `--target-version=py310`. (#2758)
- Make passing `SRC` or `--code` mandatory and mutually exclusive (#2804)

### Output

- Improve error message for invalid regular expression (#2678)
- Improve error message when parsing fails during AST safety check by embedding the
  underlying SyntaxError (#2693)
- No longer color diff headers white as it's unreadable in light themed terminals
  (#2691)
- Text coloring added in the final statistics (#2712)
- Verbose mode also now describes how a project root was discovered and which paths will
  be formatted. (#2526)

### Packaging

- All upper version bounds on dependencies have been removed (#2718)
- `typing-extensions` is no longer a required dependency in Python 3.10+ (#2772)
- Set `click` lower bound to `8.0.0` (#2791)

### Integrations

- Update GitHub action to support containerized runs (#2748)

### Documentation

- Change protocol in pip installation instructions to `https://` (#2761)
- Change HTML theme to Furo primarily for its responsive design and mobile support
  (#2793)
- Deprecate the `black-primer` tool (#2809)
- Document Python support policy (#2819)

## 21.12b0

### _Black_

- Fix determination of f-string expression spans (#2654)
- Fix bad formatting of error messages about EOF in multi-line statements (#2343)
- Functions and classes in blocks now have more consistent surrounding spacing (#2472)

#### Jupyter Notebook support

- Cell magics are now only processed if they are known Python cell magics. Earlier, all
  cell magics were tokenized, leading to possible indentation errors e.g. with
  `%%writefile`. (#2630)
- Fix assignment to environment variables in Jupyter Notebooks (#2642)

#### Python 3.10 support

- Point users to using `--target-version py310` if we detect 3.10-only syntax (#2668)
- Fix `match` statements with open sequence subjects, like `match a, b:` or
  `match a, *b:` (#2639) (#2659)
- Fix `match`/`case` statements that contain `match`/`case` soft keywords multiple
  times, like `match re.match()` (#2661)
- Fix `case` statements with an inline body (#2665)
- Fix styling of starred expressions inside `match` subject (#2667)
- Fix parser error location on invalid syntax in a `match` statement (#2649)
- Fix Python 3.10 support on platforms without ProcessPoolExecutor (#2631)
- Improve parsing performance on code that uses `match` under `--target-version py310`
  up to ~50% (#2670)

### Packaging

- Remove dependency on `regex` (#2644) (#2663)

## 21.11b1

### _Black_

- Bumped regex version minimum to 2021.4.4 to fix Pattern class usage (#2621)

## 21.11b0

### _Black_

- Warn about Python 2 deprecation in more cases by improving Python 2 only syntax
  detection (#2592)
- Add experimental PyPy support (#2559)
- Add partial support for the match statement. As it's experimental, it's only enabled
  when `--target-version py310` is explicitly specified (#2586)
- Add support for parenthesized with (#2586)
- Declare support for Python 3.10 for running Black (#2562)

### Integrations

- Fixed vim plugin with Python 3.10 by removing deprecated distutils import (#2610)
- The vim plugin now parses `skip_magic_trailing_comma` from pyproject.toml (#2613)

## 21.10b0

### _Black_

- Document stability policy, that will apply for non-beta releases (#2529)
- Add new `--workers` parameter (#2514)
- Fixed feature detection for positional-only arguments in lambdas (#2532)
- Bumped typed-ast version minimum to 1.4.3 for 3.10 compatibility (#2519)
- Fixed a Python 3.10 compatibility issue where the loop argument was still being passed
  even though it has been removed (#2580)
- Deprecate Python 2 formatting support (#2523)

### _Blackd_

- Remove dependency on aiohttp-cors (#2500)
- Bump required aiohttp version to 3.7.4 (#2509)

### _Black-Primer_

- Add primer support for --projects (#2555)
- Print primer summary after individual failures (#2570)

### Integrations

- Allow to pass `target_version` in the vim plugin (#1319)
- Install build tools in docker file and use multi-stage build to keep the image size
  down (#2582)

## 21.9b0

### Packaging

- Fix missing modules in self-contained binaries (#2466)
- Fix missing toml extra used during installation (#2475)

## 21.8b0

### _Black_

- Add support for formatting Jupyter Notebook files (#2357)
- Move from `appdirs` dependency to `platformdirs` (#2375)
- Present a more user-friendly error if .gitignore is invalid (#2414)
- The failsafe for accidentally added backslashes in f-string expressions has been
  hardened to handle more edge cases during quote normalization (#2437)
- Avoid changing a function return type annotation's type to a tuple by adding a
  trailing comma (#2384)
- Parsing support has been added for unparenthesized walruses in set literals, set
  comprehensions, and indices (#2447).
- Pin `setuptools-scm` build-time dependency version (#2457)
- Exclude typing-extensions version 3.10.0.1 due to it being broken on Python 3.10
  (#2460)

### _Blackd_

- Replace sys.exit(-1) with raise ImportError as it plays more nicely with tools that
  scan installed packages (#2440)

### Integrations

- The provided pre-commit hooks no longer specify `language_version` to avoid overriding
  `default_language_version` (#2430)

## 21.7b0

### _Black_

- Configuration files using TOML features higher than spec v0.5.0 are now supported
  (#2301)
- Add primer support and test for code piped into black via STDIN (#2315)
- Fix internal error when `FORCE_OPTIONAL_PARENTHESES` feature is enabled (#2332)
- Accept empty stdin (#2346)
- Provide a more useful error when parsing fails during AST safety checks (#2304)

### Docker

- Add new `latest_release` tag automation to follow latest black release on docker
  images (#2374)

### Integrations

- The vim plugin now searches upwards from the directory containing the current buffer
  instead of the current working directory for pyproject.toml. (#1871)
- The vim plugin now reads the correct string normalization option in pyproject.toml
  (#1869)
- The vim plugin no longer crashes Black when there's boolean values in pyproject.toml
  (#1869)

## 21.6b0

### _Black_

- Fix failure caused by `fmt: skip` and indentation (#2281)
- Account for += assignment when deciding whether to split string (#2312)
- Correct max string length calculation when there are string operators (#2292)
- Fixed option usage when using the `--code` flag (#2259)
- Do not call `uvloop.install()` when _Black_ is used as a library (#2303)
- Added `--required-version` option to require a specific version to be running (#2300)
- Fix incorrect custom breakpoint indices when string group contains fake f-strings
  (#2311)
- Fix regression where `R` prefixes would be lowercased for docstrings (#2285)
- Fix handling of named escapes (`\N{...}`) when `--experimental-string-processing` is
  used (#2319)

### Integrations

- The official Black action now supports choosing what version to use, and supports the
  major 3 OSes. (#1940)

## 21.5b2

### _Black_

- A space is no longer inserted into empty docstrings (#2249)
- Fix handling of .gitignore files containing non-ASCII characters on Windows (#2229)
- Respect `.gitignore` files in all levels, not only `root/.gitignore` file (apply
  `.gitignore` rules like `git` does) (#2225)
- Restored compatibility with Click 8.0 on Python 3.6 when LANG=C used (#2227)
- Add extra uvloop install + import support if in python env (#2258)
- Fix --experimental-string-processing crash when matching parens are not found (#2283)
- Make sure to split lines that start with a string operator (#2286)
- Fix regular expression that black uses to identify f-expressions (#2287)

### _Blackd_

- Add a lower bound for the `aiohttp-cors` dependency. Only 0.4.0 or higher is
  supported. (#2231)

### Packaging

- Release self-contained x86_64 MacOS binaries as part of the GitHub release pipeline
  (#2198)
- Always build binaries with the latest available Python (#2260)

### Documentation

- Add discussion of magic comments to FAQ page (#2272)
- `--experimental-string-processing` will be enabled by default in the future (#2273)
- Fix typos discovered by codespell (#2228)
- Fix Vim plugin installation instructions. (#2235)
- Add new Frequently Asked Questions page (#2247)
- Fix encoding + symlink issues preventing proper build on Windows (#2262)

## 21.5b1

### _Black_

- Refactor `src/black/__init__.py` into many files (#2206)

### Documentation

- Replaced all remaining references to the
  [`master`](https://github.com/psf/black/tree/main) branch with the
  [`main`](https://github.com/psf/black/tree/main) branch. Some additional changes in
  the source code were also made. (#2210)
- Significantly reorganized the documentation to make much more sense. Check them out by
  heading over to [the stable docs on RTD](https://black.readthedocs.io/en/stable/).
  (#2174)

## 21.5b0

### _Black_

- Set `--pyi` mode if `--stdin-filename` ends in `.pyi` (#2169)
- Stop detecting target version as Python 3.9+ with pre-PEP-614 decorators that are
  being called but with no arguments (#2182)

### _Black-Primer_

- Add `--no-diff` to black-primer to suppress formatting changes (#2187)

## 21.4b2

### _Black_

- Fix crash if the user configuration directory is inaccessible. (#2158)

- Clarify
  [circumstances](https://github.com/psf/black/blob/master/docs/the_black_code_style.md#pragmatism)
  in which _Black_ may change the AST (#2159)

- Allow `.gitignore` rules to be overridden by specifying `exclude` in `pyproject.toml`
  or on the command line. (#2170)

### _Packaging_

- Install `primer.json` (used by `black-primer` by default) with black. (#2154)

## 21.4b1

### _Black_

- Fix crash on docstrings ending with "\\ ". (#2142)

- Fix crash when atypical whitespace is cleaned out of dostrings (#2120)

- Reflect the `--skip-magic-trailing-comma` and `--experimental-string-processing` flags
  in the name of the cache file. Without this fix, changes in these flags would not take
  effect if the cache had already been populated. (#2131)

- Don't remove necessary parentheses from assignment expression containing assert /
  return statements. (#2143)

### _Packaging_

- Bump pathspec to >= 0.8.1 to solve invalid .gitignore exclusion handling

## 21.4b0

### _Black_

- Fixed a rare but annoying formatting instability created by the combination of
  optional trailing commas inserted by `Black` and optional parentheses looking at
  pre-existing "magic" trailing commas. This fixes issue #1629 and all of its many many
  duplicates. (#2126)

- `Black` now processes one-line docstrings by stripping leading and trailing spaces,
  and adding a padding space when needed to break up """". (#1740)

- `Black` now cleans up leading non-breaking spaces in comments (#2092)

- `Black` now respects `--skip-string-normalization` when normalizing multiline
  docstring quotes (#1637)

- `Black` no longer removes all empty lines between non-function code and decorators
  when formatting typing stubs. Now `Black` enforces a single empty line. (#1646)

- `Black` no longer adds an incorrect space after a parenthesized assignment expression
  in if/while statements (#1655)

- Added `--skip-magic-trailing-comma` / `-C` to avoid using trailing commas as a reason
  to split lines (#1824)

- fixed a crash when PWD=/ on POSIX (#1631)

- fixed "I/O operation on closed file" when using --diff (#1664)

- Prevent coloured diff output being interleaved with multiple files (#1673)

- Added support for PEP 614 relaxed decorator syntax on python 3.9 (#1711)

- Added parsing support for unparenthesized tuples and yield expressions in annotated
  assignments (#1835)

- added `--extend-exclude` argument (PR #2005)

- speed up caching by avoiding pathlib (#1950)

- `--diff` correctly indicates when a file doesn't end in a newline (#1662)

- Added `--stdin-filename` argument to allow stdin to respect `--force-exclude` rules
  (#1780)

- Lines ending with `fmt: skip` will now be not formatted (#1800)

- PR #2053: Black no longer relies on typed-ast for Python 3.8 and higher

- PR #2053: Python 2 support is now optional, install with
  `python3 -m pip install black[python2]` to maintain support.

- Exclude `venv` directory by default (#1683)

- Fixed "Black produced code that is not equivalent to the source" when formatting
  Python 2 docstrings (#2037)

### _Packaging_

- Self-contained native _Black_ binaries are now provided for releases via GitHub
  Releases (#1743)

## 20.8b1

### _Packaging_

- explicitly depend on Click 7.1.2 or newer as `Black` no longer works with versions
  older than 7.0

## 20.8b0

### _Black_

- re-implemented support for explicit trailing commas: now it works consistently within
  any bracket pair, including nested structures (#1288 and duplicates)

- `Black` now reindents docstrings when reindenting code around it (#1053)

- `Black` now shows colored diffs (#1266)

- `Black` is now packaged using 'py3' tagged wheels (#1388)

- `Black` now supports Python 3.8 code, e.g. star expressions in return statements
  (#1121)

- `Black` no longer normalizes capital R-string prefixes as those have a
  community-accepted meaning (#1244)

- `Black` now uses exit code 2 when specified configuration file doesn't exit (#1361)

- `Black` now works on AWS Lambda (#1141)

- added `--force-exclude` argument (#1032)

- removed deprecated `--py36` option (#1236)

- fixed `--diff` output when EOF is encountered (#526)

- fixed `# fmt: off` handling around decorators (#560)

- fixed unstable formatting with some `# type: ignore` comments (#1113)

- fixed invalid removal on organizing brackets followed by indexing (#1575)

- introduced `black-primer`, a CI tool that allows us to run regression tests against
  existing open source users of Black (#1402)

- introduced property-based fuzzing to our test suite based on Hypothesis and
  Hypothersmith (#1566)

- implemented experimental and disabled by default long string rewrapping (#1132),
  hidden under a `--experimental-string-processing` flag while it's being worked on;
  this is an undocumented and unsupported feature, you lose Internet points for
  depending on it (#1609)

### Vim plugin

- prefer virtualenv packages over global packages (#1383)

## 19.10b0

- added support for PEP 572 assignment expressions (#711)

- added support for PEP 570 positional-only arguments (#943)

- added support for async generators (#593)

- added support for pre-splitting collections by putting an explicit trailing comma
  inside (#826)

- added `black -c` as a way to format code passed from the command line (#761)

- --safe now works with Python 2 code (#840)

- fixed grammar selection for Python 2-specific code (#765)

- fixed feature detection for trailing commas in function definitions and call sites
  (#763)

- `# fmt: off`/`# fmt: on` comment pairs placed multiple times within the same block of
  code now behave correctly (#1005)

- _Black_ no longer crashes on Windows machines with more than 61 cores (#838)

- _Black_ no longer crashes on standalone comments prepended with a backslash (#767)

- _Black_ no longer crashes on `from` ... `import` blocks with comments (#829)

- _Black_ no longer crashes on Python 3.7 on some platform configurations (#494)

- _Black_ no longer fails on comments in from-imports (#671)

- _Black_ no longer fails when the file starts with a backslash (#922)

- _Black_ no longer merges regular comments with type comments (#1027)

- _Black_ no longer splits long lines that contain type comments (#997)

- removed unnecessary parentheses around `yield` expressions (#834)

- added parentheses around long tuples in unpacking assignments (#832)

- added parentheses around complex powers when they are prefixed by a unary operator
  (#646)

- fixed bug that led _Black_ format some code with a line length target of 1 (#762)

- _Black_ no longer introduces quotes in f-string subexpressions on string boundaries
  (#863)

- if _Black_ puts parenthesis around a single expression, it moves comments to the
  wrapped expression instead of after the brackets (#872)

- `blackd` now returns the version of _Black_ in the response headers (#1013)

- `blackd` can now output the diff of formats on source code when the `X-Diff` header is
  provided (#969)

## 19.3b0

- new option `--target-version` to control which Python versions _Black_-formatted code
  should target (#618)

- deprecated `--py36` (use `--target-version=py36` instead) (#724)

- _Black_ no longer normalizes numeric literals to include `_` separators (#696)

- long `del` statements are now split into multiple lines (#698)

- type comments are no longer mangled in function signatures

- improved performance of formatting deeply nested data structures (#509)

- _Black_ now properly formats multiple files in parallel on Windows (#632)

- _Black_ now creates cache files atomically which allows it to be used in parallel
  pipelines (like `xargs -P8`) (#673)

- _Black_ now correctly indents comments in files that were previously formatted with
  tabs (#262)

- `blackd` now supports CORS (#622)

## 18.9b0

- numeric literals are now formatted by _Black_ (#452, #461, #464, #469):

  - numeric literals are normalized to include `_` separators on Python 3.6+ code

  - added `--skip-numeric-underscore-normalization` to disable the above behavior and
    leave numeric underscores as they were in the input

  - code with `_` in numeric literals is recognized as Python 3.6+

  - most letters in numeric literals are lowercased (e.g., in `1e10`, `0x01`)

  - hexadecimal digits are always uppercased (e.g. `0xBADC0DE`)

- added `blackd`, see
  [its documentation](https://github.com/psf/black/blob/18.9b0/README.md#blackd) for
  more info (#349)

- adjacent string literals are now correctly split into multiple lines (#463)

- trailing comma is now added to single imports that don't fit on a line (#250)

- cache is now populated when `--check` is successful for a file which speeds up
  consecutive checks of properly formatted unmodified files (#448)

- whitespace at the beginning of the file is now removed (#399)

- fixed mangling [pweave](http://mpastell.com/pweave/) and
  [Spyder IDE](https://www.spyder-ide.org/) special comments (#532)

- fixed unstable formatting when unpacking big tuples (#267)

- fixed parsing of `__future__` imports with renames (#389)

- fixed scope of `# fmt: off` when directly preceding `yield` and other nodes (#385)

- fixed formatting of lambda expressions with default arguments (#468)

- fixed `async for` statements: _Black_ no longer breaks them into separate lines (#372)

- note: the Vim plugin stopped registering `,=` as a default chord as it turned out to
  be a bad idea (#415)

## 18.6b4

- hotfix: don't freeze when multiple comments directly precede `# fmt: off` (#371)

## 18.6b3

- typing stub files (`.pyi`) now have blank lines added after constants (#340)

- `# fmt: off` and `# fmt: on` are now much more dependable:

  - they now work also within bracket pairs (#329)

  - they now correctly work across function/class boundaries (#335)

  - they now work when an indentation block starts with empty lines or misaligned
    comments (#334)

- made Click not fail on invalid environments; note that Click is right but the
  likelihood we'll need to access non-ASCII file paths when dealing with Python source
  code is low (#277)

- fixed improper formatting of f-strings with quotes inside interpolated expressions
  (#322)

- fixed unnecessary slowdown when long list literals where found in a file

- fixed unnecessary slowdown on AST nodes with very many siblings

- fixed cannibalizing backslashes during string normalization

- fixed a crash due to symbolic links pointing outside of the project directory (#338)

## 18.6b2

- added `--config` (#65)

- added `-h` equivalent to `--help` (#316)

- fixed improper unmodified file caching when `-S` was used

- fixed extra space in string unpacking (#305)

- fixed formatting of empty triple quoted strings (#313)

- fixed unnecessary slowdown in comment placement calculation on lines without comments

## 18.6b1

- hotfix: don't output human-facing information on stdout (#299)

- hotfix: don't output cake emoji on non-zero return code (#300)

## 18.6b0

- added `--include` and `--exclude` (#270)

- added `--skip-string-normalization` (#118)

- added `--verbose` (#283)

- the header output in `--diff` now actually conforms to the unified diff spec

- fixed long trivial assignments being wrapped in unnecessary parentheses (#273)

- fixed unnecessary parentheses when a line contained multiline strings (#232)

- fixed stdin handling not working correctly if an old version of Click was used (#276)

- _Black_ now preserves line endings when formatting a file in place (#258)

## 18.5b1

- added `--pyi` (#249)

- added `--py36` (#249)

- Python grammar pickle caches are stored with the formatting caches, making _Black_
  work in environments where site-packages is not user-writable (#192)

- _Black_ now enforces a PEP 257 empty line after a class-level docstring (and/or
  fields) and the first method

- fixed invalid code produced when standalone comments were present in a trailer that
  was omitted from line splitting on a large expression (#237)

- fixed optional parentheses being removed within `# fmt: off` sections (#224)

- fixed invalid code produced when stars in very long imports were incorrectly wrapped
  in optional parentheses (#234)

- fixed unstable formatting when inline comments were moved around in a trailer that was
  omitted from line splitting on a large expression (#238)

- fixed extra empty line between a class declaration and the first method if no class
  docstring or fields are present (#219)

- fixed extra empty line between a function signature and an inner function or inner
  class (#196)

## 18.5b0

- call chains are now formatted according to the
  [fluent interfaces](https://en.wikipedia.org/wiki/Fluent_interface) style (#67)

- data structure literals (tuples, lists, dictionaries, and sets) are now also always
  exploded like imports when they don't fit in a single line (#152)

- slices are now formatted according to PEP 8 (#178)

- parentheses are now also managed automatically on the right-hand side of assignments
  and return statements (#140)

- math operators now use their respective priorities for delimiting multiline
  expressions (#148)

- optional parentheses are now omitted on expressions that start or end with a bracket
  and only contain a single operator (#177)

- empty parentheses in a class definition are now removed (#145, #180)

- string prefixes are now standardized to lowercase and `u` is removed on Python 3.6+
  only code and Python 2.7+ code with the `unicode_literals` future import (#188, #198,
  #199)

- typing stub files (`.pyi`) are now formatted in a style that is consistent with PEP
  484 (#207, #210)

- progress when reformatting many files is now reported incrementally

- fixed trailers (content with brackets) being unnecessarily exploded into their own
  lines after a dedented closing bracket (#119)

- fixed an invalid trailing comma sometimes left in imports (#185)

- fixed non-deterministic formatting when multiple pairs of removable parentheses were
  used (#183)

- fixed multiline strings being unnecessarily wrapped in optional parentheses in long
  assignments (#215)

- fixed not splitting long from-imports with only a single name

- fixed Python 3.6+ file discovery by also looking at function calls with unpacking.
  This fixed non-deterministic formatting if trailing commas where used both in function
  signatures with stars and function calls with stars but the former would be
  reformatted to a single line.

- fixed crash on dealing with optional parentheses (#193)

- fixed "is", "is not", "in", and "not in" not considered operators for splitting
  purposes

- fixed crash when dead symlinks where encountered

## 18.4a4

- don't populate the cache on `--check` (#175)

## 18.4a3

- added a "cache"; files already reformatted that haven't changed on disk won't be
  reformatted again (#109)

- `--check` and `--diff` are no longer mutually exclusive (#149)

- generalized star expression handling, including double stars; this fixes
  multiplication making expressions "unsafe" for trailing commas (#132)

- _Black_ no longer enforces putting empty lines behind control flow statements (#90)

- _Black_ now splits imports like "Mode 3 + trailing comma" of isort (#127)

- fixed comment indentation when a standalone comment closes a block (#16, #32)

- fixed standalone comments receiving extra empty lines if immediately preceding a
  class, def, or decorator (#56, #154)

- fixed `--diff` not showing entire path (#130)

- fixed parsing of complex expressions after star and double stars in function calls
  (#2)

- fixed invalid splitting on comma in lambda arguments (#133)

- fixed missing splits of ternary expressions (#141)

## 18.4a2

- fixed parsing of unaligned standalone comments (#99, #112)

- fixed placement of dictionary unpacking inside dictionary literals (#111)

- Vim plugin now works on Windows, too

- fixed unstable formatting when encountering unnecessarily escaped quotes in a string
  (#120)

## 18.4a1

- added `--quiet` (#78)

- added automatic parentheses management (#4)

- added [pre-commit](https://pre-commit.com) integration (#103, #104)

- fixed reporting on `--check` with multiple files (#101, #102)

- fixed removing backslash escapes from raw strings (#100, #105)

## 18.4a0

- added `--diff` (#87)

- add line breaks before all delimiters, except in cases like commas, to better comply
  with PEP 8 (#73)

- standardize string literals to use double quotes (almost) everywhere (#75)

- fixed handling of standalone comments within nested bracketed expressions; _Black_
  will no longer produce super long lines or put all standalone comments at the end of
  the expression (#22)

- fixed 18.3a4 regression: don't crash and burn on empty lines with trailing whitespace
  (#80)

- fixed 18.3a4 regression: `# yapf: disable` usage as trailing comment would cause
  _Black_ to not emit the rest of the file (#95)

- when CTRL+C is pressed while formatting many files, _Black_ no longer freaks out with
  a flurry of asyncio-related exceptions

- only allow up to two empty lines on module level and only single empty lines within
  functions (#74)

## 18.3a4

- `# fmt: off` and `# fmt: on` are implemented (#5)

- automatic detection of deprecated Python 2 forms of print statements and exec
  statements in the formatted file (#49)

- use proper spaces for complex expressions in default values of typed function
  arguments (#60)

- only return exit code 1 when --check is used (#50)

- don't remove single trailing commas from square bracket indexing (#59)

- don't omit whitespace if the previous factor leaf wasn't a math operator (#55)

- omit extra space in kwarg unpacking if it's the first argument (#46)

- omit extra space in
  [Sphinx auto-attribute comments](http://www.sphinx-doc.org/en/stable/ext/autodoc.html#directive-autoattribute)
  (#68)

## 18.3a3

- don't remove single empty lines outside of bracketed expressions (#19)

- added ability to pipe formatting from stdin to stdin (#25)

- restored ability to format code with legacy usage of `async` as a name (#20, #42)

- even better handling of numpy-style array indexing (#33, again)

## 18.3a2

- changed positioning of binary operators to occur at beginning of lines instead of at
  the end, following
  [a recent change to PEP 8](https://github.com/python/peps/commit/c59c4376ad233a62ca4b3a6060c81368bd21e85b)
  (#21)

- ignore empty bracket pairs while splitting. This avoids very weirdly looking
  formattings (#34, #35)

- remove a trailing comma if there is a single argument to a call

- if top level functions were separated by a comment, don't put four empty lines after
  the upper function

- fixed unstable formatting of newlines with imports

- fixed unintentional folding of post scriptum standalone comments into last statement
  if it was a simple statement (#18, #28)

- fixed missing space in numpy-style array indexing (#33)

- fixed spurious space after star-based unary expressions (#31)

## 18.3a1

- added `--check`

- only put trailing commas in function signatures and calls if it's safe to do so. If
  the file is Python 3.6+ it's always safe, otherwise only safe if there are no `*args`
  or `**kwargs` used in the signature or call. (#8)

- fixed invalid spacing of dots in relative imports (#6, #13)

- fixed invalid splitting after comma on unpacked variables in for-loops (#23)

- fixed spurious space in parenthesized set expressions (#7)

- fixed spurious space after opening parentheses and in default arguments (#14, #17)

- fixed spurious space after unary operators when the operand was a complex expression
  (#15)

## 18.3a0

- first published version, Happy 🍰 Day 2018!

- alpha quality

- date-versioned (see: <https://calver.org/>)<|MERGE_RESOLUTION|>--- conflicted
+++ resolved
@@ -29,12 +29,9 @@
 
 <!-- Changes to the parser or to version autodetection -->
 
-<<<<<<< HEAD
 - Rewrite tokenizer to improve performance and compliance (#4536)
-=======
 - Fix bug where certain unusual expressions (e.g., lambdas) were not accepted
   in type parameter bounds and defaults. (#4602)
->>>>>>> 9f389284
 
 ### Performance
 
