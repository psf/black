# Change Log

## Unreleased

<<<<<<< HEAD
### Configuration

- _Black_ now ignores `pyproject.toml` that is missing a `tool.black` section when
  discovering project root and configuration. Since _Black_ continues to use version
  control as an indicator of project root, this is expected to primarily change behavior
  for users in a monorepo setup (desirably). If you wish to preserve previous behavior,
  simply add an empty `[tool.black]` to the previously discovered `pyproject.toml`
  (#4204)
=======
### Highlights

<!-- Include any especially major or disruptive changes here -->

### Stable style

<!-- Changes that affect Black's stable style -->

### Preview style

<!-- Changes that affect Black's preview style -->

### Configuration

<!-- Changes to how Black can be configured -->

### Packaging

<!-- Changes to how Black is packaged, such as dependency requirements -->

### Parser

<!-- Changes to the parser or to version autodetection -->

### Performance

<!-- Changes that improve Black's performance. -->

### Output

<!-- Changes to Black's terminal output and error messages -->

- Black will swallow any `SyntaxWarning`s or `DeprecationWarning`s produced by the `ast`
  module when performing equivalence checks (#4189)

### _Blackd_

<!-- Changes to blackd -->

### Integrations

<!-- For example, Docker, GitHub Actions, pre-commit, editors -->

- Add a JSONSchema and provide a validate-pyproject entry-point (#4181)

### Documentation

<!-- Major changes to documentation and policies. Small docs changes
     don't need a changelog entry. -->
>>>>>>> 24c9c01e

## 24.1.1

Bugfix release to fix a bug that made Black unusable on certain file systems with strict
limits on path length.

### Preview style

- Consistently add trailing comma on typed parameters (#4164)

### Configuration

- Shorten the length of the name of the cache file to fix crashes on file systems that
  do not support long paths (#4176)

## 24.1.0

### Highlights

This release introduces the new 2024 stable style (#4106), stabilizing the following
changes:

- Add parentheses around `if`-`else` expressions (#2278)
- Dummy class and function implementations consisting only of `...` are formatted more
  compactly (#3796)
- If an assignment statement is too long, we now prefer splitting on the right-hand side
  (#3368)
- Hex codes in Unicode escape sequences are now standardized to lowercase (#2916)
- Allow empty first lines at the beginning of most blocks (#3967, #4061)
- Add parentheses around long type annotations (#3899)
- Enforce newline after module docstrings (#3932, #4028)
- Fix incorrect magic trailing comma handling in return types (#3916)
- Remove blank lines before class docstrings (#3692)
- Wrap multiple context managers in parentheses if combined in a single `with` statement
  (#3489)
- Fix bug in line length calculations for power operations (#3942)
- Add trailing commas to collection literals even if there's a comment after the last
  entry (#3393)
- When using `--skip-magic-trailing-comma` or `-C`, trailing commas are stripped from
  subscript expressions with more than 1 element (#3209)
- Add extra blank lines in stubs in a few cases (#3564, #3862)
- Accept raw strings as docstrings (#3947)
- Split long lines in case blocks (#4024)
- Stop removing spaces from walrus operators within subscripts (#3823)
- Fix incorrect formatting of certain async statements (#3609)
- Allow combining `# fmt: skip` with other comments (#3959)

There are already a few improvements in the `--preview` style, which are slated for the
2025 stable style. Try them out and
[share your feedback](https://github.com/psf/black/issues). In the past, the preview
style has included some features that we were not able to stabilize. This year, we're
adding a separate `--unstable` style for features with known problems. Now, the
`--preview` style only includes features that we actually expect to make it into next
year's stable style.

### Stable style

Several bug fixes were made in features that are moved to the stable style in this
release:

- Fix comment handling when parenthesising conditional expressions (#4134)
- Fix bug where spaces were not added around parenthesized walruses in subscripts,
  unlike other binary operators (#4109)
- Remove empty lines before docstrings in async functions (#4132)
- Address a missing case in the change to allow empty lines at the beginning of all
  blocks, except immediately before a docstring (#4130)
- For stubs, fix logic to enforce empty line after nested classes with bodies (#4141)

### Preview style

- Add `--unstable` style, covering preview features that have known problems that would
  block them from going into the stable style. Also add the `--enable-unstable-feature`
  flag; for example, use
  `--enable-unstable-feature hug_parens_with_braces_and_square_brackets` to apply this
  preview feature throughout 2024, even if a later Black release downgrades the feature
  to unstable (#4096)
- Format module docstrings the same as class and function docstrings (#4095)
- Fix crash when using a walrus in a dictionary (#4155)
- Fix unnecessary parentheses when wrapping long dicts (#4135)
- Stop normalizing spaces before `# fmt: skip` comments (#4146)

### Configuration

- Print warning when configuration in `pyproject.toml` contains an invalid key (#4165)
- Fix symlink handling, properly ignoring symlinks that point outside of root (#4161)
- Fix cache mtime logic that resulted in false positive cache hits (#4128)
- Remove the long-deprecated `--experimental-string-processing` flag. This feature can
  currently be enabled with `--preview --enable-unstable-feature string_processing`.
  (#4096)

### Integrations

- Revert the change to run Black's pre-commit integration only on specific git hooks
  (#3940) for better compatibility with older versions of pre-commit (#4137)

## 23.12.1

### Packaging

- Fixed a bug that included dependencies from the `d` extra by default (#4108)

## 23.12.0

### Highlights

It's almost 2024, which means it's time for a new edition of _Black_'s stable style!
Together with this release, we'll put out an alpha release 24.1a1 showcasing the draft
2024 stable style, which we'll finalize in the January release. Please try it out and
[share your feedback](https://github.com/psf/black/issues/4042).

This release (23.12.0) will still produce the 2023 style. Most but not all of the
changes in `--preview` mode will be in the 2024 stable style.

### Stable style

- Fix bug where `# fmt: off` automatically dedents when used with the `--line-ranges`
  option, even when it is not within the specified line range. (#4084)
- Fix feature detection for parenthesized context managers (#4104)

### Preview style

- Prefer more equal signs before a break when splitting chained assignments (#4010)
- Standalone form feed characters at the module level are no longer removed (#4021)
- Additional cases of immediately nested tuples, lists, and dictionaries are now
  indented less (#4012)
- Allow empty lines at the beginning of all blocks, except immediately before a
  docstring (#4060)
- Fix crash in preview mode when using a short `--line-length` (#4086)
- Keep suites consisting of only an ellipsis on their own lines if they are not
  functions or class definitions (#4066) (#4103)

### Configuration

- `--line-ranges` now skips _Black_'s internal stability check in `--safe` mode. This
  avoids a crash on rare inputs that have many unformatted same-content lines. (#4034)

### Packaging

- Upgrade to mypy 1.7.1 (#4049) (#4069)
- Faster compiled wheels are now available for CPython 3.12 (#4070)

### Integrations

- Enable 3.12 CI (#4035)
- Build docker images in parallel (#4054)
- Build docker images with 3.12 (#4055)

## 23.11.0

### Highlights

- Support formatting ranges of lines with the new `--line-ranges` command-line option
  (#4020)

### Stable style

- Fix crash on formatting bytes strings that look like docstrings (#4003)
- Fix crash when whitespace followed a backslash before newline in a docstring (#4008)
- Fix standalone comments inside complex blocks crashing Black (#4016)
- Fix crash on formatting code like `await (a ** b)` (#3994)
- No longer treat leading f-strings as docstrings. This matches Python's behaviour and
  fixes a crash (#4019)

### Preview style

- Multiline dicts and lists that are the sole argument to a function are now indented
  less (#3964)
- Multiline unpacked dicts and lists as the sole argument to a function are now also
  indented less (#3992)
- In f-string debug expressions, quote types that are visible in the final string are
  now preserved (#4005)
- Fix a bug where long `case` blocks were not split into multiple lines. Also enable
  general trailing comma rules on `case` blocks (#4024)
- Keep requiring two empty lines between module-level docstring and first function or
  class definition (#4028)
- Add support for single-line format skip with other comments on the same line (#3959)

### Configuration

- Consistently apply force exclusion logic before resolving symlinks (#4015)
- Fix a bug in the matching of absolute path names in `--include` (#3976)

### Performance

- Fix mypyc builds on arm64 on macOS (#4017)

### Integrations

- Black's pre-commit integration will now run only on git hooks appropriate for a code
  formatter (#3940)

## 23.10.1

### Highlights

- Maintenance release to get a fix out for GitHub Action edge case (#3957)

### Preview style

- Fix merging implicit multiline strings that have inline comments (#3956)
- Allow empty first line after block open before a comment or compound statement (#3967)

### Packaging

- Change Dockerfile to hatch + compile black (#3965)

### Integrations

- The summary output for GitHub workflows is now suppressible using the `summary`
  parameter. (#3958)
- Fix the action failing when Black check doesn't pass (#3957)

### Documentation

- It is known Windows documentation CI is broken
  https://github.com/psf/black/issues/3968

## 23.10.0

### Stable style

- Fix comments getting removed from inside parenthesized strings (#3909)

### Preview style

- Fix long lines with power operators getting split before the line length (#3942)
- Long type hints are now wrapped in parentheses and properly indented when split across
  multiple lines (#3899)
- Magic trailing commas are now respected in return types. (#3916)
- Require one empty line after module-level docstrings. (#3932)
- Treat raw triple-quoted strings as docstrings (#3947)

### Configuration

- Fix cache versioning logic when `BLACK_CACHE_DIR` is set (#3937)

### Parser

- Fix bug where attributes named `type` were not accepted inside `match` statements
  (#3950)
- Add support for PEP 695 type aliases containing lambdas and other unusual expressions
  (#3949)

### Output

- Black no longer attempts to provide special errors for attempting to format Python 2
  code (#3933)
- Black will more consistently print stacktraces on internal errors in verbose mode
  (#3938)

### Integrations

- The action output displayed in the job summary is now wrapped in Markdown (#3914)

## 23.9.1

Due to various issues, the previous release (23.9.0) did not include compiled mypyc
wheels, which make Black significantly faster. These issues have now been fixed, and
this release should come with compiled wheels once again.

There will be no wheels for Python 3.12 due to a bug in mypyc. We will provide 3.12
wheels in a future release as soon as the mypyc bug is fixed.

### Packaging

- Upgrade to mypy 1.5.1 (#3864)

### Performance

- Store raw tuples instead of NamedTuples in Black's cache, improving performance and
  decreasing the size of the cache (#3877)

## 23.9.0

### Preview style

- More concise formatting for dummy implementations (#3796)
- In stub files, add a blank line between a statement with a body (e.g an
  `if sys.version_info > (3, x):`) and a function definition on the same level (#3862)
- Fix a bug whereby spaces were removed from walrus operators within subscript(#3823)

### Configuration

- Black now applies exclusion and ignore logic before resolving symlinks (#3846)

### Performance

- Avoid importing `IPython` if notebook cells do not contain magics (#3782)
- Improve caching by comparing file hashes as fallback for mtime and size (#3821)

### _Blackd_

- Fix an issue in `blackd` with single character input (#3558)

### Integrations

- Black now has an
  [official pre-commit mirror](https://github.com/psf/black-pre-commit-mirror). Swapping
  `https://github.com/psf/black` to `https://github.com/psf/black-pre-commit-mirror` in
  your `.pre-commit-config.yaml` will make Black about 2x faster (#3828)
- The `.black.env` folder specified by `ENV_PATH` will now be removed on the completion
  of the GitHub Action (#3759)

## 23.7.0

### Highlights

- Runtime support for Python 3.7 has been removed. Formatting 3.7 code will still be
  supported until further notice (#3765)

### Stable style

- Fix a bug where an illegal trailing comma was added to return type annotations using
  PEP 604 unions (#3735)
- Fix several bugs and crashes where comments in stub files were removed or mishandled
  under some circumstances (#3745)
- Fix a crash with multi-line magic comments like `type: ignore` within parentheses
  (#3740)
- Fix error in AST validation when _Black_ removes trailing whitespace in a type comment
  (#3773)

### Preview style

- Implicitly concatenated strings used as function args are no longer wrapped inside
  parentheses (#3640)
- Remove blank lines between a class definition and its docstring (#3692)

### Configuration

- The `--workers` argument to _Black_ can now be specified via the `BLACK_NUM_WORKERS`
  environment variable (#3743)
- `.pytest_cache`, `.ruff_cache` and `.vscode` are now excluded by default (#3691)
- Fix _Black_ not honouring `pyproject.toml` settings when running `--stdin-filename`
  and the `pyproject.toml` found isn't in the current working directory (#3719)
- _Black_ will now error if `exclude` and `extend-exclude` have invalid data types in
  `pyproject.toml`, instead of silently doing the wrong thing (#3764)

### Packaging

- Upgrade mypyc from 0.991 to 1.3 (#3697)
- Remove patching of Click that mitigated errors on Python 3.6 with `LANG=C` (#3768)

### Parser

- Add support for the new PEP 695 syntax in Python 3.12 (#3703)

### Performance

- Speed up _Black_ significantly when the cache is full (#3751)
- Avoid importing `IPython` in a case where we wouldn't need it (#3748)

### Output

- Use aware UTC datetimes internally, avoids deprecation warning on Python 3.12 (#3728)
- Change verbose logging to exactly mirror _Black_'s logic for source discovery (#3749)

### _Blackd_

- The `blackd` argument parser now shows the default values for options in their help
  text (#3712)

### Integrations

- Black is now tested with
  [`PYTHONWARNDEFAULTENCODING = 1`](https://docs.python.org/3/library/io.html#io-encoding-warning)
  (#3763)
- Update GitHub Action to display black output in the job summary (#3688)

### Documentation

- Add a CITATION.cff file to the root of the repository, containing metadata on how to
  cite this software (#3723)
- Update the _classes_ and _exceptions_ documentation in Developer reference to match
  the latest code base (#3755)

## 23.3.0

### Highlights

This release fixes a longstanding confusing behavior in Black's GitHub action, where the
version of the action did not determine the version of Black being run (issue #3382). In
addition, there is a small bug fix around imports and a number of improvements to the
preview style.

Please try out the
[preview style](https://black.readthedocs.io/en/stable/the_black_code_style/future_style.html#preview-style)
with `black --preview` and tell us your feedback. All changes in the preview style are
expected to become part of Black's stable style in January 2024.

### Stable style

- Import lines with `# fmt: skip` and `# fmt: off` no longer have an extra blank line
  added when they are right after another import line (#3610)

### Preview style

- Add trailing commas to collection literals even if there's a comment after the last
  entry (#3393)
- `async def`, `async for`, and `async with` statements are now formatted consistently
  compared to their non-async version. (#3609)
- `with` statements that contain two context managers will be consistently wrapped in
  parentheses (#3589)
- Let string splitters respect [East Asian Width](https://www.unicode.org/reports/tr11/)
  (#3445)
- Now long string literals can be split after East Asian commas and periods (`、` U+3001
  IDEOGRAPHIC COMMA, `。` U+3002 IDEOGRAPHIC FULL STOP, & `，` U+FF0C FULLWIDTH COMMA)
  besides before spaces (#3445)
- For stubs, enforce one blank line after a nested class with a body other than just
  `...` (#3564)
- Improve handling of multiline strings by changing line split behavior (#1879)

### Parser

- Added support for formatting files with invalid type comments (#3594)

### Integrations

- Update GitHub Action to use the version of Black equivalent to action's version if
  version input is not specified (#3543)
- Fix missing Python binary path in autoload script for vim (#3508)

### Documentation

- Document that only the most recent release is supported for security issues;
  vulnerabilities should be reported through Tidelift (#3612)

## 23.1.0

### Highlights

This is the first release of 2023, and following our
[stability policy](https://black.readthedocs.io/en/stable/the_black_code_style/index.html#stability-policy),
it comes with a number of improvements to our stable style, including improvements to
empty line handling, removal of redundant parentheses in several contexts, and output
that highlights implicitly concatenated strings better.

There are also many changes to the preview style; try out `black --preview` and give us
feedback to help us set the stable style for next year.

In addition to style changes, Black now automatically infers the supported Python
versions from your `pyproject.toml` file, removing the need to set Black's target
versions separately.

### Stable style

- Introduce the 2023 stable style, which incorporates most aspects of last year's
  preview style (#3418). Specific changes:
  - Enforce empty lines before classes and functions with sticky leading comments
    (#3302) (22.12.0)
  - Reformat empty and whitespace-only files as either an empty file (if no newline is
    present) or as a single newline character (if a newline is present) (#3348)
    (22.12.0)
  - Implicitly concatenated strings used as function args are now wrapped inside
    parentheses (#3307) (22.12.0)
  - Correctly handle trailing commas that are inside a line's leading non-nested parens
    (#3370) (22.12.0)
  - `--skip-string-normalization` / `-S` now prevents docstring prefixes from being
    normalized as expected (#3168) (since 22.8.0)
  - When using `--skip-magic-trailing-comma` or `-C`, trailing commas are stripped from
    subscript expressions with more than 1 element (#3209) (22.8.0)
  - Implicitly concatenated strings inside a list, set, or tuple are now wrapped inside
    parentheses (#3162) (22.8.0)
  - Fix a string merging/split issue when a comment is present in the middle of
    implicitly concatenated strings on its own line (#3227) (22.8.0)
  - Docstring quotes are no longer moved if it would violate the line length limit
    (#3044, #3430) (22.6.0)
  - Parentheses around return annotations are now managed (#2990) (22.6.0)
  - Remove unnecessary parentheses around awaited objects (#2991) (22.6.0)
  - Remove unnecessary parentheses in `with` statements (#2926) (22.6.0)
  - Remove trailing newlines after code block open (#3035) (22.6.0)
  - Code cell separators `#%%` are now standardised to `# %%` (#2919) (22.3.0)
  - Remove unnecessary parentheses from `except` statements (#2939) (22.3.0)
  - Remove unnecessary parentheses from tuple unpacking in `for` loops (#2945) (22.3.0)
  - Avoid magic-trailing-comma in single-element subscripts (#2942) (22.3.0)
- Fix a crash when a colon line is marked between `# fmt: off` and `# fmt: on` (#3439)

### Preview style

- Format hex codes in unicode escape sequences in string literals (#2916)
- Add parentheses around `if`-`else` expressions (#2278)
- Improve performance on large expressions that contain many strings (#3467)
- Fix a crash in preview style with assert + parenthesized string (#3415)
- Fix crashes in preview style with walrus operators used in function return annotations
  and except clauses (#3423)
- Fix a crash in preview advanced string processing where mixed implicitly concatenated
  regular and f-strings start with an empty span (#3463)
- Fix a crash in preview advanced string processing where a standalone comment is placed
  before a dict's value (#3469)
- Fix an issue where extra empty lines are added when a decorator has `# fmt: skip`
  applied or there is a standalone comment between decorators (#3470)
- Do not put the closing quotes in a docstring on a separate line, even if the line is
  too long (#3430)
- Long values in dict literals are now wrapped in parentheses; correspondingly
  unnecessary parentheses around short values in dict literals are now removed; long
  string lambda values are now wrapped in parentheses (#3440)
- Fix two crashes in preview style involving edge cases with docstrings (#3451)
- Exclude string type annotations from improved string processing; fix crash when the
  return type annotation is stringified and spans across multiple lines (#3462)
- Wrap multiple context managers in parentheses when targeting Python 3.9+ (#3489)
- Fix several crashes in preview style with walrus operators used in `with` statements
  or tuples (#3473)
- Fix an invalid quote escaping bug in f-string expressions where it produced invalid
  code. Implicitly concatenated f-strings with different quotes can now be merged or
  quote-normalized by changing the quotes used in expressions. (#3509)
- Fix crash on `await (yield)` when Black is compiled with mypyc (#3533)

### Configuration

- Black now tries to infer its `--target-version` from the project metadata specified in
  `pyproject.toml` (#3219)

### Packaging

- Upgrade mypyc from `0.971` to `0.991` so mypycified _Black_ can be built on armv7
  (#3380)
  - This also fixes some crashes while using compiled Black with a debug build of
    CPython
- Drop specific support for the `tomli` requirement on 3.11 alpha releases, working
  around a bug that would cause the requirement not to be installed on any non-final
  Python releases (#3448)
- Black now depends on `packaging` version `22.0` or later. This is required for new
  functionality that needs to parse part of the project metadata (#3219)

### Output

- Calling `black --help` multiple times will return the same help contents each time
  (#3516)
- Verbose logging now shows the values of `pyproject.toml` configuration variables
  (#3392)
- Fix false symlink detection messages in verbose output due to using an incorrect
  relative path to the project root (#3385)

### Integrations

- Move 3.11 CI to normal flow now that all dependencies support 3.11 (#3446)
- Docker: Add new `latest_prerelease` tag automation to follow latest black alpha
  release on docker images (#3465)

### Documentation

- Expand `vim-plug` installation instructions to offer more explicit options (#3468)

## 22.12.0

### Preview style

- Enforce empty lines before classes and functions with sticky leading comments (#3302)
- Reformat empty and whitespace-only files as either an empty file (if no newline is
  present) or as a single newline character (if a newline is present) (#3348)
- Implicitly concatenated strings used as function args are now wrapped inside
  parentheses (#3307)
- For assignment statements, prefer splitting the right hand side if the left hand side
  fits on a single line (#3368)
- Correctly handle trailing commas that are inside a line's leading non-nested parens
  (#3370)

### Configuration

- Fix incorrectly applied `.gitignore` rules by considering the `.gitignore` location
  and the relative path to the target file (#3338)
- Fix incorrectly ignoring `.gitignore` presence when more than one source directory is
  specified (#3336)

### Parser

- Parsing support has been added for walruses inside generator expression that are
  passed as function args (for example,
  `any(match := my_re.match(text) for text in texts)`) (#3327).

### Integrations

- Vim plugin: Optionally allow using the system installation of Black via
  `let g:black_use_virtualenv = 0`(#3309)

## 22.10.0

### Highlights

- Runtime support for Python 3.6 has been removed. Formatting 3.6 code will still be
  supported until further notice.

### Stable style

- Fix a crash when `# fmt: on` is used on a different block level than `# fmt: off`
  (#3281)

### Preview style

- Fix a crash when formatting some dicts with parenthesis-wrapped long string keys
  (#3262)

### Configuration

- `.ipynb_checkpoints` directories are now excluded by default (#3293)
- Add `--skip-source-first-line` / `-x` option to ignore the first line of source code
  while formatting (#3299)

### Packaging

- Executables made with PyInstaller will no longer crash when formatting several files
  at once on macOS. Native x86-64 executables for macOS are available once again.
  (#3275)
- Hatchling is now used as the build backend. This will not have any effect for users
  who install Black with its wheels from PyPI. (#3233)
- Faster compiled wheels are now available for CPython 3.11 (#3276)

### _Blackd_

- Windows style (CRLF) newlines will be preserved (#3257).

### Integrations

- Vim plugin: add flag (`g:black_preview`) to enable/disable the preview style (#3246)
- Update GitHub Action to support formatting of Jupyter Notebook files via a `jupyter`
  option (#3282)
- Update GitHub Action to support use of version specifiers (e.g. `<23`) for Black
  version (#3265)

## 22.8.0

### Highlights

- Python 3.11 is now supported, except for _blackd_ as aiohttp does not support 3.11 as
  of publishing (#3234)
- This is the last release that supports running _Black_ on Python 3.6 (formatting 3.6
  code will continue to be supported until further notice)
- Reword the stability policy to say that we may, in rare cases, make changes that
  affect code that was not previously formatted by _Black_ (#3155)

### Stable style

- Fix an infinite loop when using `# fmt: on/off` in the middle of an expression or code
  block (#3158)
- Fix incorrect handling of `# fmt: skip` on colon (`:`) lines (#3148)
- Comments are no longer deleted when a line had spaces removed around power operators
  (#2874)

### Preview style

- Single-character closing docstring quotes are no longer moved to their own line as
  this is invalid. This was a bug introduced in version 22.6.0. (#3166)
- `--skip-string-normalization` / `-S` now prevents docstring prefixes from being
  normalized as expected (#3168)
- When using `--skip-magic-trailing-comma` or `-C`, trailing commas are stripped from
  subscript expressions with more than 1 element (#3209)
- Implicitly concatenated strings inside a list, set, or tuple are now wrapped inside
  parentheses (#3162)
- Fix a string merging/split issue when a comment is present in the middle of implicitly
  concatenated strings on its own line (#3227)

### _Blackd_

- `blackd` now supports enabling the preview style via the `X-Preview` header (#3217)

### Configuration

- Black now uses the presence of debug f-strings to detect target version (#3215)
- Fix misdetection of project root and verbose logging of sources in cases involving
  `--stdin-filename` (#3216)
- Immediate `.gitignore` files in source directories given on the command line are now
  also respected, previously only `.gitignore` files in the project root and
  automatically discovered directories were respected (#3237)

### Documentation

- Recommend using BlackConnect in IntelliJ IDEs (#3150)

### Integrations

- Vim plugin: prefix messages with `Black: ` so it's clear they come from Black (#3194)
- Docker: changed to a /opt/venv installation + added to PATH to be available to
  non-root users (#3202)

### Output

- Change from deprecated `asyncio.get_event_loop()` to create our event loop which
  removes DeprecationWarning (#3164)
- Remove logging from internal `blib2to3` library since it regularly emits error logs
  about failed caching that can and should be ignored (#3193)

### Parser

- Type comments are now included in the AST equivalence check consistently so accidental
  deletion raises an error. Though type comments can't be tracked when running on PyPy
  3.7 due to standard library limitations. (#2874)

### Performance

- Reduce Black's startup time when formatting a single file by 15-30% (#3211)

## 22.6.0

### Style

- Fix unstable formatting involving `#fmt: skip` and `# fmt:skip` comments (notice the
  lack of spaces) (#2970)

### Preview style

- Docstring quotes are no longer moved if it would violate the line length limit (#3044)
- Parentheses around return annotations are now managed (#2990)
- Remove unnecessary parentheses around awaited objects (#2991)
- Remove unnecessary parentheses in `with` statements (#2926)
- Remove trailing newlines after code block open (#3035)

### Integrations

- Add `scripts/migrate-black.py` script to ease introduction of Black to a Git project
  (#3038)

### Output

- Output Python version and implementation as part of `--version` flag (#2997)

### Packaging

- Use `tomli` instead of `tomllib` on Python 3.11 builds where `tomllib` is not
  available (#2987)

### Parser

- [PEP 654](https://peps.python.org/pep-0654/#except) syntax (for example,
  `except *ExceptionGroup:`) is now supported (#3016)
- [PEP 646](https://peps.python.org/pep-0646) syntax (for example,
  `Array[Batch, *Shape]` or `def fn(*args: *T) -> None`) is now supported (#3071)

### Vim Plugin

- Fix `strtobool` function. It didn't parse true/on/false/off. (#3025)

## 22.3.0

### Preview style

- Code cell separators `#%%` are now standardised to `# %%` (#2919)
- Remove unnecessary parentheses from `except` statements (#2939)
- Remove unnecessary parentheses from tuple unpacking in `for` loops (#2945)
- Avoid magic-trailing-comma in single-element subscripts (#2942)

### Configuration

- Do not format `__pypackages__` directories by default (#2836)
- Add support for specifying stable version with `--required-version` (#2832).
- Avoid crashing when the user has no homedir (#2814)
- Avoid crashing when md5 is not available (#2905)
- Fix handling of directory junctions on Windows (#2904)

### Documentation

- Update pylint config documentation (#2931)

### Integrations

- Move test to disable plugin in Vim/Neovim, which speeds up loading (#2896)

### Output

- In verbose mode, log when _Black_ is using user-level config (#2861)

### Packaging

- Fix Black to work with Click 8.1.0 (#2966)
- On Python 3.11 and newer, use the standard library's `tomllib` instead of `tomli`
  (#2903)
- `black-primer`, the deprecated internal devtool, has been removed and copied to a
  [separate repository](https://github.com/cooperlees/black-primer) (#2924)

### Parser

- Black can now parse starred expressions in the target of `for` and `async for`
  statements, e.g `for item in *items_1, *items_2: pass` (#2879).

## 22.1.0

At long last, _Black_ is no longer a beta product! This is the first non-beta release
and the first release covered by our new
[stability policy](https://black.readthedocs.io/en/stable/the_black_code_style/index.html#stability-policy).

### Highlights

- **Remove Python 2 support** (#2740)
- Introduce the `--preview` flag (#2752)

### Style

- Deprecate `--experimental-string-processing` and move the functionality under
  `--preview` (#2789)
- For stubs, one blank line between class attributes and methods is now kept if there's
  at least one pre-existing blank line (#2736)
- Black now normalizes string prefix order (#2297)
- Remove spaces around power operators if both operands are simple (#2726)
- Work around bug that causes unstable formatting in some cases in the presence of the
  magic trailing comma (#2807)
- Use parentheses for attribute access on decimal float and int literals (#2799)
- Don't add whitespace for attribute access on hexadecimal, binary, octal, and complex
  literals (#2799)
- Treat blank lines in stubs the same inside top-level `if` statements (#2820)
- Fix unstable formatting with semicolons and arithmetic expressions (#2817)
- Fix unstable formatting around magic trailing comma (#2572)

### Parser

- Fix mapping cases that contain as-expressions, like `case {"key": 1 | 2 as password}`
  (#2686)
- Fix cases that contain multiple top-level as-expressions, like `case 1 as a, 2 as b`
  (#2716)
- Fix call patterns that contain as-expressions with keyword arguments, like
  `case Foo(bar=baz as quux)` (#2749)
- Tuple unpacking on `return` and `yield` constructs now implies 3.8+ (#2700)
- Unparenthesized tuples on annotated assignments (e.g
  `values: Tuple[int, ...] = 1, 2, 3`) now implies 3.8+ (#2708)
- Fix handling of standalone `match()` or `case()` when there is a trailing newline or a
  comment inside of the parentheses. (#2760)
- `from __future__ import annotations` statement now implies Python 3.7+ (#2690)

### Performance

- Speed-up the new backtracking parser about 4X in general (enabled when
  `--target-version` is set to 3.10 and higher). (#2728)
- _Black_ is now compiled with [mypyc](https://github.com/mypyc/mypyc) for an overall 2x
  speed-up. 64-bit Windows, MacOS, and Linux (not including musl) are supported. (#1009,
  #2431)

### Configuration

- Do not accept bare carriage return line endings in pyproject.toml (#2408)
- Add configuration option (`python-cell-magics`) to format cells with custom magics in
  Jupyter Notebooks (#2744)
- Allow setting custom cache directory on all platforms with environment variable
  `BLACK_CACHE_DIR` (#2739).
- Enable Python 3.10+ by default, without any extra need to specify
  `--target-version=py310`. (#2758)
- Make passing `SRC` or `--code` mandatory and mutually exclusive (#2804)

### Output

- Improve error message for invalid regular expression (#2678)
- Improve error message when parsing fails during AST safety check by embedding the
  underlying SyntaxError (#2693)
- No longer color diff headers white as it's unreadable in light themed terminals
  (#2691)
- Text coloring added in the final statistics (#2712)
- Verbose mode also now describes how a project root was discovered and which paths will
  be formatted. (#2526)

### Packaging

- All upper version bounds on dependencies have been removed (#2718)
- `typing-extensions` is no longer a required dependency in Python 3.10+ (#2772)
- Set `click` lower bound to `8.0.0` (#2791)

### Integrations

- Update GitHub action to support containerized runs (#2748)

### Documentation

- Change protocol in pip installation instructions to `https://` (#2761)
- Change HTML theme to Furo primarily for its responsive design and mobile support
  (#2793)
- Deprecate the `black-primer` tool (#2809)
- Document Python support policy (#2819)

## 21.12b0

### _Black_

- Fix determination of f-string expression spans (#2654)
- Fix bad formatting of error messages about EOF in multi-line statements (#2343)
- Functions and classes in blocks now have more consistent surrounding spacing (#2472)

#### Jupyter Notebook support

- Cell magics are now only processed if they are known Python cell magics. Earlier, all
  cell magics were tokenized, leading to possible indentation errors e.g. with
  `%%writefile`. (#2630)
- Fix assignment to environment variables in Jupyter Notebooks (#2642)

#### Python 3.10 support

- Point users to using `--target-version py310` if we detect 3.10-only syntax (#2668)
- Fix `match` statements with open sequence subjects, like `match a, b:` or
  `match a, *b:` (#2639) (#2659)
- Fix `match`/`case` statements that contain `match`/`case` soft keywords multiple
  times, like `match re.match()` (#2661)
- Fix `case` statements with an inline body (#2665)
- Fix styling of starred expressions inside `match` subject (#2667)
- Fix parser error location on invalid syntax in a `match` statement (#2649)
- Fix Python 3.10 support on platforms without ProcessPoolExecutor (#2631)
- Improve parsing performance on code that uses `match` under `--target-version py310`
  up to ~50% (#2670)

### Packaging

- Remove dependency on `regex` (#2644) (#2663)

## 21.11b1

### _Black_

- Bumped regex version minimum to 2021.4.4 to fix Pattern class usage (#2621)

## 21.11b0

### _Black_

- Warn about Python 2 deprecation in more cases by improving Python 2 only syntax
  detection (#2592)
- Add experimental PyPy support (#2559)
- Add partial support for the match statement. As it's experimental, it's only enabled
  when `--target-version py310` is explicitly specified (#2586)
- Add support for parenthesized with (#2586)
- Declare support for Python 3.10 for running Black (#2562)

### Integrations

- Fixed vim plugin with Python 3.10 by removing deprecated distutils import (#2610)
- The vim plugin now parses `skip_magic_trailing_comma` from pyproject.toml (#2613)

## 21.10b0

### _Black_

- Document stability policy, that will apply for non-beta releases (#2529)
- Add new `--workers` parameter (#2514)
- Fixed feature detection for positional-only arguments in lambdas (#2532)
- Bumped typed-ast version minimum to 1.4.3 for 3.10 compatibility (#2519)
- Fixed a Python 3.10 compatibility issue where the loop argument was still being passed
  even though it has been removed (#2580)
- Deprecate Python 2 formatting support (#2523)

### _Blackd_

- Remove dependency on aiohttp-cors (#2500)
- Bump required aiohttp version to 3.7.4 (#2509)

### _Black-Primer_

- Add primer support for --projects (#2555)
- Print primer summary after individual failures (#2570)

### Integrations

- Allow to pass `target_version` in the vim plugin (#1319)
- Install build tools in docker file and use multi-stage build to keep the image size
  down (#2582)

## 21.9b0

### Packaging

- Fix missing modules in self-contained binaries (#2466)
- Fix missing toml extra used during installation (#2475)

## 21.8b0

### _Black_

- Add support for formatting Jupyter Notebook files (#2357)
- Move from `appdirs` dependency to `platformdirs` (#2375)
- Present a more user-friendly error if .gitignore is invalid (#2414)
- The failsafe for accidentally added backslashes in f-string expressions has been
  hardened to handle more edge cases during quote normalization (#2437)
- Avoid changing a function return type annotation's type to a tuple by adding a
  trailing comma (#2384)
- Parsing support has been added for unparenthesized walruses in set literals, set
  comprehensions, and indices (#2447).
- Pin `setuptools-scm` build-time dependency version (#2457)
- Exclude typing-extensions version 3.10.0.1 due to it being broken on Python 3.10
  (#2460)

### _Blackd_

- Replace sys.exit(-1) with raise ImportError as it plays more nicely with tools that
  scan installed packages (#2440)

### Integrations

- The provided pre-commit hooks no longer specify `language_version` to avoid overriding
  `default_language_version` (#2430)

## 21.7b0

### _Black_

- Configuration files using TOML features higher than spec v0.5.0 are now supported
  (#2301)
- Add primer support and test for code piped into black via STDIN (#2315)
- Fix internal error when `FORCE_OPTIONAL_PARENTHESES` feature is enabled (#2332)
- Accept empty stdin (#2346)
- Provide a more useful error when parsing fails during AST safety checks (#2304)

### Docker

- Add new `latest_release` tag automation to follow latest black release on docker
  images (#2374)

### Integrations

- The vim plugin now searches upwards from the directory containing the current buffer
  instead of the current working directory for pyproject.toml. (#1871)
- The vim plugin now reads the correct string normalization option in pyproject.toml
  (#1869)
- The vim plugin no longer crashes Black when there's boolean values in pyproject.toml
  (#1869)

## 21.6b0

### _Black_

- Fix failure caused by `fmt: skip` and indentation (#2281)
- Account for += assignment when deciding whether to split string (#2312)
- Correct max string length calculation when there are string operators (#2292)
- Fixed option usage when using the `--code` flag (#2259)
- Do not call `uvloop.install()` when _Black_ is used as a library (#2303)
- Added `--required-version` option to require a specific version to be running (#2300)
- Fix incorrect custom breakpoint indices when string group contains fake f-strings
  (#2311)
- Fix regression where `R` prefixes would be lowercased for docstrings (#2285)
- Fix handling of named escapes (`\N{...}`) when `--experimental-string-processing` is
  used (#2319)

### Integrations

- The official Black action now supports choosing what version to use, and supports the
  major 3 OSes. (#1940)

## 21.5b2

### _Black_

- A space is no longer inserted into empty docstrings (#2249)
- Fix handling of .gitignore files containing non-ASCII characters on Windows (#2229)
- Respect `.gitignore` files in all levels, not only `root/.gitignore` file (apply
  `.gitignore` rules like `git` does) (#2225)
- Restored compatibility with Click 8.0 on Python 3.6 when LANG=C used (#2227)
- Add extra uvloop install + import support if in python env (#2258)
- Fix --experimental-string-processing crash when matching parens are not found (#2283)
- Make sure to split lines that start with a string operator (#2286)
- Fix regular expression that black uses to identify f-expressions (#2287)

### _Blackd_

- Add a lower bound for the `aiohttp-cors` dependency. Only 0.4.0 or higher is
  supported. (#2231)

### Packaging

- Release self-contained x86_64 MacOS binaries as part of the GitHub release pipeline
  (#2198)
- Always build binaries with the latest available Python (#2260)

### Documentation

- Add discussion of magic comments to FAQ page (#2272)
- `--experimental-string-processing` will be enabled by default in the future (#2273)
- Fix typos discovered by codespell (#2228)
- Fix Vim plugin installation instructions. (#2235)
- Add new Frequently Asked Questions page (#2247)
- Fix encoding + symlink issues preventing proper build on Windows (#2262)

## 21.5b1

### _Black_

- Refactor `src/black/__init__.py` into many files (#2206)

### Documentation

- Replaced all remaining references to the
  [`master`](https://github.com/psf/black/tree/main) branch with the
  [`main`](https://github.com/psf/black/tree/main) branch. Some additional changes in
  the source code were also made. (#2210)
- Significantly reorganized the documentation to make much more sense. Check them out by
  heading over to [the stable docs on RTD](https://black.readthedocs.io/en/stable/).
  (#2174)

## 21.5b0

### _Black_

- Set `--pyi` mode if `--stdin-filename` ends in `.pyi` (#2169)
- Stop detecting target version as Python 3.9+ with pre-PEP-614 decorators that are
  being called but with no arguments (#2182)

### _Black-Primer_

- Add `--no-diff` to black-primer to suppress formatting changes (#2187)

## 21.4b2

### _Black_

- Fix crash if the user configuration directory is inaccessible. (#2158)

- Clarify
  [circumstances](https://github.com/psf/black/blob/master/docs/the_black_code_style.md#pragmatism)
  in which _Black_ may change the AST (#2159)

- Allow `.gitignore` rules to be overridden by specifying `exclude` in `pyproject.toml`
  or on the command line. (#2170)

### _Packaging_

- Install `primer.json` (used by `black-primer` by default) with black. (#2154)

## 21.4b1

### _Black_

- Fix crash on docstrings ending with "\\ ". (#2142)

- Fix crash when atypical whitespace is cleaned out of dostrings (#2120)

- Reflect the `--skip-magic-trailing-comma` and `--experimental-string-processing` flags
  in the name of the cache file. Without this fix, changes in these flags would not take
  effect if the cache had already been populated. (#2131)

- Don't remove necessary parentheses from assignment expression containing assert /
  return statements. (#2143)

### _Packaging_

- Bump pathspec to >= 0.8.1 to solve invalid .gitignore exclusion handling

## 21.4b0

### _Black_

- Fixed a rare but annoying formatting instability created by the combination of
  optional trailing commas inserted by `Black` and optional parentheses looking at
  pre-existing "magic" trailing commas. This fixes issue #1629 and all of its many many
  duplicates. (#2126)

- `Black` now processes one-line docstrings by stripping leading and trailing spaces,
  and adding a padding space when needed to break up """". (#1740)

- `Black` now cleans up leading non-breaking spaces in comments (#2092)

- `Black` now respects `--skip-string-normalization` when normalizing multiline
  docstring quotes (#1637)

- `Black` no longer removes all empty lines between non-function code and decorators
  when formatting typing stubs. Now `Black` enforces a single empty line. (#1646)

- `Black` no longer adds an incorrect space after a parenthesized assignment expression
  in if/while statements (#1655)

- Added `--skip-magic-trailing-comma` / `-C` to avoid using trailing commas as a reason
  to split lines (#1824)

- fixed a crash when PWD=/ on POSIX (#1631)

- fixed "I/O operation on closed file" when using --diff (#1664)

- Prevent coloured diff output being interleaved with multiple files (#1673)

- Added support for PEP 614 relaxed decorator syntax on python 3.9 (#1711)

- Added parsing support for unparenthesized tuples and yield expressions in annotated
  assignments (#1835)

- added `--extend-exclude` argument (PR #2005)

- speed up caching by avoiding pathlib (#1950)

- `--diff` correctly indicates when a file doesn't end in a newline (#1662)

- Added `--stdin-filename` argument to allow stdin to respect `--force-exclude` rules
  (#1780)

- Lines ending with `fmt: skip` will now be not formatted (#1800)

- PR #2053: Black no longer relies on typed-ast for Python 3.8 and higher

- PR #2053: Python 2 support is now optional, install with
  `python3 -m pip install black[python2]` to maintain support.

- Exclude `venv` directory by default (#1683)

- Fixed "Black produced code that is not equivalent to the source" when formatting
  Python 2 docstrings (#2037)

### _Packaging_

- Self-contained native _Black_ binaries are now provided for releases via GitHub
  Releases (#1743)

## 20.8b1

### _Packaging_

- explicitly depend on Click 7.1.2 or newer as `Black` no longer works with versions
  older than 7.0

## 20.8b0

### _Black_

- re-implemented support for explicit trailing commas: now it works consistently within
  any bracket pair, including nested structures (#1288 and duplicates)

- `Black` now reindents docstrings when reindenting code around it (#1053)

- `Black` now shows colored diffs (#1266)

- `Black` is now packaged using 'py3' tagged wheels (#1388)

- `Black` now supports Python 3.8 code, e.g. star expressions in return statements
  (#1121)

- `Black` no longer normalizes capital R-string prefixes as those have a
  community-accepted meaning (#1244)

- `Black` now uses exit code 2 when specified configuration file doesn't exit (#1361)

- `Black` now works on AWS Lambda (#1141)

- added `--force-exclude` argument (#1032)

- removed deprecated `--py36` option (#1236)

- fixed `--diff` output when EOF is encountered (#526)

- fixed `# fmt: off` handling around decorators (#560)

- fixed unstable formatting with some `# type: ignore` comments (#1113)

- fixed invalid removal on organizing brackets followed by indexing (#1575)

- introduced `black-primer`, a CI tool that allows us to run regression tests against
  existing open source users of Black (#1402)

- introduced property-based fuzzing to our test suite based on Hypothesis and
  Hypothersmith (#1566)

- implemented experimental and disabled by default long string rewrapping (#1132),
  hidden under a `--experimental-string-processing` flag while it's being worked on;
  this is an undocumented and unsupported feature, you lose Internet points for
  depending on it (#1609)

### Vim plugin

- prefer virtualenv packages over global packages (#1383)

## 19.10b0

- added support for PEP 572 assignment expressions (#711)

- added support for PEP 570 positional-only arguments (#943)

- added support for async generators (#593)

- added support for pre-splitting collections by putting an explicit trailing comma
  inside (#826)

- added `black -c` as a way to format code passed from the command line (#761)

- --safe now works with Python 2 code (#840)

- fixed grammar selection for Python 2-specific code (#765)

- fixed feature detection for trailing commas in function definitions and call sites
  (#763)

- `# fmt: off`/`# fmt: on` comment pairs placed multiple times within the same block of
  code now behave correctly (#1005)

- _Black_ no longer crashes on Windows machines with more than 61 cores (#838)

- _Black_ no longer crashes on standalone comments prepended with a backslash (#767)

- _Black_ no longer crashes on `from` ... `import` blocks with comments (#829)

- _Black_ no longer crashes on Python 3.7 on some platform configurations (#494)

- _Black_ no longer fails on comments in from-imports (#671)

- _Black_ no longer fails when the file starts with a backslash (#922)

- _Black_ no longer merges regular comments with type comments (#1027)

- _Black_ no longer splits long lines that contain type comments (#997)

- removed unnecessary parentheses around `yield` expressions (#834)

- added parentheses around long tuples in unpacking assignments (#832)

- added parentheses around complex powers when they are prefixed by a unary operator
  (#646)

- fixed bug that led _Black_ format some code with a line length target of 1 (#762)

- _Black_ no longer introduces quotes in f-string subexpressions on string boundaries
  (#863)

- if _Black_ puts parenthesis around a single expression, it moves comments to the
  wrapped expression instead of after the brackets (#872)

- `blackd` now returns the version of _Black_ in the response headers (#1013)

- `blackd` can now output the diff of formats on source code when the `X-Diff` header is
  provided (#969)

## 19.3b0

- new option `--target-version` to control which Python versions _Black_-formatted code
  should target (#618)

- deprecated `--py36` (use `--target-version=py36` instead) (#724)

- _Black_ no longer normalizes numeric literals to include `_` separators (#696)

- long `del` statements are now split into multiple lines (#698)

- type comments are no longer mangled in function signatures

- improved performance of formatting deeply nested data structures (#509)

- _Black_ now properly formats multiple files in parallel on Windows (#632)

- _Black_ now creates cache files atomically which allows it to be used in parallel
  pipelines (like `xargs -P8`) (#673)

- _Black_ now correctly indents comments in files that were previously formatted with
  tabs (#262)

- `blackd` now supports CORS (#622)

## 18.9b0

- numeric literals are now formatted by _Black_ (#452, #461, #464, #469):

  - numeric literals are normalized to include `_` separators on Python 3.6+ code

  - added `--skip-numeric-underscore-normalization` to disable the above behavior and
    leave numeric underscores as they were in the input

  - code with `_` in numeric literals is recognized as Python 3.6+

  - most letters in numeric literals are lowercased (e.g., in `1e10`, `0x01`)

  - hexadecimal digits are always uppercased (e.g. `0xBADC0DE`)

- added `blackd`, see
  [its documentation](https://github.com/psf/black/blob/18.9b0/README.md#blackd) for
  more info (#349)

- adjacent string literals are now correctly split into multiple lines (#463)

- trailing comma is now added to single imports that don't fit on a line (#250)

- cache is now populated when `--check` is successful for a file which speeds up
  consecutive checks of properly formatted unmodified files (#448)

- whitespace at the beginning of the file is now removed (#399)

- fixed mangling [pweave](http://mpastell.com/pweave/) and
  [Spyder IDE](https://www.spyder-ide.org/) special comments (#532)

- fixed unstable formatting when unpacking big tuples (#267)

- fixed parsing of `__future__` imports with renames (#389)

- fixed scope of `# fmt: off` when directly preceding `yield` and other nodes (#385)

- fixed formatting of lambda expressions with default arguments (#468)

- fixed `async for` statements: _Black_ no longer breaks them into separate lines (#372)

- note: the Vim plugin stopped registering `,=` as a default chord as it turned out to
  be a bad idea (#415)

## 18.6b4

- hotfix: don't freeze when multiple comments directly precede `# fmt: off` (#371)

## 18.6b3

- typing stub files (`.pyi`) now have blank lines added after constants (#340)

- `# fmt: off` and `# fmt: on` are now much more dependable:

  - they now work also within bracket pairs (#329)

  - they now correctly work across function/class boundaries (#335)

  - they now work when an indentation block starts with empty lines or misaligned
    comments (#334)

- made Click not fail on invalid environments; note that Click is right but the
  likelihood we'll need to access non-ASCII file paths when dealing with Python source
  code is low (#277)

- fixed improper formatting of f-strings with quotes inside interpolated expressions
  (#322)

- fixed unnecessary slowdown when long list literals where found in a file

- fixed unnecessary slowdown on AST nodes with very many siblings

- fixed cannibalizing backslashes during string normalization

- fixed a crash due to symbolic links pointing outside of the project directory (#338)

## 18.6b2

- added `--config` (#65)

- added `-h` equivalent to `--help` (#316)

- fixed improper unmodified file caching when `-S` was used

- fixed extra space in string unpacking (#305)

- fixed formatting of empty triple quoted strings (#313)

- fixed unnecessary slowdown in comment placement calculation on lines without comments

## 18.6b1

- hotfix: don't output human-facing information on stdout (#299)

- hotfix: don't output cake emoji on non-zero return code (#300)

## 18.6b0

- added `--include` and `--exclude` (#270)

- added `--skip-string-normalization` (#118)

- added `--verbose` (#283)

- the header output in `--diff` now actually conforms to the unified diff spec

- fixed long trivial assignments being wrapped in unnecessary parentheses (#273)

- fixed unnecessary parentheses when a line contained multiline strings (#232)

- fixed stdin handling not working correctly if an old version of Click was used (#276)

- _Black_ now preserves line endings when formatting a file in place (#258)

## 18.5b1

- added `--pyi` (#249)

- added `--py36` (#249)

- Python grammar pickle caches are stored with the formatting caches, making _Black_
  work in environments where site-packages is not user-writable (#192)

- _Black_ now enforces a PEP 257 empty line after a class-level docstring (and/or
  fields) and the first method

- fixed invalid code produced when standalone comments were present in a trailer that
  was omitted from line splitting on a large expression (#237)

- fixed optional parentheses being removed within `# fmt: off` sections (#224)

- fixed invalid code produced when stars in very long imports were incorrectly wrapped
  in optional parentheses (#234)

- fixed unstable formatting when inline comments were moved around in a trailer that was
  omitted from line splitting on a large expression (#238)

- fixed extra empty line between a class declaration and the first method if no class
  docstring or fields are present (#219)

- fixed extra empty line between a function signature and an inner function or inner
  class (#196)

## 18.5b0

- call chains are now formatted according to the
  [fluent interfaces](https://en.wikipedia.org/wiki/Fluent_interface) style (#67)

- data structure literals (tuples, lists, dictionaries, and sets) are now also always
  exploded like imports when they don't fit in a single line (#152)

- slices are now formatted according to PEP 8 (#178)

- parentheses are now also managed automatically on the right-hand side of assignments
  and return statements (#140)

- math operators now use their respective priorities for delimiting multiline
  expressions (#148)

- optional parentheses are now omitted on expressions that start or end with a bracket
  and only contain a single operator (#177)

- empty parentheses in a class definition are now removed (#145, #180)

- string prefixes are now standardized to lowercase and `u` is removed on Python 3.6+
  only code and Python 2.7+ code with the `unicode_literals` future import (#188, #198,
  #199)

- typing stub files (`.pyi`) are now formatted in a style that is consistent with PEP
  484 (#207, #210)

- progress when reformatting many files is now reported incrementally

- fixed trailers (content with brackets) being unnecessarily exploded into their own
  lines after a dedented closing bracket (#119)

- fixed an invalid trailing comma sometimes left in imports (#185)

- fixed non-deterministic formatting when multiple pairs of removable parentheses were
  used (#183)

- fixed multiline strings being unnecessarily wrapped in optional parentheses in long
  assignments (#215)

- fixed not splitting long from-imports with only a single name

- fixed Python 3.6+ file discovery by also looking at function calls with unpacking.
  This fixed non-deterministic formatting if trailing commas where used both in function
  signatures with stars and function calls with stars but the former would be
  reformatted to a single line.

- fixed crash on dealing with optional parentheses (#193)

- fixed "is", "is not", "in", and "not in" not considered operators for splitting
  purposes

- fixed crash when dead symlinks where encountered

## 18.4a4

- don't populate the cache on `--check` (#175)

## 18.4a3

- added a "cache"; files already reformatted that haven't changed on disk won't be
  reformatted again (#109)

- `--check` and `--diff` are no longer mutually exclusive (#149)

- generalized star expression handling, including double stars; this fixes
  multiplication making expressions "unsafe" for trailing commas (#132)

- _Black_ no longer enforces putting empty lines behind control flow statements (#90)

- _Black_ now splits imports like "Mode 3 + trailing comma" of isort (#127)

- fixed comment indentation when a standalone comment closes a block (#16, #32)

- fixed standalone comments receiving extra empty lines if immediately preceding a
  class, def, or decorator (#56, #154)

- fixed `--diff` not showing entire path (#130)

- fixed parsing of complex expressions after star and double stars in function calls
  (#2)

- fixed invalid splitting on comma in lambda arguments (#133)

- fixed missing splits of ternary expressions (#141)

## 18.4a2

- fixed parsing of unaligned standalone comments (#99, #112)

- fixed placement of dictionary unpacking inside dictionary literals (#111)

- Vim plugin now works on Windows, too

- fixed unstable formatting when encountering unnecessarily escaped quotes in a string
  (#120)

## 18.4a1

- added `--quiet` (#78)

- added automatic parentheses management (#4)

- added [pre-commit](https://pre-commit.com) integration (#103, #104)

- fixed reporting on `--check` with multiple files (#101, #102)

- fixed removing backslash escapes from raw strings (#100, #105)

## 18.4a0

- added `--diff` (#87)

- add line breaks before all delimiters, except in cases like commas, to better comply
  with PEP 8 (#73)

- standardize string literals to use double quotes (almost) everywhere (#75)

- fixed handling of standalone comments within nested bracketed expressions; _Black_
  will no longer produce super long lines or put all standalone comments at the end of
  the expression (#22)

- fixed 18.3a4 regression: don't crash and burn on empty lines with trailing whitespace
  (#80)

- fixed 18.3a4 regression: `# yapf: disable` usage as trailing comment would cause
  _Black_ to not emit the rest of the file (#95)

- when CTRL+C is pressed while formatting many files, _Black_ no longer freaks out with
  a flurry of asyncio-related exceptions

- only allow up to two empty lines on module level and only single empty lines within
  functions (#74)

## 18.3a4

- `# fmt: off` and `# fmt: on` are implemented (#5)

- automatic detection of deprecated Python 2 forms of print statements and exec
  statements in the formatted file (#49)

- use proper spaces for complex expressions in default values of typed function
  arguments (#60)

- only return exit code 1 when --check is used (#50)

- don't remove single trailing commas from square bracket indexing (#59)

- don't omit whitespace if the previous factor leaf wasn't a math operator (#55)

- omit extra space in kwarg unpacking if it's the first argument (#46)

- omit extra space in
  [Sphinx auto-attribute comments](http://www.sphinx-doc.org/en/stable/ext/autodoc.html#directive-autoattribute)
  (#68)

## 18.3a3

- don't remove single empty lines outside of bracketed expressions (#19)

- added ability to pipe formatting from stdin to stdin (#25)

- restored ability to format code with legacy usage of `async` as a name (#20, #42)

- even better handling of numpy-style array indexing (#33, again)

## 18.3a2

- changed positioning of binary operators to occur at beginning of lines instead of at
  the end, following
  [a recent change to PEP 8](https://github.com/python/peps/commit/c59c4376ad233a62ca4b3a6060c81368bd21e85b)
  (#21)

- ignore empty bracket pairs while splitting. This avoids very weirdly looking
  formattings (#34, #35)

- remove a trailing comma if there is a single argument to a call

- if top level functions were separated by a comment, don't put four empty lines after
  the upper function

- fixed unstable formatting of newlines with imports

- fixed unintentional folding of post scriptum standalone comments into last statement
  if it was a simple statement (#18, #28)

- fixed missing space in numpy-style array indexing (#33)

- fixed spurious space after star-based unary expressions (#31)

## 18.3a1

- added `--check`

- only put trailing commas in function signatures and calls if it's safe to do so. If
  the file is Python 3.6+ it's always safe, otherwise only safe if there are no `*args`
  or `**kwargs` used in the signature or call. (#8)

- fixed invalid spacing of dots in relative imports (#6, #13)

- fixed invalid splitting after comma on unpacked variables in for-loops (#23)

- fixed spurious space in parenthesized set expressions (#7)

- fixed spurious space after opening parentheses and in default arguments (#14, #17)

- fixed spurious space after unary operators when the operand was a complex expression
  (#15)

## 18.3a0

- first published version, Happy 🍰 Day 2018!

- alpha quality

- date-versioned (see: <https://calver.org/>)<|MERGE_RESOLUTION|>--- conflicted
+++ resolved
@@ -2,7 +2,18 @@
 
 ## Unreleased
 
-<<<<<<< HEAD
+### Highlights
+
+<!-- Include any especially major or disruptive changes here -->
+
+### Stable style
+
+<!-- Changes that affect Black's stable style -->
+
+### Preview style
+
+<!-- Changes that affect Black's preview style -->
+
 ### Configuration
 
 - _Black_ now ignores `pyproject.toml` that is missing a `tool.black` section when
@@ -11,22 +22,6 @@
   for users in a monorepo setup (desirably). If you wish to preserve previous behavior,
   simply add an empty `[tool.black]` to the previously discovered `pyproject.toml`
   (#4204)
-=======
-### Highlights
-
-<!-- Include any especially major or disruptive changes here -->
-
-### Stable style
-
-<!-- Changes that affect Black's stable style -->
-
-### Preview style
-
-<!-- Changes that affect Black's preview style -->
-
-### Configuration
-
-<!-- Changes to how Black can be configured -->
 
 ### Packaging
 
@@ -61,7 +56,6 @@
 
 <!-- Major changes to documentation and policies. Small docs changes
      don't need a changelog entry. -->
->>>>>>> 24c9c01e
 
 ## 24.1.1
 
