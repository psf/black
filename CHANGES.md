--- conflicted
+++ resolved
@@ -6,11 +6,8 @@
 
 - Correct max string length calculation when there are string operators (#2292)
 - Fixed option usage when using the `--code` flag (#2259)
-<<<<<<< HEAD
+- Do not call `uvloop.install()` when _Black_ is used as a library (#2303)
 - Added `--required-version` option to require a specific version to be running (#2300)
-=======
-- Do not call `uvloop.install()` when _Black_ is used as a library (#2303)
->>>>>>> df1c86cb
 
 ## 21.5b2
 
