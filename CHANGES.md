--- conflicted
+++ resolved
@@ -16,11 +16,8 @@
 
 <!-- Changes that affect Black's preview style -->
 
-<<<<<<< HEAD
 - Format hex code in unicode escape sequences in string literals (#2916)
-=======
 - Improve the performance on large expressions that contain many strings (#3467)
->>>>>>> 0abe85ee
 - Fix a crash in preview style with assert + parenthesized string (#3415)
 - Fix crashes in preview style with walrus operators used in function return annotations
   and except clauses (#3423)
