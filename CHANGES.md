# Change Log

## Unreleased

### Highlights

<!-- Include any especially major or disruptive changes here -->

### Stable style

<!-- Changes that affect Black's stable style -->
- Fix crash while formatting a long `del` statement containing tuples (#4628)
- Fix crash while formatting expressions using the walrus operator in complex
  `with` statements (#4630)
<<<<<<< HEAD
- Disallow unwrapping tuples in an `as` clause (#4634)
=======
- Handle `# fmt: skip` followed by a comment at the end of file (#4635)
>>>>>>> 2c135edf

### Preview style

<!-- Changes that affect Black's preview style -->

- Fix a bug where one-liner functions/conditionals marked with `# fmt: skip`
  would still be formatted (#4552)

### Configuration

<!-- Changes to how Black can be configured -->

### Packaging

<!-- Changes to how Black is packaged, such as dependency requirements -->

### Parser

<!-- Changes to the parser or to version autodetection -->

- Rewrite tokenizer to improve performance and compliance (#4536)
- Fix bug where certain unusual expressions (e.g., lambdas) were not accepted
  in type parameter bounds and defaults. (#4602)

### Performance

<!-- Changes that improve Black's performance. -->

### Output

<!-- Changes to Black's terminal output and error messages -->

### _Blackd_

<!-- Changes to blackd -->

### Integrations

<!-- For example, Docker, GitHub Actions, pre-commit, editors -->

- Fix the version check in the vim file to reject Python 3.8 (#4567)
- Enhance GitHub Action `psf/black` to read Black version from an additional
  section in pyproject.toml: `[project.dependency-groups]` (#4606)

### Documentation

<!-- Major changes to documentation and policies. Small docs changes
     don't need a changelog entry. -->

## 25.1.0

### Highlights

This release introduces the new 2025 stable style (#4558), stabilizing
the following changes:

- Normalize casing of Unicode escape characters in strings to lowercase (#2916)
- Fix inconsistencies in whether certain strings are detected as docstrings (#4095)
- Consistently add trailing commas to typed function parameters (#4164)
- Remove redundant parentheses in if guards for case blocks (#4214)
- Add parentheses to if clauses in case blocks when the line is too long (#4269)
- Whitespace before `# fmt: skip` comments is no longer normalized (#4146)
- Fix line length computation for certain expressions that involve the power operator (#4154)
- Check if there is a newline before the terminating quotes of a docstring (#4185)
- Fix type annotation spacing between `*` and more complex type variable tuple (#4440)

The following changes were not in any previous release:

- Remove parentheses around sole list items (#4312)
- Generic function definitions are now formatted more elegantly: parameters are
  split over multiple lines first instead of type parameter definitions (#4553)

### Stable style

- Fix formatting cells in IPython notebooks with magic methods and starting or trailing
  empty lines (#4484)
- Fix crash when formatting `with` statements containing tuple generators/unpacking
  (#4538)

### Preview style

- Fix/remove string merging changing f-string quotes on f-strings with internal quotes
  (#4498)
- Collapse multiple empty lines after an import into one (#4489)
- Prevent `string_processing` and `wrap_long_dict_values_in_parens` from removing
  parentheses around long dictionary values (#4377)
- Move `wrap_long_dict_values_in_parens` from the unstable to preview style (#4561)

### Packaging

- Store license identifier inside the `License-Expression` metadata field, see
  [PEP 639](https://peps.python.org/pep-0639/). (#4479)

### Performance

- Speed up the `is_fstring_start` function in Black's tokenizer (#4541)

### Integrations

- If using stdin with `--stdin-filename` set to a force excluded path, stdin won't be
  formatted. (#4539)

## 24.10.0

### Highlights

- Black is now officially tested with Python 3.13 and provides Python 3.13
  mypyc-compiled wheels. (#4436) (#4449)
- Black will issue an error when used with Python 3.12.5, due to an upstream memory
  safety issue in Python 3.12.5 that can cause Black's AST safety checks to fail. Please
  use Python 3.12.6 or Python 3.12.4 instead. (#4447)
- Black no longer supports running with Python 3.8 (#4452)

### Stable style

- Fix crashes involving comments in parenthesised return types or `X | Y` style unions.
  (#4453)
- Fix skipping Jupyter cells with unknown `%%` magic (#4462)

### Preview style

- Fix type annotation spacing between * and more complex type variable tuple (i.e. `def
  fn(*args: *tuple[*Ts, T]) -> None: pass`) (#4440)

### Caching

- Fix bug where the cache was shared between runs with and without `--unstable` (#4466)

### Packaging

- Upgrade version of mypyc used to 1.12 beta (#4450) (#4449)
- `blackd` now requires a newer version of aiohttp. (#4451)

### Output

- Added Python target version information on parse error (#4378)
- Add information about Black version to internal error messages (#4457)

## 24.8.0

### Stable style

- Fix crash when `# fmt: off` is used before a closing parenthesis or bracket. (#4363)

### Packaging

- Packaging metadata updated: docs are explictly linked, the issue tracker is now also
  linked. This improves the PyPI listing for Black. (#4345)

### Parser

- Fix regression where Black failed to parse a multiline f-string containing another
  multiline string (#4339)
- Fix regression where Black failed to parse an escaped single quote inside an f-string
  (#4401)
- Fix bug with Black incorrectly parsing empty lines with a backslash (#4343)
- Fix bugs with Black's tokenizer not handling `\{` inside f-strings very well (#4422)
- Fix incorrect line numbers in the tokenizer for certain tokens within f-strings
  (#4423)

### Performance

- Improve performance when a large directory is listed in `.gitignore` (#4415)

### _Blackd_

- Fix blackd (and all extras installs) for docker container (#4357)

## 24.4.2

This is a bugfix release to fix two regressions in the new f-string parser introduced in
24.4.1.

### Parser

- Fix regression where certain complex f-strings failed to parse (#4332)

### Performance

- Fix bad performance on certain complex string literals (#4331)

## 24.4.1

### Highlights

- Add support for the new Python 3.12 f-string syntax introduced by PEP 701 (#3822)

### Stable style

- Fix crash involving indented dummy functions containing newlines (#4318)

### Parser

- Add support for type parameter defaults, a new syntactic feature added to Python 3.13
  by PEP 696 (#4327)

### Integrations

- Github Action now works even when `git archive` is skipped (#4313)

## 24.4.0

### Stable style

- Fix unwanted crashes caused by AST equivalency check (#4290)

### Preview style

- `if` guards in `case` blocks are now wrapped in parentheses when the line is too long.
  (#4269)
- Stop moving multiline strings to a new line unless inside brackets (#4289)

### Integrations

- Add a new option `use_pyproject` to the GitHub Action `psf/black`. This will read the
  Black version from `pyproject.toml`. (#4294)

## 24.3.0

### Highlights

This release is a milestone: it fixes Black's first CVE security vulnerability. If you
run Black on untrusted input, or if you habitually put thousands of leading tab
characters in your docstrings, you are strongly encouraged to upgrade immediately to fix
[CVE-2024-21503](https://cve.mitre.org/cgi-bin/cvename.cgi?name=CVE-2024-21503).

This release also fixes a bug in Black's AST safety check that allowed Black to make
incorrect changes to certain f-strings that are valid in Python 3.12 and higher.

### Stable style

- Don't move comments along with delimiters, which could cause crashes (#4248)
- Strengthen AST safety check to catch more unsafe changes to strings. Previous versions
  of Black would incorrectly format the contents of certain unusual f-strings containing
  nested strings with the same quote type. Now, Black will crash on such strings until
  support for the new f-string syntax is implemented. (#4270)
- Fix a bug where line-ranges exceeding the last code line would not work as expected
  (#4273)

### Performance

- Fix catastrophic performance on docstrings that contain large numbers of leading tab
  characters. This fixes
  [CVE-2024-21503](https://cve.mitre.org/cgi-bin/cvename.cgi?name=CVE-2024-21503).
  (#4278)

### Documentation

- Note what happens when `--check` is used with `--quiet` (#4236)

## 24.2.0

### Stable style

- Fixed a bug where comments where mistakenly removed along with redundant parentheses
  (#4218)

### Preview style

- Move the `hug_parens_with_braces_and_square_brackets` feature to the unstable style
  due to an outstanding crash and proposed formatting tweaks (#4198)
- Fixed a bug where base expressions caused inconsistent formatting of \*\* in tenary
  expression (#4154)
- Checking for newline before adding one on docstring that is almost at the line limit
  (#4185)
- Remove redundant parentheses in `case` statement `if` guards (#4214).

### Configuration

- Fix issue where _Black_ would ignore input files in the presence of symlinks (#4222)
- _Black_ now ignores `pyproject.toml` that is missing a `tool.black` section when
  discovering project root and configuration. Since _Black_ continues to use version
  control as an indicator of project root, this is expected to primarily change behavior
  for users in a monorepo setup (desirably). If you wish to preserve previous behavior,
  simply add an empty `[tool.black]` to the previously discovered `pyproject.toml`
  (#4204)

### Output

- Black will swallow any `SyntaxWarning`s or `DeprecationWarning`s produced by the `ast`
  module when performing equivalence checks (#4189)

### Integrations

- Add a JSONSchema and provide a validate-pyproject entry-point (#4181)

## 24.1.1

Bugfix release to fix a bug that made Black unusable on certain file systems with strict
limits on path length.

### Preview style

- Consistently add trailing comma on typed parameters (#4164)

### Configuration

- Shorten the length of the name of the cache file to fix crashes on file systems that
  do not support long paths (#4176)

## 24.1.0

### Highlights

This release introduces the new 2024 stable style (#4106), stabilizing the following
changes:

- Add parentheses around `if`-`else` expressions (#2278)
- Dummy class and function implementations consisting only of `...` are formatted more
  compactly (#3796)
- If an assignment statement is too long, we now prefer splitting on the right-hand side
  (#3368)
- Hex codes in Unicode escape sequences are now standardized to lowercase (#2916)
- Allow empty first lines at the beginning of most blocks (#3967, #4061)
- Add parentheses around long type annotations (#3899)
- Enforce newline after module docstrings (#3932, #4028)
- Fix incorrect magic trailing comma handling in return types (#3916)
- Remove blank lines before class docstrings (#3692)
- Wrap multiple context managers in parentheses if combined in a single `with` statement
  (#3489)
- Fix bug in line length calculations for power operations (#3942)
- Add trailing commas to collection literals even if there's a comment after the last
  entry (#3393)
- When using `--skip-magic-trailing-comma` or `-C`, trailing commas are stripped from
  subscript expressions with more than 1 element (#3209)
- Add extra blank lines in stubs in a few cases (#3564, #3862)
- Accept raw strings as docstrings (#3947)
- Split long lines in case blocks (#4024)
- Stop removing spaces from walrus operators within subscripts (#3823)
- Fix incorrect formatting of certain async statements (#3609)
- Allow combining `# fmt: skip` with other comments (#3959)

There are already a few improvements in the `--preview` style, which are slated for the
2025 stable style. Try them out and
[share your feedback](https://github.com/psf/black/issues). In the past, the preview
style has included some features that we were not able to stabilize. This year, we're
adding a separate `--unstable` style for features with known problems. Now, the
`--preview` style only includes features that we actually expect to make it into next
year's stable style.

### Stable style

Several bug fixes were made in features that are moved to the stable style in this
release:

- Fix comment handling when parenthesising conditional expressions (#4134)
- Fix bug where spaces were not added around parenthesized walruses in subscripts,
  unlike other binary operators (#4109)
- Remove empty lines before docstrings in async functions (#4132)
- Address a missing case in the change to allow empty lines at the beginning of all
  blocks, except immediately before a docstring (#4130)
- For stubs, fix logic to enforce empty line after nested classes with bodies (#4141)

### Preview style

- Add `--unstable` style, covering preview features that have known problems that would
  block them from going into the stable style. Also add the `--enable-unstable-feature`
  flag; for example, use
  `--enable-unstable-feature hug_parens_with_braces_and_square_brackets` to apply this
  preview feature throughout 2024, even if a later Black release downgrades the feature
  to unstable (#4096)
- Format module docstrings the same as class and function docstrings (#4095)
- Fix crash when using a walrus in a dictionary (#4155)
- Fix unnecessary parentheses when wrapping long dicts (#4135)
- Stop normalizing spaces before `# fmt: skip` comments (#4146)

### Configuration

- Print warning when configuration in `pyproject.toml` contains an invalid key (#4165)
- Fix symlink handling, properly ignoring symlinks that point outside of root (#4161)
- Fix cache mtime logic that resulted in false positive cache hits (#4128)
- Remove the long-deprecated `--experimental-string-processing` flag. This feature can
  currently be enabled with `--preview --enable-unstable-feature string_processing`.
  (#4096)

### Integrations

- Revert the change to run Black's pre-commit integration only on specific git hooks
  (#3940) for better compatibility with older versions of pre-commit (#4137)

## 23.12.1

### Packaging

- Fixed a bug that included dependencies from the `d` extra by default (#4108)

## 23.12.0

### Highlights

It's almost 2024, which means it's time for a new edition of _Black_'s stable style!
Together with this release, we'll put out an alpha release 24.1a1 showcasing the draft
2024 stable style, which we'll finalize in the January release. Please try it out and
[share your feedback](https://github.com/psf/black/issues/4042).

This release (23.12.0) will still produce the 2023 style. Most but not all of the
changes in `--preview` mode will be in the 2024 stable style.

### Stable style

- Fix bug where `# fmt: off` automatically dedents when used with the `--line-ranges`
  option, even when it is not within the specified line range. (#4084)
- Fix feature detection for parenthesized context managers (#4104)

### Preview style

- Prefer more equal signs before a break when splitting chained assignments (#4010)
- Standalone form feed characters at the module level are no longer removed (#4021)
- Additional cases of immediately nested tuples, lists, and dictionaries are now
  indented less (#4012)
- Allow empty lines at the beginning of all blocks, except immediately before a
  docstring (#4060)
- Fix crash in preview mode when using a short `--line-length` (#4086)
- Keep suites consisting of only an ellipsis on their own lines if they are not
  functions or class definitions (#4066) (#4103)

### Configuration

- `--line-ranges` now skips _Black_'s internal stability check in `--safe` mode. This
  avoids a crash on rare inputs that have many unformatted same-content lines. (#4034)

### Packaging

- Upgrade to mypy 1.7.1 (#4049) (#4069)
- Faster compiled wheels are now available for CPython 3.12 (#4070)

### Integrations

- Enable 3.12 CI (#4035)
- Build docker images in parallel (#4054)
- Build docker images with 3.12 (#4055)

## 23.11.0

### Highlights

- Support formatting ranges of lines with the new `--line-ranges` command-line option
  (#4020)

### Stable style

- Fix crash on formatting bytes strings that look like docstrings (#4003)
- Fix crash when whitespace followed a backslash before newline in a docstring (#4008)
- Fix standalone comments inside complex blocks crashing Black (#4016)
- Fix crash on formatting code like `await (a ** b)` (#3994)
- No longer treat leading f-strings as docstrings. This matches Python's behaviour and
  fixes a crash (#4019)

### Preview style

- Multiline dicts and lists that are the sole argument to a function are now indented
  less (#3964)
- Multiline unpacked dicts and lists as the sole argument to a function are now also
  indented less (#3992)
- In f-string debug expressions, quote types that are visible in the final string are
  now preserved (#4005)
- Fix a bug where long `case` blocks were not split into multiple lines. Also enable
  general trailing comma rules on `case` blocks (#4024)
- Keep requiring two empty lines between module-level docstring and first function or
  class definition (#4028)
- Add support for single-line format skip with other comments on the same line (#3959)

### Configuration

- Consistently apply force exclusion logic before resolving symlinks (#4015)
- Fix a bug in the matching of absolute path names in `--include` (#3976)

### Performance

- Fix mypyc builds on arm64 on macOS (#4017)

### Integrations

- Black's pre-commit integration will now run only on git hooks appropriate for a code
  formatter (#3940)

## 23.10.1

### Highlights

- Maintenance release to get a fix out for GitHub Action edge case (#3957)

### Preview style

- Fix merging implicit multiline strings that have inline comments (#3956)
- Allow empty first line after block open before a comment or compound statement (#3967)

### Packaging

- Change Dockerfile to hatch + compile black (#3965)

### Integrations

- The summary output for GitHub workflows is now suppressible using the `summary`
  parameter. (#3958)
- Fix the action failing when Black check doesn't pass (#3957)

### Documentation

- It is known Windows documentation CI is broken
  https://github.com/psf/black/issues/3968

## 23.10.0

### Stable style

- Fix comments getting removed from inside parenthesized strings (#3909)

### Preview style

- Fix long lines with power operators getting split before the line length (#3942)
- Long type hints are now wrapped in parentheses and properly indented when split across
  multiple lines (#3899)
- Magic trailing commas are now respected in return types. (#3916)
- Require one empty line after module-level docstrings. (#3932)
- Treat raw triple-quoted strings as docstrings (#3947)

### Configuration

- Fix cache versioning logic when `BLACK_CACHE_DIR` is set (#3937)

### Parser

- Fix bug where attributes named `type` were not accepted inside `match` statements
  (#3950)
- Add support for PEP 695 type aliases containing lambdas and other unusual expressions
  (#3949)

### Output

- Black no longer attempts to provide special errors for attempting to format Python 2
  code (#3933)
- Black will more consistently print stacktraces on internal errors in verbose mode
  (#3938)

### Integrations

- The action output displayed in the job summary is now wrapped in Markdown (#3914)

## 23.9.1

Due to various issues, the previous release (23.9.0) did not include compiled mypyc
wheels, which make Black significantly faster. These issues have now been fixed, and
this release should come with compiled wheels once again.

There will be no wheels for Python 3.12 due to a bug in mypyc. We will provide 3.12
wheels in a future release as soon as the mypyc bug is fixed.

### Packaging

- Upgrade to mypy 1.5.1 (#3864)

### Performance

- Store raw tuples instead of NamedTuples in Black's cache, improving performance and
  decreasing the size of the cache (#3877)

## 23.9.0

### Preview style

- More concise formatting for dummy implementations (#3796)
- In stub files, add a blank line between a statement with a body (e.g an
  `if sys.version_info > (3, x):`) and a function definition on the same level (#3862)
- Fix a bug whereby spaces were removed from walrus operators within subscript(#3823)

### Configuration

- Black now applies exclusion and ignore logic before resolving symlinks (#3846)

### Performance

- Avoid importing `IPython` if notebook cells do not contain magics (#3782)
- Improve caching by comparing file hashes as fallback for mtime and size (#3821)

### _Blackd_

- Fix an issue in `blackd` with single character input (#3558)

### Integrations

- Black now has an
  [official pre-commit mirror](https://github.com/psf/black-pre-commit-mirror). Swapping
  `https://github.com/psf/black` to `https://github.com/psf/black-pre-commit-mirror` in
  your `.pre-commit-config.yaml` will make Black about 2x faster (#3828)
- The `.black.env` folder specified by `ENV_PATH` will now be removed on the completion
  of the GitHub Action (#3759)

## 23.7.0

### Highlights

- Runtime support for Python 3.7 has been removed. Formatting 3.7 code will still be
  supported until further notice (#3765)

### Stable style

- Fix a bug where an illegal trailing comma was added to return type annotations using
  PEP 604 unions (#3735)
- Fix several bugs and crashes where comments in stub files were removed or mishandled
  under some circumstances (#3745)
- Fix a crash with multi-line magic comments like `type: ignore` within parentheses
  (#3740)
- Fix error in AST validation when _Black_ removes trailing whitespace in a type comment
  (#3773)

### Preview style

- Implicitly concatenated strings used as function args are no longer wrapped inside
  parentheses (#3640)
- Remove blank lines between a class definition and its docstring (#3692)

### Configuration

- The `--workers` argument to _Black_ can now be specified via the `BLACK_NUM_WORKERS`
  environment variable (#3743)
- `.pytest_cache`, `.ruff_cache` and `.vscode` are now excluded by default (#3691)
- Fix _Black_ not honouring `pyproject.toml` settings when running `--stdin-filename`
  and the `pyproject.toml` found isn't in the current working directory (#3719)
- _Black_ will now error if `exclude` and `extend-exclude` have invalid data types in
  `pyproject.toml`, instead of silently doing the wrong thing (#3764)

### Packaging

- Upgrade mypyc from 0.991 to 1.3 (#3697)
- Remove patching of Click that mitigated errors on Python 3.6 with `LANG=C` (#3768)

### Parser

- Add support for the new PEP 695 syntax in Python 3.12 (#3703)

### Performance

- Speed up _Black_ significantly when the cache is full (#3751)
- Avoid importing `IPython` in a case where we wouldn't need it (#3748)

### Output

- Use aware UTC datetimes internally, avoids deprecation warning on Python 3.12 (#3728)
- Change verbose logging to exactly mirror _Black_'s logic for source discovery (#3749)

### _Blackd_

- The `blackd` argument parser now shows the default values for options in their help
  text (#3712)

### Integrations

- Black is now tested with
  [`PYTHONWARNDEFAULTENCODING = 1`](https://docs.python.org/3/library/io.html#io-encoding-warning)
  (#3763)
- Update GitHub Action to display black output in the job summary (#3688)

### Documentation

- Add a CITATION.cff file to the root of the repository, containing metadata on how to
  cite this software (#3723)
- Update the _classes_ and _exceptions_ documentation in Developer reference to match
  the latest code base (#3755)

## 23.3.0

### Highlights

This release fixes a longstanding confusing behavior in Black's GitHub action, where the
version of the action did not determine the version of Black being run (issue #3382). In
addition, there is a small bug fix around imports and a number of improvements to the
preview style.

Please try out the
[preview style](https://black.readthedocs.io/en/stable/the_black_code_style/future_style.html#preview-style)
with `black --preview` and tell us your feedback. All changes in the preview style are
expected to become part of Black's stable style in January 2024.

### Stable style

- Import lines with `# fmt: skip` and `# fmt: off` no longer have an extra blank line
  added when they are right after another import line (#3610)

### Preview style

- Add trailing commas to collection literals even if there's a comment after the last
  entry (#3393)
- `async def`, `async for`, and `async with` statements are now formatted consistently
  compared to their non-async version. (#3609)
- `with` statements that contain two context managers will be consistently wrapped in
  parentheses (#3589)
- Let string splitters respect [East Asian Width](https://www.unicode.org/reports/tr11/)
  (#3445)
- Now long string literals can be split after East Asian commas and periods (`、` U+3001
  IDEOGRAPHIC COMMA, `。` U+3002 IDEOGRAPHIC FULL STOP, & `，` U+FF0C FULLWIDTH COMMA)
  besides before spaces (#3445)
- For stubs, enforce one blank line after a nested class with a body other than just
  `...` (#3564)
- Improve handling of multiline strings by changing line split behavior (#1879)

### Parser

- Added support for formatting files with invalid type comments (#3594)

### Integrations

- Update GitHub Action to use the version of Black equivalent to action's version if
  version input is not specified (#3543)
- Fix missing Python binary path in autoload script for vim (#3508)

### Documentation

- Document that only the most recent release is supported for security issues;
  vulnerabilities should be reported through Tidelift (#3612)

## 23.1.0

### Highlights

This is the first release of 2023, and following our
[stability policy](https://black.readthedocs.io/en/stable/the_black_code_style/index.html#stability-policy),
it comes with a number of improvements to our stable style, including improvements to
empty line handling, removal of redundant parentheses in several contexts, and output
that highlights implicitly concatenated strings better.

There are also many changes to the preview style; try out `black --preview` and give us
feedback to help us set the stable style for next year.

In addition to style changes, Black now automatically infers the supported Python
versions from your `pyproject.toml` file, removing the need to set Black's target
versions separately.

### Stable style

- Introduce the 2023 stable style, which incorporates most aspects of last year's
  preview style (#3418). Specific changes:
  - Enforce empty lines before classes and functions with sticky leading comments
    (#3302) (22.12.0)
  - Reformat empty and whitespace-only files as either an empty file (if no newline is
    present) or as a single newline character (if a newline is present) (#3348)
    (22.12.0)
  - Implicitly concatenated strings used as function args are now wrapped inside
    parentheses (#3307) (22.12.0)
  - Correctly handle trailing commas that are inside a line's leading non-nested parens
    (#3370) (22.12.0)
  - `--skip-string-normalization` / `-S` now prevents docstring prefixes from being
    normalized as expected (#3168) (since 22.8.0)
  - When using `--skip-magic-trailing-comma` or `-C`, trailing commas are stripped from
    subscript expressions with more than 1 element (#3209) (22.8.0)
  - Implicitly concatenated strings inside a list, set, or tuple are now wrapped inside
    parentheses (#3162) (22.8.0)
  - Fix a string merging/split issue when a comment is present in the middle of
    implicitly concatenated strings on its own line (#3227) (22.8.0)
  - Docstring quotes are no longer moved if it would violate the line length limit
    (#3044, #3430) (22.6.0)
  - Parentheses around return annotations are now managed (#2990) (22.6.0)
  - Remove unnecessary parentheses around awaited objects (#2991) (22.6.0)
  - Remove unnecessary parentheses in `with` statements (#2926) (22.6.0)
  - Remove trailing newlines after code block open (#3035) (22.6.0)
  - Code cell separators `#%%` are now standardised to `# %%` (#2919) (22.3.0)
  - Remove unnecessary parentheses from `except` statements (#2939) (22.3.0)
  - Remove unnecessary parentheses from tuple unpacking in `for` loops (#2945) (22.3.0)
  - Avoid magic-trailing-comma in single-element subscripts (#2942) (22.3.0)
- Fix a crash when a colon line is marked between `# fmt: off` and `# fmt: on` (#3439)

### Preview style

- Format hex codes in unicode escape sequences in string literals (#2916)
- Add parentheses around `if`-`else` expressions (#2278)
- Improve performance on large expressions that contain many strings (#3467)
- Fix a crash in preview style with assert + parenthesized string (#3415)
- Fix crashes in preview style with walrus operators used in function return annotations
  and except clauses (#3423)
- Fix a crash in preview advanced string processing where mixed implicitly concatenated
  regular and f-strings start with an empty span (#3463)
- Fix a crash in preview advanced string processing where a standalone comment is placed
  before a dict's value (#3469)
- Fix an issue where extra empty lines are added when a decorator has `# fmt: skip`
  applied or there is a standalone comment between decorators (#3470)
- Do not put the closing quotes in a docstring on a separate line, even if the line is
  too long (#3430)
- Long values in dict literals are now wrapped in parentheses; correspondingly
  unnecessary parentheses around short values in dict literals are now removed; long
  string lambda values are now wrapped in parentheses (#3440)
- Fix two crashes in preview style involving edge cases with docstrings (#3451)
- Exclude string type annotations from improved string processing; fix crash when the
  return type annotation is stringified and spans across multiple lines (#3462)
- Wrap multiple context managers in parentheses when targeting Python 3.9+ (#3489)
- Fix several crashes in preview style with walrus operators used in `with` statements
  or tuples (#3473)
- Fix an invalid quote escaping bug in f-string expressions where it produced invalid
  code. Implicitly concatenated f-strings with different quotes can now be merged or
  quote-normalized by changing the quotes used in expressions. (#3509)
- Fix crash on `await (yield)` when Black is compiled with mypyc (#3533)

### Configuration

- Black now tries to infer its `--target-version` from the project metadata specified in
  `pyproject.toml` (#3219)

### Packaging

- Upgrade mypyc from `0.971` to `0.991` so mypycified _Black_ can be built on armv7
  (#3380)
  - This also fixes some crashes while using compiled Black with a debug build of
    CPython
- Drop specific support for the `tomli` requirement on 3.11 alpha releases, working
  around a bug that would cause the requirement not to be installed on any non-final
  Python releases (#3448)
- Black now depends on `packaging` version `22.0` or later. This is required for new
  functionality that needs to parse part of the project metadata (#3219)

### Output

- Calling `black --help` multiple times will return the same help contents each time
  (#3516)
- Verbose logging now shows the values of `pyproject.toml` configuration variables
  (#3392)
- Fix false symlink detection messages in verbose output due to using an incorrect
  relative path to the project root (#3385)

### Integrations

- Move 3.11 CI to normal flow now that all dependencies support 3.11 (#3446)
- Docker: Add new `latest_prerelease` tag automation to follow latest black alpha
  release on docker images (#3465)

### Documentation

- Expand `vim-plug` installation instructions to offer more explicit options (#3468)

## 22.12.0

### Preview style

- Enforce empty lines before classes and functions with sticky leading comments (#3302)
- Reformat empty and whitespace-only files as either an empty file (if no newline is
  present) or as a single newline character (if a newline is present) (#3348)
- Implicitly concatenated strings used as function args are now wrapped inside
  parentheses (#3307)
- For assignment statements, prefer splitting the right hand side if the left hand side
  fits on a single line (#3368)
- Correctly handle trailing commas that are inside a line's leading non-nested parens
  (#3370)

### Configuration

- Fix incorrectly applied `.gitignore` rules by considering the `.gitignore` location
  and the relative path to the target file (#3338)
- Fix incorrectly ignoring `.gitignore` presence when more than one source directory is
  specified (#3336)

### Parser

- Parsing support has been added for walruses inside generator expression that are
  passed as function args (for example,
  `any(match := my_re.match(text) for text in texts)`) (#3327).

### Integrations

- Vim plugin: Optionally allow using the system installation of Black via
  `let g:black_use_virtualenv = 0`(#3309)

## 22.10.0

### Highlights

- Runtime support for Python 3.6 has been removed. Formatting 3.6 code will still be
  supported until further notice.

### Stable style

- Fix a crash when `# fmt: on` is used on a different block level than `# fmt: off`
  (#3281)

### Preview style

- Fix a crash when formatting some dicts with parenthesis-wrapped long string keys
  (#3262)

### Configuration

- `.ipynb_checkpoints` directories are now excluded by default (#3293)
- Add `--skip-source-first-line` / `-x` option to ignore the first line of source code
  while formatting (#3299)

### Packaging

- Executables made with PyInstaller will no longer crash when formatting several files
  at once on macOS. Native x86-64 executables for macOS are available once again.
  (#3275)
- Hatchling is now used as the build backend. This will not have any effect for users
  who install Black with its wheels from PyPI. (#3233)
- Faster compiled wheels are now available for CPython 3.11 (#3276)

### _Blackd_

- Windows style (CRLF) newlines will be preserved (#3257).

### Integrations

- Vim plugin: add flag (`g:black_preview`) to enable/disable the preview style (#3246)
- Update GitHub Action to support formatting of Jupyter Notebook files via a `jupyter`
  option (#3282)
- Update GitHub Action to support use of version specifiers (e.g. `<23`) for Black
  version (#3265)

## 22.8.0

### Highlights

- Python 3.11 is now supported, except for _blackd_ as aiohttp does not support 3.11 as
  of publishing (#3234)
- This is the last release that supports running _Black_ on Python 3.6 (formatting 3.6
  code will continue to be supported until further notice)
- Reword the stability policy to say that we may, in rare cases, make changes that
  affect code that was not previously formatted by _Black_ (#3155)

### Stable style

- Fix an infinite loop when using `# fmt: on/off` in the middle of an expression or code
  block (#3158)
- Fix incorrect handling of `# fmt: skip` on colon (`:`) lines (#3148)
- Comments are no longer deleted when a line had spaces removed around power operators
  (#2874)

### Preview style

- Single-character closing docstring quotes are no longer moved to their own line as
  this is invalid. This was a bug introduced in version 22.6.0. (#3166)
- `--skip-string-normalization` / `-S` now prevents docstring prefixes from being
  normalized as expected (#3168)
- When using `--skip-magic-trailing-comma` or `-C`, trailing commas are stripped from
  subscript expressions with more than 1 element (#3209)
- Implicitly concatenated strings inside a list, set, or tuple are now wrapped inside
  parentheses (#3162)
- Fix a string merging/split issue when a comment is present in the middle of implicitly
  concatenated strings on its own line (#3227)

### _Blackd_

- `blackd` now supports enabling the preview style via the `X-Preview` header (#3217)

### Configuration

- Black now uses the presence of debug f-strings to detect target version (#3215)
- Fix misdetection of project root and verbose logging of sources in cases involving
  `--stdin-filename` (#3216)
- Immediate `.gitignore` files in source directories given on the command line are now
  also respected, previously only `.gitignore` files in the project root and
  automatically discovered directories were respected (#3237)

### Documentation

- Recommend using BlackConnect in IntelliJ IDEs (#3150)

### Integrations

- Vim plugin: prefix messages with `Black: ` so it's clear they come from Black (#3194)
- Docker: changed to a /opt/venv installation + added to PATH to be available to
  non-root users (#3202)

### Output

- Change from deprecated `asyncio.get_event_loop()` to create our event loop which
  removes DeprecationWarning (#3164)
- Remove logging from internal `blib2to3` library since it regularly emits error logs
  about failed caching that can and should be ignored (#3193)

### Parser

- Type comments are now included in the AST equivalence check consistently so accidental
  deletion raises an error. Though type comments can't be tracked when running on PyPy
  3.7 due to standard library limitations. (#2874)

### Performance

- Reduce Black's startup time when formatting a single file by 15-30% (#3211)

## 22.6.0

### Style

- Fix unstable formatting involving `#fmt: skip` and `# fmt:skip` comments (notice the
  lack of spaces) (#2970)

### Preview style

- Docstring quotes are no longer moved if it would violate the line length limit (#3044)
- Parentheses around return annotations are now managed (#2990)
- Remove unnecessary parentheses around awaited objects (#2991)
- Remove unnecessary parentheses in `with` statements (#2926)
- Remove trailing newlines after code block open (#3035)

### Integrations

- Add `scripts/migrate-black.py` script to ease introduction of Black to a Git project
  (#3038)

### Output

- Output Python version and implementation as part of `--version` flag (#2997)

### Packaging

- Use `tomli` instead of `tomllib` on Python 3.11 builds where `tomllib` is not
  available (#2987)

### Parser

- [PEP 654](https://peps.python.org/pep-0654/#except) syntax (for example,
  `except *ExceptionGroup:`) is now supported (#3016)
- [PEP 646](https://peps.python.org/pep-0646) syntax (for example,
  `Array[Batch, *Shape]` or `def fn(*args: *T) -> None`) is now supported (#3071)

### Vim Plugin

- Fix `strtobool` function. It didn't parse true/on/false/off. (#3025)

## 22.3.0

### Preview style

- Code cell separators `#%%` are now standardised to `# %%` (#2919)
- Remove unnecessary parentheses from `except` statements (#2939)
- Remove unnecessary parentheses from tuple unpacking in `for` loops (#2945)
- Avoid magic-trailing-comma in single-element subscripts (#2942)

### Configuration

- Do not format `__pypackages__` directories by default (#2836)
- Add support for specifying stable version with `--required-version` (#2832).
- Avoid crashing when the user has no homedir (#2814)
- Avoid crashing when md5 is not available (#2905)
- Fix handling of directory junctions on Windows (#2904)

### Documentation

- Update pylint config documentation (#2931)

### Integrations

- Move test to disable plugin in Vim/Neovim, which speeds up loading (#2896)

### Output

- In verbose mode, log when _Black_ is using user-level config (#2861)

### Packaging

- Fix Black to work with Click 8.1.0 (#2966)
- On Python 3.11 and newer, use the standard library's `tomllib` instead of `tomli`
  (#2903)
- `black-primer`, the deprecated internal devtool, has been removed and copied to a
  [separate repository](https://github.com/cooperlees/black-primer) (#2924)

### Parser

- Black can now parse starred expressions in the target of `for` and `async for`
  statements, e.g `for item in *items_1, *items_2: pass` (#2879).

## 22.1.0

At long last, _Black_ is no longer a beta product! This is the first non-beta release
and the first release covered by our new
[stability policy](https://black.readthedocs.io/en/stable/the_black_code_style/index.html#stability-policy).

### Highlights

- **Remove Python 2 support** (#2740)
- Introduce the `--preview` flag (#2752)

### Style

- Deprecate `--experimental-string-processing` and move the functionality under
  `--preview` (#2789)
- For stubs, one blank line between class attributes and methods is now kept if there's
  at least one pre-existing blank line (#2736)
- Black now normalizes string prefix order (#2297)
- Remove spaces around power operators if both operands are simple (#2726)
- Work around bug that causes unstable formatting in some cases in the presence of the
  magic trailing comma (#2807)
- Use parentheses for attribute access on decimal float and int literals (#2799)
- Don't add whitespace for attribute access on hexadecimal, binary, octal, and complex
  literals (#2799)
- Treat blank lines in stubs the same inside top-level `if` statements (#2820)
- Fix unstable formatting with semicolons and arithmetic expressions (#2817)
- Fix unstable formatting around magic trailing comma (#2572)

### Parser

- Fix mapping cases that contain as-expressions, like `case {"key": 1 | 2 as password}`
  (#2686)
- Fix cases that contain multiple top-level as-expressions, like `case 1 as a, 2 as b`
  (#2716)
- Fix call patterns that contain as-expressions with keyword arguments, like
  `case Foo(bar=baz as quux)` (#2749)
- Tuple unpacking on `return` and `yield` constructs now implies 3.8+ (#2700)
- Unparenthesized tuples on annotated assignments (e.g
  `values: Tuple[int, ...] = 1, 2, 3`) now implies 3.8+ (#2708)
- Fix handling of standalone `match()` or `case()` when there is a trailing newline or a
  comment inside of the parentheses. (#2760)
- `from __future__ import annotations` statement now implies Python 3.7+ (#2690)

### Performance

- Speed-up the new backtracking parser about 4X in general (enabled when
  `--target-version` is set to 3.10 and higher). (#2728)
- _Black_ is now compiled with [mypyc](https://github.com/mypyc/mypyc) for an overall 2x
  speed-up. 64-bit Windows, MacOS, and Linux (not including musl) are supported. (#1009,
  #2431)

### Configuration

- Do not accept bare carriage return line endings in pyproject.toml (#2408)
- Add configuration option (`python-cell-magics`) to format cells with custom magics in
  Jupyter Notebooks (#2744)
- Allow setting custom cache directory on all platforms with environment variable
  `BLACK_CACHE_DIR` (#2739).
- Enable Python 3.10+ by default, without any extra need to specify
  `--target-version=py310`. (#2758)
- Make passing `SRC` or `--code` mandatory and mutually exclusive (#2804)

### Output

- Improve error message for invalid regular expression (#2678)
- Improve error message when parsing fails during AST safety check by embedding the
  underlying SyntaxError (#2693)
- No longer color diff headers white as it's unreadable in light themed terminals
  (#2691)
- Text coloring added in the final statistics (#2712)
- Verbose mode also now describes how a project root was discovered and which paths will
  be formatted. (#2526)

### Packaging

- All upper version bounds on dependencies have been removed (#2718)
- `typing-extensions` is no longer a required dependency in Python 3.10+ (#2772)
- Set `click` lower bound to `8.0.0` (#2791)

### Integrations

- Update GitHub action to support containerized runs (#2748)

### Documentation

- Change protocol in pip installation instructions to `https://` (#2761)
- Change HTML theme to Furo primarily for its responsive design and mobile support
  (#2793)
- Deprecate the `black-primer` tool (#2809)
- Document Python support policy (#2819)

## 21.12b0

### _Black_

- Fix determination of f-string expression spans (#2654)
- Fix bad formatting of error messages about EOF in multi-line statements (#2343)
- Functions and classes in blocks now have more consistent surrounding spacing (#2472)

#### Jupyter Notebook support

- Cell magics are now only processed if they are known Python cell magics. Earlier, all
  cell magics were tokenized, leading to possible indentation errors e.g. with
  `%%writefile`. (#2630)
- Fix assignment to environment variables in Jupyter Notebooks (#2642)

#### Python 3.10 support

- Point users to using `--target-version py310` if we detect 3.10-only syntax (#2668)
- Fix `match` statements with open sequence subjects, like `match a, b:` or
  `match a, *b:` (#2639) (#2659)
- Fix `match`/`case` statements that contain `match`/`case` soft keywords multiple
  times, like `match re.match()` (#2661)
- Fix `case` statements with an inline body (#2665)
- Fix styling of starred expressions inside `match` subject (#2667)
- Fix parser error location on invalid syntax in a `match` statement (#2649)
- Fix Python 3.10 support on platforms without ProcessPoolExecutor (#2631)
- Improve parsing performance on code that uses `match` under `--target-version py310`
  up to ~50% (#2670)

### Packaging

- Remove dependency on `regex` (#2644) (#2663)

## 21.11b1

### _Black_

- Bumped regex version minimum to 2021.4.4 to fix Pattern class usage (#2621)

## 21.11b0

### _Black_

- Warn about Python 2 deprecation in more cases by improving Python 2 only syntax
  detection (#2592)
- Add experimental PyPy support (#2559)
- Add partial support for the match statement. As it's experimental, it's only enabled
  when `--target-version py310` is explicitly specified (#2586)
- Add support for parenthesized with (#2586)
- Declare support for Python 3.10 for running Black (#2562)

### Integrations

- Fixed vim plugin with Python 3.10 by removing deprecated distutils import (#2610)
- The vim plugin now parses `skip_magic_trailing_comma` from pyproject.toml (#2613)

## 21.10b0

### _Black_

- Document stability policy, that will apply for non-beta releases (#2529)
- Add new `--workers` parameter (#2514)
- Fixed feature detection for positional-only arguments in lambdas (#2532)
- Bumped typed-ast version minimum to 1.4.3 for 3.10 compatibility (#2519)
- Fixed a Python 3.10 compatibility issue where the loop argument was still being passed
  even though it has been removed (#2580)
- Deprecate Python 2 formatting support (#2523)

### _Blackd_

- Remove dependency on aiohttp-cors (#2500)
- Bump required aiohttp version to 3.7.4 (#2509)

### _Black-Primer_

- Add primer support for --projects (#2555)
- Print primer summary after individual failures (#2570)

### Integrations

- Allow to pass `target_version` in the vim plugin (#1319)
- Install build tools in docker file and use multi-stage build to keep the image size
  down (#2582)

## 21.9b0

### Packaging

- Fix missing modules in self-contained binaries (#2466)
- Fix missing toml extra used during installation (#2475)

## 21.8b0

### _Black_

- Add support for formatting Jupyter Notebook files (#2357)
- Move from `appdirs` dependency to `platformdirs` (#2375)
- Present a more user-friendly error if .gitignore is invalid (#2414)
- The failsafe for accidentally added backslashes in f-string expressions has been
  hardened to handle more edge cases during quote normalization (#2437)
- Avoid changing a function return type annotation's type to a tuple by adding a
  trailing comma (#2384)
- Parsing support has been added for unparenthesized walruses in set literals, set
  comprehensions, and indices (#2447).
- Pin `setuptools-scm` build-time dependency version (#2457)
- Exclude typing-extensions version 3.10.0.1 due to it being broken on Python 3.10
  (#2460)

### _Blackd_

- Replace sys.exit(-1) with raise ImportError as it plays more nicely with tools that
  scan installed packages (#2440)

### Integrations

- The provided pre-commit hooks no longer specify `language_version` to avoid overriding
  `default_language_version` (#2430)

## 21.7b0

### _Black_

- Configuration files using TOML features higher than spec v0.5.0 are now supported
  (#2301)
- Add primer support and test for code piped into black via STDIN (#2315)
- Fix internal error when `FORCE_OPTIONAL_PARENTHESES` feature is enabled (#2332)
- Accept empty stdin (#2346)
- Provide a more useful error when parsing fails during AST safety checks (#2304)

### Docker

- Add new `latest_release` tag automation to follow latest black release on docker
  images (#2374)

### Integrations

- The vim plugin now searches upwards from the directory containing the current buffer
  instead of the current working directory for pyproject.toml. (#1871)
- The vim plugin now reads the correct string normalization option in pyproject.toml
  (#1869)
- The vim plugin no longer crashes Black when there's boolean values in pyproject.toml
  (#1869)

## 21.6b0

### _Black_

- Fix failure caused by `fmt: skip` and indentation (#2281)
- Account for += assignment when deciding whether to split string (#2312)
- Correct max string length calculation when there are string operators (#2292)
- Fixed option usage when using the `--code` flag (#2259)
- Do not call `uvloop.install()` when _Black_ is used as a library (#2303)
- Added `--required-version` option to require a specific version to be running (#2300)
- Fix incorrect custom breakpoint indices when string group contains fake f-strings
  (#2311)
- Fix regression where `R` prefixes would be lowercased for docstrings (#2285)
- Fix handling of named escapes (`\N{...}`) when `--experimental-string-processing` is
  used (#2319)

### Integrations

- The official Black action now supports choosing what version to use, and supports the
  major 3 OSes. (#1940)

## 21.5b2

### _Black_

- A space is no longer inserted into empty docstrings (#2249)
- Fix handling of .gitignore files containing non-ASCII characters on Windows (#2229)
- Respect `.gitignore` files in all levels, not only `root/.gitignore` file (apply
  `.gitignore` rules like `git` does) (#2225)
- Restored compatibility with Click 8.0 on Python 3.6 when LANG=C used (#2227)
- Add extra uvloop install + import support if in python env (#2258)
- Fix --experimental-string-processing crash when matching parens are not found (#2283)
- Make sure to split lines that start with a string operator (#2286)
- Fix regular expression that black uses to identify f-expressions (#2287)

### _Blackd_

- Add a lower bound for the `aiohttp-cors` dependency. Only 0.4.0 or higher is
  supported. (#2231)

### Packaging

- Release self-contained x86_64 MacOS binaries as part of the GitHub release pipeline
  (#2198)
- Always build binaries with the latest available Python (#2260)

### Documentation

- Add discussion of magic comments to FAQ page (#2272)
- `--experimental-string-processing` will be enabled by default in the future (#2273)
- Fix typos discovered by codespell (#2228)
- Fix Vim plugin installation instructions. (#2235)
- Add new Frequently Asked Questions page (#2247)
- Fix encoding + symlink issues preventing proper build on Windows (#2262)

## 21.5b1

### _Black_

- Refactor `src/black/__init__.py` into many files (#2206)

### Documentation

- Replaced all remaining references to the
  [`master`](https://github.com/psf/black/tree/main) branch with the
  [`main`](https://github.com/psf/black/tree/main) branch. Some additional changes in
  the source code were also made. (#2210)
- Significantly reorganized the documentation to make much more sense. Check them out by
  heading over to [the stable docs on RTD](https://black.readthedocs.io/en/stable/).
  (#2174)

## 21.5b0

### _Black_

- Set `--pyi` mode if `--stdin-filename` ends in `.pyi` (#2169)
- Stop detecting target version as Python 3.9+ with pre-PEP-614 decorators that are
  being called but with no arguments (#2182)

### _Black-Primer_

- Add `--no-diff` to black-primer to suppress formatting changes (#2187)

## 21.4b2

### _Black_

- Fix crash if the user configuration directory is inaccessible. (#2158)

- Clarify
  [circumstances](https://github.com/psf/black/blob/master/docs/the_black_code_style.md#pragmatism)
  in which _Black_ may change the AST (#2159)

- Allow `.gitignore` rules to be overridden by specifying `exclude` in `pyproject.toml`
  or on the command line. (#2170)

### _Packaging_

- Install `primer.json` (used by `black-primer` by default) with black. (#2154)

## 21.4b1

### _Black_

- Fix crash on docstrings ending with "\\ ". (#2142)

- Fix crash when atypical whitespace is cleaned out of dostrings (#2120)

- Reflect the `--skip-magic-trailing-comma` and `--experimental-string-processing` flags
  in the name of the cache file. Without this fix, changes in these flags would not take
  effect if the cache had already been populated. (#2131)

- Don't remove necessary parentheses from assignment expression containing assert /
  return statements. (#2143)

### _Packaging_

- Bump pathspec to >= 0.8.1 to solve invalid .gitignore exclusion handling

## 21.4b0

### _Black_

- Fixed a rare but annoying formatting instability created by the combination of
  optional trailing commas inserted by `Black` and optional parentheses looking at
  pre-existing "magic" trailing commas. This fixes issue #1629 and all of its many many
  duplicates. (#2126)

- `Black` now processes one-line docstrings by stripping leading and trailing spaces,
  and adding a padding space when needed to break up """". (#1740)

- `Black` now cleans up leading non-breaking spaces in comments (#2092)

- `Black` now respects `--skip-string-normalization` when normalizing multiline
  docstring quotes (#1637)

- `Black` no longer removes all empty lines between non-function code and decorators
  when formatting typing stubs. Now `Black` enforces a single empty line. (#1646)

- `Black` no longer adds an incorrect space after a parenthesized assignment expression
  in if/while statements (#1655)

- Added `--skip-magic-trailing-comma` / `-C` to avoid using trailing commas as a reason
  to split lines (#1824)

- fixed a crash when PWD=/ on POSIX (#1631)

- fixed "I/O operation on closed file" when using --diff (#1664)

- Prevent coloured diff output being interleaved with multiple files (#1673)

- Added support for PEP 614 relaxed decorator syntax on python 3.9 (#1711)

- Added parsing support for unparenthesized tuples and yield expressions in annotated
  assignments (#1835)

- added `--extend-exclude` argument (PR #2005)

- speed up caching by avoiding pathlib (#1950)

- `--diff` correctly indicates when a file doesn't end in a newline (#1662)

- Added `--stdin-filename` argument to allow stdin to respect `--force-exclude` rules
  (#1780)

- Lines ending with `fmt: skip` will now be not formatted (#1800)

- PR #2053: Black no longer relies on typed-ast for Python 3.8 and higher

- PR #2053: Python 2 support is now optional, install with
  `python3 -m pip install black[python2]` to maintain support.

- Exclude `venv` directory by default (#1683)

- Fixed "Black produced code that is not equivalent to the source" when formatting
  Python 2 docstrings (#2037)

### _Packaging_

- Self-contained native _Black_ binaries are now provided for releases via GitHub
  Releases (#1743)

## 20.8b1

### _Packaging_

- explicitly depend on Click 7.1.2 or newer as `Black` no longer works with versions
  older than 7.0

## 20.8b0

### _Black_

- re-implemented support for explicit trailing commas: now it works consistently within
  any bracket pair, including nested structures (#1288 and duplicates)

- `Black` now reindents docstrings when reindenting code around it (#1053)

- `Black` now shows colored diffs (#1266)

- `Black` is now packaged using 'py3' tagged wheels (#1388)

- `Black` now supports Python 3.8 code, e.g. star expressions in return statements
  (#1121)

- `Black` no longer normalizes capital R-string prefixes as those have a
  community-accepted meaning (#1244)

- `Black` now uses exit code 2 when specified configuration file doesn't exit (#1361)

- `Black` now works on AWS Lambda (#1141)

- added `--force-exclude` argument (#1032)

- removed deprecated `--py36` option (#1236)

- fixed `--diff` output when EOF is encountered (#526)

- fixed `# fmt: off` handling around decorators (#560)

- fixed unstable formatting with some `# type: ignore` comments (#1113)

- fixed invalid removal on organizing brackets followed by indexing (#1575)

- introduced `black-primer`, a CI tool that allows us to run regression tests against
  existing open source users of Black (#1402)

- introduced property-based fuzzing to our test suite based on Hypothesis and
  Hypothersmith (#1566)

- implemented experimental and disabled by default long string rewrapping (#1132),
  hidden under a `--experimental-string-processing` flag while it's being worked on;
  this is an undocumented and unsupported feature, you lose Internet points for
  depending on it (#1609)

### Vim plugin

- prefer virtualenv packages over global packages (#1383)

## 19.10b0

- added support for PEP 572 assignment expressions (#711)

- added support for PEP 570 positional-only arguments (#943)

- added support for async generators (#593)

- added support for pre-splitting collections by putting an explicit trailing comma
  inside (#826)

- added `black -c` as a way to format code passed from the command line (#761)

- --safe now works with Python 2 code (#840)

- fixed grammar selection for Python 2-specific code (#765)

- fixed feature detection for trailing commas in function definitions and call sites
  (#763)

- `# fmt: off`/`# fmt: on` comment pairs placed multiple times within the same block of
  code now behave correctly (#1005)

- _Black_ no longer crashes on Windows machines with more than 61 cores (#838)

- _Black_ no longer crashes on standalone comments prepended with a backslash (#767)

- _Black_ no longer crashes on `from` ... `import` blocks with comments (#829)

- _Black_ no longer crashes on Python 3.7 on some platform configurations (#494)

- _Black_ no longer fails on comments in from-imports (#671)

- _Black_ no longer fails when the file starts with a backslash (#922)

- _Black_ no longer merges regular comments with type comments (#1027)

- _Black_ no longer splits long lines that contain type comments (#997)

- removed unnecessary parentheses around `yield` expressions (#834)

- added parentheses around long tuples in unpacking assignments (#832)

- added parentheses around complex powers when they are prefixed by a unary operator
  (#646)

- fixed bug that led _Black_ format some code with a line length target of 1 (#762)

- _Black_ no longer introduces quotes in f-string subexpressions on string boundaries
  (#863)

- if _Black_ puts parenthesis around a single expression, it moves comments to the
  wrapped expression instead of after the brackets (#872)

- `blackd` now returns the version of _Black_ in the response headers (#1013)

- `blackd` can now output the diff of formats on source code when the `X-Diff` header is
  provided (#969)

## 19.3b0

- new option `--target-version` to control which Python versions _Black_-formatted code
  should target (#618)

- deprecated `--py36` (use `--target-version=py36` instead) (#724)

- _Black_ no longer normalizes numeric literals to include `_` separators (#696)

- long `del` statements are now split into multiple lines (#698)

- type comments are no longer mangled in function signatures

- improved performance of formatting deeply nested data structures (#509)

- _Black_ now properly formats multiple files in parallel on Windows (#632)

- _Black_ now creates cache files atomically which allows it to be used in parallel
  pipelines (like `xargs -P8`) (#673)

- _Black_ now correctly indents comments in files that were previously formatted with
  tabs (#262)

- `blackd` now supports CORS (#622)

## 18.9b0

- numeric literals are now formatted by _Black_ (#452, #461, #464, #469):

  - numeric literals are normalized to include `_` separators on Python 3.6+ code

  - added `--skip-numeric-underscore-normalization` to disable the above behavior and
    leave numeric underscores as they were in the input

  - code with `_` in numeric literals is recognized as Python 3.6+

  - most letters in numeric literals are lowercased (e.g., in `1e10`, `0x01`)

  - hexadecimal digits are always uppercased (e.g. `0xBADC0DE`)

- added `blackd`, see
  [its documentation](https://github.com/psf/black/blob/18.9b0/README.md#blackd) for
  more info (#349)

- adjacent string literals are now correctly split into multiple lines (#463)

- trailing comma is now added to single imports that don't fit on a line (#250)

- cache is now populated when `--check` is successful for a file which speeds up
  consecutive checks of properly formatted unmodified files (#448)

- whitespace at the beginning of the file is now removed (#399)

- fixed mangling [pweave](http://mpastell.com/pweave/) and
  [Spyder IDE](https://www.spyder-ide.org/) special comments (#532)

- fixed unstable formatting when unpacking big tuples (#267)

- fixed parsing of `__future__` imports with renames (#389)

- fixed scope of `# fmt: off` when directly preceding `yield` and other nodes (#385)

- fixed formatting of lambda expressions with default arguments (#468)

- fixed `async for` statements: _Black_ no longer breaks them into separate lines (#372)

- note: the Vim plugin stopped registering `,=` as a default chord as it turned out to
  be a bad idea (#415)

## 18.6b4

- hotfix: don't freeze when multiple comments directly precede `# fmt: off` (#371)

## 18.6b3

- typing stub files (`.pyi`) now have blank lines added after constants (#340)

- `# fmt: off` and `# fmt: on` are now much more dependable:

  - they now work also within bracket pairs (#329)

  - they now correctly work across function/class boundaries (#335)

  - they now work when an indentation block starts with empty lines or misaligned
    comments (#334)

- made Click not fail on invalid environments; note that Click is right but the
  likelihood we'll need to access non-ASCII file paths when dealing with Python source
  code is low (#277)

- fixed improper formatting of f-strings with quotes inside interpolated expressions
  (#322)

- fixed unnecessary slowdown when long list literals where found in a file

- fixed unnecessary slowdown on AST nodes with very many siblings

- fixed cannibalizing backslashes during string normalization

- fixed a crash due to symbolic links pointing outside of the project directory (#338)

## 18.6b2

- added `--config` (#65)

- added `-h` equivalent to `--help` (#316)

- fixed improper unmodified file caching when `-S` was used

- fixed extra space in string unpacking (#305)

- fixed formatting of empty triple quoted strings (#313)

- fixed unnecessary slowdown in comment placement calculation on lines without comments

## 18.6b1

- hotfix: don't output human-facing information on stdout (#299)

- hotfix: don't output cake emoji on non-zero return code (#300)

## 18.6b0

- added `--include` and `--exclude` (#270)

- added `--skip-string-normalization` (#118)

- added `--verbose` (#283)

- the header output in `--diff` now actually conforms to the unified diff spec

- fixed long trivial assignments being wrapped in unnecessary parentheses (#273)

- fixed unnecessary parentheses when a line contained multiline strings (#232)

- fixed stdin handling not working correctly if an old version of Click was used (#276)

- _Black_ now preserves line endings when formatting a file in place (#258)

## 18.5b1

- added `--pyi` (#249)

- added `--py36` (#249)

- Python grammar pickle caches are stored with the formatting caches, making _Black_
  work in environments where site-packages is not user-writable (#192)

- _Black_ now enforces a PEP 257 empty line after a class-level docstring (and/or
  fields) and the first method

- fixed invalid code produced when standalone comments were present in a trailer that
  was omitted from line splitting on a large expression (#237)

- fixed optional parentheses being removed within `# fmt: off` sections (#224)

- fixed invalid code produced when stars in very long imports were incorrectly wrapped
  in optional parentheses (#234)

- fixed unstable formatting when inline comments were moved around in a trailer that was
  omitted from line splitting on a large expression (#238)

- fixed extra empty line between a class declaration and the first method if no class
  docstring or fields are present (#219)

- fixed extra empty line between a function signature and an inner function or inner
  class (#196)

## 18.5b0

- call chains are now formatted according to the
  [fluent interfaces](https://en.wikipedia.org/wiki/Fluent_interface) style (#67)

- data structure literals (tuples, lists, dictionaries, and sets) are now also always
  exploded like imports when they don't fit in a single line (#152)

- slices are now formatted according to PEP 8 (#178)

- parentheses are now also managed automatically on the right-hand side of assignments
  and return statements (#140)

- math operators now use their respective priorities for delimiting multiline
  expressions (#148)

- optional parentheses are now omitted on expressions that start or end with a bracket
  and only contain a single operator (#177)

- empty parentheses in a class definition are now removed (#145, #180)

- string prefixes are now standardized to lowercase and `u` is removed on Python 3.6+
  only code and Python 2.7+ code with the `unicode_literals` future import (#188, #198,
  #199)

- typing stub files (`.pyi`) are now formatted in a style that is consistent with PEP
  484 (#207, #210)

- progress when reformatting many files is now reported incrementally

- fixed trailers (content with brackets) being unnecessarily exploded into their own
  lines after a dedented closing bracket (#119)

- fixed an invalid trailing comma sometimes left in imports (#185)

- fixed non-deterministic formatting when multiple pairs of removable parentheses were
  used (#183)

- fixed multiline strings being unnecessarily wrapped in optional parentheses in long
  assignments (#215)

- fixed not splitting long from-imports with only a single name

- fixed Python 3.6+ file discovery by also looking at function calls with unpacking.
  This fixed non-deterministic formatting if trailing commas where used both in function
  signatures with stars and function calls with stars but the former would be
  reformatted to a single line.

- fixed crash on dealing with optional parentheses (#193)

- fixed "is", "is not", "in", and "not in" not considered operators for splitting
  purposes

- fixed crash when dead symlinks where encountered

## 18.4a4

- don't populate the cache on `--check` (#175)

## 18.4a3

- added a "cache"; files already reformatted that haven't changed on disk won't be
  reformatted again (#109)

- `--check` and `--diff` are no longer mutually exclusive (#149)

- generalized star expression handling, including double stars; this fixes
  multiplication making expressions "unsafe" for trailing commas (#132)

- _Black_ no longer enforces putting empty lines behind control flow statements (#90)

- _Black_ now splits imports like "Mode 3 + trailing comma" of isort (#127)

- fixed comment indentation when a standalone comment closes a block (#16, #32)

- fixed standalone comments receiving extra empty lines if immediately preceding a
  class, def, or decorator (#56, #154)

- fixed `--diff` not showing entire path (#130)

- fixed parsing of complex expressions after star and double stars in function calls
  (#2)

- fixed invalid splitting on comma in lambda arguments (#133)

- fixed missing splits of ternary expressions (#141)

## 18.4a2

- fixed parsing of unaligned standalone comments (#99, #112)

- fixed placement of dictionary unpacking inside dictionary literals (#111)

- Vim plugin now works on Windows, too

- fixed unstable formatting when encountering unnecessarily escaped quotes in a string
  (#120)

## 18.4a1

- added `--quiet` (#78)

- added automatic parentheses management (#4)

- added [pre-commit](https://pre-commit.com) integration (#103, #104)

- fixed reporting on `--check` with multiple files (#101, #102)

- fixed removing backslash escapes from raw strings (#100, #105)

## 18.4a0

- added `--diff` (#87)

- add line breaks before all delimiters, except in cases like commas, to better comply
  with PEP 8 (#73)

- standardize string literals to use double quotes (almost) everywhere (#75)

- fixed handling of standalone comments within nested bracketed expressions; _Black_
  will no longer produce super long lines or put all standalone comments at the end of
  the expression (#22)

- fixed 18.3a4 regression: don't crash and burn on empty lines with trailing whitespace
  (#80)

- fixed 18.3a4 regression: `# yapf: disable` usage as trailing comment would cause
  _Black_ to not emit the rest of the file (#95)

- when CTRL+C is pressed while formatting many files, _Black_ no longer freaks out with
  a flurry of asyncio-related exceptions

- only allow up to two empty lines on module level and only single empty lines within
  functions (#74)

## 18.3a4

- `# fmt: off` and `# fmt: on` are implemented (#5)

- automatic detection of deprecated Python 2 forms of print statements and exec
  statements in the formatted file (#49)

- use proper spaces for complex expressions in default values of typed function
  arguments (#60)

- only return exit code 1 when --check is used (#50)

- don't remove single trailing commas from square bracket indexing (#59)

- don't omit whitespace if the previous factor leaf wasn't a math operator (#55)

- omit extra space in kwarg unpacking if it's the first argument (#46)

- omit extra space in
  [Sphinx auto-attribute comments](http://www.sphinx-doc.org/en/stable/ext/autodoc.html#directive-autoattribute)
  (#68)

## 18.3a3

- don't remove single empty lines outside of bracketed expressions (#19)

- added ability to pipe formatting from stdin to stdin (#25)

- restored ability to format code with legacy usage of `async` as a name (#20, #42)

- even better handling of numpy-style array indexing (#33, again)

## 18.3a2

- changed positioning of binary operators to occur at beginning of lines instead of at
  the end, following
  [a recent change to PEP 8](https://github.com/python/peps/commit/c59c4376ad233a62ca4b3a6060c81368bd21e85b)
  (#21)

- ignore empty bracket pairs while splitting. This avoids very weirdly looking
  formattings (#34, #35)

- remove a trailing comma if there is a single argument to a call

- if top level functions were separated by a comment, don't put four empty lines after
  the upper function

- fixed unstable formatting of newlines with imports

- fixed unintentional folding of post scriptum standalone comments into last statement
  if it was a simple statement (#18, #28)

- fixed missing space in numpy-style array indexing (#33)

- fixed spurious space after star-based unary expressions (#31)

## 18.3a1

- added `--check`

- only put trailing commas in function signatures and calls if it's safe to do so. If
  the file is Python 3.6+ it's always safe, otherwise only safe if there are no `*args`
  or `**kwargs` used in the signature or call. (#8)

- fixed invalid spacing of dots in relative imports (#6, #13)

- fixed invalid splitting after comma on unpacked variables in for-loops (#23)

- fixed spurious space in parenthesized set expressions (#7)

- fixed spurious space after opening parentheses and in default arguments (#14, #17)

- fixed spurious space after unary operators when the operand was a complex expression
  (#15)

## 18.3a0

- first published version, Happy 🍰 Day 2018!

- alpha quality

- date-versioned (see: <https://calver.org/>)<|MERGE_RESOLUTION|>--- conflicted
+++ resolved
@@ -12,11 +12,8 @@
 - Fix crash while formatting a long `del` statement containing tuples (#4628)
 - Fix crash while formatting expressions using the walrus operator in complex
   `with` statements (#4630)
-<<<<<<< HEAD
+- Handle `# fmt: skip` followed by a comment at the end of file (#4635)
 - Disallow unwrapping tuples in an `as` clause (#4634)
-=======
-- Handle `# fmt: skip` followed by a comment at the end of file (#4635)
->>>>>>> 2c135edf
 
 ### Preview style
 
