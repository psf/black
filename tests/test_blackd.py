import re
<<<<<<< HEAD
from typing import TYPE_CHECKING, Any, Callable, TypeVar
=======
import sys
from typing import Any
>>>>>>> 21218b66
from unittest.mock import patch

import pytest
from click.testing import CliRunner

from tests.util import DETERMINISTIC_HEADER, read_data

<<<<<<< HEAD
try:
    from aiohttp import web
    from aiohttp.test_utils import AioHTTPTestCase

    import blackd
except ImportError as e:
    raise RuntimeError("Please install Black with the 'd' extra") from e

if TYPE_CHECKING:
    F = TypeVar("F", bound=Callable[..., Any])

    unittest_run_loop: Callable[[F], F] = lambda x: x
else:
=======
LESS_THAN_311 = sys.version_info < (3, 11)

if LESS_THAN_311:  # noqa: C901
    try:
        from aiohttp import web
        from aiohttp.test_utils import AioHTTPTestCase

        import blackd
    except ImportError as e:
        raise RuntimeError("Please install Black with the 'd' extra") from e

>>>>>>> 21218b66
    try:
        from aiohttp.test_utils import unittest_run_loop
    except ImportError:
        # unittest_run_loop is unnecessary and a no-op since aiohttp 3.8, and aiohttp 4
        # removed it. To maintain compatibility we can make our own no-op decorator.
<<<<<<< HEAD
        def unittest_run_loop(func, *args, **kwargs):
            return func


@pytest.mark.blackd
class BlackDTestCase(AioHTTPTestCase):  # type: ignore[misc]
    def test_blackd_main(self) -> None:
        with patch("blackd.web.run_app"):
            result = CliRunner().invoke(blackd.main, [])
            if result.exception is not None:
                raise result.exception
            self.assertEqual(result.exit_code, 0)

    async def get_application(self) -> web.Application:
        return blackd.make_app()

    @unittest_run_loop
    async def test_blackd_request_needs_formatting(self) -> None:
        response = await self.client.post("/", data=b"print('hello world')")
        self.assertEqual(response.status, 200)
        self.assertEqual(response.charset, "utf8")
        self.assertEqual(await response.read(), b'print("hello world")\n')

    @unittest_run_loop
    async def test_blackd_request_no_change(self) -> None:
        response = await self.client.post("/", data=b'print("hello world")\n')
        self.assertEqual(response.status, 204)
        self.assertEqual(await response.read(), b"")

    @unittest_run_loop
    async def test_blackd_request_syntax_error(self) -> None:
        response = await self.client.post("/", data=b"what even ( is")
        self.assertEqual(response.status, 400)
        content = await response.text()
        self.assertTrue(
            content.startswith("Cannot parse"),
            msg=f"Expected error to start with 'Cannot parse', got {repr(content)}",
        )

    @unittest_run_loop
    async def test_blackd_unsupported_version(self) -> None:
        response = await self.client.post(
            "/", data=b"what", headers={blackd.PROTOCOL_VERSION_HEADER: "2"}
        )
        self.assertEqual(response.status, 501)

    @unittest_run_loop
    async def test_blackd_supported_version(self) -> None:
        response = await self.client.post(
            "/", data=b"what", headers={blackd.PROTOCOL_VERSION_HEADER: "1"}
        )
        self.assertEqual(response.status, 200)

    @unittest_run_loop
    async def test_blackd_invalid_python_variant(self) -> None:
        async def check(header_value: str, expected_status: int = 400) -> None:
=======
        def unittest_run_loop(func: Any, *args: Any, **kwargs: Any) -> Any:
            return func

    @pytest.mark.blackd
    class BlackDTestCase(AioHTTPTestCase):
        def test_blackd_main(self) -> None:
            with patch("blackd.web.run_app"):
                result = CliRunner().invoke(blackd.main, [])
                if result.exception is not None:
                    raise result.exception
                self.assertEqual(result.exit_code, 0)

        async def get_application(self) -> web.Application:
            return blackd.make_app()

        @unittest_run_loop
        async def test_blackd_request_needs_formatting(self) -> None:
            response = await self.client.post("/", data=b"print('hello world')")
            self.assertEqual(response.status, 200)
            self.assertEqual(response.charset, "utf8")
            self.assertEqual(await response.read(), b'print("hello world")\n')

        @unittest_run_loop
        async def test_blackd_request_no_change(self) -> None:
            response = await self.client.post("/", data=b'print("hello world")\n')
            self.assertEqual(response.status, 204)
            self.assertEqual(await response.read(), b"")

        @unittest_run_loop
        async def test_blackd_request_syntax_error(self) -> None:
            response = await self.client.post("/", data=b"what even ( is")
            self.assertEqual(response.status, 400)
            content = await response.text()
            self.assertTrue(
                content.startswith("Cannot parse"),
                msg=f"Expected error to start with 'Cannot parse', got {repr(content)}",
            )

        @unittest_run_loop
        async def test_blackd_unsupported_version(self) -> None:
            response = await self.client.post(
                "/", data=b"what", headers={blackd.PROTOCOL_VERSION_HEADER: "2"}
            )
            self.assertEqual(response.status, 501)

        @unittest_run_loop
        async def test_blackd_supported_version(self) -> None:
            response = await self.client.post(
                "/", data=b"what", headers={blackd.PROTOCOL_VERSION_HEADER: "1"}
            )
            self.assertEqual(response.status, 200)

        @unittest_run_loop
        async def test_blackd_invalid_python_variant(self) -> None:
            async def check(header_value: str, expected_status: int = 400) -> None:
                response = await self.client.post(
                    "/",
                    data=b"what",
                    headers={blackd.PYTHON_VARIANT_HEADER: header_value},
                )
                self.assertEqual(response.status, expected_status)

            await check("lol")
            await check("ruby3.5")
            await check("pyi3.6")
            await check("py1.5")
            await check("2")
            await check("2.7")
            await check("py2.7")
            await check("2.8")
            await check("py2.8")
            await check("3.0")
            await check("pypy3.0")
            await check("jython3.4")

        @unittest_run_loop
        async def test_blackd_pyi(self) -> None:
            source, expected = read_data("miscellaneous", "stub.pyi")
            response = await self.client.post(
                "/", data=source, headers={blackd.PYTHON_VARIANT_HEADER: "pyi"}
            )
            self.assertEqual(response.status, 200)
            self.assertEqual(await response.text(), expected)

        @unittest_run_loop
        async def test_blackd_diff(self) -> None:
            diff_header = re.compile(
                r"(In|Out)\t\d\d\d\d-\d\d-\d\d \d\d:\d\d:\d\d\.\d\d\d\d\d\d \+\d\d\d\d"
            )

            source, _ = read_data("miscellaneous", "blackd_diff")
            expected, _ = read_data("miscellaneous", "blackd_diff.diff")

>>>>>>> 21218b66
            response = await self.client.post(
                "/", data=source, headers={blackd.DIFF_HEADER: "true"}
            )
            self.assertEqual(response.status, 200)

            actual = await response.text()
            actual = diff_header.sub(DETERMINISTIC_HEADER, actual)
            self.assertEqual(actual, expected)

        @unittest_run_loop
        async def test_blackd_python_variant(self) -> None:
            code = (
                "def f(\n"
                "    and_has_a_bunch_of,\n"
                "    very_long_arguments_too,\n"
                "    and_lots_of_them_as_well_lol,\n"
                "    **and_very_long_keyword_arguments\n"
                "):\n"
                "    pass\n"
            )

            async def check(header_value: str, expected_status: int) -> None:
                response = await self.client.post(
                    "/", data=code, headers={blackd.PYTHON_VARIANT_HEADER: header_value}
                )
                self.assertEqual(
                    response.status, expected_status, msg=await response.text()
                )

            await check("3.6", 200)
            await check("py3.6", 200)
            await check("3.6,3.7", 200)
            await check("3.6,py3.7", 200)
            await check("py36,py37", 200)
            await check("36", 200)
            await check("3.6.4", 200)
            await check("3.4", 204)
            await check("py3.4", 204)
            await check("py34,py36", 204)
            await check("34", 204)

        @unittest_run_loop
        async def test_blackd_line_length(self) -> None:
            response = await self.client.post(
                "/", data=b'print("hello")\n', headers={blackd.LINE_LENGTH_HEADER: "7"}
            )
            self.assertEqual(response.status, 200)

        @unittest_run_loop
        async def test_blackd_invalid_line_length(self) -> None:
            response = await self.client.post(
                "/",
                data=b'print("hello")\n',
                headers={blackd.LINE_LENGTH_HEADER: "NaN"},
            )
            self.assertEqual(response.status, 400)

        @unittest_run_loop
        async def test_blackd_preview(self) -> None:
            response = await self.client.post(
                "/", data=b'print("hello")\n', headers={blackd.PREVIEW: "true"}
            )
            self.assertEqual(response.status, 204)

        @unittest_run_loop
        async def test_blackd_response_black_version_header(self) -> None:
            response = await self.client.post("/")
            self.assertIsNotNone(response.headers.get(blackd.BLACK_VERSION_HEADER))

        @unittest_run_loop
        async def test_cors_preflight(self) -> None:
            response = await self.client.options(
                "/",
                headers={
                    "Access-Control-Request-Method": "POST",
                    "Origin": "*",
                    "Access-Control-Request-Headers": "Content-Type",
                },
            )
            self.assertEqual(response.status, 200)
            self.assertIsNotNone(response.headers.get("Access-Control-Allow-Origin"))
            self.assertIsNotNone(response.headers.get("Access-Control-Allow-Headers"))
            self.assertIsNotNone(response.headers.get("Access-Control-Allow-Methods"))

        @unittest_run_loop
        async def test_cors_headers_present(self) -> None:
            response = await self.client.post("/", headers={"Origin": "*"})
            self.assertIsNotNone(response.headers.get("Access-Control-Allow-Origin"))
            self.assertIsNotNone(response.headers.get("Access-Control-Expose-Headers"))<|MERGE_RESOLUTION|>--- conflicted
+++ resolved
@@ -1,10 +1,6 @@
 import re
-<<<<<<< HEAD
-from typing import TYPE_CHECKING, Any, Callable, TypeVar
-=======
 import sys
 from typing import Any
->>>>>>> 21218b66
 from unittest.mock import patch
 
 import pytest
@@ -12,21 +8,6 @@
 
 from tests.util import DETERMINISTIC_HEADER, read_data
 
-<<<<<<< HEAD
-try:
-    from aiohttp import web
-    from aiohttp.test_utils import AioHTTPTestCase
-
-    import blackd
-except ImportError as e:
-    raise RuntimeError("Please install Black with the 'd' extra") from e
-
-if TYPE_CHECKING:
-    F = TypeVar("F", bound=Callable[..., Any])
-
-    unittest_run_loop: Callable[[F], F] = lambda x: x
-else:
-=======
 LESS_THAN_311 = sys.version_info < (3, 11)
 
 if LESS_THAN_311:  # noqa: C901
@@ -38,70 +19,11 @@
     except ImportError as e:
         raise RuntimeError("Please install Black with the 'd' extra") from e
 
->>>>>>> 21218b66
     try:
         from aiohttp.test_utils import unittest_run_loop
     except ImportError:
         # unittest_run_loop is unnecessary and a no-op since aiohttp 3.8, and aiohttp 4
         # removed it. To maintain compatibility we can make our own no-op decorator.
-<<<<<<< HEAD
-        def unittest_run_loop(func, *args, **kwargs):
-            return func
-
-
-@pytest.mark.blackd
-class BlackDTestCase(AioHTTPTestCase):  # type: ignore[misc]
-    def test_blackd_main(self) -> None:
-        with patch("blackd.web.run_app"):
-            result = CliRunner().invoke(blackd.main, [])
-            if result.exception is not None:
-                raise result.exception
-            self.assertEqual(result.exit_code, 0)
-
-    async def get_application(self) -> web.Application:
-        return blackd.make_app()
-
-    @unittest_run_loop
-    async def test_blackd_request_needs_formatting(self) -> None:
-        response = await self.client.post("/", data=b"print('hello world')")
-        self.assertEqual(response.status, 200)
-        self.assertEqual(response.charset, "utf8")
-        self.assertEqual(await response.read(), b'print("hello world")\n')
-
-    @unittest_run_loop
-    async def test_blackd_request_no_change(self) -> None:
-        response = await self.client.post("/", data=b'print("hello world")\n')
-        self.assertEqual(response.status, 204)
-        self.assertEqual(await response.read(), b"")
-
-    @unittest_run_loop
-    async def test_blackd_request_syntax_error(self) -> None:
-        response = await self.client.post("/", data=b"what even ( is")
-        self.assertEqual(response.status, 400)
-        content = await response.text()
-        self.assertTrue(
-            content.startswith("Cannot parse"),
-            msg=f"Expected error to start with 'Cannot parse', got {repr(content)}",
-        )
-
-    @unittest_run_loop
-    async def test_blackd_unsupported_version(self) -> None:
-        response = await self.client.post(
-            "/", data=b"what", headers={blackd.PROTOCOL_VERSION_HEADER: "2"}
-        )
-        self.assertEqual(response.status, 501)
-
-    @unittest_run_loop
-    async def test_blackd_supported_version(self) -> None:
-        response = await self.client.post(
-            "/", data=b"what", headers={blackd.PROTOCOL_VERSION_HEADER: "1"}
-        )
-        self.assertEqual(response.status, 200)
-
-    @unittest_run_loop
-    async def test_blackd_invalid_python_variant(self) -> None:
-        async def check(header_value: str, expected_status: int = 400) -> None:
-=======
         def unittest_run_loop(func: Any, *args: Any, **kwargs: Any) -> Any:
             return func
 
@@ -195,7 +117,6 @@
             source, _ = read_data("miscellaneous", "blackd_diff")
             expected, _ = read_data("miscellaneous", "blackd_diff.diff")
 
->>>>>>> 21218b66
             response = await self.client.post(
                 "/", data=source, headers={blackd.DIFF_HEADER: "true"}
             )
