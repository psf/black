class A:
    def foo():
        result = type(message)("")


# Don't merge multiline (e.g. triple-quoted) strings.
def foo():
    query = (
        """SELECT xxxxxxxxxxxxxxxxxxxx(xxx)"""
        """ FROM xxxxxxxxxxxxxxxx WHERE xxxxxxxxxx AND xxx <> xxxxxxxxxxxxxx()""")

# There was a bug where tuples were being identified as long strings.
long_tuple = ('Apple', 'Berry', 'Cherry', 'Dill', 'Evergreen', 'Fig',
           'Grape', 'Harry', 'Iglu', 'Jaguar')

stupid_format_method_bug = "Some really long string that just so happens to be the {} {} to force the 'format' method to hang over the line length boundary. This is pretty annoying.".format("perfect", "length")

class A:
    def foo():
        os.system("This is a regression test. xxx xxx xxx xxx xxx xxx xxx xxx xxx xxx xxx xxx xxx xxx xxx xxx xxx xxx xxx xxx xxx xxx xxx xxx xxx xxx xxx xxx xxx xxx xxxx.".format("xxxxxxxxxx", "xxxxxx", "xxxxxxxxxx"))


class A:
    def foo():
        XXXXXXXXXXXX.append(
            (
                "xxx_xxxxxxxxxx(xxxxx={}, xxxx={}, xxxxx, xxxx_xxxx_xxxxxxxxxx={})".format(
                    xxxxx, xxxx, xxxx_xxxx_xxxxxxxxxx
                ),
                my_var,
                my_other_var,
            )
        )

class A:
    class B:
        def foo():
            bar(
                (
                    "[{}]: xxx_xxxxxxxxxx(xxxxx={}, xxxx={}, xxxxx={}"
                    " xxxx_xxxx_xxxxxxxxxx={}, xxxx={})"
                    .format(xxxx._xxxxxxxxxxxxxx, xxxxx, xxxx, xxxx_xxxx_xxxxxxxxxx, xxxxxxx)
                ),
                varX,
                varY,
                varZ,
            )

def foo(xxxx):
    for (xxx_xxxx, _xxx_xxx, _xxx_xxxxx, xxx_xxxx) in xxxx:
        for xxx in xxx_xxxx:
            assert ("x" in xxx) or (
                xxx in xxx_xxx_xxxxx
            ), "{0} xxxxxxx xx {1}, xxx {1} xx xxx xx xxxx xx xxx xxxx: xxx xxxx {2}".format(
                xxx_xxxx, xxx, xxxxxx.xxxxxxx(xxx_xxx_xxxxx)
            )

class A:
    def disappearing_comment():
        return (
            (  # xx -x xxxxxxx xx xxx xxxxxxx.
                '{{xxx_xxxxxxxxxx_xxxxxxxx}} xxx xxxx'
                ' {} {{xxxx}} >&2'
                .format(
                    "{xxxx} {xxxxxx}"
                    if xxxxx.xx_xxxxxxxxxx
                    else ( # Disappearing Comment
                        "--xxxxxxx --xxxxxx=x --xxxxxx-xxxxx=xxxxxx"
                        " --xxxxxx-xxxx=xxxxxxxxxxx.xxx"
                    )
                )
            ),
            (x, y, z),
        )

class A:
    class B:
        def foo():
            xxxxx_xxxx(
                xx, "\t"
                "@xxxxxx '{xxxx_xxx}\t' > {xxxxxx_xxxx}.xxxxxxx;"
                "{xxxx_xxx} >> {xxxxxx_xxxx}.xxxxxxx 2>&1; xx=$$?;"
                "xxxx $$xx"
                .format(xxxx_xxx=xxxx_xxxxxxx, xxxxxx_xxxx=xxxxxxx + "/" + xxxx_xxx_xxxx, x=xxx_xxxxx_xxxxx_xxx),
                x,
                y,
                z,
            )

func_call_where_string_arg_has_method_call_and_bad_parens(
    (
        "A long string with {}. This string is so long that it is ridiculous. It can't fit on one line at alllll.".format("formatting")
    ),
)

func_call_where_string_arg_has_old_fmt_and_bad_parens(
    (
        "A long string with {}. This string is so long that it is ridiculous. It can't fit on one line at alllll." % "formatting"
    ),
)

func_call_where_string_arg_has_old_fmt_and_bad_parens(
    (
        "A long string with {}. This {} is so long that it is ridiculous. It can't fit on one line at alllll." % ("formatting", "string")
    ),
)

class A:
    def append(self):
        if True:
            xxxx.xxxxxxx.xxxxx( ('xxxxxxxxxx xxxx xx xxxxxx(%x) xx %x xxxx xx xxx %x.xx'
                                 % (len(self) + 1,
                                    xxxx.xxxxxxxxxx,
                                    xxxx.xxxxxxxxxx))
                                + (' %.3f (%s) to %.3f (%s).\n'
                                   % (xxxx.xxxxxxxxx,
                                      xxxx.xxxxxxxxxxxxxx(xxxx.xxxxxxxxx),
                                      x,
                                      xxxx.xxxxxxxxxxxxxx( xx)
                                      )))

class A:
    def foo():
        some_func_call(
            'xxxxxxxxxx',
            (
                "xx {xxxxxxxxxxx}/xxxxxxxxxxx.xxx xxxx.xxx && xxxxxx -x "
                "\"xxxx xxxxxxx xxxxxx xxxx; xxxx xxxxxx_xxxxx xxxxxx xxxx; "
                "xxxx.xxxx_xxxxxx(['xxxx.xxx'], xxxx.xxxxxxx().xxxxxxxxxx)\" "
            ),
            None,
            ('xxxxxxxxxxx',),
        ),

class A:
    def foo():
        some_func_call(
            (
                "xx {xxxxxxxxxxx}/xxxxxxxxxxx.xxx xxxx.xxx && xxxxxx -x "
                "xxxx, ('xxxxxxx xxxxxx xxxx, xxxx') xxxxxx_xxxxx xxxxxx xxxx; "
                "xxxx.xxxx_xxxxxx(['xxxx.xxx'], xxxx.xxxxxxx().xxxxxxxxxx)\" "
            ),
            None,
            ('xxxxxxxxxxx',),
        ),

xxxxxxx = { 'xx' : 'xxxx xxxxxxx xxxxxxxxx -x xxx -x /xxx/{0} -x xxx,xxx -xx {1} \
-xx {1} -xx xxx=xxx_xxxx,xxx_xx,xxx_xxx,xxx_xxxx,xxx_xx,xxx_xxx |\
 xxxxxx -x xxxxxxxx -x xxxxxxxx -x',
         'xx' : 'xxxx xxxxxxx xxxxxxxxx -x xxx -x /xxx/{0} -x xxx,xxx -xx {1} \
-xx {1} -xx xxx=xxx_xxxx_xxx_xxxx,xxx_xx_xxx_xxxx,xxx_xxxx_xxx_xxxx,\
xxx_xx_xxxx_xxxx,xxx_xxx_xxxx,xxx_xxx_xxxx xxxx=xxx | xxxxxx -x xxxxxxxx -x xxxxxxxx -x'
}

class A:
    def foo(self):
        if True:
            xxxxx_xxxxxxxxxxxx('xxx xxxxxx xxx xxxxxxxxx.xx xx xxxxxxxx.  xxx xxxxxxxxxxxxx.xx xxxxxxx '
                               + 'xx xxxxxx xxxxxx xxxxxx xx xxxxxxx xxx xxx ${0} xx x xxxxxxxx xxxxx'.xxxxxx(xxxxxx_xxxxxx_xxx))

class A:
    class B:
        def foo():
            row = {
                'xxxxxxxxxxxxxxx' : xxxxxx_xxxxx_xxxx,
                # 'xxxxxxxxxxxxxxxxxxxxxxx'
                # 'xxxxxxxxxxxxxxxxxxxxxx'
                # 'xxxxxxxxxxxxxxxxxx'
                # 'xxxxxxxxxxxxxxxxx'
                'xxxxxxxxxx' : xxxxx_xxxxx,
                }

class A:
    def xxxx_xxx_xx_xxxxxxxxxx_xxxx_xxxxxxxxx(xxxx):
        xxxxxxxx = [
            xxxxxxxxxxxxxxxx(
                'xxxx',
                xxxxxxxxxxx={
                    'xxxx' : 1.0,
                },
                xxxxxx={'xxxxxx 1' : xxxxxx(xxxx='xxxxxx 1', xxxxxx=600.0)},
                xxxxxxxx_xxxxxxx=0.0,
            ),
            xxxxxxxxxxxxxxxx(
                'xxxxxxx',
                xxxxxxxxxxx={
                    'xxxx' : 1.0,
                },
                xxxxxx={'xxxxxx 1' : xxxxxx(xxxx='xxxxxx 1', xxxxxx=200.0)},
                xxxxxxxx_xxxxxxx=0.0,
            ),
            xxxxxxxxxxxxxxxx(
                'xxxx',
            ),
        ]

some_dictionary = {
    'xxxxx006': ['xxx-xxx xxxxx3xxxx1xx2xxxxxxxxxxxxxx0xx6xxxxxxxxxx2xxxxxx9xxxxxxxxxx0xxxxx1xxx2x/xx9xx6+x+xxxxxxxxxxxxxx4xxxxxxxxxxxxxxxxxxxxx43xxx2xx2x4x++xxx6xxxxxxxxx+xxxxx/xx9x+xxxxxxxxxxxxxx8x15xxxxxxxxxxxxxxxxx82xx/xxxxxxxxxxxxxx/x5xxxxxxxxxxxxxx6xxxxxx74x4/xxx4x+xxxxxxxxx2xxxxxxxx87xxxxx4xxxxxxxx3xx0xxxxx4xxx1xx9xx5xxxxxxx/xxxxx5xx6xx4xxxx1x/x2xxxxxxxxxxxx64xxxxxxx1x0xx5xxxxxxxxxxxxxx== xxxxx000 xxxxxxxxxx\n',
                 'xxx-xxx xxxxx3xxxx1xx2xxxxxxxxxxxxxx6xxxxxxxxxxxxxx9xxxxxxxxxxxxx3xxx9xxxxxxxxxxxxxxxx0xxxxxxxxxxxxxxxxx2xxxx2xxx6xxxxx/xx54xxxxxxxxx4xxx3xxxxxx9xx3xxxxx39xxxxxxxxx5xx91xxxx7xxxxxx8xxxxxxxxxxxxxxxx9xxx93xxxxxxxxxxxxxxxxx7xxx8xx8xx4/x1xxxxx1x3xxxxxxxxxxxxx3xxxxxx9xx4xx4x7xxxxxxxxxxxxx1xxxxxxxxx7xxxxxxxxxxxxxx4xx6xxxxxxxxx9xxx7xxxx2xxxxxxxxxxxxxxxxxxxxxx8xxxxxxxxxxxxxxxxxxxx6xx== xxxxx010 xxxxxxxxxx\n'],
    'xxxxx016': ['xxx-xxx xxxxx3xxxx1xx2xxxxxxxxxxxxxx0xx6xxxxxxxxxx2xxxxxx9xxxxxxxxxx0xxxxx1xxx2x/xx9xx6+x+xxxxxxxxxxxxxx4xxxxxxxxxxxxxxxxxxxxx43xxx2xx2x4x++xxx6xxxxxxxxx+xxxxx/xx9x+xxxxxxxxxxxxxx8x15xxxxxxxxxxxxxxxxx82xx/xxxxxxxxxxxxxx/x5xxxxxxxxxxxxxx6xxxxxx74x4/xxx4x+xxxxxxxxx2xxxxxxxx87xxxxx4xxxxxxxx3xx0xxxxx4xxx1xx9xx5xxxxxxx/xxxxx5xx6xx4xxxx1x/x2xxxxxxxxxxxx64xxxxxxx1x0xx5xxxxxxxxxxxxxx== xxxxx000 xxxxxxxxxx\n',
                 'xxx-xxx xxxxx3xxxx1xx2xxxxxxxxxxxxxx6xxxxxxxxxxxxxx9xxxxxxxxxxxxx3xxx9xxxxxxxxxxxxxxxx0xxxxxxxxxxxxxxxxx2xxxx2xxx6xxxxx/xx54xxxxxxxxx4xxx3xxxxxx9xx3xxxxx39xxxxxxxxx5xx91xxxx7xxxxxx8xxxxxxxxxxxxxxxx9xxx93xxxxxxxxxxxxxxxxx7xxx8xx8xx4/x1xxxxx1x3xxxxxxxxxxxxx3xxxxxx9xx4xx4x7xxxxxxxxxxxxx1xxxxxxxxx7xxxxxxxxxxxxxx4xx6xxxxxxxxx9xxx7xxxx2xxxxxxxxxxxxxxxxxxxxxx8xxxxxxxxxxxxxxxxxxxx6xx== xxxxx010 xxxxxxxxxx\n']
}

def foo():
    xxx_xxx = (
        'xxxx xxx xxxxxxxx_xxxx xx "xxxxxxxxxx".'
        '\n xxx: xxxxxx xxxxxxxx_xxxx=xxxxxxxxxx'
    ) # xxxx xxxxxxxxxx xxxx xx xxxx xx xxx xxxxxxxx xxxxxx xxxxx.

some_tuple = ("some string", "some string" " which should be joined")

some_commented_string = (
    "This string is long but not so long that it needs hahahah toooooo be so greatttt"  # This comment gets thrown to the top.
    " {} that I just can't think of any more good words to say about it at"
    " allllllllllll".format("ha")  # comments here are fine
)

some_commented_string = (
    "This string is long but not so long that it needs hahahah toooooo be so greatttt"  # But these
    " {} that I just can't think of any more good words to say about it at"  # comments will stay
    " allllllllllll".format("ha")  # comments here are fine
)

lpar_and_rpar_have_comments = func_call(  # LPAR Comment
    "Long really ridiculous type of string that shouldn't really even exist at all. I mean commmme onnn!!!",  # Comma Comment
)  # RPAR Comment

cmd_fstring = (
    f"sudo -E deluge-console info --detailed --sort-reverse=time_added "
    f"{'' if ID is None else ID} | perl -nE 'print if /^{field}:/'"
)

cmd_fstring = f"sudo -E deluge-console info --detailed --sort-reverse=time_added {'' if ID is None else ID} | perl -nE 'print if /^{field}:/'"

cmd_fstring = f"sudo -E deluge-console info --detailed --sort-reverse=time_added {'{{}}' if ID is None else ID} | perl -nE 'print if /^{field}:/'"

cmd_fstring = f"sudo -E deluge-console info --detailed --sort-reverse=time_added {{'' if ID is None else ID}} | perl -nE 'print if /^{field}:/'"

fstring = f"This string really doesn't need to be an {{{{fstring}}}}, but this one most certainly, absolutely {does}."

fstring = (
    f"We have to remember to escape {braces}."
    " Like {these}."
    f" But not {this}."
)

class A:
    class B:
        def foo():
            st_error = STError(
                f"This string ({string_leaf.value}) appears to be pointless (i.e. has"
                " no parent)."
            )

def foo():
    user_regex = _lazy_re_compile(
        r"(^[-!#$%&'*+/=?^_`{}|~0-9A-Z]+(\.[-!#$%&'*+/=?^_`{}|~0-9A-Z]+)*\Z"  # dot-atom
        r'|^"([\001-\010\013\014\016-\037!#-\[\]-\177]|\\[\001-\011\013\014\016-\177])*"\Z)',  # quoted-string
        re.IGNORECASE)

def foo():
    user_regex = _lazy_re_compile(
        "xxxxxxxxxxxxxxxxxxxxxxxxxxxxxxxxxxxxxxxxxxxxxxxxxxxxxxxxxxxxxxxxx"  # dot-atom
        'xxxxxxxxxxxxxxxxxxxxxxxxxxxxxxxxxxxxxxxxxxxxxxxxxxxxxxxxxxxxxxxxxxxxxxxxxxxxxxxxx',  # quoted-string
        xyz
    )

def foo():
    user_regex = _lazy_re_compile(
        "xxxxxxxxxxxxxxxxxxxxxxxxxxxxxxxxxxxxxxxxxxxxxxxxxxxxxxxxxxxxxxxxx"  # dot-atom
        'xxxxxxxxxxxxxxxxxxxxxxxxxxxxxxxxxxxxxxxxxxxxxxxxxxxxxxxxxxx',  # quoted-string
        xyz
    )

class A:
    class B:
        def foo():
            if not hasattr(module, name):
                raise ValueError(
                    "Could not find object %s in %s.\n"
                    "Please note that you cannot serialize things like inner "
                    "classes. Please move the object into the main module "
                    "body to use migrations.\n"
                    "For more information, see "
                    "https://docs.djangoproject.com/en/%s/topics/migrations/#serializing-values"
                    % (name, module_name, get_docs_version()))

class A:
    class B:
        def foo():
            if not hasattr(module, name):
                raise ValueError(
                    "Could not find object %s in %s.\nPlease note that you cannot serialize things like inner classes. Please move the object into the main module body to use migrations.\nFor more information, see https://docs.djangoproject.com/en/%s/topics/migrations/#serializing-values"
                    % (name, module_name, get_docs_version()))

x = (
    "xxxxxxxxxxxxxxxxxxxxxxxxxxxxxxxxxxxxxxxxxxxxxxxxxxxxxxxxxxxxxxxxxxxxxxxxxxxxxxxxxxxxxxxxxx"
    "xxxxxxxxxxxxxxxxxxxxxxxxxxxxxxxxxxxxxxxxxxxxxxxxxxxxxxxxxxxxxxxxxxxxxxxxxxxxxxxxxxxxxxxxxx"
    "xxxxxxxxxxxxxxxxxxxxxxxxxxxxxxxxxxxxxxxxxxxxxxxxxxxxxxxxxxxxxxxxxxxxxxxxxxxxxxxxxxxxxxxxxx"
    "xxxxxxxxxxxxxxxxxxxxxxxxxxxxxxxxxxxxxxxxxxxxxxxxxxxxxxxxxxxxxxxxxxxxxxxxxxxxxxxxxxxxxxxxxx"
)

class Step(StepBase):
    def who(self):
        self.cmd = 'SR AAAA-CORRECT NAME IS {last_name} {first_name}{middle_name} {title}/P{passenger_association}'.format(
            last_name=last_name,
            first_name=first_name,
            middle_name=middle_name,
            title=title,
            passenger_association=passenger_association,
        )

xxxxxxx_xxxxxx_xxxxxxx = xxx(
    [
        xxxxxxxxxxxx(
            xxxxxx_xxxxxxx=(
                '((x.aaaaaaaaa = "xxxxxx.xxxxxxxxxxxxxxxxxxxxx") || (x.xxxxxxxxx = "xxxxxxxxxxxx")) && '
                # xxxxx xxxxxxxxxxxx xxxx xxx (xxxxxxxxxxxxxxxx) xx x xxxxxxxxx xx xxxxxx.
                "(x.bbbbbbbbbbbb.xxx != "
                '"xxx:xxx:xxx::cccccccccccc:xxxxxxx-xxxx/xxxxxxxxxxx/xxxxxxxxxxxxxxxxx") && '
            )
        )
    ]
)

if __name__ == "__main__":
    for i in range(4, 8):
        cmd = (
            r"for pid in $(ps aux | grep paster | grep -v grep | grep '\-%d' | awk '{print $2}'); do kill $pid; done"
            % (i)
        )

def A():
    def B():
        def C():
            def D():
                def E():
                    def F():
                        def G():
                            assert (
                                c_float(val[0][0] / val[0][1]).value
                                == c_float(value[0][0] / value[0][1]).value
                            ), "%s didn't roundtrip" % tag

class xxxxxxxxxxxxxxxxxxxxx(xxxx.xxxxxxxxxxxxx):
    def xxxxxxx_xxxxxx(xxxx):
        assert xxxxxxx_xxxx in [
            x.xxxxx.xxxxxx.xxxxx.xxxxxx,
            x.xxxxx.xxxxxx.xxxxx.xxxx,
        ], ("xxxxxxxxxxx xxxxxxx xxxx (xxxxxx xxxx) %x xxx xxxxx" % xxxxxxx_xxxx)

value.__dict__[
    key
] = "test"  # set some Thrift field to non-None in the struct aa bb cc dd ee

RE_ONE_BACKSLASH = {
    "asdf_hjkl_jkl": re.compile(
        r"(?<!([0-9]\ ))(?<=(^|\ ))([A-Z]+(\ )?|[0-9](\ )|[a-z](\ )){4,7}([A-Z]|[0-9]|[a-z])($|\b)(?!(\ ?([0-9]\ )|(\.)))"
    ),
}

RE_TWO_BACKSLASHES = {
    "asdf_hjkl_jkl": re.compile(
        r"(?<!([0-9]\ ))(?<=(^|\ ))([A-Z]+(\ )?|[0-9](\ )|[a-z](\\ )){4,7}([A-Z]|[0-9]|[a-z])($|\b)(?!(\ ?([0-9]\ )|(\.)))"
    ),
}

RE_THREE_BACKSLASHES = {
    "asdf_hjkl_jkl": re.compile(
        r"(?<!([0-9]\ ))(?<=(^|\ ))([A-Z]+(\ )?|[0-9](\ )|[a-z](\\\ )){4,7}([A-Z]|[0-9]|[a-z])($|\b)(?!(\ ?([0-9]\ )|(\.)))"
    ),
}

# We do NOT split on f-string expressions.
print(f"Lorem ipsum dolor sit amet, consetetur sadipscing elitr, sed diam. {[f'{i}' for i in range(10)]}")
x = f"This is a long string which contains an f-expr that should not split {{{[i for i in range(5)]}}}."

# The parens should NOT be removed in this case.
(
    "my very long string that should get formatted if I'm careful to make sure it goes"
    " over 88 characters which it has now"
)

# The parens should NOT be removed in this case.
(
    "my very long string that should get formatted if I'm careful to make sure it goes over 88 characters which"
    " it has now"
)

# The parens should NOT be removed in this case.
(
    "my very long string"
    " that should get formatted"
    " if I'm careful to make sure"
    " it goes over 88 characters which"
    " it has now"
)


def _legacy_listen_examples():
    text += (
        "    \"listen for the '%(event_name)s' event\"\n"
        "\n    # ... (event logic logic logic) ...\n"
        % {
            "since": since,
        }
    )


<<<<<<< HEAD
temp_msg = (
    f"{f'{humanize_number(pos)}.': <{pound_len+2}} "
    f"{balance: <{bal_len + 5}} "
    f"<<{author.display_name}>>\n"
)
=======
assert str(suffix_arr) == (
    "['$', 'angaroo$', 'angrykangaroo$', 'aroo$', 'garoo$', "
    "'grykangaroo$', 'kangaroo$', 'ngaroo$', 'ngrykangaroo$', "
    "'o$', 'oo$', 'roo$', 'rykangaroo$', 'ykangaroo$']"
)
assert str(suffix_arr) != (
    "['$', 'angaroo$', 'angrykangaroo$', 'aroo$', 'garoo$', "
    "'grykangaroo$', 'kangaroo$', 'ngaroo$', 'ngrykangaroo$', "
    "'o$', 'oo$', 'roo$', 'rykangaroo$', 'ykangaroo$']"
)
assert str(suffix_arr) <= (
    "['$', 'angaroo$', 'angrykangaroo$', 'aroo$', 'garoo$', "
    "'grykangaroo$', 'kangaroo$', 'ngaroo$', 'ngrykangaroo$', "
    "'o$', 'oo$', 'roo$', 'rykangaroo$', 'ykangaroo$']"
)
assert str(suffix_arr) >= (
    "['$', 'angaroo$', 'angrykangaroo$', 'aroo$', 'garoo$', "
    "'grykangaroo$', 'kangaroo$', 'ngaroo$', 'ngrykangaroo$', "
    "'o$', 'oo$', 'roo$', 'rykangaroo$', 'ykangaroo$']"
)
assert str(suffix_arr) < (
    "['$', 'angaroo$', 'angrykangaroo$', 'aroo$', 'garoo$', "
    "'grykangaroo$', 'kangaroo$', 'ngaroo$', 'ngrykangaroo$', "
    "'o$', 'oo$', 'roo$', 'rykangaroo$', 'ykangaroo$']"
)
assert str(suffix_arr) > (
    "['$', 'angaroo$', 'angrykangaroo$', 'aroo$', 'garoo$', "
    "'grykangaroo$', 'kangaroo$', 'ngaroo$', 'ngrykangaroo$', "
    "'o$', 'oo$', 'roo$', 'rykangaroo$', 'ykangaroo$']"
)
assert str(suffix_arr) in "['$', 'angaroo$', 'angrykangaroo$', 'aroo$', 'garoo$', 'grykangaroo$', 'kangaroo$', 'ngaroo$', 'ngrykangaroo$', 'o$', 'oo$', 'roo$', 'rykangaroo$', 'ykangaroo$']"
assert str(suffix_arr) not in "['$', 'angaroo$', 'angrykangaroo$', 'aroo$', 'garoo$', 'grykangaroo$', 'kangaroo$', 'ngaroo$', 'ngrykangaroo$', 'o$', 'oo$', 'roo$', 'rykangaroo$', 'ykangaroo$']"
>>>>>>> 4ca4407b

# output


class A:
    def foo():
        result = type(message)("")


# Don't merge multiline (e.g. triple-quoted) strings.
def foo():
    query = (
        """SELECT xxxxxxxxxxxxxxxxxxxx(xxx)"""
        """ FROM xxxxxxxxxxxxxxxx WHERE xxxxxxxxxx AND xxx <> xxxxxxxxxxxxxx()"""
    )


# There was a bug where tuples were being identified as long strings.
long_tuple = (
    "Apple",
    "Berry",
    "Cherry",
    "Dill",
    "Evergreen",
    "Fig",
    "Grape",
    "Harry",
    "Iglu",
    "Jaguar",
)

stupid_format_method_bug = (
    "Some really long string that just so happens to be the {} {} to force the 'format'"
    " method to hang over the line length boundary. This is pretty annoying.".format(
        "perfect", "length"
    )
)


class A:
    def foo():
        os.system(
            "This is a regression test. xxx xxx xxx xxx xxx xxx xxx xxx xxx xxx xxx xxx"
            " xxx xxx xxx xxx xxx xxx xxx xxx xxx xxx xxx xxx xxx xxx xxx xxx xxx xxx"
            " xxxx.".format("xxxxxxxxxx", "xxxxxx", "xxxxxxxxxx")
        )


class A:
    def foo():
        XXXXXXXXXXXX.append(
            (
                "xxx_xxxxxxxxxx(xxxxx={}, xxxx={}, xxxxx, xxxx_xxxx_xxxxxxxxxx={})"
                .format(xxxxx, xxxx, xxxx_xxxx_xxxxxxxxxx),
                my_var,
                my_other_var,
            )
        )


class A:
    class B:
        def foo():
            bar(
                "[{}]: xxx_xxxxxxxxxx(xxxxx={}, xxxx={}, xxxxx={}"
                " xxxx_xxxx_xxxxxxxxxx={}, xxxx={})".format(
                    xxxx._xxxxxxxxxxxxxx, xxxxx, xxxx, xxxx_xxxx_xxxxxxxxxx, xxxxxxx
                ),
                varX,
                varY,
                varZ,
            )


def foo(xxxx):
    for (xxx_xxxx, _xxx_xxx, _xxx_xxxxx, xxx_xxxx) in xxxx:
        for xxx in xxx_xxxx:
            assert ("x" in xxx) or (xxx in xxx_xxx_xxxxx), (
                "{0} xxxxxxx xx {1}, xxx {1} xx xxx xx xxxx xx xxx xxxx: xxx xxxx {2}"
                .format(xxx_xxxx, xxx, xxxxxx.xxxxxxx(xxx_xxx_xxxxx))
            )


class A:
    def disappearing_comment():
        return (
            (  # xx -x xxxxxxx xx xxx xxxxxxx.
                "{{xxx_xxxxxxxxxx_xxxxxxxx}} xxx xxxx {} {{xxxx}} >&2".format(
                    "{xxxx} {xxxxxx}"
                    if xxxxx.xx_xxxxxxxxxx
                    else (  # Disappearing Comment
                        "--xxxxxxx --xxxxxx=x --xxxxxx-xxxxx=xxxxxx"
                        " --xxxxxx-xxxx=xxxxxxxxxxx.xxx"
                    )
                )
            ),
            (x, y, z),
        )


class A:
    class B:
        def foo():
            xxxxx_xxxx(
                xx,
                "\t"
                "@xxxxxx '{xxxx_xxx}\t' > {xxxxxx_xxxx}.xxxxxxx;"
                "{xxxx_xxx} >> {xxxxxx_xxxx}.xxxxxxx 2>&1; xx=$$?;"
                "xxxx $$xx".format(
                    xxxx_xxx=xxxx_xxxxxxx,
                    xxxxxx_xxxx=xxxxxxx + "/" + xxxx_xxx_xxxx,
                    x=xxx_xxxxx_xxxxx_xxx,
                ),
                x,
                y,
                z,
            )


func_call_where_string_arg_has_method_call_and_bad_parens(
    "A long string with {}. This string is so long that it is ridiculous. It can't fit"
    " on one line at alllll.".format("formatting"),
)

func_call_where_string_arg_has_old_fmt_and_bad_parens(
    "A long string with {}. This string is so long that it is ridiculous. It can't fit"
    " on one line at alllll." % "formatting",
)

func_call_where_string_arg_has_old_fmt_and_bad_parens(
    "A long string with {}. This {} is so long that it is ridiculous. It can't fit on"
    " one line at alllll." % ("formatting", "string"),
)


class A:
    def append(self):
        if True:
            xxxx.xxxxxxx.xxxxx(
                "xxxxxxxxxx xxxx xx xxxxxx(%x) xx %x xxxx xx xxx %x.xx"
                % (len(self) + 1, xxxx.xxxxxxxxxx, xxxx.xxxxxxxxxx)
                + " %.3f (%s) to %.3f (%s).\n"
                % (
                    xxxx.xxxxxxxxx,
                    xxxx.xxxxxxxxxxxxxx(xxxx.xxxxxxxxx),
                    x,
                    xxxx.xxxxxxxxxxxxxx(xx),
                )
            )


class A:
    def foo():
        some_func_call(
            "xxxxxxxxxx",
            "xx {xxxxxxxxxxx}/xxxxxxxxxxx.xxx xxxx.xxx && xxxxxx -x "
            '"xxxx xxxxxxx xxxxxx xxxx; xxxx xxxxxx_xxxxx xxxxxx xxxx; '
            "xxxx.xxxx_xxxxxx(['xxxx.xxx'], xxxx.xxxxxxx().xxxxxxxxxx)\" ",
            None,
            ("xxxxxxxxxxx",),
        ),


class A:
    def foo():
        some_func_call(
            "xx {xxxxxxxxxxx}/xxxxxxxxxxx.xxx xxxx.xxx && xxxxxx -x "
            "xxxx, ('xxxxxxx xxxxxx xxxx, xxxx') xxxxxx_xxxxx xxxxxx xxxx; "
            "xxxx.xxxx_xxxxxx(['xxxx.xxx'], xxxx.xxxxxxx().xxxxxxxxxx)\" ",
            None,
            ("xxxxxxxxxxx",),
        ),


xxxxxxx = {
    "xx": (
        "xxxx xxxxxxx xxxxxxxxx -x xxx -x /xxx/{0} -x xxx,xxx -xx {1} -xx {1} -xx"
        " xxx=xxx_xxxx,xxx_xx,xxx_xxx,xxx_xxxx,xxx_xx,xxx_xxx | xxxxxx -x xxxxxxxx -x"
        " xxxxxxxx -x"
    ),
    "xx": (
        "xxxx xxxxxxx xxxxxxxxx -x xxx -x /xxx/{0} -x xxx,xxx -xx {1} -xx {1} -xx"
        " xxx=xxx_xxxx_xxx_xxxx,xxx_xx_xxx_xxxx,xxx_xxxx_xxx_xxxx,xxx_xx_xxxx_xxxx,xxx_xxx_xxxx,xxx_xxx_xxxx"
        " xxxx=xxx | xxxxxx -x xxxxxxxx -x xxxxxxxx -x"
    ),
}


class A:
    def foo(self):
        if True:
            xxxxx_xxxxxxxxxxxx(
                "xxx xxxxxx xxx xxxxxxxxx.xx xx xxxxxxxx.  xxx xxxxxxxxxxxxx.xx"
                " xxxxxxx "
                + "xx xxxxxx xxxxxx xxxxxx xx xxxxxxx xxx xxx ${0} xx x xxxxxxxx xxxxx"
                .xxxxxx(xxxxxx_xxxxxx_xxx)
            )


class A:
    class B:
        def foo():
            row = {
                "xxxxxxxxxxxxxxx": xxxxxx_xxxxx_xxxx,
                # 'xxxxxxxxxxxxxxxxxxxxxxx'
                # 'xxxxxxxxxxxxxxxxxxxxxx'
                # 'xxxxxxxxxxxxxxxxxx'
                # 'xxxxxxxxxxxxxxxxx'
                "xxxxxxxxxx": xxxxx_xxxxx,
            }


class A:
    def xxxx_xxx_xx_xxxxxxxxxx_xxxx_xxxxxxxxx(xxxx):
        xxxxxxxx = [
            xxxxxxxxxxxxxxxx(
                "xxxx",
                xxxxxxxxxxx={
                    "xxxx": 1.0,
                },
                xxxxxx={"xxxxxx 1": xxxxxx(xxxx="xxxxxx 1", xxxxxx=600.0)},
                xxxxxxxx_xxxxxxx=0.0,
            ),
            xxxxxxxxxxxxxxxx(
                "xxxxxxx",
                xxxxxxxxxxx={
                    "xxxx": 1.0,
                },
                xxxxxx={"xxxxxx 1": xxxxxx(xxxx="xxxxxx 1", xxxxxx=200.0)},
                xxxxxxxx_xxxxxxx=0.0,
            ),
            xxxxxxxxxxxxxxxx(
                "xxxx",
            ),
        ]


some_dictionary = {
    "xxxxx006": [
        "xxx-xxx"
        " xxxxx3xxxx1xx2xxxxxxxxxxxxxx0xx6xxxxxxxxxx2xxxxxx9xxxxxxxxxx0xxxxx1xxx2x/xx9xx6+x+xxxxxxxxxxxxxx4xxxxxxxxxxxxxxxxxxxxx43xxx2xx2x4x++xxx6xxxxxxxxx+xxxxx/xx9x+xxxxxxxxxxxxxx8x15xxxxxxxxxxxxxxxxx82xx/xxxxxxxxxxxxxx/x5xxxxxxxxxxxxxx6xxxxxx74x4/xxx4x+xxxxxxxxx2xxxxxxxx87xxxxx4xxxxxxxx3xx0xxxxx4xxx1xx9xx5xxxxxxx/xxxxx5xx6xx4xxxx1x/x2xxxxxxxxxxxx64xxxxxxx1x0xx5xxxxxxxxxxxxxx=="
        " xxxxx000 xxxxxxxxxx\n",
        "xxx-xxx"
        " xxxxx3xxxx1xx2xxxxxxxxxxxxxx6xxxxxxxxxxxxxx9xxxxxxxxxxxxx3xxx9xxxxxxxxxxxxxxxx0xxxxxxxxxxxxxxxxx2xxxx2xxx6xxxxx/xx54xxxxxxxxx4xxx3xxxxxx9xx3xxxxx39xxxxxxxxx5xx91xxxx7xxxxxx8xxxxxxxxxxxxxxxx9xxx93xxxxxxxxxxxxxxxxx7xxx8xx8xx4/x1xxxxx1x3xxxxxxxxxxxxx3xxxxxx9xx4xx4x7xxxxxxxxxxxxx1xxxxxxxxx7xxxxxxxxxxxxxx4xx6xxxxxxxxx9xxx7xxxx2xxxxxxxxxxxxxxxxxxxxxx8xxxxxxxxxxxxxxxxxxxx6xx=="
        " xxxxx010 xxxxxxxxxx\n",
    ],
    "xxxxx016": [
        "xxx-xxx"
        " xxxxx3xxxx1xx2xxxxxxxxxxxxxx0xx6xxxxxxxxxx2xxxxxx9xxxxxxxxxx0xxxxx1xxx2x/xx9xx6+x+xxxxxxxxxxxxxx4xxxxxxxxxxxxxxxxxxxxx43xxx2xx2x4x++xxx6xxxxxxxxx+xxxxx/xx9x+xxxxxxxxxxxxxx8x15xxxxxxxxxxxxxxxxx82xx/xxxxxxxxxxxxxx/x5xxxxxxxxxxxxxx6xxxxxx74x4/xxx4x+xxxxxxxxx2xxxxxxxx87xxxxx4xxxxxxxx3xx0xxxxx4xxx1xx9xx5xxxxxxx/xxxxx5xx6xx4xxxx1x/x2xxxxxxxxxxxx64xxxxxxx1x0xx5xxxxxxxxxxxxxx=="
        " xxxxx000 xxxxxxxxxx\n",
        "xxx-xxx"
        " xxxxx3xxxx1xx2xxxxxxxxxxxxxx6xxxxxxxxxxxxxx9xxxxxxxxxxxxx3xxx9xxxxxxxxxxxxxxxx0xxxxxxxxxxxxxxxxx2xxxx2xxx6xxxxx/xx54xxxxxxxxx4xxx3xxxxxx9xx3xxxxx39xxxxxxxxx5xx91xxxx7xxxxxx8xxxxxxxxxxxxxxxx9xxx93xxxxxxxxxxxxxxxxx7xxx8xx8xx4/x1xxxxx1x3xxxxxxxxxxxxx3xxxxxx9xx4xx4x7xxxxxxxxxxxxx1xxxxxxxxx7xxxxxxxxxxxxxx4xx6xxxxxxxxx9xxx7xxxx2xxxxxxxxxxxxxxxxxxxxxx8xxxxxxxxxxxxxxxxxxxx6xx=="
        " xxxxx010 xxxxxxxxxx\n",
    ],
}


def foo():
    xxx_xxx = (  # xxxx xxxxxxxxxx xxxx xx xxxx xx xxx xxxxxxxx xxxxxx xxxxx.
        'xxxx xxx xxxxxxxx_xxxx xx "xxxxxxxxxx".\n xxx: xxxxxx xxxxxxxx_xxxx=xxxxxxxxxx'
    )


some_tuple = ("some string", "some string which should be joined")

some_commented_string = (  # This comment gets thrown to the top.
    "This string is long but not so long that it needs hahahah toooooo be so greatttt"
    " {} that I just can't think of any more good words to say about it at"
    " allllllllllll".format("ha")  # comments here are fine
)

some_commented_string = (
    "This string is long but not so long that it needs hahahah toooooo be so greatttt"  # But these
    " {} that I just can't think of any more good words to say about it at"  # comments will stay
    " allllllllllll".format("ha")  # comments here are fine
)

lpar_and_rpar_have_comments = func_call(  # LPAR Comment
    "Long really ridiculous type of string that shouldn't really even exist at all. I"
    " mean commmme onnn!!!",  # Comma Comment
)  # RPAR Comment

cmd_fstring = (
    "sudo -E deluge-console info --detailed --sort-reverse=time_added "
    f"{'' if ID is None else ID} | perl -nE 'print if /^{field}:/'"
)

cmd_fstring = (
    "sudo -E deluge-console info --detailed --sort-reverse=time_added"
    f" {'' if ID is None else ID} | perl -nE 'print if /^{field}:/'"
)

cmd_fstring = (
    "sudo -E deluge-console info --detailed --sort-reverse=time_added"
    f" {'{{}}' if ID is None else ID} | perl -nE 'print if /^{field}:/'"
)

cmd_fstring = (
    "sudo -E deluge-console info --detailed --sort-reverse=time_added {'' if ID is"
    f" None else ID}} | perl -nE 'print if /^{field}:/'"
)

fstring = (
    "This string really doesn't need to be an {{fstring}}, but this one most"
    f" certainly, absolutely {does}."
)

fstring = f"We have to remember to escape {braces}. Like {{these}}. But not {this}."


class A:
    class B:
        def foo():
            st_error = STError(
                f"This string ({string_leaf.value}) appears to be pointless (i.e. has"
                " no parent)."
            )


def foo():
    user_regex = _lazy_re_compile(
        r"(^[-!#$%&'*+/=?^_`{}|~0-9A-Z]+(\.[-!#$%&'*+/=?^_`{}|~0-9A-Z]+)*\Z"  # dot-atom
        r'|^"([\001-\010\013\014\016-\037!#-\[\]-\177]|\\[\001-\011\013\014\016-\177])*"\Z)',  # quoted-string
        re.IGNORECASE,
    )


def foo():
    user_regex = _lazy_re_compile(
        "xxxxxxxxxxxxxxxxxxxxxxxxxxxxxxxxxxxxxxxxxxxxxxxxxxxxxxxxxxxxxxxxx"  # dot-atom
        "xxxxxxxxxxxxxxxxxxxxxxxxxxxxxxxxxxxxxxxxxxxxxxxxxxxxxxxxxxxxxxxxxxxxxxxxxxxxxxxxx",  # quoted-string
        xyz,
    )


def foo():
    user_regex = _lazy_re_compile(
        "xxxxxxxxxxxxxxxxxxxxxxxxxxxxxxxxxxxxxxxxxxxxxxxxxxxxxxxxxxxxxxxxx"  # dot-atom
        "xxxxxxxxxxxxxxxxxxxxxxxxxxxxxxxxxxxxxxxxxxxxxxxxxxxxxxxxxxx",  # quoted-string
        xyz,
    )


class A:
    class B:
        def foo():
            if not hasattr(module, name):
                raise ValueError(
                    "Could not find object %s in %s.\n"
                    "Please note that you cannot serialize things like inner "
                    "classes. Please move the object into the main module "
                    "body to use migrations.\n"
                    "For more information, see "
                    "https://docs.djangoproject.com/en/%s/topics/migrations/#serializing-values"
                    % (name, module_name, get_docs_version())
                )


class A:
    class B:
        def foo():
            if not hasattr(module, name):
                raise ValueError(
                    "Could not find object %s in %s.\nPlease note that you cannot"
                    " serialize things like inner classes. Please move the object into"
                    " the main module body to use migrations.\nFor more information,"
                    " see https://docs.djangoproject.com/en/%s/topics/migrations/#serializing-values"
                    % (name, module_name, get_docs_version())
                )


x = (
    "xxxxxxxxxxxxxxxxxxxxxxxxxxxxxxxxxxxxxxxxxxxxxxxxxxxxxxxxxxxxxxxxxxxxxxxxxxxxxxxxxxxxxxxxxx"
    "xxxxxxxxxxxxxxxxxxxxxxxxxxxxxxxxxxxxxxxxxxxxxxxxxxxxxxxxxxxxxxxxxxxxxxxxxxxxxxxxxxxxxxxxxx"
    "xxxxxxxxxxxxxxxxxxxxxxxxxxxxxxxxxxxxxxxxxxxxxxxxxxxxxxxxxxxxxxxxxxxxxxxxxxxxxxxxxxxxxxxxxx"
    "xxxxxxxxxxxxxxxxxxxxxxxxxxxxxxxxxxxxxxxxxxxxxxxxxxxxxxxxxxxxxxxxxxxxxxxxxxxxxxxxxxxxxxxxxx"
)


class Step(StepBase):
    def who(self):
        self.cmd = (
            "SR AAAA-CORRECT NAME IS {last_name} {first_name}{middle_name}"
            " {title}/P{passenger_association}".format(
                last_name=last_name,
                first_name=first_name,
                middle_name=middle_name,
                title=title,
                passenger_association=passenger_association,
            )
        )


xxxxxxx_xxxxxx_xxxxxxx = xxx(
    [
        xxxxxxxxxxxx(
            xxxxxx_xxxxxxx=(
                '((x.aaaaaaaaa = "xxxxxx.xxxxxxxxxxxxxxxxxxxxx") || (x.xxxxxxxxx ='
                ' "xxxxxxxxxxxx")) && '
                # xxxxx xxxxxxxxxxxx xxxx xxx (xxxxxxxxxxxxxxxx) xx x xxxxxxxxx xx xxxxxx.
                "(x.bbbbbbbbbbbb.xxx != "
                '"xxx:xxx:xxx::cccccccccccc:xxxxxxx-xxxx/xxxxxxxxxxx/xxxxxxxxxxxxxxxxx") && '
            )
        )
    ]
)

if __name__ == "__main__":
    for i in range(4, 8):
        cmd = (
            r"for pid in $(ps aux | grep paster | grep -v grep | grep '\-%d' | awk"
            r" '{print $2}'); do kill $pid; done" % (i)
        )


def A():
    def B():
        def C():
            def D():
                def E():
                    def F():
                        def G():
                            assert (
                                c_float(val[0][0] / val[0][1]).value
                                == c_float(value[0][0] / value[0][1]).value
                            ), "%s didn't roundtrip" % tag


class xxxxxxxxxxxxxxxxxxxxx(xxxx.xxxxxxxxxxxxx):
    def xxxxxxx_xxxxxx(xxxx):
        assert xxxxxxx_xxxx in [
            x.xxxxx.xxxxxx.xxxxx.xxxxxx,
            x.xxxxx.xxxxxx.xxxxx.xxxx,
        ], (
            "xxxxxxxxxxx xxxxxxx xxxx (xxxxxx xxxx) %x xxx xxxxx" % xxxxxxx_xxxx
        )


value.__dict__[
    key
] = "test"  # set some Thrift field to non-None in the struct aa bb cc dd ee

RE_ONE_BACKSLASH = {
    "asdf_hjkl_jkl": re.compile(
        r"(?<!([0-9]\ ))(?<=(^|\ ))([A-Z]+(\ )?|[0-9](\ )|[a-z](\ )){4,7}([A-Z]|[0-9]|[a-z])($|\b)(?!(\ ?([0-9]\ )|(\.)))"
    ),
}

RE_TWO_BACKSLASHES = {
    "asdf_hjkl_jkl": re.compile(
        r"(?<!([0-9]\ ))(?<=(^|\ ))([A-Z]+(\ )?|[0-9](\ )|[a-z](\\"
        r" )){4,7}([A-Z]|[0-9]|[a-z])($|\b)(?!(\ ?([0-9]\ )|(\.)))"
    ),
}

RE_THREE_BACKSLASHES = {
    "asdf_hjkl_jkl": re.compile(
        r"(?<!([0-9]\ ))(?<=(^|\ ))([A-Z]+(\ )?|[0-9](\ )|[a-z](\\\ )){4,7}([A-Z]|[0-9]|[a-z])($|\b)(?!(\ ?([0-9]\ )|(\.)))"
    ),
}

# We do NOT split on f-string expressions.
print(
    "Lorem ipsum dolor sit amet, consetetur sadipscing elitr, sed diam."
    f" {[f'{i}' for i in range(10)]}"
)
x = (
    "This is a long string which contains an f-expr that should not split"
    f" {{{[i for i in range(5)]}}}."
)

# The parens should NOT be removed in this case.
(
    "my very long string that should get formatted if I'm careful to make sure it goes"
    " over 88 characters which it has now"
)

# The parens should NOT be removed in this case.
(
    "my very long string that should get formatted if I'm careful to make sure it goes"
    " over 88 characters which it has now"
)

# The parens should NOT be removed in this case.
(
    "my very long string"
    " that should get formatted"
    " if I'm careful to make sure"
    " it goes over 88 characters which"
    " it has now"
)


def _legacy_listen_examples():
    text += (
        "    \"listen for the '%(event_name)s' event\"\n"
        "\n    # ... (event logic logic logic) ...\n"
        % {
            "since": since,
        }
    )


<<<<<<< HEAD
temp_msg = (
    f"{f'{humanize_number(pos)}.': <{pound_len+2}} "
    f"{balance: <{bal_len + 5}} "
    f"<<{author.display_name}>>\n"
=======
assert (
    str(suffix_arr)
    == "['$', 'angaroo$', 'angrykangaroo$', 'aroo$', 'garoo$', "
    "'grykangaroo$', 'kangaroo$', 'ngaroo$', 'ngrykangaroo$', "
    "'o$', 'oo$', 'roo$', 'rykangaroo$', 'ykangaroo$']"
)
assert (
    str(suffix_arr)
    != "['$', 'angaroo$', 'angrykangaroo$', 'aroo$', 'garoo$', "
    "'grykangaroo$', 'kangaroo$', 'ngaroo$', 'ngrykangaroo$', "
    "'o$', 'oo$', 'roo$', 'rykangaroo$', 'ykangaroo$']"
)
assert (
    str(suffix_arr)
    <= "['$', 'angaroo$', 'angrykangaroo$', 'aroo$', 'garoo$', "
    "'grykangaroo$', 'kangaroo$', 'ngaroo$', 'ngrykangaroo$', "
    "'o$', 'oo$', 'roo$', 'rykangaroo$', 'ykangaroo$']"
)
assert (
    str(suffix_arr)
    >= "['$', 'angaroo$', 'angrykangaroo$', 'aroo$', 'garoo$', "
    "'grykangaroo$', 'kangaroo$', 'ngaroo$', 'ngrykangaroo$', "
    "'o$', 'oo$', 'roo$', 'rykangaroo$', 'ykangaroo$']"
)
assert (
    str(suffix_arr)
    < "['$', 'angaroo$', 'angrykangaroo$', 'aroo$', 'garoo$', "
    "'grykangaroo$', 'kangaroo$', 'ngaroo$', 'ngrykangaroo$', "
    "'o$', 'oo$', 'roo$', 'rykangaroo$', 'ykangaroo$']"
)
assert (
    str(suffix_arr)
    > "['$', 'angaroo$', 'angrykangaroo$', 'aroo$', 'garoo$', "
    "'grykangaroo$', 'kangaroo$', 'ngaroo$', 'ngrykangaroo$', "
    "'o$', 'oo$', 'roo$', 'rykangaroo$', 'ykangaroo$']"
)
assert (
    str(suffix_arr)
    in "['$', 'angaroo$', 'angrykangaroo$', 'aroo$', 'garoo$', 'grykangaroo$',"
    " 'kangaroo$', 'ngaroo$', 'ngrykangaroo$', 'o$', 'oo$', 'roo$', 'rykangaroo$',"
    " 'ykangaroo$']"
)
assert (
    str(suffix_arr)
    not in "['$', 'angaroo$', 'angrykangaroo$', 'aroo$', 'garoo$', 'grykangaroo$',"
    " 'kangaroo$', 'ngaroo$', 'ngrykangaroo$', 'o$', 'oo$', 'roo$',"
    " 'rykangaroo$', 'ykangaroo$']"
>>>>>>> 4ca4407b
)<|MERGE_RESOLUTION|>--- conflicted
+++ resolved
@@ -407,13 +407,12 @@
     )
 
 
-<<<<<<< HEAD
 temp_msg = (
     f"{f'{humanize_number(pos)}.': <{pound_len+2}} "
     f"{balance: <{bal_len + 5}} "
     f"<<{author.display_name}>>\n"
 )
-=======
+
 assert str(suffix_arr) == (
     "['$', 'angaroo$', 'angrykangaroo$', 'aroo$', 'garoo$', "
     "'grykangaroo$', 'kangaroo$', 'ngaroo$', 'ngrykangaroo$', "
@@ -446,7 +445,6 @@
 )
 assert str(suffix_arr) in "['$', 'angaroo$', 'angrykangaroo$', 'aroo$', 'garoo$', 'grykangaroo$', 'kangaroo$', 'ngaroo$', 'ngrykangaroo$', 'o$', 'oo$', 'roo$', 'rykangaroo$', 'ykangaroo$']"
 assert str(suffix_arr) not in "['$', 'angaroo$', 'angrykangaroo$', 'aroo$', 'garoo$', 'grykangaroo$', 'kangaroo$', 'ngaroo$', 'ngrykangaroo$', 'o$', 'oo$', 'roo$', 'rykangaroo$', 'ykangaroo$']"
->>>>>>> 4ca4407b
 
 # output
 
@@ -950,12 +948,12 @@
     )
 
 
-<<<<<<< HEAD
 temp_msg = (
     f"{f'{humanize_number(pos)}.': <{pound_len+2}} "
     f"{balance: <{bal_len + 5}} "
     f"<<{author.display_name}>>\n"
-=======
+)
+
 assert (
     str(suffix_arr)
     == "['$', 'angaroo$', 'angrykangaroo$', 'aroo$', 'garoo$', "
@@ -1003,5 +1001,4 @@
     not in "['$', 'angaroo$', 'angrykangaroo$', 'aroo$', 'garoo$', 'grykangaroo$',"
     " 'kangaroo$', 'ngaroo$', 'ngrykangaroo$', 'o$', 'oo$', 'roo$',"
     " 'rykangaroo$', 'ykangaroo$']"
->>>>>>> 4ca4407b
 )