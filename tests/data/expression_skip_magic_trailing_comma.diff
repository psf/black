--- conflicted
+++ resolved
@@ -11,10 +11,7 @@
  True
  False
  1
-<<<<<<< HEAD
-@@ -29,91 +29,110 @@
-=======
-@@ -21,71 +21,92 @@
+@@ -21,99 +21,118 @@
  Name1 or (Name2 and Name3) or Name4
  Name1 or Name2 and Name3 or Name4
  v1 << 2
@@ -25,7 +22,6 @@
 +1 + v2 - v3 * 4 ^ 5**v6 / 7 // 8
 +((1 + v2) - (v3 * 4)) ^ (((5**v6) / 7) // 8)
  not great
->>>>>>> 6417c99b
  ~great
  +value
  -1
