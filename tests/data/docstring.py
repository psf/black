--- conflicted
+++ resolved
@@ -110,10 +110,8 @@
     """a => \
 b"""  
 
-<<<<<<< HEAD
 def single_line_docstring_with_whitespace():
     """   This should be stripped """
-=======
 
 def docstring_with_inline_tabs_and_space_indentation():
     """hey
@@ -138,8 +136,6 @@
 	line ends with some tabs		
 	"""
 	pass
-        
->>>>>>> 4218ae18
 
 # output
 
@@ -256,10 +252,10 @@
 b"""
 
 
-<<<<<<< HEAD
 def single_line_docstring_with_whitespace():
     """This should be stripped"""
-=======
+
+
 def docstring_with_inline_tabs_and_space_indentation():
     """hey
 
@@ -282,5 +278,4 @@
 
     line ends with some tabs
     """
-    pass
->>>>>>> 4218ae18
+    pass