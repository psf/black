--- conflicted
+++ resolved
@@ -108,11 +108,11 @@
 
 
 def do_not_touch_this_prefix2():
-    F'There was a bug where docstring prefixes would be normalized even with -S.'
+    FR'There was a bug where docstring prefixes would be normalized even with -S.'
 
 
 def do_not_touch_this_prefix3():
-    R'''There was a bug where docstring prefixes would be normalized even with -S.'''
+    u'''There was a bug where docstring prefixes would be normalized even with -S.'''
 
 # output
 
@@ -224,8 +224,4 @@
 
 
 def do_not_touch_this_prefix3():
-<<<<<<< HEAD
-    R'''There was a bug where docstring prefixes would be normalized even with -S.'''
-=======
-    u'''There was a bug where docstring prefixes would be normalized even with -S.'''
->>>>>>> 507234c4
+    u'''There was a bug where docstring prefixes would be normalized even with -S.'''