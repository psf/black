def docstring_almost_at_line_limit():
    """long docstring.................................................................
    """


def docstring_almost_at_line_limit_with_prefix():
    f"""long docstring................................................................
    """


def mulitline_docstring_almost_at_line_limit():
    """long docstring.................................................................

    ..................................................................................
    """


def mulitline_docstring_almost_at_line_limit_with_prefix():
    f"""long docstring................................................................

    ..................................................................................
    """


def docstring_at_line_limit():
    """long docstring................................................................"""


def docstring_at_line_limit_with_prefix():
    f"""long docstring..............................................................."""


def multiline_docstring_at_line_limit():
    """first line-----------------------------------------------------------------------

    second line----------------------------------------------------------------------"""


def multiline_docstring_at_line_limit_with_prefix():
    f"""first line----------------------------------------------------------------------

    second line----------------------------------------------------------------------"""


def single_quote_docstring_over_line_limit():
    "We do not want to put the closing quote on a new line as that is invalid (see GH-3141)."


def single_quote_docstring_over_line_limit2():
    'We do not want to put the closing quote on a new line as that is invalid (see GH-3141).'


# output


def docstring_almost_at_line_limit():
    """long docstring.................................................................
    """


def docstring_almost_at_line_limit_with_prefix():
    f"""long docstring................................................................
    """


def mulitline_docstring_almost_at_line_limit():
    """
    long docstring.................................................................

    ..................................................................................
    """


def mulitline_docstring_almost_at_line_limit_with_prefix():
    f"""
    long docstring................................................................

    ..................................................................................
    """


def docstring_at_line_limit():
    """long docstring................................................................"""


def docstring_at_line_limit_with_prefix():
    f"""long docstring..............................................................."""


def multiline_docstring_at_line_limit():
    """
    first line-----------------------------------------------------------------------

    second line----------------------------------------------------------------------
    """


def multiline_docstring_at_line_limit_with_prefix():
    f"""
    first line----------------------------------------------------------------------

<<<<<<< HEAD
    second line----------------------------------------------------------------------
    """
=======
    second line----------------------------------------------------------------------"""


def single_quote_docstring_over_line_limit():
    "We do not want to put the closing quote on a new line as that is invalid (see GH-3141)."


def single_quote_docstring_over_line_limit2():
    "We do not want to put the closing quote on a new line as that is invalid (see GH-3141)."
>>>>>>> f066e3fc
<|MERGE_RESOLUTION|>--- conflicted
+++ resolved
@@ -99,11 +99,8 @@
     f"""
     first line----------------------------------------------------------------------
 
-<<<<<<< HEAD
     second line----------------------------------------------------------------------
     """
-=======
-    second line----------------------------------------------------------------------"""
 
 
 def single_quote_docstring_over_line_limit():
@@ -111,5 +108,4 @@
 
 
 def single_quote_docstring_over_line_limit2():
-    "We do not want to put the closing quote on a new line as that is invalid (see GH-3141)."
->>>>>>> f066e3fc
+    "We do not want to put the closing quote on a new line as that is invalid (see GH-3141)."