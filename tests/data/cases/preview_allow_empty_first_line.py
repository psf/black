--- conflicted
+++ resolved
@@ -63,7 +63,6 @@
         pass
 
 
-<<<<<<< HEAD
 async def async_fn():
 
     """Docstring."""
@@ -73,7 +72,8 @@
 async def async_fn():
 
     """Docstring."""
-=======
+
+    
 def top_level(
     a: int,
     b: str,
@@ -81,7 +81,6 @@
 
     def nested(x: int) -> int:
         pass
->>>>>>> fe337614
 
 # output
 
@@ -150,7 +149,6 @@
         pass
 
 
-<<<<<<< HEAD
 async def async_fn():
     """Docstring."""
 
@@ -158,12 +156,12 @@
 @decorated
 async def async_fn():
     """Docstring."""
-=======
+
+
 def top_level(
     a: int,
     b: str,
 ) -> Whatever[Generic, Something]:
 
     def nested(x: int) -> int:
-        pass
->>>>>>> fe337614
+        pass