--- conflicted
+++ resolved
@@ -172,10 +172,9 @@
 
 foo(**{x: y for x, y in enumerate(["long long long long line","long long long long line"])})
 
-<<<<<<< HEAD
 # Edge case when deciding whether to hug the brackets without inner content.
 very_very_very_long_variable = very_very_very_long_module.VeryVeryVeryVeryLongClassName([[]])
-=======
+
 for foo in ["a", "b"]:
     output.extend([
         individual
@@ -185,7 +184,6 @@
         # Foobar
         for individual in container["nested"]
     ])
->>>>>>> 2e4fac9d
 
 # output
 def foo_brackets(request):
@@ -429,12 +427,11 @@
     x: y for x, y in enumerate(["long long long long line", "long long long long line"])
 })
 
-<<<<<<< HEAD
 # Edge case when deciding whether to hug the brackets without inner content.
 very_very_very_long_variable = very_very_very_long_module.VeryVeryVeryVeryLongClassName(
     [[]]
 )
-=======
+
 for foo in ["a", "b"]:
     output.extend([
         individual
@@ -443,5 +440,4 @@
         container in xs_by_y[foo]
         # Foobar
         for individual in container["nested"]
-    ])
->>>>>>> 2e4fac9d
+    ])