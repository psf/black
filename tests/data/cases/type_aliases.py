# flags: --minimum-version=3.12

type A=int
type Gen[T]=list[T]
<<<<<<< HEAD
type One = int; type Another = str
class X: type InClass = int
=======
type Alias[T]=lambda: T
type And[T]=T and T
type IfElse[T]=T if T else T
>>>>>>> 722735d2

type = aliased
print(type(42))

# output

type A = int
type Gen[T] = list[T]
<<<<<<< HEAD
type One = int
type Another = str


class X:
    type InClass = int

=======
type Alias[T] = lambda: T
type And[T] = T and T
type IfElse[T] = T if T else T
>>>>>>> 722735d2

type = aliased
print(type(42))<|MERGE_RESOLUTION|>--- conflicted
+++ resolved
@@ -2,14 +2,11 @@
 
 type A=int
 type Gen[T]=list[T]
-<<<<<<< HEAD
-type One = int; type Another = str
-class X: type InClass = int
-=======
 type Alias[T]=lambda: T
 type And[T]=T and T
 type IfElse[T]=T if T else T
->>>>>>> 722735d2
+type One = int; type Another = str
+class X: type InClass = int
 
 type = aliased
 print(type(42))
@@ -18,7 +15,9 @@
 
 type A = int
 type Gen[T] = list[T]
-<<<<<<< HEAD
+type Alias[T] = lambda: T
+type And[T] = T and T
+type IfElse[T] = T if T else T
 type One = int
 type Another = str
 
@@ -26,11 +25,5 @@
 class X:
     type InClass = int
 
-=======
-type Alias[T] = lambda: T
-type And[T] = T and T
-type IfElse[T] = T if T else T
->>>>>>> 722735d2
-
 type = aliased
 print(type(42))