--- conflicted
+++ resolved
@@ -451,41 +451,6 @@
             )
             self.assertEqual(expected, actual, msg)
 
-<<<<<<< HEAD
-=======
-    @pytest.mark.no_python2
-    def test_python2_should_fail_without_optional_install(self) -> None:
-        if sys.version_info < (3, 8):
-            self.skipTest(
-                "Python 3.6 and 3.7 will install typed-ast to work and as such will be"
-                " able to parse Python 2 syntax without explicitly specifying the"
-                " python2 extra"
-            )
-
-        source = "x = 1234l"
-        tmp_file = Path(black.dump_to_file(source))
-        try:
-            runner = BlackRunner()
-            result = runner.invoke(black.main, [str(tmp_file)])
-            self.assertEqual(result.exit_code, 123)
-        finally:
-            os.unlink(tmp_file)
-        assert result.stderr_bytes is not None
-        actual = (
-            result.stderr_bytes.decode()
-            .replace("\n", "")
-            .replace("\\n", "")
-            .replace("\\r", "")
-            .replace("\r", "")
-        )
-        msg = (
-            "The requested source code has invalid Python 3 syntax."
-            "If you are trying to format Python 2 files please reinstall Black"
-            " with the 'python2' extra: `python3 -m pip install black[python2]`."
-        )
-        self.assertIn(msg, actual)
-
->>>>>>> 017aafea
     @pytest.mark.python2
     @patch("black.dump_to_file", dump_to_stderr)
     def test_python2_print_function(self) -> None:
