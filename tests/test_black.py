#!/usr/bin/env python3

import asyncio
import inspect
import io
import logging
import multiprocessing
import os
import re
import sys
import textwrap
import types
from collections.abc import Callable, Iterator, Sequence
from concurrent.futures import ThreadPoolExecutor
from contextlib import contextmanager, redirect_stderr
from dataclasses import fields, replace
from importlib.metadata import version as imp_version
from io import BytesIO
from pathlib import Path, WindowsPath
from platform import system
from tempfile import TemporaryDirectory
from typing import Any, Optional, TypeVar, Union
from unittest.mock import MagicMock, patch

import click
import pytest
from click import unstyle
from click.testing import CliRunner
from packaging.version import Version
from pathspec import PathSpec

import black
import black.files
from black import Feature, TargetVersion
from black import re_compile_maybe_verbose as compile_pattern
from black.cache import FileData, get_cache_dir, get_cache_file
from black.debug import DebugVisitor
from black.mode import Mode, Preview
from black.output import color_diff, diff
from black.parsing import ASTSafetyError
from black.report import Report
from black.strings import lines_with_leading_tabs_expanded

# Import other test classes
from tests.util import (
    DATA_DIR,
    DEFAULT_MODE,
    DETERMINISTIC_HEADER,
    PROJECT_ROOT,
    PY36_VERSIONS,
    THIS_DIR,
    BlackBaseTestCase,
    assert_format,
    change_directory,
    dump_to_stderr,
    ff,
    fs,
    get_case_path,
    read_data,
    read_data_from_file,
)

THIS_FILE = Path(__file__)
EMPTY_CONFIG = THIS_DIR / "data" / "empty_pyproject.toml"
PY36_ARGS = [f"--target-version={version.name.lower()}" for version in PY36_VERSIONS]
DEFAULT_EXCLUDE = black.re_compile_maybe_verbose(black.const.DEFAULT_EXCLUDES)
DEFAULT_INCLUDE = black.re_compile_maybe_verbose(black.const.DEFAULT_INCLUDES)
T = TypeVar("T")
R = TypeVar("R")

# Match the time output in a diff, but nothing else
DIFF_TIME = re.compile(r"\t[\d\-:+\. ]+")


@contextmanager
def cache_dir(exists: bool = True) -> Iterator[Path]:
    with TemporaryDirectory() as workspace:
        cache_dir = Path(workspace)
        if not exists:
            cache_dir = cache_dir / "new"
        with patch("black.cache.CACHE_DIR", cache_dir):
            yield cache_dir


@contextmanager
def event_loop() -> Iterator[None]:
    policy = asyncio.get_event_loop_policy()
    loop = policy.new_event_loop()
    asyncio.set_event_loop(loop)
    try:
        yield

    finally:
        loop.close()


class FakeContext(click.Context):
    """A fake click Context for when calling functions that need it."""

    def __init__(self) -> None:
        self.default_map: dict[str, Any] = {}
        self.params: dict[str, Any] = {}
        self.command: click.Command = black.main
        # Dummy root, since most of the tests don't care about it
        self.obj: dict[str, Any] = {"root": PROJECT_ROOT}


class FakeParameter(click.Parameter):
    """A fake click Parameter for when calling functions that need it."""

    def __init__(self) -> None:
        pass


class BlackRunner(CliRunner):
    """Make sure STDOUT and STDERR are kept separate when testing Black via its CLI."""

    def __init__(self) -> None:
        if Version(imp_version("click")) >= Version("8.2.0"):
            super().__init__()
        else:
            super().__init__(mix_stderr=False)  # type: ignore


def invokeBlack(
    args: list[str], exit_code: int = 0, ignore_config: bool = True
) -> None:
    runner = BlackRunner()
    if ignore_config:
        args = ["--verbose", "--config", str(THIS_DIR / "empty.toml"), *args]
    result = runner.invoke(black.main, args, catch_exceptions=False)
    assert result.stdout_bytes is not None
    assert result.stderr_bytes is not None
    msg = (
        f"Failed with args: {args}\n"
        f"stdout: {result.stdout_bytes.decode()!r}\n"
        f"stderr: {result.stderr_bytes.decode()!r}\n"
        f"exception: {result.exception}"
    )
    assert result.exit_code == exit_code, msg


class BlackTestCase(BlackBaseTestCase):
    invokeBlack = staticmethod(invokeBlack)

    def test_empty_ff(self) -> None:
        expected = ""
        tmp_file = Path(black.dump_to_file())
        try:
            self.assertFalse(ff(tmp_file, write_back=black.WriteBack.YES))
            actual = tmp_file.read_text(encoding="utf-8")
        finally:
            os.unlink(tmp_file)
        self.assertFormatEqual(expected, actual)

    @patch("black.dump_to_file", dump_to_stderr)
    def test_one_empty_line(self) -> None:
        for nl in ["\n", "\r\n"]:
            source = expected = nl
            assert_format(source, expected)

    def test_one_empty_line_ff(self) -> None:
        for nl in ["\n", "\r\n"]:
            expected = nl
            tmp_file = Path(black.dump_to_file(nl))
            if system() == "Windows":
                # Writing files in text mode automatically uses the system newline,
                # but in this case we don't want this for testing reasons. See:
                # https://github.com/psf/black/pull/3348
                with open(tmp_file, "wb") as f:
                    f.write(nl.encode("utf-8"))
            try:
                self.assertFalse(ff(tmp_file, write_back=black.WriteBack.YES))
                with open(tmp_file, "rb") as f:
                    actual = f.read().decode("utf-8")
            finally:
                os.unlink(tmp_file)
            self.assertFormatEqual(expected, actual)

    def test_piping(self) -> None:
        _, source, expected = read_data_from_file(
            PROJECT_ROOT / "src/black/__init__.py"
        )
        result = BlackRunner().invoke(
            black.main,
            [
                "-",
                "--fast",
                f"--line-length={black.DEFAULT_LINE_LENGTH}",
                f"--config={EMPTY_CONFIG}",
            ],
            input=BytesIO(source.encode("utf-8")),
        )
        self.assertEqual(result.exit_code, 0)
        self.assertFormatEqual(expected, result.stdout)
        if source != result.stdout:
            black.assert_equivalent(source, result.stdout)
            black.assert_stable(source, result.stdout, DEFAULT_MODE)

    def test_piping_diff(self) -> None:
        diff_header = re.compile(
            r"(STDIN|STDOUT)\t\d\d\d\d-\d\d-\d\d \d\d:\d\d:\d\d\.\d\d\d\d\d\d"
            r"\+\d\d:\d\d"
        )
        source, _ = read_data("cases", "expression.py")
        expected, _ = read_data("cases", "expression.diff")
        args = [
            "-",
            "--fast",
            f"--line-length={black.DEFAULT_LINE_LENGTH}",
            "--diff",
            f"--config={EMPTY_CONFIG}",
        ]
        result = BlackRunner().invoke(
            black.main, args, input=BytesIO(source.encode("utf-8"))
        )
        self.assertEqual(result.exit_code, 0)
        actual = diff_header.sub(DETERMINISTIC_HEADER, result.stdout)
        actual = actual.rstrip() + "\n"  # the diff output has a trailing space
        self.assertEqual(expected, actual)

    def test_piping_diff_with_color(self) -> None:
        source, _ = read_data("cases", "expression.py")
        args = [
            "-",
            "--fast",
            f"--line-length={black.DEFAULT_LINE_LENGTH}",
            "--diff",
            "--color",
            f"--config={EMPTY_CONFIG}",
        ]
        result = BlackRunner().invoke(
            black.main, args, input=BytesIO(source.encode("utf-8"))
        )
        actual = result.output
        # Again, the contents are checked in a different test, so only look for colors.
        self.assertIn("\033[1m", actual)
        self.assertIn("\033[36m", actual)
        self.assertIn("\033[32m", actual)
        self.assertIn("\033[31m", actual)
        self.assertIn("\033[0m", actual)

    def test_pep_572_version_detection(self) -> None:
        source, _ = read_data("cases", "pep_572")
        root = black.lib2to3_parse(source)
        features = black.get_features_used(root)
        self.assertIn(black.Feature.ASSIGNMENT_EXPRESSIONS, features)
        versions = black.detect_target_versions(root)
        self.assertIn(black.TargetVersion.PY38, versions)

    def test_pep_695_version_detection(self) -> None:
        for file in ("type_aliases", "type_params"):
            source, _ = read_data("cases", file)
            root = black.lib2to3_parse(source)
            features = black.get_features_used(root)
            self.assertIn(black.Feature.TYPE_PARAMS, features)
            versions = black.detect_target_versions(root)
            self.assertIn(black.TargetVersion.PY312, versions)

    def test_pep_696_version_detection(self) -> None:
        source, _ = read_data("cases", "type_param_defaults")
        samples = [
            source,
            "type X[T=int] = float",
            "type X[T:int=int]=int",
            "type X[*Ts=int]=int",
            "type X[*Ts=*int]=int",
            "type X[**P=int]=int",
        ]
        for sample in samples:
            root = black.lib2to3_parse(sample)
            features = black.get_features_used(root)
            self.assertIn(black.Feature.TYPE_PARAM_DEFAULTS, features)

    def test_expression_ff(self) -> None:
        source, expected = read_data("cases", "expression.py")
        tmp_file = Path(black.dump_to_file(source))
        try:
            self.assertTrue(ff(tmp_file, write_back=black.WriteBack.YES))
            actual = tmp_file.read_text(encoding="utf-8")
        finally:
            os.unlink(tmp_file)
        self.assertFormatEqual(expected, actual)
        with patch("black.dump_to_file", dump_to_stderr):
            black.assert_equivalent(source, actual)
            black.assert_stable(source, actual, DEFAULT_MODE)

    def test_expression_diff(self) -> None:
        source, _ = read_data("cases", "expression.py")
        expected, _ = read_data("cases", "expression.diff")
        tmp_file = Path(black.dump_to_file(source))
        diff_header = re.compile(
            rf"{re.escape(str(tmp_file))}\t\d\d\d\d-\d\d-\d\d "
            r"\d\d:\d\d:\d\d\.\d\d\d\d\d\d\+\d\d:\d\d"
        )
        try:
            result = BlackRunner().invoke(
                black.main, ["--diff", str(tmp_file), f"--config={EMPTY_CONFIG}"]
            )
            self.assertEqual(result.exit_code, 0)
        finally:
            os.unlink(tmp_file)
        actual = result.stdout
        actual = diff_header.sub(DETERMINISTIC_HEADER, actual)
        if expected != actual:
            dump = black.dump_to_file(actual)
            msg = (
                "Expected diff isn't equal to the actual. If you made changes to"
                " expression.py and this is an anticipated difference, overwrite"
                f" tests/data/cases/expression.diff with {dump}"
            )
            self.assertEqual(expected, actual, msg)

    def test_expression_diff_with_color(self) -> None:
        source, _ = read_data("cases", "expression.py")
        expected, _ = read_data("cases", "expression.diff")
        tmp_file = Path(black.dump_to_file(source))
        try:
            result = BlackRunner().invoke(
                black.main,
                ["--diff", "--color", str(tmp_file), f"--config={EMPTY_CONFIG}"],
            )
        finally:
            os.unlink(tmp_file)
        actual = result.output
        # We check the contents of the diff in `test_expression_diff`. All
        # we need to check here is that color codes exist in the result.
        self.assertIn("\033[1m", actual)
        self.assertIn("\033[36m", actual)
        self.assertIn("\033[32m", actual)
        self.assertIn("\033[31m", actual)
        self.assertIn("\033[0m", actual)

    def test_detect_pos_only_arguments(self) -> None:
        source, _ = read_data("cases", "pep_570")
        root = black.lib2to3_parse(source)
        features = black.get_features_used(root)
        self.assertIn(black.Feature.POS_ONLY_ARGUMENTS, features)
        versions = black.detect_target_versions(root)
        self.assertIn(black.TargetVersion.PY38, versions)

    def test_detect_debug_f_strings(self) -> None:
        root = black.lib2to3_parse("""f"{x=}" """)
        features = black.get_features_used(root)
        self.assertIn(black.Feature.DEBUG_F_STRINGS, features)
        versions = black.detect_target_versions(root)
        self.assertIn(black.TargetVersion.PY38, versions)

        root = black.lib2to3_parse(
            """f"{x}"\nf'{"="}'\nf'{(x:=5)}'\nf'{f(a="3=")}'\nf'{x:=10}'\n"""
        )
        features = black.get_features_used(root)
        self.assertNotIn(black.Feature.DEBUG_F_STRINGS, features)

        root = black.lib2to3_parse(
            """f"heard a rumour that { f'{1+1=}' } ... seems like it could be true" """
        )
        features = black.get_features_used(root)
        self.assertIn(black.Feature.DEBUG_F_STRINGS, features)

    @patch("black.dump_to_file", dump_to_stderr)
    def test_string_quotes(self) -> None:
        source, expected = read_data("miscellaneous", "string_quotes")
        mode = black.Mode(unstable=True)
        assert_format(source, expected, mode)
        mode = replace(mode, string_normalization=False)
        not_normalized = fs(source, mode=mode)
        self.assertFormatEqual(source.replace("\\\n", ""), not_normalized)
        black.assert_equivalent(source, not_normalized)
        black.assert_stable(source, not_normalized, mode=mode)

    def test_skip_source_first_line(self) -> None:
        source, _ = read_data("miscellaneous", "invalid_header")
        tmp_file = Path(black.dump_to_file(source))
        # Full source should fail (invalid syntax at header)
        self.invokeBlack([str(tmp_file), "--diff", "--check"], exit_code=123)
        # So, skipping the first line should work
        result = BlackRunner().invoke(
            black.main, [str(tmp_file), "-x", f"--config={EMPTY_CONFIG}"]
        )
        self.assertEqual(result.exit_code, 0)
        actual = tmp_file.read_text(encoding="utf-8")
        self.assertFormatEqual(source, actual)

    def test_skip_source_first_line_when_mixing_newlines(self) -> None:
        code_mixing_newlines = b"Header will be skipped\r\ni = [1,2,3]\nj = [1,2,3]\n"
        expected = b"Header will be skipped\r\ni = [1, 2, 3]\nj = [1, 2, 3]\n"
        with TemporaryDirectory() as workspace:
            test_file = Path(workspace) / "skip_header.py"
            test_file.write_bytes(code_mixing_newlines)
            mode = replace(DEFAULT_MODE, skip_source_first_line=True)
            ff(test_file, mode=mode, write_back=black.WriteBack.YES)
            self.assertEqual(test_file.read_bytes(), expected)

    def test_skip_magic_trailing_comma(self) -> None:
        source, _ = read_data("cases", "expression")
        expected, _ = read_data(
            "miscellaneous", "expression_skip_magic_trailing_comma.diff"
        )
        tmp_file = Path(black.dump_to_file(source))
        diff_header = re.compile(
            rf"{re.escape(str(tmp_file))}\t\d\d\d\d-\d\d-\d\d "
            r"\d\d:\d\d:\d\d\.\d\d\d\d\d\d\+\d\d:\d\d"
        )
        try:
            result = BlackRunner().invoke(
                black.main, ["-C", "--diff", str(tmp_file), f"--config={EMPTY_CONFIG}"]
            )
            self.assertEqual(result.exit_code, 0)
        finally:
            os.unlink(tmp_file)
        actual = result.stdout
        actual = diff_header.sub(DETERMINISTIC_HEADER, actual)
        actual = actual.rstrip() + "\n"  # the diff output has a trailing space
        if expected != actual:
            dump = black.dump_to_file(actual)
            msg = (
                "Expected diff isn't equal to the actual. If you made changes to"
                " expression.py and this is an anticipated difference, overwrite"
                " tests/data/miscellaneous/expression_skip_magic_trailing_comma.diff"
                f" with {dump}"
            )
            self.assertEqual(expected, actual, msg)

    @patch("black.dump_to_file", dump_to_stderr)
    def test_python37(self) -> None:
        source_path = get_case_path("cases", "python37")
        _, source, expected = read_data_from_file(source_path)
        actual = fs(source)
        self.assertFormatEqual(expected, actual)
        major, minor = sys.version_info[:2]
        if major > 3 or (major == 3 and minor >= 7):
            black.assert_equivalent(source, actual)
        black.assert_stable(source, actual, DEFAULT_MODE)
        # ensure black can parse this when the target is 3.7
        self.invokeBlack([str(source_path), "--target-version", "py37"])

    def test_tab_comment_indentation(self) -> None:
        contents_tab = "if 1:\n\tif 2:\n\t\tpass\n\t# comment\n\tpass\n"
        contents_spc = "if 1:\n    if 2:\n        pass\n    # comment\n    pass\n"
        self.assertFormatEqual(contents_spc, fs(contents_spc))
        self.assertFormatEqual(contents_spc, fs(contents_tab))

        contents_tab = "if 1:\n\tif 2:\n\t\tpass\n\t\t# comment\n\tpass\n"
        contents_spc = "if 1:\n    if 2:\n        pass\n        # comment\n    pass\n"
        self.assertFormatEqual(contents_spc, fs(contents_spc))
        self.assertFormatEqual(contents_spc, fs(contents_tab))

    def test_false_positive_symlink_output_issue_3384(self) -> None:
        # Emulate the behavior when using the CLI (`black ./child  --verbose`), which
        # involves patching some `pathlib.Path` methods. In particular, `is_dir` is
        # patched only on its first call: when checking if "./child" is a directory it
        # should return True. The "./child" folder exists relative to the cwd when
        # running from CLI, but fails when running the tests because cwd is different
        project_root = Path(THIS_DIR / "data" / "nested_gitignore_tests")
        working_directory = project_root / "root"

        with change_directory(working_directory):
            # Note that the root folder (project_root) isn't the folder
            # named "root" (aka working_directory)
            report = MagicMock(verbose=True)
            black.get_sources(
                root=project_root,
                src=("./child",),
                quiet=False,
                verbose=True,
                include=DEFAULT_INCLUDE,
                exclude=None,
                report=report,
                extend_exclude=None,
                force_exclude=None,
                stdin_filename=None,
            )
        assert not any(
            mock_args[1].startswith("is a symbolic link that points outside")
            for _, mock_args, _ in report.path_ignored.mock_calls
        ), "A symbolic link was reported."
        report.path_ignored.assert_called_once_with(
            Path(working_directory, "child", "b.py"),
            "matches a .gitignore file content",
        )

    def test_report_verbose(self) -> None:
        report = Report(verbose=True)
        out_lines = []
        err_lines = []

        def out(msg: str, **kwargs: Any) -> None:
            out_lines.append(msg)

        def err(msg: str, **kwargs: Any) -> None:
            err_lines.append(msg)

        with patch("black.output._out", out), patch("black.output._err", err):
            report.done(Path("f1"), black.Changed.NO)
            self.assertEqual(len(out_lines), 1)
            self.assertEqual(len(err_lines), 0)
            self.assertEqual(out_lines[-1], "f1 already well formatted, good job.")
            self.assertEqual(unstyle(str(report)), "1 file left unchanged.")
            self.assertEqual(report.return_code, 0)
            report.done(Path("f2"), black.Changed.YES)
            self.assertEqual(len(out_lines), 2)
            self.assertEqual(len(err_lines), 0)
            self.assertEqual(out_lines[-1], "reformatted f2")
            self.assertEqual(
                unstyle(str(report)), "1 file reformatted, 1 file left unchanged."
            )
            report.done(Path("f3"), black.Changed.CACHED)
            self.assertEqual(len(out_lines), 3)
            self.assertEqual(len(err_lines), 0)
            self.assertEqual(
                out_lines[-1], "f3 wasn't modified on disk since last run."
            )
            self.assertEqual(
                unstyle(str(report)), "1 file reformatted, 2 files left unchanged."
            )
            self.assertEqual(report.return_code, 0)
            report.check = True
            self.assertEqual(report.return_code, 1)
            report.check = False
            report.failed(Path("e1"), "boom")
            self.assertEqual(len(out_lines), 3)
            self.assertEqual(len(err_lines), 1)
            self.assertEqual(err_lines[-1], "error: cannot format e1: boom")
            self.assertEqual(
                unstyle(str(report)),
                "1 file reformatted, 2 files left unchanged, 1 file failed to"
                " reformat.",
            )
            self.assertEqual(report.return_code, 123)
            report.done(Path("f3"), black.Changed.YES)
            self.assertEqual(len(out_lines), 4)
            self.assertEqual(len(err_lines), 1)
            self.assertEqual(out_lines[-1], "reformatted f3")
            self.assertEqual(
                unstyle(str(report)),
                "2 files reformatted, 2 files left unchanged, 1 file failed to"
                " reformat.",
            )
            self.assertEqual(report.return_code, 123)
            report.failed(Path("e2"), "boom")
            self.assertEqual(len(out_lines), 4)
            self.assertEqual(len(err_lines), 2)
            self.assertEqual(err_lines[-1], "error: cannot format e2: boom")
            self.assertEqual(
                unstyle(str(report)),
                "2 files reformatted, 2 files left unchanged, 2 files failed to"
                " reformat.",
            )
            self.assertEqual(report.return_code, 123)
            report.path_ignored(Path("wat"), "no match")
            self.assertEqual(len(out_lines), 5)
            self.assertEqual(len(err_lines), 2)
            self.assertEqual(out_lines[-1], "wat ignored: no match")
            self.assertEqual(
                unstyle(str(report)),
                "2 files reformatted, 2 files left unchanged, 2 files failed to"
                " reformat.",
            )
            self.assertEqual(report.return_code, 123)
            report.done(Path("f4"), black.Changed.NO)
            self.assertEqual(len(out_lines), 6)
            self.assertEqual(len(err_lines), 2)
            self.assertEqual(out_lines[-1], "f4 already well formatted, good job.")
            self.assertEqual(
                unstyle(str(report)),
                "2 files reformatted, 3 files left unchanged, 2 files failed to"
                " reformat.",
            )
            self.assertEqual(report.return_code, 123)
            report.check = True
            self.assertEqual(
                unstyle(str(report)),
                "2 files would be reformatted, 3 files would be left unchanged, 2"
                " files would fail to reformat.",
            )
            report.check = False
            report.diff = True
            self.assertEqual(
                unstyle(str(report)),
                "2 files would be reformatted, 3 files would be left unchanged, 2"
                " files would fail to reformat.",
            )

    def test_report_quiet(self) -> None:
        report = Report(quiet=True)
        out_lines = []
        err_lines = []

        def out(msg: str, **kwargs: Any) -> None:
            out_lines.append(msg)

        def err(msg: str, **kwargs: Any) -> None:
            err_lines.append(msg)

        with patch("black.output._out", out), patch("black.output._err", err):
            report.done(Path("f1"), black.Changed.NO)
            self.assertEqual(len(out_lines), 0)
            self.assertEqual(len(err_lines), 0)
            self.assertEqual(unstyle(str(report)), "1 file left unchanged.")
            self.assertEqual(report.return_code, 0)
            report.done(Path("f2"), black.Changed.YES)
            self.assertEqual(len(out_lines), 0)
            self.assertEqual(len(err_lines), 0)
            self.assertEqual(
                unstyle(str(report)), "1 file reformatted, 1 file left unchanged."
            )
            report.done(Path("f3"), black.Changed.CACHED)
            self.assertEqual(len(out_lines), 0)
            self.assertEqual(len(err_lines), 0)
            self.assertEqual(
                unstyle(str(report)), "1 file reformatted, 2 files left unchanged."
            )
            self.assertEqual(report.return_code, 0)
            report.check = True
            self.assertEqual(report.return_code, 1)
            report.check = False
            report.failed(Path("e1"), "boom")
            self.assertEqual(len(out_lines), 0)
            self.assertEqual(len(err_lines), 1)
            self.assertEqual(err_lines[-1], "error: cannot format e1: boom")
            self.assertEqual(
                unstyle(str(report)),
                "1 file reformatted, 2 files left unchanged, 1 file failed to"
                " reformat.",
            )
            self.assertEqual(report.return_code, 123)
            report.done(Path("f3"), black.Changed.YES)
            self.assertEqual(len(out_lines), 0)
            self.assertEqual(len(err_lines), 1)
            self.assertEqual(
                unstyle(str(report)),
                "2 files reformatted, 2 files left unchanged, 1 file failed to"
                " reformat.",
            )
            self.assertEqual(report.return_code, 123)
            report.failed(Path("e2"), "boom")
            self.assertEqual(len(out_lines), 0)
            self.assertEqual(len(err_lines), 2)
            self.assertEqual(err_lines[-1], "error: cannot format e2: boom")
            self.assertEqual(
                unstyle(str(report)),
                "2 files reformatted, 2 files left unchanged, 2 files failed to"
                " reformat.",
            )
            self.assertEqual(report.return_code, 123)
            report.path_ignored(Path("wat"), "no match")
            self.assertEqual(len(out_lines), 0)
            self.assertEqual(len(err_lines), 2)
            self.assertEqual(
                unstyle(str(report)),
                "2 files reformatted, 2 files left unchanged, 2 files failed to"
                " reformat.",
            )
            self.assertEqual(report.return_code, 123)
            report.done(Path("f4"), black.Changed.NO)
            self.assertEqual(len(out_lines), 0)
            self.assertEqual(len(err_lines), 2)
            self.assertEqual(
                unstyle(str(report)),
                "2 files reformatted, 3 files left unchanged, 2 files failed to"
                " reformat.",
            )
            self.assertEqual(report.return_code, 123)
            report.check = True
            self.assertEqual(
                unstyle(str(report)),
                "2 files would be reformatted, 3 files would be left unchanged, 2"
                " files would fail to reformat.",
            )
            report.check = False
            report.diff = True
            self.assertEqual(
                unstyle(str(report)),
                "2 files would be reformatted, 3 files would be left unchanged, 2"
                " files would fail to reformat.",
            )

    def test_report_normal(self) -> None:
        report = black.Report()
        out_lines = []
        err_lines = []

        def out(msg: str, **kwargs: Any) -> None:
            out_lines.append(msg)

        def err(msg: str, **kwargs: Any) -> None:
            err_lines.append(msg)

        with patch("black.output._out", out), patch("black.output._err", err):
            report.done(Path("f1"), black.Changed.NO)
            self.assertEqual(len(out_lines), 0)
            self.assertEqual(len(err_lines), 0)
            self.assertEqual(unstyle(str(report)), "1 file left unchanged.")
            self.assertEqual(report.return_code, 0)
            report.done(Path("f2"), black.Changed.YES)
            self.assertEqual(len(out_lines), 1)
            self.assertEqual(len(err_lines), 0)
            self.assertEqual(out_lines[-1], "reformatted f2")
            self.assertEqual(
                unstyle(str(report)), "1 file reformatted, 1 file left unchanged."
            )
            report.done(Path("f3"), black.Changed.CACHED)
            self.assertEqual(len(out_lines), 1)
            self.assertEqual(len(err_lines), 0)
            self.assertEqual(out_lines[-1], "reformatted f2")
            self.assertEqual(
                unstyle(str(report)), "1 file reformatted, 2 files left unchanged."
            )
            self.assertEqual(report.return_code, 0)
            report.check = True
            self.assertEqual(report.return_code, 1)
            report.check = False
            report.failed(Path("e1"), "boom")
            self.assertEqual(len(out_lines), 1)
            self.assertEqual(len(err_lines), 1)
            self.assertEqual(err_lines[-1], "error: cannot format e1: boom")
            self.assertEqual(
                unstyle(str(report)),
                "1 file reformatted, 2 files left unchanged, 1 file failed to"
                " reformat.",
            )
            self.assertEqual(report.return_code, 123)
            report.done(Path("f3"), black.Changed.YES)
            self.assertEqual(len(out_lines), 2)
            self.assertEqual(len(err_lines), 1)
            self.assertEqual(out_lines[-1], "reformatted f3")
            self.assertEqual(
                unstyle(str(report)),
                "2 files reformatted, 2 files left unchanged, 1 file failed to"
                " reformat.",
            )
            self.assertEqual(report.return_code, 123)
            report.failed(Path("e2"), "boom")
            self.assertEqual(len(out_lines), 2)
            self.assertEqual(len(err_lines), 2)
            self.assertEqual(err_lines[-1], "error: cannot format e2: boom")
            self.assertEqual(
                unstyle(str(report)),
                "2 files reformatted, 2 files left unchanged, 2 files failed to"
                " reformat.",
            )
            self.assertEqual(report.return_code, 123)
            report.path_ignored(Path("wat"), "no match")
            self.assertEqual(len(out_lines), 2)
            self.assertEqual(len(err_lines), 2)
            self.assertEqual(
                unstyle(str(report)),
                "2 files reformatted, 2 files left unchanged, 2 files failed to"
                " reformat.",
            )
            self.assertEqual(report.return_code, 123)
            report.done(Path("f4"), black.Changed.NO)
            self.assertEqual(len(out_lines), 2)
            self.assertEqual(len(err_lines), 2)
            self.assertEqual(
                unstyle(str(report)),
                "2 files reformatted, 3 files left unchanged, 2 files failed to"
                " reformat.",
            )
            self.assertEqual(report.return_code, 123)
            report.check = True
            self.assertEqual(
                unstyle(str(report)),
                "2 files would be reformatted, 3 files would be left unchanged, 2"
                " files would fail to reformat.",
            )
            report.check = False
            report.diff = True
            self.assertEqual(
                unstyle(str(report)),
                "2 files would be reformatted, 3 files would be left unchanged, 2"
                " files would fail to reformat.",
            )

    def test_lib2to3_parse(self) -> None:
        with self.assertRaises(black.InvalidInput):
            black.lib2to3_parse("invalid syntax")

        straddling = "x + y"
        black.lib2to3_parse(straddling)
        black.lib2to3_parse(straddling, {TargetVersion.PY36})

        py2_only = "print x"
        with self.assertRaises(black.InvalidInput):
            black.lib2to3_parse(py2_only, {TargetVersion.PY36})

        py3_only = "exec(x, end=y)"
        black.lib2to3_parse(py3_only)
        black.lib2to3_parse(py3_only, {TargetVersion.PY36})

    def test_get_features_used_decorator(self) -> None:
        # Test the feature detection of new decorator syntax
        # since this makes some test cases of test_get_features_used()
        # fails if it fails, this is tested first so that a useful case
        # is identified
        simples, relaxed = read_data("miscellaneous", "decorators")
        # skip explanation comments at the top of the file
        for simple_test in simples.split("##")[1:]:
            node = black.lib2to3_parse(simple_test)
            decorator = str(node.children[0].children[0]).strip()
            self.assertNotIn(
                Feature.RELAXED_DECORATORS,
                black.get_features_used(node),
                msg=(
                    f"decorator '{decorator}' follows python<=3.8 syntax"
                    "but is detected as 3.9+"
                    # f"The full node is\n{node!r}"
                ),
            )
        # skip the '# output' comment at the top of the output part
        for relaxed_test in relaxed.split("##")[1:]:
            node = black.lib2to3_parse(relaxed_test)
            decorator = str(node.children[0].children[0]).strip()
            self.assertIn(
                Feature.RELAXED_DECORATORS,
                black.get_features_used(node),
                msg=(
                    f"decorator '{decorator}' uses python3.9+ syntax"
                    "but is detected as python<=3.8"
                    # f"The full node is\n{node!r}"
                ),
            )

    def test_get_features_used(self) -> None:
        self.check_features_used("def f(*, arg): ...\n", set())
        self.check_features_used(
            "def f(*, arg,): ...\n", {Feature.TRAILING_COMMA_IN_DEF}
        )
        self.check_features_used("f(*arg,)\n", {Feature.TRAILING_COMMA_IN_CALL})
        self.check_features_used("def f(*, arg): f'string'\n", {Feature.F_STRINGS})
        self.check_features_used("123_456\n", {Feature.NUMERIC_UNDERSCORES})
        self.check_features_used("123456\n", set())

        source, expected = read_data("cases", "function")
        expected_features = {
            Feature.TRAILING_COMMA_IN_CALL,
            Feature.TRAILING_COMMA_IN_DEF,
            Feature.F_STRINGS,
        }
        self.check_features_used(source, expected_features)
        self.check_features_used(expected, expected_features)

        source, expected = read_data("cases", "expression")
        self.check_features_used(source, set())
        self.check_features_used(expected, set())

        self.check_features_used("lambda a, /, b: ...\n", {Feature.POS_ONLY_ARGUMENTS})
        self.check_features_used("def fn(a, /, b): ...", {Feature.POS_ONLY_ARGUMENTS})

        self.check_features_used("def fn(): yield a, b", set())
        self.check_features_used("def fn(): return a, b", set())
        self.check_features_used("def fn(): yield *b, c", {Feature.UNPACKING_ON_FLOW})
        self.check_features_used(
            "def fn(): return a, *b, c", {Feature.UNPACKING_ON_FLOW}
        )
        self.check_features_used("x = a, *b, c", set())

        self.check_features_used("x: Any = regular", set())
        self.check_features_used("x: Any = (regular, regular)", set())
        self.check_features_used("x: Any = Complex(Type(1))[something]", set())
        self.check_features_used(
            "x: Tuple[int, ...] = a, b, c", {Feature.ANN_ASSIGN_EXTENDED_RHS}
        )

        self.check_features_used("try: pass\nexcept Something: pass", set())
        self.check_features_used("try: pass\nexcept (*Something,): pass", set())
        self.check_features_used(
            "try: pass\nexcept *Group: pass", {Feature.EXCEPT_STAR}
        )

        self.check_features_used("a[*b]", {Feature.VARIADIC_GENERICS})
        self.check_features_used("a[x, *y(), z] = t", {Feature.VARIADIC_GENERICS})
        self.check_features_used("def fn(*args: *T): pass", {Feature.VARIADIC_GENERICS})
        self.check_features_used(
            "def fn(*args: *tuple[*T]): pass", {Feature.VARIADIC_GENERICS}
        )

        self.check_features_used("with a: pass", set())
        self.check_features_used("with a, b: pass", set())
        self.check_features_used("with a as b: pass", set())
        self.check_features_used("with a as b, c as d: pass", set())
        self.check_features_used("with (a): pass", set())
        self.check_features_used("with (a, b): pass", set())
        self.check_features_used("with (a, b) as (c, d): pass", set())
        self.check_features_used(
            "with (a as b): pass", {Feature.PARENTHESIZED_CONTEXT_MANAGERS}
        )
        self.check_features_used(
            "with ((a as b)): pass", {Feature.PARENTHESIZED_CONTEXT_MANAGERS}
        )
        self.check_features_used(
            "with (a, b as c): pass", {Feature.PARENTHESIZED_CONTEXT_MANAGERS}
        )
        self.check_features_used(
            "with (a, (b as c)): pass", {Feature.PARENTHESIZED_CONTEXT_MANAGERS}
        )
        self.check_features_used(
            "with ((a, ((b as c)))): pass", {Feature.PARENTHESIZED_CONTEXT_MANAGERS}
        )

    def check_features_used(self, source: str, expected: set[Feature]) -> None:
        node = black.lib2to3_parse(source)
        actual = black.get_features_used(node)
        msg = f"Expected {expected} but got {actual} for {source!r}"
        try:
            self.assertEqual(actual, expected, msg=msg)
        except AssertionError:
            DebugVisitor.show(node)
            raise

    def test_get_features_used_for_future_flags(self) -> None:
        for src, features in [
            ("from __future__ import annotations", {Feature.FUTURE_ANNOTATIONS}),
            (
                "from __future__ import (other, annotations)",
                {Feature.FUTURE_ANNOTATIONS},
            ),
            ("a = 1 + 2\nfrom something import annotations", set()),
            ("from __future__ import x, y", set()),
        ]:
            with self.subTest(src=src, features=features):
                node = black.lib2to3_parse(src)
                future_imports = black.get_future_imports(node)
                self.assertEqual(
                    black.get_features_used(node, future_imports=future_imports),
                    features,
                )

    def test_get_future_imports(self) -> None:
        node = black.lib2to3_parse("\n")
        self.assertEqual(set(), black.get_future_imports(node))
        node = black.lib2to3_parse("from __future__ import black\n")
        self.assertEqual({"black"}, black.get_future_imports(node))
        node = black.lib2to3_parse("from __future__ import multiple, imports\n")
        self.assertEqual({"multiple", "imports"}, black.get_future_imports(node))
        node = black.lib2to3_parse("from __future__ import (parenthesized, imports)\n")
        self.assertEqual({"parenthesized", "imports"}, black.get_future_imports(node))
        node = black.lib2to3_parse(
            "from __future__ import multiple\nfrom __future__ import imports\n"
        )
        self.assertEqual({"multiple", "imports"}, black.get_future_imports(node))
        node = black.lib2to3_parse("# comment\nfrom __future__ import black\n")
        self.assertEqual({"black"}, black.get_future_imports(node))
        node = black.lib2to3_parse('"""docstring"""\nfrom __future__ import black\n')
        self.assertEqual({"black"}, black.get_future_imports(node))
        node = black.lib2to3_parse("some(other, code)\nfrom __future__ import black\n")
        self.assertEqual(set(), black.get_future_imports(node))
        node = black.lib2to3_parse("from some.module import black\n")
        self.assertEqual(set(), black.get_future_imports(node))
        node = black.lib2to3_parse(
            "from __future__ import unicode_literals as _unicode_literals"
        )
        self.assertEqual({"unicode_literals"}, black.get_future_imports(node))
        node = black.lib2to3_parse(
            "from __future__ import unicode_literals as _lol, print"
        )
        self.assertEqual({"unicode_literals", "print"}, black.get_future_imports(node))

    @pytest.mark.incompatible_with_mypyc
    def test_debug_visitor(self) -> None:
        source, _ = read_data("miscellaneous", "debug_visitor")
        expected, _ = read_data("miscellaneous", "debug_visitor.out")
        out_lines = []
        err_lines = []

        def out(msg: str, **kwargs: Any) -> None:
            out_lines.append(msg)

        def err(msg: str, **kwargs: Any) -> None:
            err_lines.append(msg)

        with patch("black.debug.out", out):
            DebugVisitor.show(source)
        actual = "\n".join(out_lines) + "\n"
        log_name = ""
        if expected != actual:
            log_name = black.dump_to_file(*out_lines)
        self.assertEqual(
            expected,
            actual,
            f"AST print out is different. Actual version dumped to {log_name}",
        )

    def test_format_file_contents(self) -> None:
        mode = DEFAULT_MODE
        empty = ""
        with self.assertRaises(black.NothingChanged):
            black.format_file_contents(empty, mode=mode, fast=False)
        just_nl = "\n"
        with self.assertRaises(black.NothingChanged):
            black.format_file_contents(just_nl, mode=mode, fast=False)
        same = "j = [1, 2, 3]\n"
        with self.assertRaises(black.NothingChanged):
            black.format_file_contents(same, mode=mode, fast=False)
        different = "j = [1,2,3]"
        expected = same
        actual = black.format_file_contents(different, mode=mode, fast=False)
        self.assertEqual(expected, actual)
        invalid = "return if you can"
        with self.assertRaises(black.InvalidInput) as e:
            black.format_file_contents(invalid, mode=mode, fast=False)
        self.assertEqual(str(e.exception), "Cannot parse: 1:7: return if you can")

        just_crlf = "\r\n"
        with self.assertRaises(black.NothingChanged):
            black.format_file_contents(just_crlf, mode=mode, fast=False)
        just_whitespace_nl = "\n\t\n \n\t \n \t\n\n"
        actual = black.format_file_contents(just_whitespace_nl, mode=mode, fast=False)
        self.assertEqual("\n", actual)
        just_whitespace_crlf = "\r\n\t\r\n \r\n\t \r\n \t\r\n\r\n"
        actual = black.format_file_contents(just_whitespace_crlf, mode=mode, fast=False)
        self.assertEqual("\r\n", actual)

    def test_endmarker(self) -> None:
        n = black.lib2to3_parse("\n")
        self.assertEqual(n.type, black.syms.file_input)
        self.assertEqual(len(n.children), 1)
        self.assertEqual(n.children[0].type, black.token.ENDMARKER)

    @patch("tests.conftest.PRINT_FULL_TREE", True)
    @patch("tests.conftest.PRINT_TREE_DIFF", False)
    @pytest.mark.incompatible_with_mypyc
    def test_assertFormatEqual_print_full_tree(self) -> None:
        out_lines = []
        err_lines = []

        def out(msg: str, **kwargs: Any) -> None:
            out_lines.append(msg)

        def err(msg: str, **kwargs: Any) -> None:
            err_lines.append(msg)

        with patch("black.output._out", out), patch("black.output._err", err):
            with self.assertRaises(AssertionError):
                self.assertFormatEqual("j = [1, 2, 3]", "j = [1, 2, 3,]")

        out_str = "".join(out_lines)
        self.assertIn("Expected tree:", out_str)
        self.assertIn("Actual tree:", out_str)
        self.assertEqual("".join(err_lines), "")

    @patch("tests.conftest.PRINT_FULL_TREE", False)
    @patch("tests.conftest.PRINT_TREE_DIFF", True)
    @pytest.mark.incompatible_with_mypyc
    def test_assertFormatEqual_print_tree_diff(self) -> None:
        out_lines = []
        err_lines = []

        def out(msg: str, **kwargs: Any) -> None:
            out_lines.append(msg)

        def err(msg: str, **kwargs: Any) -> None:
            err_lines.append(msg)

        with patch("black.output._out", out), patch("black.output._err", err):
            with self.assertRaises(AssertionError):
                self.assertFormatEqual("j = [1, 2, 3]\n", "j = [1, 2, 3,]\n")

        out_str = "".join(out_lines)
        self.assertIn("Tree Diff:", out_str)
        self.assertIn("+          COMMA", out_str)
        self.assertIn("+ ','", out_str)
        self.assertEqual("".join(err_lines), "")

    @event_loop()
    @patch("concurrent.futures.ProcessPoolExecutor", MagicMock(side_effect=OSError))
    def test_works_in_mono_process_only_environment(self) -> None:
        with cache_dir() as workspace:
            for f in [
                (workspace / "one.py").resolve(),
                (workspace / "two.py").resolve(),
            ]:
                f.write_text('print("hello")\n', encoding="utf-8")
            self.invokeBlack([str(workspace)])

    @event_loop()
    def test_check_diff_use_together(self) -> None:
        with cache_dir():
            # Files which will be reformatted.
            src1 = get_case_path("miscellaneous", "string_quotes")
            self.invokeBlack([str(src1), "--diff", "--check"], exit_code=1)
            # Files which will not be reformatted.
            src2 = get_case_path("cases", "composition")
            self.invokeBlack([str(src2), "--diff", "--check"])
            # Multi file command.
            self.invokeBlack([str(src1), str(src2), "--diff", "--check"], exit_code=1)

    def test_no_src_fails(self) -> None:
        with cache_dir():
            self.invokeBlack([], exit_code=1)

    def test_src_and_code_fails(self) -> None:
        with cache_dir():
            self.invokeBlack([".", "-c", "0"], exit_code=1)

    def test_broken_symlink(self) -> None:
        with cache_dir() as workspace:
            symlink = workspace / "broken_link.py"
            try:
                symlink.symlink_to("nonexistent.py")
            except (OSError, NotImplementedError) as e:
                self.skipTest(f"Can't create symlinks: {e}")
            self.invokeBlack([str(workspace.resolve())])

    def test_single_file_force_pyi(self) -> None:
        pyi_mode = replace(DEFAULT_MODE, is_pyi=True)
        contents, expected = read_data("miscellaneous", "force_pyi")
        with cache_dir() as workspace:
            path = (workspace / "file.py").resolve()
            path.write_text(contents, encoding="utf-8")
            self.invokeBlack([str(path), "--pyi"])
            actual = path.read_text(encoding="utf-8")
            # verify cache with --pyi is separate
            pyi_cache = black.Cache.read(pyi_mode)
            assert not pyi_cache.is_changed(path)
            normal_cache = black.Cache.read(DEFAULT_MODE)
            assert normal_cache.is_changed(path)
        self.assertFormatEqual(expected, actual)
        black.assert_equivalent(contents, actual)
        black.assert_stable(contents, actual, pyi_mode)

    @event_loop()
    def test_multi_file_force_pyi(self) -> None:
        reg_mode = DEFAULT_MODE
        pyi_mode = replace(DEFAULT_MODE, is_pyi=True)
        contents, expected = read_data("miscellaneous", "force_pyi")
        with cache_dir() as workspace:
            paths = [
                (workspace / "file1.py").resolve(),
                (workspace / "file2.py").resolve(),
            ]
            for path in paths:
                path.write_text(contents, encoding="utf-8")
            self.invokeBlack([str(p) for p in paths] + ["--pyi"])
            for path in paths:
                actual = path.read_text(encoding="utf-8")
                self.assertEqual(actual, expected)
            # verify cache with --pyi is separate
            pyi_cache = black.Cache.read(pyi_mode)
            normal_cache = black.Cache.read(reg_mode)
            for path in paths:
                assert not pyi_cache.is_changed(path)
                assert normal_cache.is_changed(path)

    def test_pipe_force_pyi(self) -> None:
        source, expected = read_data("miscellaneous", "force_pyi")
        result = CliRunner().invoke(
            black.main, ["-", "-q", "--pyi"], input=BytesIO(source.encode("utf-8"))
        )
        self.assertEqual(result.exit_code, 0)
        actual = result.output
        self.assertFormatEqual(actual, expected)

    def test_single_file_force_py36(self) -> None:
        reg_mode = DEFAULT_MODE
        py36_mode = replace(DEFAULT_MODE, target_versions=PY36_VERSIONS)
        source, expected = read_data("miscellaneous", "force_py36")
        with cache_dir() as workspace:
            path = (workspace / "file.py").resolve()
            path.write_text(source, encoding="utf-8")
            self.invokeBlack([str(path), *PY36_ARGS])
            actual = path.read_text(encoding="utf-8")
            # verify cache with --target-version is separate
            py36_cache = black.Cache.read(py36_mode)
            assert not py36_cache.is_changed(path)
            normal_cache = black.Cache.read(reg_mode)
            assert normal_cache.is_changed(path)
        self.assertEqual(actual, expected)

    @event_loop()
    def test_multi_file_force_py36(self) -> None:
        reg_mode = DEFAULT_MODE
        py36_mode = replace(DEFAULT_MODE, target_versions=PY36_VERSIONS)
        source, expected = read_data("miscellaneous", "force_py36")
        with cache_dir() as workspace:
            paths = [
                (workspace / "file1.py").resolve(),
                (workspace / "file2.py").resolve(),
            ]
            for path in paths:
                path.write_text(source, encoding="utf-8")
            self.invokeBlack([str(p) for p in paths] + PY36_ARGS)
            for path in paths:
                actual = path.read_text(encoding="utf-8")
                self.assertEqual(actual, expected)
            # verify cache with --target-version is separate
            pyi_cache = black.Cache.read(py36_mode)
            normal_cache = black.Cache.read(reg_mode)
            for path in paths:
                assert not pyi_cache.is_changed(path)
                assert normal_cache.is_changed(path)

    def test_pipe_force_py36(self) -> None:
        source, expected = read_data("miscellaneous", "force_py36")
        result = CliRunner().invoke(
            black.main,
            ["-", "-q", "--target-version=py36"],
            input=BytesIO(source.encode("utf-8")),
        )
        self.assertEqual(result.exit_code, 0)
        actual = result.output
        self.assertFormatEqual(actual, expected)

    @pytest.mark.incompatible_with_mypyc
    def test_reformat_one_with_stdin(self) -> None:
        with patch(
            "black.format_stdin_to_stdout",
            return_value=lambda *args, **kwargs: black.Changed.YES,
        ) as fsts:
            report = MagicMock()
            path = Path("-")
            black.reformat_one(
                path,
                fast=True,
                write_back=black.WriteBack.YES,
                mode=DEFAULT_MODE,
                report=report,
            )
            fsts.assert_called_once()
            report.done.assert_called_with(path, black.Changed.YES)

    @pytest.mark.incompatible_with_mypyc
    def test_reformat_one_with_stdin_filename(self) -> None:
        with patch(
            "black.format_stdin_to_stdout",
            return_value=lambda *args, **kwargs: black.Changed.YES,
        ) as fsts:
            report = MagicMock()
            p = "foo.py"
            path = Path(f"__BLACK_STDIN_FILENAME__{p}")
            expected = Path(p)
            black.reformat_one(
                path,
                fast=True,
                write_back=black.WriteBack.YES,
                mode=DEFAULT_MODE,
                report=report,
            )
            fsts.assert_called_once_with(
                fast=True, write_back=black.WriteBack.YES, mode=DEFAULT_MODE, lines=()
            )
            # __BLACK_STDIN_FILENAME__ should have been stripped
            report.done.assert_called_with(expected, black.Changed.YES)

    @pytest.mark.incompatible_with_mypyc
    def test_reformat_one_with_stdin_filename_pyi(self) -> None:
        with patch(
            "black.format_stdin_to_stdout",
            return_value=lambda *args, **kwargs: black.Changed.YES,
        ) as fsts:
            report = MagicMock()
            p = "foo.pyi"
            path = Path(f"__BLACK_STDIN_FILENAME__{p}")
            expected = Path(p)
            black.reformat_one(
                path,
                fast=True,
                write_back=black.WriteBack.YES,
                mode=DEFAULT_MODE,
                report=report,
            )
            fsts.assert_called_once_with(
                fast=True,
                write_back=black.WriteBack.YES,
                mode=replace(DEFAULT_MODE, is_pyi=True),
                lines=(),
            )
            # __BLACK_STDIN_FILENAME__ should have been stripped
            report.done.assert_called_with(expected, black.Changed.YES)

    @pytest.mark.incompatible_with_mypyc
    def test_reformat_one_with_stdin_filename_ipynb(self) -> None:
        with patch(
            "black.format_stdin_to_stdout",
            return_value=lambda *args, **kwargs: black.Changed.YES,
        ) as fsts:
            report = MagicMock()
            p = "foo.ipynb"
            path = Path(f"__BLACK_STDIN_FILENAME__{p}")
            expected = Path(p)
            black.reformat_one(
                path,
                fast=True,
                write_back=black.WriteBack.YES,
                mode=DEFAULT_MODE,
                report=report,
            )
            fsts.assert_called_once_with(
                fast=True,
                write_back=black.WriteBack.YES,
                mode=replace(DEFAULT_MODE, is_ipynb=True),
                lines=(),
            )
            # __BLACK_STDIN_FILENAME__ should have been stripped
            report.done.assert_called_with(expected, black.Changed.YES)

    @pytest.mark.incompatible_with_mypyc
    def test_reformat_one_with_stdin_and_existing_path(self) -> None:
        with patch(
            "black.format_stdin_to_stdout",
            return_value=lambda *args, **kwargs: black.Changed.YES,
        ) as fsts:
            report = MagicMock()
            # Even with an existing file, since we are forcing stdin, black
            # should output to stdout and not modify the file inplace
            p = THIS_DIR / "data" / "cases" / "collections.py"
            # Make sure is_file actually returns True
            self.assertTrue(p.is_file())
            path = Path(f"__BLACK_STDIN_FILENAME__{p}")
            expected = Path(p)
            black.reformat_one(
                path,
                fast=True,
                write_back=black.WriteBack.YES,
                mode=DEFAULT_MODE,
                report=report,
            )
            fsts.assert_called_once()
            # __BLACK_STDIN_FILENAME__ should have been stripped
            report.done.assert_called_with(expected, black.Changed.YES)

    def test_reformat_one_with_stdin_empty(self) -> None:
        cases = [
            ("", ""),
            ("\n", "\n"),
            ("\r\n", "\r\n"),
            (" \t", ""),
            (" \t\n\t ", "\n"),
            (" \t\r\n\t ", "\r\n"),
        ]

        def _new_wrapper(
            output: io.StringIO, io_TextIOWrapper: type[io.TextIOWrapper]
        ) -> Callable[[Any, Any], Union[io.StringIO, io.TextIOWrapper]]:
            def get_output(
                *args: Any, **kwargs: Any
            ) -> Union[io.StringIO, io.TextIOWrapper]:
                if args == (sys.stdout.buffer,):
                    # It's `format_stdin_to_stdout()` calling `io.TextIOWrapper()`,
                    # return our mock object.
                    return output
                # It's something else (i.e. `decode_bytes()`) calling
                # `io.TextIOWrapper()`, pass through to the original implementation.
                # See discussion in https://github.com/psf/black/pull/2489
                return io_TextIOWrapper(*args, **kwargs)

            return get_output

        for content, expected in cases:
            output = io.StringIO()
            io_TextIOWrapper = io.TextIOWrapper

            with patch("io.TextIOWrapper", _new_wrapper(output, io_TextIOWrapper)):
                try:
                    black.format_stdin_to_stdout(
                        fast=True,
                        content=content,
                        write_back=black.WriteBack.YES,
                        mode=DEFAULT_MODE,
                    )
                except io.UnsupportedOperation:
                    pass  # StringIO does not support detach
                assert output.getvalue() == expected

    def test_cli_unstable(self) -> None:
        self.invokeBlack(["--unstable", "-c", "0"], exit_code=0)
        self.invokeBlack(["--preview", "-c", "0"], exit_code=0)
        # Must also pass --preview
        self.invokeBlack(
            ["--enable-unstable-feature", "string_processing", "-c", "0"], exit_code=1
        )
        self.invokeBlack(
            ["--preview", "--enable-unstable-feature", "string_processing", "-c", "0"],
            exit_code=0,
        )
        self.invokeBlack(
            ["--unstable", "--enable-unstable-feature", "string_processing", "-c", "0"],
            exit_code=0,
        )

    def test_invalid_cli_regex(self) -> None:
        for option in ["--include", "--exclude", "--extend-exclude", "--force-exclude"]:
            self.invokeBlack(["-", option, "**()(!!*)"], exit_code=2)

    def test_required_version_matches_version(self) -> None:
        self.invokeBlack(
            ["--required-version", black.__version__, "-c", "0"],
            exit_code=0,
            ignore_config=True,
        )

    def test_required_version_matches_partial_version(self) -> None:
        self.invokeBlack(
            ["--required-version", black.__version__.split(".")[0], "-c", "0"],
            exit_code=0,
            ignore_config=True,
        )

    def test_required_version_does_not_match_on_minor_version(self) -> None:
        self.invokeBlack(
            ["--required-version", black.__version__.split(".")[0] + ".999", "-c", "0"],
            exit_code=1,
            ignore_config=True,
        )

    def test_required_version_does_not_match_version(self) -> None:
        result = BlackRunner().invoke(
            black.main,
            ["--required-version", "20.99b", "-c", "0"],
        )
        self.assertEqual(result.exit_code, 1)
        self.assertIn("required version", result.stderr)

    def test_preserves_line_endings(self) -> None:
        with TemporaryDirectory() as workspace:
            test_file = Path(workspace) / "test.py"
            for nl in ["\n", "\r\n"]:
                contents = nl.join(["def f(  ):", "    pass"])
                test_file.write_bytes(contents.encode())
                ff(test_file, write_back=black.WriteBack.YES)
                updated_contents: bytes = test_file.read_bytes()
                self.assertIn(nl.encode(), updated_contents)
                if nl == "\n":
                    self.assertNotIn(b"\r\n", updated_contents)

    def test_preserves_line_endings_via_stdin(self) -> None:
        for nl in ["\n", "\r\n"]:
            contents = nl.join(["def f(  ):", "    pass"])
            runner = BlackRunner()
            result = runner.invoke(
                black.main, ["-", "--fast"], input=BytesIO(contents.encode("utf-8"))
            )
            self.assertEqual(result.exit_code, 0)
            output = result.stdout_bytes
            self.assertIn(nl.encode("utf-8"), output)
            if nl == "\n":
                self.assertNotIn(b"\r\n", output)

    def test_normalize_line_endings(self) -> None:
        with TemporaryDirectory() as workspace:
            test_file = Path(workspace) / "test.py"
            for data, expected in (
                (b"c\r\nc\n ", b"c\r\nc\r\n"),
                (b"l\nl\r\n ", b"l\nl\n"),
            ):
                test_file.write_bytes(data)
                ff(test_file, write_back=black.WriteBack.YES)
                self.assertEqual(test_file.read_bytes(), expected)

    def test_root_logger_not_used_directly(self) -> None:
        def fail(*args: Any, **kwargs: Any) -> None:
            self.fail("Record created with root logger")

        with patch.multiple(
            logging.root,
            debug=fail,
            info=fail,
            warning=fail,
            error=fail,
            critical=fail,
            log=fail,
        ):
            ff(THIS_DIR / "util.py")

    def test_invalid_config_return_code(self) -> None:
        tmp_file = Path(black.dump_to_file())
        try:
            tmp_config = Path(black.dump_to_file())
            tmp_config.unlink()
            args = ["--config", str(tmp_config), str(tmp_file)]
            self.invokeBlack(args, exit_code=2, ignore_config=False)
        finally:
            tmp_file.unlink()

    def test_parse_pyproject_toml(self) -> None:
        test_toml_file = THIS_DIR / "test.toml"
        config = black.parse_pyproject_toml(str(test_toml_file))
        self.assertEqual(config["verbose"], 1)
        self.assertEqual(config["check"], "no")
        self.assertEqual(config["diff"], "y")
        self.assertEqual(config["color"], True)
        self.assertEqual(config["line_length"], 79)
        self.assertEqual(config["target_version"], ["py36", "py37", "py38"])
        self.assertEqual(config["python_cell_magics"], ["custom1", "custom2"])
        self.assertEqual(config["exclude"], r"\.pyi?$")
        self.assertEqual(config["include"], r"\.py?$")

    def test_spellcheck_pyproject_toml(self) -> None:
        test_toml_file = THIS_DIR / "data" / "incorrect_spelling.toml"
        result = BlackRunner().invoke(
            black.main,
            [
                "--code=print('hello world')",
                "--verbose",
                f"--config={str(test_toml_file)}",
            ],
        )

        assert (
            r"Invalid config keys detected: 'ine_length', 'target_ersion' (in"
            rf" {test_toml_file})" in result.stderr
        )

    def test_parse_pyproject_toml_project_metadata(self) -> None:
        for test_toml, expected in [
            ("only_black_pyproject.toml", ["py310"]),
            ("only_metadata_pyproject.toml", ["py37", "py38", "py39", "py310"]),
            ("neither_pyproject.toml", None),
            ("both_pyproject.toml", ["py310"]),
        ]:
            test_toml_file = THIS_DIR / "data" / "project_metadata" / test_toml
            config = black.parse_pyproject_toml(str(test_toml_file))
            self.assertEqual(config.get("target_version"), expected)

    def test_infer_target_version(self) -> None:
        for version, expected in [
            ("3.6", [TargetVersion.PY36]),
            ("3.11.0rc1", [TargetVersion.PY311]),
            (
                ">=3.10",
                [
                    TargetVersion.PY310,
                    TargetVersion.PY311,
                    TargetVersion.PY312,
                    TargetVersion.PY313,
                ],
            ),
            (
                ">=3.10.6",
                [
                    TargetVersion.PY310,
                    TargetVersion.PY311,
                    TargetVersion.PY312,
                    TargetVersion.PY313,
                ],
            ),
            ("<3.6", [TargetVersion.PY33, TargetVersion.PY34, TargetVersion.PY35]),
            (">3.7,<3.10", [TargetVersion.PY38, TargetVersion.PY39]),
            (
                ">3.7,!=3.8,!=3.9",
                [
                    TargetVersion.PY310,
                    TargetVersion.PY311,
                    TargetVersion.PY312,
                    TargetVersion.PY313,
                ],
            ),
            (
                "> 3.9.4, != 3.10.3",
                [
                    TargetVersion.PY39,
                    TargetVersion.PY310,
                    TargetVersion.PY311,
                    TargetVersion.PY312,
                    TargetVersion.PY313,
                ],
            ),
            (
                "!=3.3,!=3.4",
                [
                    TargetVersion.PY35,
                    TargetVersion.PY36,
                    TargetVersion.PY37,
                    TargetVersion.PY38,
                    TargetVersion.PY39,
                    TargetVersion.PY310,
                    TargetVersion.PY311,
                    TargetVersion.PY312,
                    TargetVersion.PY313,
                ],
            ),
            (
                "==3.*",
                [
                    TargetVersion.PY33,
                    TargetVersion.PY34,
                    TargetVersion.PY35,
                    TargetVersion.PY36,
                    TargetVersion.PY37,
                    TargetVersion.PY38,
                    TargetVersion.PY39,
                    TargetVersion.PY310,
                    TargetVersion.PY311,
                    TargetVersion.PY312,
                    TargetVersion.PY313,
                ],
            ),
            ("==3.8.*", [TargetVersion.PY38]),
            (None, None),
            ("", None),
            ("invalid", None),
            ("==invalid", None),
            (">3.9,!=invalid", None),
            ("3", None),
            ("3.2", None),
            ("2.7.18", None),
            ("==2.7", None),
            (">3.10,<3.11", None),
        ]:
            test_toml = {"project": {"requires-python": version}}
            result = black.files.infer_target_version(test_toml)
            self.assertEqual(result, expected)

    def test_read_pyproject_toml(self) -> None:
        test_toml_file = THIS_DIR / "test.toml"
        fake_ctx = FakeContext()
        black.read_pyproject_toml(fake_ctx, FakeParameter(), str(test_toml_file))
        config = fake_ctx.default_map
        self.assertEqual(config["verbose"], "1")
        self.assertEqual(config["check"], "no")
        self.assertEqual(config["diff"], "y")
        self.assertEqual(config["color"], "True")
        self.assertEqual(config["line_length"], "79")
        self.assertEqual(config["target_version"], ["py36", "py37", "py38"])
        self.assertEqual(config["exclude"], r"\.pyi?$")
        self.assertEqual(config["include"], r"\.py?$")

    def test_read_pyproject_toml_from_stdin(self) -> None:
        with TemporaryDirectory() as workspace:
            root = Path(workspace)

            src_dir = root / "src"
            src_dir.mkdir()

            src_pyproject = src_dir / "pyproject.toml"
            src_pyproject.touch()

            test_toml_content = (THIS_DIR / "test.toml").read_text(encoding="utf-8")
            src_pyproject.write_text(test_toml_content, encoding="utf-8")

            src_python = src_dir / "foo.py"
            src_python.touch()

            fake_ctx = FakeContext()
            fake_ctx.params["src"] = ("-",)
            fake_ctx.params["stdin_filename"] = str(src_python)

            with change_directory(root):
                black.read_pyproject_toml(fake_ctx, FakeParameter(), None)

            config = fake_ctx.default_map
            self.assertEqual(config["verbose"], "1")
            self.assertEqual(config["check"], "no")
            self.assertEqual(config["diff"], "y")
            self.assertEqual(config["color"], "True")
            self.assertEqual(config["line_length"], "79")
            self.assertEqual(config["target_version"], ["py36", "py37", "py38"])
            self.assertEqual(config["exclude"], r"\.pyi?$")
            self.assertEqual(config["include"], r"\.py?$")

    @pytest.mark.incompatible_with_mypyc
    def test_find_project_root(self) -> None:
        with TemporaryDirectory() as workspace:
            root = Path(workspace)
            test_dir = root / "test"
            test_dir.mkdir()

            src_dir = root / "src"
            src_dir.mkdir()

            root_pyproject = root / "pyproject.toml"
            root_pyproject.write_text("[tool.black]", encoding="utf-8")
            src_pyproject = src_dir / "pyproject.toml"
            src_pyproject.write_text("[tool.black]", encoding="utf-8")
            src_python = src_dir / "foo.py"
            src_python.touch()

            self.assertEqual(
                black.find_project_root((src_dir, test_dir)),
                (root.resolve(), "pyproject.toml"),
            )
            self.assertEqual(
                black.find_project_root((src_dir,)),
                (src_dir.resolve(), "pyproject.toml"),
            )
            self.assertEqual(
                black.find_project_root((src_python,)),
                (src_dir.resolve(), "pyproject.toml"),
            )

            with change_directory(test_dir):
                self.assertEqual(
                    black.find_project_root(("-",), stdin_filename="../src/a.py"),
                    (src_dir.resolve(), "pyproject.toml"),
                )

            src_sub = src_dir / "sub"
            src_sub.mkdir()

            src_sub_pyproject = src_sub / "pyproject.toml"
            src_sub_pyproject.touch()  # empty

            src_sub_python = src_sub / "bar.py"

            # we skip src_sub_pyproject since it is missing the [tool.black] section
            self.assertEqual(
                black.find_project_root((src_sub_python,)),
                (src_dir.resolve(), "pyproject.toml"),
            )

    @patch(
        "black.files.find_user_pyproject_toml",
    )
    def test_find_pyproject_toml(self, find_user_pyproject_toml: MagicMock) -> None:
        find_user_pyproject_toml.side_effect = RuntimeError()

        with redirect_stderr(io.StringIO()) as stderr:
            result = black.files.find_pyproject_toml(
                path_search_start=(str(Path.cwd().root),)
            )

        assert result is None
        err = stderr.getvalue()
        assert "Ignoring user configuration" in err

    @patch(
        "black.files.find_user_pyproject_toml",
        black.files.find_user_pyproject_toml.__wrapped__,
    )
    def test_find_user_pyproject_toml_linux(self) -> None:
        if system() == "Windows":
            return

        # Test if XDG_CONFIG_HOME is checked
        with TemporaryDirectory() as workspace:
            tmp_user_config = Path(workspace) / "black"
            with patch.dict("os.environ", {"XDG_CONFIG_HOME": workspace}):
                self.assertEqual(
                    black.files.find_user_pyproject_toml(), tmp_user_config.resolve()
                )

        # Test fallback for XDG_CONFIG_HOME
        with patch.dict("os.environ"):
            os.environ.pop("XDG_CONFIG_HOME", None)
            fallback_user_config = Path("~/.config").expanduser() / "black"
            self.assertEqual(
                black.files.find_user_pyproject_toml(), fallback_user_config.resolve()
            )

    def test_find_user_pyproject_toml_windows(self) -> None:
        if system() != "Windows":
            return

        user_config_path = Path.home() / ".black"
        self.assertEqual(
            black.files.find_user_pyproject_toml(), user_config_path.resolve()
        )

    def test_bpo_33660_workaround(self) -> None:
        if system() == "Windows":
            return

        # https://bugs.python.org/issue33660
        # Can be removed when we drop support for Python 3.8.5
        root = Path("/")
        with change_directory(root):
            path = Path("workspace") / "project"
            report = black.Report(verbose=True)
            resolves_outside = black.resolves_outside_root_or_cannot_stat(
                path, root, report
            )
            self.assertIs(resolves_outside, False)

    def test_normalize_path_ignore_windows_junctions_outside_of_root(self) -> None:
        if system() != "Windows":
            return

        with TemporaryDirectory() as workspace:
            root = Path(workspace)
            junction_dir = root / "junction"
            junction_target_outside_of_root = root / ".."
            os.system(f"mklink /J {junction_dir} {junction_target_outside_of_root}")

            report = black.Report(verbose=True)
            resolves_outside = black.resolves_outside_root_or_cannot_stat(
                junction_dir, root, report
            )
            # Manually delete for Python < 3.8
            os.system(f"rmdir {junction_dir}")

            self.assertIs(resolves_outside, True)

    def test_newline_comment_interaction(self) -> None:
        source = "class A:\\\r\n# type: ignore\n pass\n"
        output = black.format_str(source, mode=DEFAULT_MODE)
        black.assert_stable(source, output, mode=DEFAULT_MODE)

    def test_bpo_2142_workaround(self) -> None:
        # https://bugs.python.org/issue2142

        source, _ = read_data("miscellaneous", "missing_final_newline")
        # read_data adds a trailing newline
        source = source.rstrip()
        expected, _ = read_data("miscellaneous", "missing_final_newline.diff")
        tmp_file = Path(black.dump_to_file(source, ensure_final_newline=False))
        diff_header = re.compile(
            rf"{re.escape(str(tmp_file))}\t\d\d\d\d-\d\d-\d\d "
            r"\d\d:\d\d:\d\d\.\d\d\d\d\d\d\+\d\d:\d\d"
        )
        try:
            result = BlackRunner().invoke(black.main, ["--diff", str(tmp_file)])
            self.assertEqual(result.exit_code, 0)
        finally:
            os.unlink(tmp_file)
        actual = result.stdout
        actual = diff_header.sub(DETERMINISTIC_HEADER, actual)
        self.assertEqual(actual, expected)

    @staticmethod
    def compare_results(
        result: click.testing.Result, expected_value: str, expected_exit_code: int
    ) -> None:
        """Helper method to test the value and exit code of a click Result."""
        assert (
            result.stdout == expected_value
        ), "The output did not match the expected value."
        assert result.exit_code == expected_exit_code, "The exit code is incorrect."

    def test_code_option(self) -> None:
        """Test the code option with no changes."""
        code = 'print("Hello world")\n'
        args = ["--code", code]
        result = CliRunner().invoke(black.main, args)

        self.compare_results(result, code, 0)

    def test_code_option_changed(self) -> None:
        """Test the code option when changes are required."""
        code = "print('hello world')"
        formatted = black.format_str(code, mode=DEFAULT_MODE)

        args = ["--code", code]
        result = CliRunner().invoke(black.main, args)

        self.compare_results(result, formatted, 0)

    def test_code_option_check(self) -> None:
        """Test the code option when check is passed."""
        args = ["--check", "--code", 'print("Hello world")\n']
        result = CliRunner().invoke(black.main, args)
        self.compare_results(result, "", 0)

    def test_code_option_check_changed(self) -> None:
        """Test the code option when changes are required, and check is passed."""
        args = ["--check", "--code", "print('hello world')"]
        result = CliRunner().invoke(black.main, args)
        self.compare_results(result, "", 1)

    def test_code_option_diff(self) -> None:
        """Test the code option when diff is passed."""
        code = "print('hello world')"
        formatted = black.format_str(code, mode=DEFAULT_MODE)
        result_diff = diff(code, formatted, "STDIN", "STDOUT")

        args = ["--diff", "--code", code]
        result = CliRunner().invoke(black.main, args)

        # Remove time from diff
        output = DIFF_TIME.sub("", result.output)

        assert output == result_diff, "The output did not match the expected value."
        assert result.exit_code == 0, "The exit code is incorrect."

    def test_code_option_color_diff(self) -> None:
        """Test the code option when color and diff are passed."""
        code = "print('hello world')"
        formatted = black.format_str(code, mode=DEFAULT_MODE)

        result_diff = diff(code, formatted, "STDIN", "STDOUT")
        result_diff = color_diff(result_diff)

        args = ["--diff", "--color", "--code", code]
        result = CliRunner().invoke(black.main, args)

        # Remove time from diff
        output = DIFF_TIME.sub("", result.output)

        assert output == result_diff, "The output did not match the expected value."
        assert result.exit_code == 0, "The exit code is incorrect."

    @pytest.mark.incompatible_with_mypyc
    def test_code_option_safe(self) -> None:
        """Test that the code option throws an error when the sanity checks fail."""
        # Patch black.assert_equivalent to ensure the sanity checks fail
        with patch.object(black, "assert_equivalent", side_effect=AssertionError):
            code = 'print("Hello world")'
            error_msg = f"{code}\nerror: cannot format <string>: \n"

            args = ["--safe", "--code", code]
            result = CliRunner().invoke(black.main, args)

            assert error_msg == result.output
            assert result.exit_code == 123

    def test_code_option_fast(self) -> None:
        """Test that the code option ignores errors when the sanity checks fail."""
        # Patch black.assert_equivalent to ensure the sanity checks fail
        with patch.object(black, "assert_equivalent", side_effect=AssertionError):
            code = 'print("Hello world")'
            formatted = black.format_str(code, mode=DEFAULT_MODE)

            args = ["--fast", "--code", code]
            result = CliRunner().invoke(black.main, args)

            self.compare_results(result, formatted, 0)

    @pytest.mark.incompatible_with_mypyc
    def test_code_option_config(self) -> None:
        """
        Test that the code option finds the pyproject.toml in the current directory.
        """
        with patch.object(black, "parse_pyproject_toml", return_value={}) as parse:
            args = ["--code", "print"]
            # This is the only directory known to contain a pyproject.toml
            with change_directory(PROJECT_ROOT):
                CliRunner().invoke(black.main, args)
                pyproject_path = Path(Path.cwd(), "pyproject.toml").resolve()

            assert (
                len(parse.mock_calls) >= 1
            ), "Expected config parse to be called with the current directory."

            _, call_args, _ = parse.mock_calls[0]
            assert (
                call_args[0].lower() == str(pyproject_path).lower()
            ), "Incorrect config loaded."

    @pytest.mark.incompatible_with_mypyc
    def test_code_option_parent_config(self) -> None:
        """
        Test that the code option finds the pyproject.toml in the parent directory.
        """
        with patch.object(black, "parse_pyproject_toml", return_value={}) as parse:
            with change_directory(THIS_DIR):
                args = ["--code", "print"]
                CliRunner().invoke(black.main, args)

                pyproject_path = Path(Path().cwd().parent, "pyproject.toml").resolve()
                assert (
                    len(parse.mock_calls) >= 1
                ), "Expected config parse to be called with the current directory."

                _, call_args, _ = parse.mock_calls[0]
                assert (
                    call_args[0].lower() == str(pyproject_path).lower()
                ), "Incorrect config loaded."

    def test_for_handled_unexpected_eof_error(self) -> None:
        """
        Test that an unexpected EOF SyntaxError is nicely presented.
        """
        with pytest.raises(black.parsing.InvalidInput) as exc_info:
            black.lib2to3_parse("print(", {})

        exc_info.match("Cannot parse: 1:6: Unexpected EOF in multi-line statement")

    def test_line_ranges_with_code_option(self) -> None:
        code = textwrap.dedent("""\
            if  a  ==  b:
                print  ( "OK" )
            """)
        args = ["--line-ranges=1-1", "--code", code]
        result = CliRunner().invoke(black.main, args)

        expected = textwrap.dedent("""\
            if a == b:
                print  ( "OK" )
            """)
        self.compare_results(result, expected, expected_exit_code=0)

    def test_line_ranges_with_stdin(self) -> None:
        code = textwrap.dedent("""\
            if  a  ==  b:
                print  ( "OK" )
            """)
        runner = BlackRunner()
        result = runner.invoke(
            black.main, ["--line-ranges=1-1", "-"], input=BytesIO(code.encode("utf-8"))
        )

        expected = textwrap.dedent("""\
            if a == b:
                print  ( "OK" )
            """)
        self.compare_results(result, expected, expected_exit_code=0)

    def test_line_ranges_with_source(self) -> None:
        with TemporaryDirectory() as workspace:
            test_file = Path(workspace) / "test.py"
            test_file.write_text(
                textwrap.dedent("""\
            if  a  ==  b:
                print  ( "OK" )
            """),
                encoding="utf-8",
            )
            args = ["--line-ranges=1-1", str(test_file)]
            result = CliRunner().invoke(black.main, args)
            assert not result.exit_code

            formatted = test_file.read_text(encoding="utf-8")
            expected = textwrap.dedent("""\
            if a == b:
                print  ( "OK" )
            """)
            assert expected == formatted

    def test_line_ranges_with_multiple_sources(self) -> None:
        with TemporaryDirectory() as workspace:
            test1_file = Path(workspace) / "test1.py"
            test1_file.write_text("", encoding="utf-8")
            test2_file = Path(workspace) / "test2.py"
            test2_file.write_text("", encoding="utf-8")
            args = ["--line-ranges=1-1", str(test1_file), str(test2_file)]
            result = CliRunner().invoke(black.main, args)
            assert result.exit_code == 1
            assert "Cannot use --line-ranges to format multiple files" in result.output

    def test_line_ranges_with_ipynb(self) -> None:
        with TemporaryDirectory() as workspace:
            test_file = Path(workspace) / "test.ipynb"
            test_file.write_text("{}", encoding="utf-8")
            args = ["--line-ranges=1-1", "--ipynb", str(test_file)]
            result = CliRunner().invoke(black.main, args)
            assert "Cannot use --line-ranges with ipynb files" in result.output
            assert result.exit_code == 1

    def test_line_ranges_in_pyproject_toml(self) -> None:
        config = THIS_DIR / "data" / "invalid_line_ranges.toml"
        result = BlackRunner().invoke(
            black.main, ["--code", "print()", "--config", str(config)]
        )
        assert result.exit_code == 2
        assert result.stderr_bytes is not None
        assert (
            b"Cannot use line-ranges in the pyproject.toml file." in result.stderr_bytes
        )

    def test_lines_with_leading_tabs_expanded(self) -> None:
        # See CVE-2024-21503. Mostly test that this completes in a reasonable
        # time.
        payload = "\t" * 10_000
        assert lines_with_leading_tabs_expanded(payload) == [payload]

        tab = " " * 8
        assert lines_with_leading_tabs_expanded("\tx") == [f"{tab}x"]
        assert lines_with_leading_tabs_expanded("\t\tx") == [f"{tab}{tab}x"]
        assert lines_with_leading_tabs_expanded("\tx\n  y") == [f"{tab}x", "  y"]

<<<<<<< HEAD
    def test_carriage_return_edge_cases(self) -> None:
        # These tests are here instead of in the normal cases because
        # of git's newline normalization and because it's hard to
        # get `\r` vs `\r\n` vs `\n` to display properly
        assert (
            black.format_str(
                "try:\\\r# type: ignore\n pass\nfinally:\n pass\n",
                mode=black.FileMode(),
            )
            == "try:  # type: ignore\n    pass\nfinally:\n    pass\n"
        )
        assert black.format_str("{\r}", mode=black.FileMode()) == "{}\n"
        assert black.format_str("pass #\r#\n", mode=black.FileMode()) == "pass  #\n#\n"
=======
    def test_backslash_carriage_return(self) -> None:
        # These tests are here instead of in the normal cases because
        # of git's newline normalization and because it's hard to
        # get `\r` vs `\r\n` vs `\n` to display properly in editors
        assert black.format_str("x=\\\r\n1", mode=black.FileMode()) == "x = 1\n"
        assert black.format_str("x=\\\n1", mode=black.FileMode()) == "x = 1\n"
        assert black.format_str("x=\\\r1", mode=black.FileMode()) == "x = 1\n"
        assert (
            black.format_str("class A\\\r\n:...", mode=black.FileMode())
            == "class A: ...\n"
        )
        assert (
            black.format_str("class A\\\n:...", mode=black.FileMode())
            == "class A: ...\n"
        )
        assert (
            black.format_str("class A\\\r:...", mode=black.FileMode())
            == "class A: ...\n"
        )
>>>>>>> 95bc5691


class TestCaching:
    def test_get_cache_dir(
        self,
        tmp_path: Path,
        monkeypatch: pytest.MonkeyPatch,
    ) -> None:
        # Create multiple cache directories
        workspace1 = tmp_path / "ws1"
        workspace1.mkdir()
        workspace2 = tmp_path / "ws2"
        workspace2.mkdir()

        # Force user_cache_dir to use the temporary directory for easier assertions
        patch_user_cache_dir = patch(
            target="black.cache.user_cache_dir",
            autospec=True,
            return_value=str(workspace1),
        )

        # If BLACK_CACHE_DIR is not set, use user_cache_dir
        monkeypatch.delenv("BLACK_CACHE_DIR", raising=False)
        with patch_user_cache_dir:
            assert get_cache_dir().parent == workspace1

        # If it is set, use the path provided in the env var.
        monkeypatch.setenv("BLACK_CACHE_DIR", str(workspace2))
        assert get_cache_dir().parent == workspace2

    def test_cache_file_length(self) -> None:
        cases = [
            DEFAULT_MODE,
            # all of the target versions
            Mode(target_versions=set(TargetVersion)),
            # all of the features
            Mode(enabled_features=set(Preview)),
            # all of the magics
            Mode(python_cell_magics={f"magic{i}" for i in range(500)}),
            # all of the things
            Mode(
                target_versions=set(TargetVersion),
                enabled_features=set(Preview),
                python_cell_magics={f"magic{i}" for i in range(500)},
            ),
        ]
        for case in cases:
            cache_file = get_cache_file(case)
            # Some common file systems enforce a maximum path length
            # of 143 (issue #4174). We can't do anything if the directory
            # path is too long, but ensure the name of the cache file itself
            # doesn't get too crazy.
            assert len(cache_file.name) <= 96

    def test_cache_broken_file(self) -> None:
        mode = DEFAULT_MODE
        with cache_dir() as workspace:
            cache_file = get_cache_file(mode)
            cache_file.write_text("this is not a pickle", encoding="utf-8")
            assert black.Cache.read(mode).file_data == {}
            src = (workspace / "test.py").resolve()
            src.write_text("print('hello')", encoding="utf-8")
            invokeBlack([str(src)])
            cache = black.Cache.read(mode)
            assert not cache.is_changed(src)

    def test_cache_single_file_already_cached(self) -> None:
        mode = DEFAULT_MODE
        with cache_dir() as workspace:
            src = (workspace / "test.py").resolve()
            src.write_text("print('hello')", encoding="utf-8")
            cache = black.Cache.read(mode)
            cache.write([src])
            invokeBlack([str(src)])
            assert src.read_text(encoding="utf-8") == "print('hello')"

    @event_loop()
    def test_cache_multiple_files(self) -> None:
        mode = DEFAULT_MODE
        with (
            cache_dir() as workspace,
            patch("concurrent.futures.ProcessPoolExecutor", new=ThreadPoolExecutor),
        ):
            one = (workspace / "one.py").resolve()
            one.write_text("print('hello')", encoding="utf-8")
            two = (workspace / "two.py").resolve()
            two.write_text("print('hello')", encoding="utf-8")
            cache = black.Cache.read(mode)
            cache.write([one])
            invokeBlack([str(workspace)])
            assert one.read_text(encoding="utf-8") == "print('hello')"
            assert two.read_text(encoding="utf-8") == 'print("hello")\n'
            cache = black.Cache.read(mode)
            assert not cache.is_changed(one)
            assert not cache.is_changed(two)

    @pytest.mark.incompatible_with_mypyc
    @pytest.mark.parametrize("color", [False, True], ids=["no-color", "with-color"])
    def test_no_cache_when_writeback_diff(self, color: bool) -> None:
        mode = DEFAULT_MODE
        with cache_dir() as workspace:
            src = (workspace / "test.py").resolve()
            src.write_text("print('hello')", encoding="utf-8")
            with (
                patch.object(black.Cache, "read") as read_cache,
                patch.object(black.Cache, "write") as write_cache,
            ):
                cmd = [str(src), "--diff"]
                if color:
                    cmd.append("--color")
                invokeBlack(cmd)
                cache_file = get_cache_file(mode)
                assert cache_file.exists() is False
                read_cache.assert_called_once()
                write_cache.assert_not_called()

    @pytest.mark.parametrize("color", [False, True], ids=["no-color", "with-color"])
    @event_loop()
    def test_output_locking_when_writeback_diff(self, color: bool) -> None:
        with cache_dir() as workspace:
            for tag in range(0, 4):
                src = (workspace / f"test{tag}.py").resolve()
                src.write_text("print('hello')", encoding="utf-8")
            with patch(
                "black.concurrency.Manager", wraps=multiprocessing.Manager
            ) as mgr:
                cmd = ["--diff", str(workspace)]
                if color:
                    cmd.append("--color")
                invokeBlack(cmd, exit_code=0)
                # this isn't quite doing what we want, but if it _isn't_
                # called then we cannot be using the lock it provides
                mgr.assert_called()

    def test_no_cache_when_stdin(self) -> None:
        mode = DEFAULT_MODE
        with cache_dir():
            result = CliRunner().invoke(
                black.main, ["-"], input=BytesIO(b"print('hello')")
            )
            assert not result.exit_code
            cache_file = get_cache_file(mode)
            assert not cache_file.exists()

    def test_read_cache_no_cachefile(self) -> None:
        mode = DEFAULT_MODE
        with cache_dir():
            assert black.Cache.read(mode).file_data == {}

    def test_write_cache_read_cache(self) -> None:
        mode = DEFAULT_MODE
        with cache_dir() as workspace:
            src = (workspace / "test.py").resolve()
            src.touch()
            write_cache = black.Cache.read(mode)
            write_cache.write([src])
            read_cache = black.Cache.read(mode)
            assert not read_cache.is_changed(src)

    @pytest.mark.incompatible_with_mypyc
    def test_filter_cached(self) -> None:
        with TemporaryDirectory() as workspace:
            path = Path(workspace)
            uncached = (path / "uncached").resolve()
            cached = (path / "cached").resolve()
            cached_but_changed = (path / "changed").resolve()
            uncached.touch()
            cached.touch()
            cached_but_changed.touch()
            cache = black.Cache.read(DEFAULT_MODE)

            orig_func = black.Cache.get_file_data

            def wrapped_func(path: Path) -> FileData:
                if path == cached:
                    return orig_func(path)
                if path == cached_but_changed:
                    return FileData(0.0, 0, "")
                raise AssertionError

            with patch.object(black.Cache, "get_file_data", side_effect=wrapped_func):
                cache.write([cached, cached_but_changed])
            todo, done = cache.filtered_cached({uncached, cached, cached_but_changed})
            assert todo == {uncached, cached_but_changed}
            assert done == {cached}

    def test_filter_cached_hash(self) -> None:
        with TemporaryDirectory() as workspace:
            path = Path(workspace)
            src = (path / "test.py").resolve()
            src.write_text("print('hello')", encoding="utf-8")
            st = src.stat()
            cache = black.Cache.read(DEFAULT_MODE)
            cache.write([src])
            cached_file_data = cache.file_data[str(src)]

            todo, done = cache.filtered_cached([src])
            assert todo == set()
            assert done == {src}
            assert cached_file_data.st_mtime == st.st_mtime

            # Modify st_mtime
            cached_file_data = cache.file_data[str(src)] = FileData(
                cached_file_data.st_mtime - 1,
                cached_file_data.st_size,
                cached_file_data.hash,
            )
            todo, done = cache.filtered_cached([src])
            assert todo == set()
            assert done == {src}
            assert cached_file_data.st_mtime < st.st_mtime
            assert cached_file_data.st_size == st.st_size
            assert cached_file_data.hash == black.Cache.hash_digest(src)

            # Modify contents
            src.write_text("print('hello world')", encoding="utf-8")
            new_st = src.stat()
            todo, done = cache.filtered_cached([src])
            assert todo == {src}
            assert done == set()
            assert cached_file_data.st_mtime < new_st.st_mtime
            assert cached_file_data.st_size != new_st.st_size
            assert cached_file_data.hash != black.Cache.hash_digest(src)

    def test_write_cache_creates_directory_if_needed(self) -> None:
        mode = DEFAULT_MODE
        with cache_dir(exists=False) as workspace:
            assert not workspace.exists()
            cache = black.Cache.read(mode)
            cache.write([])
            assert workspace.exists()

    @event_loop()
    def test_failed_formatting_does_not_get_cached(self) -> None:
        mode = DEFAULT_MODE
        with (
            cache_dir() as workspace,
            patch("concurrent.futures.ProcessPoolExecutor", new=ThreadPoolExecutor),
        ):
            failing = (workspace / "failing.py").resolve()
            failing.write_text("not actually python", encoding="utf-8")
            clean = (workspace / "clean.py").resolve()
            clean.write_text('print("hello")\n', encoding="utf-8")
            invokeBlack([str(workspace)], exit_code=123)
            cache = black.Cache.read(mode)
            assert cache.is_changed(failing)
            assert not cache.is_changed(clean)

    def test_write_cache_write_fail(self) -> None:
        mode = DEFAULT_MODE
        with cache_dir():
            cache = black.Cache.read(mode)
            with patch.object(Path, "open") as mock:
                mock.side_effect = OSError
                cache.write([])

    def test_read_cache_line_lengths(self) -> None:
        mode = DEFAULT_MODE
        short_mode = replace(DEFAULT_MODE, line_length=1)
        with cache_dir() as workspace:
            path = (workspace / "file.py").resolve()
            path.touch()
            cache = black.Cache.read(mode)
            cache.write([path])
            one = black.Cache.read(mode)
            assert not one.is_changed(path)
            two = black.Cache.read(short_mode)
            assert two.is_changed(path)

    def test_cache_key(self) -> None:
        # Test that all members of the mode enum affect the cache key.
        for field in fields(Mode):
            values: list[Any]
            if field.name == "target_versions":
                values = [
                    {TargetVersion.PY312},
                    {TargetVersion.PY313},
                ]
            elif field.name == "python_cell_magics":
                values = [{"magic1"}, {"magic2"}]
            elif field.name == "enabled_features":
                # If you are looking to remove one of these features, just
                # replace it with any other feature.
                values = [
                    {Preview.multiline_string_handling},
                    {Preview.string_processing},
                ]
            elif field.type is bool:
                values = [True, False]
            elif field.type is int:
                values = [1, 2]
            else:
                raise AssertionError(
                    f"Unhandled field type: {field.type} for field {field.name}"
                )
            modes = [replace(DEFAULT_MODE, **{field.name: value}) for value in values]
            keys = [mode.get_cache_key() for mode in modes]
            assert len(set(keys)) == len(modes)


def assert_collected_sources(
    src: Sequence[Union[str, Path]],
    expected: Sequence[Union[str, Path]],
    *,
    root: Optional[Path] = None,
    exclude: Optional[str] = None,
    include: Optional[str] = None,
    extend_exclude: Optional[str] = None,
    force_exclude: Optional[str] = None,
    stdin_filename: Optional[str] = None,
) -> None:
    gs_src = tuple(str(Path(s)) for s in src)
    gs_expected = [Path(s) for s in expected]
    gs_exclude = None if exclude is None else compile_pattern(exclude)
    gs_include = DEFAULT_INCLUDE if include is None else compile_pattern(include)
    gs_extend_exclude = (
        None if extend_exclude is None else compile_pattern(extend_exclude)
    )
    gs_force_exclude = None if force_exclude is None else compile_pattern(force_exclude)
    collected = black.get_sources(
        root=root or THIS_DIR,
        src=gs_src,
        quiet=False,
        verbose=False,
        include=gs_include,
        exclude=gs_exclude,
        extend_exclude=gs_extend_exclude,
        force_exclude=gs_force_exclude,
        report=black.Report(),
        stdin_filename=stdin_filename,
    )
    assert sorted(collected) == sorted(gs_expected)


class TestFileCollection:
    def test_include_exclude(self) -> None:
        path = THIS_DIR / "data" / "include_exclude_tests"
        src = [path]
        expected = [
            Path(path / "b/dont_exclude/a.py"),
            Path(path / "b/dont_exclude/a.pyi"),
        ]
        assert_collected_sources(
            src,
            expected,
            include=r"\.pyi?$",
            exclude=r"/exclude/|/\.definitely_exclude/",
        )

    def test_gitignore_used_as_default(self) -> None:
        base = Path(DATA_DIR / "include_exclude_tests")
        expected = [
            base / "b/.definitely_exclude/a.py",
            base / "b/.definitely_exclude/a.pyi",
        ]
        src = [base / "b/"]
        assert_collected_sources(src, expected, root=base, extend_exclude=r"/exclude/")

    def test_gitignore_used_on_multiple_sources(self) -> None:
        root = Path(DATA_DIR / "gitignore_used_on_multiple_sources")
        expected = [
            root / "dir1" / "b.py",
            root / "dir2" / "b.py",
        ]
        src = [root / "dir1", root / "dir2"]
        assert_collected_sources(src, expected, root=root)

    @patch("black.find_project_root", lambda *args: (THIS_DIR.resolve(), None))
    def test_exclude_for_issue_1572(self) -> None:
        # Exclude shouldn't touch files that were explicitly given to Black through the
        # CLI. Exclude is supposed to only apply to the recursive discovery of files.
        # https://github.com/psf/black/issues/1572
        path = DATA_DIR / "include_exclude_tests"
        src = [path / "b/exclude/a.py"]
        expected = [path / "b/exclude/a.py"]
        assert_collected_sources(src, expected, include="", exclude=r"/exclude/|a\.py")

    def test_gitignore_exclude(self) -> None:
        path = THIS_DIR / "data" / "include_exclude_tests"
        include = re.compile(r"\.pyi?$")
        exclude = re.compile(r"")
        report = black.Report()
        gitignore = PathSpec.from_lines(
            "gitwildmatch", ["exclude/", ".definitely_exclude"]
        )
        sources: list[Path] = []
        expected = [
            Path(path / "b/dont_exclude/a.py"),
            Path(path / "b/dont_exclude/a.pyi"),
        ]
        this_abs = THIS_DIR.resolve()
        sources.extend(
            black.gen_python_files(
                path.iterdir(),
                this_abs,
                include,
                exclude,
                None,
                None,
                report,
                {path: gitignore},
                verbose=False,
                quiet=False,
            )
        )
        assert sorted(expected) == sorted(sources)

    def test_nested_gitignore(self) -> None:
        path = Path(THIS_DIR / "data" / "nested_gitignore_tests")
        include = re.compile(r"\.pyi?$")
        exclude = re.compile(r"")
        root_gitignore = black.files.get_gitignore(path)
        report = black.Report()
        expected: list[Path] = [
            Path(path / "x.py"),
            Path(path / "root/b.py"),
            Path(path / "root/c.py"),
            Path(path / "root/child/c.py"),
        ]
        this_abs = THIS_DIR.resolve()
        sources = list(
            black.gen_python_files(
                path.iterdir(),
                this_abs,
                include,
                exclude,
                None,
                None,
                report,
                {path: root_gitignore},
                verbose=False,
                quiet=False,
            )
        )
        assert sorted(expected) == sorted(sources)

    def test_nested_gitignore_directly_in_source_directory(self) -> None:
        # https://github.com/psf/black/issues/2598
        path = Path(DATA_DIR / "nested_gitignore_tests")
        src = Path(path / "root" / "child")
        expected = [src / "a.py", src / "c.py"]
        assert_collected_sources([src], expected)

    def test_invalid_gitignore(self) -> None:
        path = THIS_DIR / "data" / "invalid_gitignore_tests"
        empty_config = path / "pyproject.toml"
        result = BlackRunner().invoke(
            black.main, ["--verbose", "--config", str(empty_config), str(path)]
        )
        assert result.exit_code == 1
        assert result.stderr_bytes is not None

        gitignore = path / ".gitignore"
        assert re.search(
            f"Could not parse {gitignore}".replace("\\", "\\\\"),
            result.stderr_bytes.decode(),
            re.IGNORECASE if isinstance(gitignore, WindowsPath) else 0,
        )

    def test_invalid_nested_gitignore(self) -> None:
        path = THIS_DIR / "data" / "invalid_nested_gitignore_tests"
        empty_config = path / "pyproject.toml"
        result = BlackRunner().invoke(
            black.main, ["--verbose", "--config", str(empty_config), str(path)]
        )
        assert result.exit_code == 1
        assert result.stderr_bytes is not None

        gitignore = path / "a" / ".gitignore"
        assert re.search(
            f"Could not parse {gitignore}".replace("\\", "\\\\"),
            result.stderr_bytes.decode(),
            re.IGNORECASE if isinstance(gitignore, WindowsPath) else 0,
        )

    def test_gitignore_that_ignores_subfolders(self) -> None:
        # If gitignore with */* is in root
        root = Path(DATA_DIR / "ignore_subfolders_gitignore_tests" / "subdir")
        expected = [root / "b.py"]
        assert_collected_sources([root], expected, root=root)

        # If .gitignore with */* is nested
        root = Path(DATA_DIR / "ignore_subfolders_gitignore_tests")
        expected = [
            root / "a.py",
            root / "subdir" / "b.py",
        ]
        assert_collected_sources([root], expected, root=root)

        # If command is executed from outer dir
        root = Path(DATA_DIR / "ignore_subfolders_gitignore_tests")
        target = root / "subdir"
        expected = [target / "b.py"]
        assert_collected_sources([target], expected, root=root)

    def test_gitignore_that_ignores_directory(self) -> None:
        # If gitignore with a directory is in root
        root = Path(DATA_DIR, "ignore_directory_gitignore_tests")
        expected = [root / "z.py"]
        assert_collected_sources([root], expected, root=root)

    def test_empty_include(self) -> None:
        path = DATA_DIR / "include_exclude_tests"
        src = [path]
        expected = [
            Path(path / "b/exclude/a.pie"),
            Path(path / "b/exclude/a.py"),
            Path(path / "b/exclude/a.pyi"),
            Path(path / "b/dont_exclude/a.pie"),
            Path(path / "b/dont_exclude/a.py"),
            Path(path / "b/dont_exclude/a.pyi"),
            Path(path / "b/.definitely_exclude/a.pie"),
            Path(path / "b/.definitely_exclude/a.py"),
            Path(path / "b/.definitely_exclude/a.pyi"),
            Path(path / ".gitignore"),
            Path(path / "pyproject.toml"),
        ]
        # Setting exclude explicitly to an empty string to block .gitignore usage.
        assert_collected_sources(src, expected, include="", exclude="")

    def test_include_absolute_path(self) -> None:
        path = DATA_DIR / "include_exclude_tests"
        src = [path]
        expected = [
            Path(path / "b/dont_exclude/a.pie"),
        ]
        assert_collected_sources(
            src, expected, root=path, include=r"^/b/dont_exclude/a\.pie$", exclude=""
        )

    def test_exclude_absolute_path(self) -> None:
        path = DATA_DIR / "include_exclude_tests"
        src = [path]
        expected = [
            Path(path / "b/dont_exclude/a.py"),
            Path(path / "b/.definitely_exclude/a.py"),
        ]
        assert_collected_sources(
            src, expected, root=path, include=r"\.py$", exclude=r"^/b/exclude/a\.py$"
        )

    def test_extend_exclude(self) -> None:
        path = DATA_DIR / "include_exclude_tests"
        src = [path]
        expected = [
            Path(path / "b/exclude/a.py"),
            Path(path / "b/dont_exclude/a.py"),
        ]
        assert_collected_sources(
            src, expected, exclude=r"\.pyi$", extend_exclude=r"\.definitely_exclude"
        )

    @pytest.mark.incompatible_with_mypyc
    def test_symlinks(self) -> None:
        root = THIS_DIR.resolve()
        include = re.compile(black.DEFAULT_INCLUDES)
        exclude = re.compile(black.DEFAULT_EXCLUDES)
        report = black.Report()
        gitignore = PathSpec.from_lines("gitwildmatch", [])

        regular = MagicMock()
        regular.relative_to.return_value = Path("regular.py")
        regular.resolve.return_value = root / "regular.py"
        regular.is_dir.return_value = False
        regular.is_file.return_value = True

        outside_root_symlink = MagicMock()
        outside_root_symlink.relative_to.return_value = Path("symlink.py")
        outside_root_symlink.resolve.return_value = Path("/nowhere")
        outside_root_symlink.is_dir.return_value = False
        outside_root_symlink.is_file.return_value = True

        ignored_symlink = MagicMock()
        ignored_symlink.relative_to.return_value = Path(".mypy_cache") / "symlink.py"
        ignored_symlink.is_dir.return_value = False
        ignored_symlink.is_file.return_value = True

        # A symlink that has an excluded name, but points to an included name
        symlink_excluded_name = MagicMock()
        symlink_excluded_name.relative_to.return_value = Path("excluded_name")
        symlink_excluded_name.resolve.return_value = root / "included_name.py"
        symlink_excluded_name.is_dir.return_value = False
        symlink_excluded_name.is_file.return_value = True

        # A symlink that has an included name, but points to an excluded name
        symlink_included_name = MagicMock()
        symlink_included_name.relative_to.return_value = Path("included_name.py")
        symlink_included_name.resolve.return_value = root / "excluded_name"
        symlink_included_name.is_dir.return_value = False
        symlink_included_name.is_file.return_value = True

        path = MagicMock()
        path.iterdir.return_value = [
            regular,
            outside_root_symlink,
            ignored_symlink,
            symlink_excluded_name,
            symlink_included_name,
        ]

        files = list(
            black.gen_python_files(
                path.iterdir(),
                root,
                include,
                exclude,
                None,
                None,
                report,
                {path: gitignore},
                verbose=False,
                quiet=False,
            )
        )
        assert files == [regular, symlink_included_name]

        path.iterdir.assert_called_once()
        outside_root_symlink.resolve.assert_called_once()
        ignored_symlink.resolve.assert_not_called()

    def test_get_sources_symlink_and_force_exclude(self) -> None:
        with TemporaryDirectory() as tempdir:
            tmp = Path(tempdir).resolve()
            actual = tmp / "actual"
            actual.mkdir()
            symlink = tmp / "symlink"
            symlink.symlink_to(actual)

            actual_proj = actual / "project"
            actual_proj.mkdir()
            (actual_proj / "module.py").write_text("print('hello')", encoding="utf-8")

            symlink_proj = symlink / "project"

            with change_directory(symlink_proj):
                assert_collected_sources(
                    src=["module.py"],
                    root=symlink_proj.resolve(),
                    expected=["module.py"],
                )

                absolute_module = symlink_proj / "module.py"
                assert_collected_sources(
                    src=[absolute_module],
                    root=symlink_proj.resolve(),
                    expected=[absolute_module],
                )

                # a few tricky tests for force_exclude
                flat_symlink = symlink_proj / "symlink_module.py"
                flat_symlink.symlink_to(actual_proj / "module.py")
                assert_collected_sources(
                    src=[flat_symlink],
                    root=symlink_proj.resolve(),
                    force_exclude=r"/symlink_module.py",
                    expected=[],
                )

                target = actual_proj / "target"
                target.mkdir()
                (target / "another.py").write_text("print('hello')", encoding="utf-8")
                (symlink_proj / "nested").symlink_to(target)

                assert_collected_sources(
                    src=[symlink_proj / "nested" / "another.py"],
                    root=symlink_proj.resolve(),
                    force_exclude=r"nested",
                    expected=[],
                )
                assert_collected_sources(
                    src=[symlink_proj / "nested" / "another.py"],
                    root=symlink_proj.resolve(),
                    force_exclude=r"target",
                    expected=[symlink_proj / "nested" / "another.py"],
                )

    def test_get_sources_with_stdin_symlink_outside_root(
        self,
    ) -> None:
        with TemporaryDirectory() as tempdir:
            tmp = Path(tempdir).resolve()

            root = tmp / "root"
            root.mkdir()
            (root / "pyproject.toml").write_text("[tool.black]", encoding="utf-8")

            target = tmp / "outside_root" / "a.py"
            target.parent.mkdir()
            target.write_text("print('hello')", encoding="utf-8")
            (root / "a.py").symlink_to(target)

            stdin_filename = str(root / "a.py")
            assert_collected_sources(
                root=root,
                src=["-"],
                expected=[],
                stdin_filename=stdin_filename,
            )

    def test_get_sources_with_stdin(self) -> None:
        src = ["-"]
        expected = ["-"]
        assert_collected_sources(
            src,
            root=THIS_DIR.resolve(),
            expected=expected,
            include="",
            exclude=r"/exclude/|a\.py",
        )

    def test_get_sources_with_stdin_filename(self) -> None:
        src = ["-"]
        stdin_filename = str(THIS_DIR / "data/collections.py")
        expected = [f"__BLACK_STDIN_FILENAME__{stdin_filename}"]
        assert_collected_sources(
            src,
            root=THIS_DIR.resolve(),
            expected=expected,
            exclude=r"/exclude/a\.py",
            stdin_filename=stdin_filename,
        )

    def test_get_sources_with_stdin_filename_and_exclude(self) -> None:
        # Exclude shouldn't exclude stdin_filename since it is mimicking the
        # file being passed directly. This is the same as
        # test_exclude_for_issue_1572
        path = DATA_DIR / "include_exclude_tests"
        src = ["-"]
        stdin_filename = str(path / "b/exclude/a.py")
        expected = [f"__BLACK_STDIN_FILENAME__{stdin_filename}"]
        assert_collected_sources(
            src,
            root=THIS_DIR.resolve(),
            expected=expected,
            exclude=r"/exclude/|a\.py",
            stdin_filename=stdin_filename,
        )

    def test_get_sources_with_stdin_filename_and_extend_exclude(self) -> None:
        # Extend exclude shouldn't exclude stdin_filename since it is mimicking the
        # file being passed directly. This is the same as
        # test_exclude_for_issue_1572
        src = ["-"]
        path = THIS_DIR / "data" / "include_exclude_tests"
        stdin_filename = str(path / "b/exclude/a.py")
        expected = [f"__BLACK_STDIN_FILENAME__{stdin_filename}"]
        assert_collected_sources(
            src,
            root=THIS_DIR.resolve(),
            expected=expected,
            extend_exclude=r"/exclude/|a\.py",
            stdin_filename=stdin_filename,
        )

    def test_get_sources_with_stdin_filename_and_force_exclude(self) -> None:
        # Force exclude should exclude the file when passing it through
        # stdin_filename
        path = THIS_DIR / "data" / "include_exclude_tests"
        stdin_filename = str(path / "b/exclude/a.py")
        assert_collected_sources(
            src=["-"],
            root=THIS_DIR.resolve(),
            expected=[],
            force_exclude=r"/exclude/|a\.py",
            stdin_filename=stdin_filename,
        )

    def test_get_sources_with_stdin_filename_and_force_exclude_and_symlink(
        self,
    ) -> None:
        # Force exclude should exclude a symlink based on the symlink, not its target
        with TemporaryDirectory() as tempdir:
            tmp = Path(tempdir).resolve()
            (tmp / "exclude").mkdir()
            (tmp / "exclude" / "a.py").write_text("print('hello')", encoding="utf-8")
            (tmp / "symlink.py").symlink_to(tmp / "exclude" / "a.py")

            stdin_filename = str(tmp / "symlink.py")
            expected = [f"__BLACK_STDIN_FILENAME__{stdin_filename}"]
            with change_directory(tmp):
                assert_collected_sources(
                    src=["-"],
                    root=tmp,
                    expected=expected,
                    force_exclude=r"exclude/a\.py",
                    stdin_filename=stdin_filename,
                )


class TestDeFactoAPI:
    """Test that certain symbols that are commonly used externally keep working.

    We don't (yet) formally expose an API (see issue #779), but we should endeavor to
    keep certain functions that external users commonly rely on working.

    """

    def test_format_str(self) -> None:
        # format_str and Mode should keep working
        assert (
            black.format_str("print('hello')", mode=black.Mode()) == 'print("hello")\n'
        )

        # you can pass line length
        assert (
            black.format_str("print('hello')", mode=black.Mode(line_length=42))
            == 'print("hello")\n'
        )

        # invalid input raises InvalidInput
        with pytest.raises(black.InvalidInput):
            black.format_str("syntax error", mode=black.Mode())

    def test_format_file_contents(self) -> None:
        # You probably should be using format_str() instead, but let's keep
        # this one around since people do use it
        assert (
            black.format_file_contents("x=1", fast=True, mode=black.Mode()) == "x = 1\n"
        )

        with pytest.raises(black.NothingChanged):
            black.format_file_contents("x = 1\n", fast=True, mode=black.Mode())


class TestASTSafety(BlackBaseTestCase):
    def check_ast_equivalence(
        self, source: str, dest: str, *, should_fail: bool = False
    ) -> None:
        # If we get a failure, make sure it's not because the code itself
        # is invalid, since that will also cause assert_equivalent() to throw
        # ASTSafetyError.
        source = textwrap.dedent(source)
        dest = textwrap.dedent(dest)
        black.parse_ast(source)
        black.parse_ast(dest)
        if should_fail:
            with self.assertRaises(ASTSafetyError):
                black.assert_equivalent(source, dest)
        else:
            black.assert_equivalent(source, dest)

    def test_assert_equivalent_basic(self) -> None:
        self.check_ast_equivalence("{}", "None", should_fail=True)
        self.check_ast_equivalence("1+2", "1    +   2")
        self.check_ast_equivalence("hi # comment", "hi")

    def test_assert_equivalent_del(self) -> None:
        self.check_ast_equivalence("del (a, b)", "del a, b")

    def test_assert_equivalent_strings(self) -> None:
        self.check_ast_equivalence('x = "x"', 'x = " x "', should_fail=True)
        self.check_ast_equivalence(
            '''
            """docstring  """
            ''',
            '''
            """docstring"""
            ''',
        )
        self.check_ast_equivalence(
            '''
            """docstring  """
            ''',
            '''
            """ddocstring"""
            ''',
            should_fail=True,
        )
        self.check_ast_equivalence(
            '''
            class A:
                """

                docstring


                """
            ''',
            '''
            class A:
                """docstring"""
            ''',
        )
        self.check_ast_equivalence(
            """
            def f():
                " docstring  "
            """,
            '''
            def f():
                """docstring"""
            ''',
        )
        self.check_ast_equivalence(
            """
            async def f():
                "   docstring  "
            """,
            '''
            async def f():
                """docstring"""
            ''',
        )
        self.check_ast_equivalence(
            """
            if __name__ == "__main__":
                "  docstring-like  "
            """,
            '''
            if __name__ == "__main__":
                """docstring-like"""
            ''',
        )
        self.check_ast_equivalence(r'def f(): r" \n "', r'def f(): "\\n"')
        self.check_ast_equivalence('try: pass\nexcept: " x "', 'try: pass\nexcept: "x"')

        self.check_ast_equivalence(
            'def foo(): return " x "', 'def foo(): return "x"', should_fail=True
        )

    def test_assert_equivalent_fstring(self) -> None:
        major, minor = sys.version_info[:2]
        if major < 3 or (major == 3 and minor < 12):
            pytest.skip("relies on 3.12+ syntax")
        # https://github.com/psf/black/issues/4268
        self.check_ast_equivalence(
            """print(f"{"|".join([a,b,c])}")""",
            """print(f"{" | ".join([a,b,c])}")""",
            should_fail=True,
        )
        self.check_ast_equivalence(
            """print(f"{"|".join(['a','b','c'])}")""",
            """print(f"{" | ".join(['a','b','c'])}")""",
            should_fail=True,
        )

    def test_equivalency_ast_parse_failure_includes_error(self) -> None:
        with pytest.raises(ASTSafetyError) as err:
            black.assert_equivalent("a«»a  = 1", "a«»a  = 1")

        err.match("--safe")
        # Unfortunately the SyntaxError message has changed in newer versions so we
        # can't match it directly.
        err.match("invalid character")
        err.match(r"\(<unknown>, line 1\)")


try:
    with open(black.__file__, encoding="utf-8") as _bf:
        black_source_lines = _bf.readlines()
except UnicodeDecodeError:
    if not black.COMPILED:
        raise


def tracefunc(
    frame: types.FrameType, event: str, arg: Any
) -> Callable[[types.FrameType, str, Any], Any]:
    """Show function calls `from black/__init__.py` as they happen.

    Register this with `sys.settrace()` in a test you're debugging.
    """
    if event != "call":
        return tracefunc

    stack = len(inspect.stack()) - 19
    stack *= 2
    filename = frame.f_code.co_filename
    lineno = frame.f_lineno
    func_sig_lineno = lineno - 1
    funcname = black_source_lines[func_sig_lineno].strip()
    while funcname.startswith("@"):
        func_sig_lineno += 1
        funcname = black_source_lines[func_sig_lineno].strip()
    if "black/__init__.py" in filename:
        print(f"{' ' * stack}{lineno}:{funcname}")
    return tracefunc<|MERGE_RESOLUTION|>--- conflicted
+++ resolved
@@ -2047,8 +2047,7 @@
         assert lines_with_leading_tabs_expanded("\tx") == [f"{tab}x"]
         assert lines_with_leading_tabs_expanded("\t\tx") == [f"{tab}{tab}x"]
         assert lines_with_leading_tabs_expanded("\tx\n  y") == [f"{tab}x", "  y"]
-
-<<<<<<< HEAD
+    
     def test_carriage_return_edge_cases(self) -> None:
         # These tests are here instead of in the normal cases because
         # of git's newline normalization and because it's hard to
@@ -2062,11 +2061,7 @@
         )
         assert black.format_str("{\r}", mode=black.FileMode()) == "{}\n"
         assert black.format_str("pass #\r#\n", mode=black.FileMode()) == "pass  #\n#\n"
-=======
-    def test_backslash_carriage_return(self) -> None:
-        # These tests are here instead of in the normal cases because
-        # of git's newline normalization and because it's hard to
-        # get `\r` vs `\r\n` vs `\n` to display properly in editors
+
         assert black.format_str("x=\\\r\n1", mode=black.FileMode()) == "x = 1\n"
         assert black.format_str("x=\\\n1", mode=black.FileMode()) == "x = 1\n"
         assert black.format_str("x=\\\r1", mode=black.FileMode()) == "x = 1\n"
@@ -2082,7 +2077,6 @@
             black.format_str("class A\\\r:...", mode=black.FileMode())
             == "class A: ...\n"
         )
->>>>>>> 95bc5691
 
 
 class TestCaching:
