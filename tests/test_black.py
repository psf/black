#!/usr/bin/env python3
import asyncio
from concurrent.futures import ThreadPoolExecutor
from contextlib import contextmanager, redirect_stderr
from functools import partial, wraps
from io import BytesIO, TextIOWrapper
import os
from pathlib import Path
import re
import sys
from tempfile import TemporaryDirectory
from typing import (
    Any,
    BinaryIO,
    Callable,
    Coroutine,
    Generator,
    List,
    Tuple,
    Iterator,
    TypeVar,
)
import unittest
from unittest.mock import patch, MagicMock

from click import unstyle
from click.testing import CliRunner

import black
from black import Feature

try:
    import blackd
    from aiohttp.test_utils import TestClient, TestServer
except ImportError:
    has_blackd_deps = False
else:
    has_blackd_deps = True


ff = partial(black.format_file_in_place, mode=black.FileMode(), fast=True)
fs = partial(black.format_str, mode=black.FileMode())
THIS_FILE = Path(__file__)
THIS_DIR = THIS_FILE.parent
EMPTY_LINE = "# EMPTY LINE WITH WHITESPACE" + " (this comment will be removed)"
T = TypeVar("T")
R = TypeVar("R")


def dump_to_stderr(*output: str) -> str:
    return "\n" + "\n".join(output) + "\n"


def read_data(name: str, data: bool = True) -> Tuple[str, str]:
    """read_data('test_name') -> 'input', 'output'"""
    if not name.endswith((".py", ".pyi", ".out", ".diff")):
        name += ".py"
    _input: List[str] = []
    _output: List[str] = []
    base_dir = THIS_DIR / "data" if data else THIS_DIR
    with open(base_dir / name, "r", encoding="utf8") as test:
        lines = test.readlines()
    result = _input
    for line in lines:
        line = line.replace(EMPTY_LINE, "")
        if line.rstrip() == "# output":
            result = _output
            continue

        result.append(line)
    if _input and not _output:
        # If there's no output marker, treat the entire file as already pre-formatted.
        _output = _input[:]
    return "".join(_input).strip() + "\n", "".join(_output).strip() + "\n"


@contextmanager
def cache_dir(exists: bool = True) -> Iterator[Path]:
    with TemporaryDirectory() as workspace:
        cache_dir = Path(workspace)
        if not exists:
            cache_dir = cache_dir / "new"
        with patch("black.CACHE_DIR", cache_dir):
            yield cache_dir


@contextmanager
def event_loop(close: bool) -> Iterator[None]:
    policy = asyncio.get_event_loop_policy()
    old_loop = policy.get_event_loop()
    loop = policy.new_event_loop()
    asyncio.set_event_loop(loop)
    try:
        yield

    finally:
        policy.set_event_loop(old_loop)
        if close:
            loop.close()


def async_test(f: Callable[..., Coroutine[Any, None, R]]) -> Callable[..., None]:
    @event_loop(close=True)
    @wraps(f)
    def wrapper(*args: Any, **kwargs: Any) -> None:
        asyncio.get_event_loop().run_until_complete(f(*args, **kwargs))

    return wrapper


class BlackRunner(CliRunner):
    """Modify CliRunner so that stderr is not merged with stdout.

    This is a hack that can be removed once we depend on Click 7.x"""

    def __init__(self) -> None:
        self.stderrbuf = BytesIO()
        self.stdoutbuf = BytesIO()
        self.stdout_bytes = b""
        self.stderr_bytes = b""
        super().__init__()

    @contextmanager
    def isolation(self, *args: Any, **kwargs: Any) -> Generator[BinaryIO, None, None]:
        with super().isolation(*args, **kwargs) as output:
            try:
                hold_stderr = sys.stderr
                sys.stderr = TextIOWrapper(self.stderrbuf, encoding=self.charset)
                yield output
            finally:
                self.stdout_bytes = sys.stdout.buffer.getvalue()  # type: ignore
                self.stderr_bytes = sys.stderr.buffer.getvalue()  # type: ignore
                sys.stderr = hold_stderr


class BlackTestCase(unittest.TestCase):
    maxDiff = None

    def assertFormatEqual(self, expected: str, actual: str) -> None:
        if actual != expected and not os.environ.get("SKIP_AST_PRINT"):
            bdv: black.DebugVisitor[Any]
            black.out("Expected tree:", fg="green")
            try:
                exp_node = black.lib2to3_parse(expected)
                bdv = black.DebugVisitor()
                list(bdv.visit(exp_node))
            except Exception as ve:
                black.err(str(ve))
            black.out("Actual tree:", fg="red")
            try:
                exp_node = black.lib2to3_parse(actual)
                bdv = black.DebugVisitor()
                list(bdv.visit(exp_node))
            except Exception as ve:
                black.err(str(ve))
        self.assertEqual(expected, actual)

    def invokeBlack(
        self, args: List[str], exit_code: int = 0, ignore_config: bool = True
    ) -> None:
        runner = BlackRunner()
        if ignore_config:
            args = ["--config", str(THIS_DIR / "empty.toml"), *args]
        result = runner.invoke(black.main, args)
        self.assertEqual(result.exit_code, exit_code, msg=runner.stderr_bytes.decode())

    @patch("black.dump_to_file", dump_to_stderr)
    def test_empty(self) -> None:
        source = expected = ""
        actual = fs(source)
        self.assertFormatEqual(expected, actual)
        black.assert_equivalent(source, actual)
        black.assert_stable(source, actual, black.FileMode())

    def test_empty_ff(self) -> None:
        expected = ""
        tmp_file = Path(black.dump_to_file())
        try:
            self.assertFalse(ff(tmp_file, write_back=black.WriteBack.YES))
            with open(tmp_file, encoding="utf8") as f:
                actual = f.read()
        finally:
            os.unlink(tmp_file)
        self.assertFormatEqual(expected, actual)

    @patch("black.dump_to_file", dump_to_stderr)
    def test_self(self) -> None:
        source, expected = read_data("test_black", data=False)
        actual = fs(source)
        self.assertFormatEqual(expected, actual)
        black.assert_equivalent(source, actual)
        black.assert_stable(source, actual, black.FileMode())
        self.assertFalse(ff(THIS_FILE))

    @patch("black.dump_to_file", dump_to_stderr)
    def test_black(self) -> None:
        source, expected = read_data("../black", data=False)
        actual = fs(source)
        self.assertFormatEqual(expected, actual)
        black.assert_equivalent(source, actual)
        black.assert_stable(source, actual, black.FileMode())
        self.assertFalse(ff(THIS_DIR / ".." / "black.py"))

    def test_piping(self) -> None:
        source, expected = read_data("../black", data=False)
        result = BlackRunner().invoke(
            black.main,
            ["-", "--fast", f"--line-length={black.DEFAULT_LINE_LENGTH}"],
            input=BytesIO(source.encode("utf8")),
        )
        self.assertEqual(result.exit_code, 0)
        self.assertFormatEqual(expected, result.output)
        black.assert_equivalent(source, result.output)
        black.assert_stable(source, result.output, black.FileMode())

    def test_piping_diff(self) -> None:
        diff_header = re.compile(
            rf"(STDIN|STDOUT)\t\d\d\d\d-\d\d-\d\d "
            rf"\d\d:\d\d:\d\d\.\d\d\d\d\d\d \+\d\d\d\d"
        )
        source, _ = read_data("expression.py")
        expected, _ = read_data("expression.diff")
        config = THIS_DIR / "data" / "empty_pyproject.toml"
        args = [
            "-",
            "--fast",
            f"--line-length={black.DEFAULT_LINE_LENGTH}",
            "--diff",
            f"--config={config}",
        ]
        result = BlackRunner().invoke(
            black.main, args, input=BytesIO(source.encode("utf8"))
        )
        self.assertEqual(result.exit_code, 0)
        actual = diff_header.sub("[Deterministic header]", result.output)
        actual = actual.rstrip() + "\n"  # the diff output has a trailing space
        self.assertEqual(expected, actual)

    @patch("black.dump_to_file", dump_to_stderr)
    def test_setup(self) -> None:
        source, expected = read_data("../setup", data=False)
        actual = fs(source)
        self.assertFormatEqual(expected, actual)
        black.assert_equivalent(source, actual)
        black.assert_stable(source, actual, black.FileMode())
        self.assertFalse(ff(THIS_DIR / ".." / "setup.py"))

    @patch("black.dump_to_file", dump_to_stderr)
    def test_function(self) -> None:
        source, expected = read_data("function")
        actual = fs(source)
        self.assertFormatEqual(expected, actual)
        black.assert_equivalent(source, actual)
        black.assert_stable(source, actual, black.FileMode())

    @patch("black.dump_to_file", dump_to_stderr)
    def test_function2(self) -> None:
        source, expected = read_data("function2")
        actual = fs(source)
        self.assertFormatEqual(expected, actual)
        black.assert_equivalent(source, actual)
        black.assert_stable(source, actual, black.FileMode())

    @patch("black.dump_to_file", dump_to_stderr)
    def test_expression(self) -> None:
        source, expected = read_data("expression")
        actual = fs(source)
        self.assertFormatEqual(expected, actual)
        black.assert_equivalent(source, actual)
        black.assert_stable(source, actual, black.FileMode())

    def test_expression_ff(self) -> None:
        source, expected = read_data("expression")
        tmp_file = Path(black.dump_to_file(source))
        try:
            self.assertTrue(ff(tmp_file, write_back=black.WriteBack.YES))
            with open(tmp_file, encoding="utf8") as f:
                actual = f.read()
        finally:
            os.unlink(tmp_file)
        self.assertFormatEqual(expected, actual)
        with patch("black.dump_to_file", dump_to_stderr):
            black.assert_equivalent(source, actual)
            black.assert_stable(source, actual, black.FileMode())

    def test_expression_diff(self) -> None:
        source, _ = read_data("expression.py")
        expected, _ = read_data("expression.diff")
        tmp_file = Path(black.dump_to_file(source))
        diff_header = re.compile(
            rf"{re.escape(str(tmp_file))}\t\d\d\d\d-\d\d-\d\d "
            rf"\d\d:\d\d:\d\d\.\d\d\d\d\d\d \+\d\d\d\d"
        )
        try:
            result = BlackRunner().invoke(black.main, ["--diff", str(tmp_file)])
            self.assertEqual(result.exit_code, 0)
        finally:
            os.unlink(tmp_file)
        actual = result.output
        actual = diff_header.sub("[Deterministic header]", actual)
        actual = actual.rstrip() + "\n"  # the diff output has a trailing space
        if expected != actual:
            dump = black.dump_to_file(actual)
            msg = (
                f"Expected diff isn't equal to the actual. If you made changes "
                f"to expression.py and this is an anticipated difference, "
                f"overwrite tests/data/expression.diff with {dump}"
            )
            self.assertEqual(expected, actual, msg)

    @patch("black.dump_to_file", dump_to_stderr)
    def test_fstring(self) -> None:
        source, expected = read_data("fstring")
        actual = fs(source)
        self.assertFormatEqual(expected, actual)
        black.assert_equivalent(source, actual)
        black.assert_stable(source, actual, black.FileMode())

    @patch("black.dump_to_file", dump_to_stderr)
    def test_string_quotes(self) -> None:
        source, expected = read_data("string_quotes")
        actual = fs(source)
        self.assertFormatEqual(expected, actual)
        black.assert_equivalent(source, actual)
        black.assert_stable(source, actual, black.FileMode())
        mode = black.FileMode(string_normalization=False)
        not_normalized = fs(source, mode=mode)
        self.assertFormatEqual(source, not_normalized)
        black.assert_equivalent(source, not_normalized)
        black.assert_stable(source, not_normalized, mode=mode)

    @patch("black.dump_to_file", dump_to_stderr)
    def test_slices(self) -> None:
        source, expected = read_data("slices")
        actual = fs(source)
        self.assertFormatEqual(expected, actual)
        black.assert_equivalent(source, actual)
        black.assert_stable(source, actual, black.FileMode())

    @patch("black.dump_to_file", dump_to_stderr)
    def test_comments(self) -> None:
        source, expected = read_data("comments")
        actual = fs(source)
        self.assertFormatEqual(expected, actual)
        black.assert_equivalent(source, actual)
        black.assert_stable(source, actual, black.FileMode())

    @patch("black.dump_to_file", dump_to_stderr)
    def test_comments2(self) -> None:
        source, expected = read_data("comments2")
        actual = fs(source)
        self.assertFormatEqual(expected, actual)
        black.assert_equivalent(source, actual)
        black.assert_stable(source, actual, black.FileMode())

    @patch("black.dump_to_file", dump_to_stderr)
    def test_comments3(self) -> None:
        source, expected = read_data("comments3")
        actual = fs(source)
        self.assertFormatEqual(expected, actual)
        black.assert_equivalent(source, actual)
        black.assert_stable(source, actual, black.FileMode())

    @patch("black.dump_to_file", dump_to_stderr)
    def test_comments4(self) -> None:
        source, expected = read_data("comments4")
        actual = fs(source)
        self.assertFormatEqual(expected, actual)
        black.assert_equivalent(source, actual)
        black.assert_stable(source, actual, black.FileMode())

    @patch("black.dump_to_file", dump_to_stderr)
    def test_comments5(self) -> None:
        source, expected = read_data("comments5")
        actual = fs(source)
        self.assertFormatEqual(expected, actual)
        black.assert_equivalent(source, actual)
        black.assert_stable(source, actual, black.FileMode())

    @patch("black.dump_to_file", dump_to_stderr)
    def test_comments6(self) -> None:
        source, expected = read_data("comments6")
        actual = fs(source)
        self.assertFormatEqual(expected, actual)
        black.assert_equivalent(source, actual)
        black.assert_stable(source, actual, black.FileMode())

    @patch("black.dump_to_file", dump_to_stderr)
    def test_cantfit(self) -> None:
        source, expected = read_data("cantfit")
        actual = fs(source)
        self.assertFormatEqual(expected, actual)
        black.assert_equivalent(source, actual)
        black.assert_stable(source, actual, black.FileMode())

    @patch("black.dump_to_file", dump_to_stderr)
    def test_import_spacing(self) -> None:
        source, expected = read_data("import_spacing")
        actual = fs(source)
        self.assertFormatEqual(expected, actual)
        black.assert_equivalent(source, actual)
        black.assert_stable(source, actual, black.FileMode())

    @patch("black.dump_to_file", dump_to_stderr)
    def test_composition(self) -> None:
        source, expected = read_data("composition")
        actual = fs(source)
        self.assertFormatEqual(expected, actual)
        black.assert_equivalent(source, actual)
        black.assert_stable(source, actual, black.FileMode())

    @patch("black.dump_to_file", dump_to_stderr)
    def test_empty_lines(self) -> None:
        source, expected = read_data("empty_lines")
        actual = fs(source)
        self.assertFormatEqual(expected, actual)
        black.assert_equivalent(source, actual)
        black.assert_stable(source, actual, black.FileMode())

    @patch("black.dump_to_file", dump_to_stderr)
    def test_string_prefixes(self) -> None:
        source, expected = read_data("string_prefixes")
        actual = fs(source)
        self.assertFormatEqual(expected, actual)
        black.assert_equivalent(source, actual)
        black.assert_stable(source, actual, black.FileMode())

    @patch("black.dump_to_file", dump_to_stderr)
    def test_numeric_literals(self) -> None:
        source, expected = read_data("numeric_literals")
        mode = black.FileMode(target_versions=black.PY36_VERSIONS)
        actual = fs(source, mode=mode)
        self.assertFormatEqual(expected, actual)
        black.assert_equivalent(source, actual)
        black.assert_stable(source, actual, mode)

    @patch("black.dump_to_file", dump_to_stderr)
    def test_numeric_literals_ignoring_underscores(self) -> None:
        source, expected = read_data("numeric_literals_skip_underscores")
<<<<<<< HEAD
        mode = black.FileMode.PYTHON36
=======
        mode = black.FileMode(
            numeric_underscore_normalization=False, target_versions=black.PY36_VERSIONS
        )
>>>>>>> 36d3c516
        actual = fs(source, mode=mode)
        self.assertFormatEqual(expected, actual)
        black.assert_equivalent(source, actual)
        black.assert_stable(source, actual, mode)

    @patch("black.dump_to_file", dump_to_stderr)
    def test_numeric_literals_py2(self) -> None:
        source, expected = read_data("numeric_literals_py2")
        actual = fs(source)
        self.assertFormatEqual(expected, actual)
        black.assert_stable(source, actual, black.FileMode())

    @patch("black.dump_to_file", dump_to_stderr)
    def test_python2(self) -> None:
        source, expected = read_data("python2")
        actual = fs(source)
        self.assertFormatEqual(expected, actual)
        # black.assert_equivalent(source, actual)
        black.assert_stable(source, actual, black.FileMode())

    @patch("black.dump_to_file", dump_to_stderr)
    def test_python2_unicode_literals(self) -> None:
        source, expected = read_data("python2_unicode_literals")
        actual = fs(source)
        self.assertFormatEqual(expected, actual)
        black.assert_stable(source, actual, black.FileMode())

    @patch("black.dump_to_file", dump_to_stderr)
    def test_stub(self) -> None:
        mode = black.FileMode(is_pyi=True)
        source, expected = read_data("stub.pyi")
        actual = fs(source, mode=mode)
        self.assertFormatEqual(expected, actual)
        black.assert_stable(source, actual, mode)

    @patch("black.dump_to_file", dump_to_stderr)
    def test_python37(self) -> None:
        source, expected = read_data("python37")
        actual = fs(source)
        self.assertFormatEqual(expected, actual)
        major, minor = sys.version_info[:2]
        if major > 3 or (major == 3 and minor >= 7):
            black.assert_equivalent(source, actual)
        black.assert_stable(source, actual, black.FileMode())

    @patch("black.dump_to_file", dump_to_stderr)
    def test_fmtonoff(self) -> None:
        source, expected = read_data("fmtonoff")
        actual = fs(source)
        self.assertFormatEqual(expected, actual)
        black.assert_equivalent(source, actual)
        black.assert_stable(source, actual, black.FileMode())

    @patch("black.dump_to_file", dump_to_stderr)
    def test_fmtonoff2(self) -> None:
        source, expected = read_data("fmtonoff2")
        actual = fs(source)
        self.assertFormatEqual(expected, actual)
        black.assert_equivalent(source, actual)
        black.assert_stable(source, actual, black.FileMode())

    @patch("black.dump_to_file", dump_to_stderr)
    def test_remove_empty_parentheses_after_class(self) -> None:
        source, expected = read_data("class_blank_parentheses")
        actual = fs(source)
        self.assertFormatEqual(expected, actual)
        black.assert_equivalent(source, actual)
        black.assert_stable(source, actual, black.FileMode())

    @patch("black.dump_to_file", dump_to_stderr)
    def test_new_line_between_class_and_code(self) -> None:
        source, expected = read_data("class_methods_new_line")
        actual = fs(source)
        self.assertFormatEqual(expected, actual)
        black.assert_equivalent(source, actual)
        black.assert_stable(source, actual, black.FileMode())

    @patch("black.dump_to_file", dump_to_stderr)
    def test_bracket_match(self) -> None:
        source, expected = read_data("bracketmatch")
        actual = fs(source)
        self.assertFormatEqual(expected, actual)
        black.assert_equivalent(source, actual)
        black.assert_stable(source, actual, black.FileMode())

    def test_comment_indentation(self) -> None:
        contents_tab = "if 1:\n\tif 2:\n\t\tpass\n\t# comment\n\tpass\n"
        contents_spc = "if 1:\n    if 2:\n        pass\n    # comment\n    pass\n"

        self.assertFormatEqual(fs(contents_spc), contents_spc)
        self.assertFormatEqual(fs(contents_tab), contents_spc)

        contents_tab = "if 1:\n\tif 2:\n\t\tpass\n\t\t# comment\n\tpass\n"
        contents_spc = "if 1:\n    if 2:\n        pass\n        # comment\n    pass\n"

        self.assertFormatEqual(fs(contents_tab), contents_spc)
        self.assertFormatEqual(fs(contents_spc), contents_spc)

    def test_report_verbose(self) -> None:
        report = black.Report(verbose=True)
        out_lines = []
        err_lines = []

        def out(msg: str, **kwargs: Any) -> None:
            out_lines.append(msg)

        def err(msg: str, **kwargs: Any) -> None:
            err_lines.append(msg)

        with patch("black.out", out), patch("black.err", err):
            report.done(Path("f1"), black.Changed.NO)
            self.assertEqual(len(out_lines), 1)
            self.assertEqual(len(err_lines), 0)
            self.assertEqual(out_lines[-1], "f1 already well formatted, good job.")
            self.assertEqual(unstyle(str(report)), "1 file left unchanged.")
            self.assertEqual(report.return_code, 0)
            report.done(Path("f2"), black.Changed.YES)
            self.assertEqual(len(out_lines), 2)
            self.assertEqual(len(err_lines), 0)
            self.assertEqual(out_lines[-1], "reformatted f2")
            self.assertEqual(
                unstyle(str(report)), "1 file reformatted, 1 file left unchanged."
            )
            report.done(Path("f3"), black.Changed.CACHED)
            self.assertEqual(len(out_lines), 3)
            self.assertEqual(len(err_lines), 0)
            self.assertEqual(
                out_lines[-1], "f3 wasn't modified on disk since last run."
            )
            self.assertEqual(
                unstyle(str(report)), "1 file reformatted, 2 files left unchanged."
            )
            self.assertEqual(report.return_code, 0)
            report.check = True
            self.assertEqual(report.return_code, 1)
            report.check = False
            report.failed(Path("e1"), "boom")
            self.assertEqual(len(out_lines), 3)
            self.assertEqual(len(err_lines), 1)
            self.assertEqual(err_lines[-1], "error: cannot format e1: boom")
            self.assertEqual(
                unstyle(str(report)),
                "1 file reformatted, 2 files left unchanged, "
                "1 file failed to reformat.",
            )
            self.assertEqual(report.return_code, 123)
            report.done(Path("f3"), black.Changed.YES)
            self.assertEqual(len(out_lines), 4)
            self.assertEqual(len(err_lines), 1)
            self.assertEqual(out_lines[-1], "reformatted f3")
            self.assertEqual(
                unstyle(str(report)),
                "2 files reformatted, 2 files left unchanged, "
                "1 file failed to reformat.",
            )
            self.assertEqual(report.return_code, 123)
            report.failed(Path("e2"), "boom")
            self.assertEqual(len(out_lines), 4)
            self.assertEqual(len(err_lines), 2)
            self.assertEqual(err_lines[-1], "error: cannot format e2: boom")
            self.assertEqual(
                unstyle(str(report)),
                "2 files reformatted, 2 files left unchanged, "
                "2 files failed to reformat.",
            )
            self.assertEqual(report.return_code, 123)
            report.path_ignored(Path("wat"), "no match")
            self.assertEqual(len(out_lines), 5)
            self.assertEqual(len(err_lines), 2)
            self.assertEqual(out_lines[-1], "wat ignored: no match")
            self.assertEqual(
                unstyle(str(report)),
                "2 files reformatted, 2 files left unchanged, "
                "2 files failed to reformat.",
            )
            self.assertEqual(report.return_code, 123)
            report.done(Path("f4"), black.Changed.NO)
            self.assertEqual(len(out_lines), 6)
            self.assertEqual(len(err_lines), 2)
            self.assertEqual(out_lines[-1], "f4 already well formatted, good job.")
            self.assertEqual(
                unstyle(str(report)),
                "2 files reformatted, 3 files left unchanged, "
                "2 files failed to reformat.",
            )
            self.assertEqual(report.return_code, 123)
            report.check = True
            self.assertEqual(
                unstyle(str(report)),
                "2 files would be reformatted, 3 files would be left unchanged, "
                "2 files would fail to reformat.",
            )

    def test_report_quiet(self) -> None:
        report = black.Report(quiet=True)
        out_lines = []
        err_lines = []

        def out(msg: str, **kwargs: Any) -> None:
            out_lines.append(msg)

        def err(msg: str, **kwargs: Any) -> None:
            err_lines.append(msg)

        with patch("black.out", out), patch("black.err", err):
            report.done(Path("f1"), black.Changed.NO)
            self.assertEqual(len(out_lines), 0)
            self.assertEqual(len(err_lines), 0)
            self.assertEqual(unstyle(str(report)), "1 file left unchanged.")
            self.assertEqual(report.return_code, 0)
            report.done(Path("f2"), black.Changed.YES)
            self.assertEqual(len(out_lines), 0)
            self.assertEqual(len(err_lines), 0)
            self.assertEqual(
                unstyle(str(report)), "1 file reformatted, 1 file left unchanged."
            )
            report.done(Path("f3"), black.Changed.CACHED)
            self.assertEqual(len(out_lines), 0)
            self.assertEqual(len(err_lines), 0)
            self.assertEqual(
                unstyle(str(report)), "1 file reformatted, 2 files left unchanged."
            )
            self.assertEqual(report.return_code, 0)
            report.check = True
            self.assertEqual(report.return_code, 1)
            report.check = False
            report.failed(Path("e1"), "boom")
            self.assertEqual(len(out_lines), 0)
            self.assertEqual(len(err_lines), 1)
            self.assertEqual(err_lines[-1], "error: cannot format e1: boom")
            self.assertEqual(
                unstyle(str(report)),
                "1 file reformatted, 2 files left unchanged, "
                "1 file failed to reformat.",
            )
            self.assertEqual(report.return_code, 123)
            report.done(Path("f3"), black.Changed.YES)
            self.assertEqual(len(out_lines), 0)
            self.assertEqual(len(err_lines), 1)
            self.assertEqual(
                unstyle(str(report)),
                "2 files reformatted, 2 files left unchanged, "
                "1 file failed to reformat.",
            )
            self.assertEqual(report.return_code, 123)
            report.failed(Path("e2"), "boom")
            self.assertEqual(len(out_lines), 0)
            self.assertEqual(len(err_lines), 2)
            self.assertEqual(err_lines[-1], "error: cannot format e2: boom")
            self.assertEqual(
                unstyle(str(report)),
                "2 files reformatted, 2 files left unchanged, "
                "2 files failed to reformat.",
            )
            self.assertEqual(report.return_code, 123)
            report.path_ignored(Path("wat"), "no match")
            self.assertEqual(len(out_lines), 0)
            self.assertEqual(len(err_lines), 2)
            self.assertEqual(
                unstyle(str(report)),
                "2 files reformatted, 2 files left unchanged, "
                "2 files failed to reformat.",
            )
            self.assertEqual(report.return_code, 123)
            report.done(Path("f4"), black.Changed.NO)
            self.assertEqual(len(out_lines), 0)
            self.assertEqual(len(err_lines), 2)
            self.assertEqual(
                unstyle(str(report)),
                "2 files reformatted, 3 files left unchanged, "
                "2 files failed to reformat.",
            )
            self.assertEqual(report.return_code, 123)
            report.check = True
            self.assertEqual(
                unstyle(str(report)),
                "2 files would be reformatted, 3 files would be left unchanged, "
                "2 files would fail to reformat.",
            )

    def test_report_normal(self) -> None:
        report = black.Report()
        out_lines = []
        err_lines = []

        def out(msg: str, **kwargs: Any) -> None:
            out_lines.append(msg)

        def err(msg: str, **kwargs: Any) -> None:
            err_lines.append(msg)

        with patch("black.out", out), patch("black.err", err):
            report.done(Path("f1"), black.Changed.NO)
            self.assertEqual(len(out_lines), 0)
            self.assertEqual(len(err_lines), 0)
            self.assertEqual(unstyle(str(report)), "1 file left unchanged.")
            self.assertEqual(report.return_code, 0)
            report.done(Path("f2"), black.Changed.YES)
            self.assertEqual(len(out_lines), 1)
            self.assertEqual(len(err_lines), 0)
            self.assertEqual(out_lines[-1], "reformatted f2")
            self.assertEqual(
                unstyle(str(report)), "1 file reformatted, 1 file left unchanged."
            )
            report.done(Path("f3"), black.Changed.CACHED)
            self.assertEqual(len(out_lines), 1)
            self.assertEqual(len(err_lines), 0)
            self.assertEqual(out_lines[-1], "reformatted f2")
            self.assertEqual(
                unstyle(str(report)), "1 file reformatted, 2 files left unchanged."
            )
            self.assertEqual(report.return_code, 0)
            report.check = True
            self.assertEqual(report.return_code, 1)
            report.check = False
            report.failed(Path("e1"), "boom")
            self.assertEqual(len(out_lines), 1)
            self.assertEqual(len(err_lines), 1)
            self.assertEqual(err_lines[-1], "error: cannot format e1: boom")
            self.assertEqual(
                unstyle(str(report)),
                "1 file reformatted, 2 files left unchanged, "
                "1 file failed to reformat.",
            )
            self.assertEqual(report.return_code, 123)
            report.done(Path("f3"), black.Changed.YES)
            self.assertEqual(len(out_lines), 2)
            self.assertEqual(len(err_lines), 1)
            self.assertEqual(out_lines[-1], "reformatted f3")
            self.assertEqual(
                unstyle(str(report)),
                "2 files reformatted, 2 files left unchanged, "
                "1 file failed to reformat.",
            )
            self.assertEqual(report.return_code, 123)
            report.failed(Path("e2"), "boom")
            self.assertEqual(len(out_lines), 2)
            self.assertEqual(len(err_lines), 2)
            self.assertEqual(err_lines[-1], "error: cannot format e2: boom")
            self.assertEqual(
                unstyle(str(report)),
                "2 files reformatted, 2 files left unchanged, "
                "2 files failed to reformat.",
            )
            self.assertEqual(report.return_code, 123)
            report.path_ignored(Path("wat"), "no match")
            self.assertEqual(len(out_lines), 2)
            self.assertEqual(len(err_lines), 2)
            self.assertEqual(
                unstyle(str(report)),
                "2 files reformatted, 2 files left unchanged, "
                "2 files failed to reformat.",
            )
            self.assertEqual(report.return_code, 123)
            report.done(Path("f4"), black.Changed.NO)
            self.assertEqual(len(out_lines), 2)
            self.assertEqual(len(err_lines), 2)
            self.assertEqual(
                unstyle(str(report)),
                "2 files reformatted, 3 files left unchanged, "
                "2 files failed to reformat.",
            )
            self.assertEqual(report.return_code, 123)
            report.check = True
            self.assertEqual(
                unstyle(str(report)),
                "2 files would be reformatted, 3 files would be left unchanged, "
                "2 files would fail to reformat.",
            )

    def test_get_features_used(self) -> None:
        node = black.lib2to3_parse("def f(*, arg): ...\n")
        self.assertEqual(black.get_features_used(node), set())
        node = black.lib2to3_parse("def f(*, arg,): ...\n")
        self.assertEqual(black.get_features_used(node), {Feature.TRAILING_COMMA})
        node = black.lib2to3_parse("def f(*, arg): f'string'\n")
        self.assertEqual(black.get_features_used(node), {Feature.F_STRINGS})
        node = black.lib2to3_parse("123_456\n")
        self.assertEqual(black.get_features_used(node), {Feature.NUMERIC_UNDERSCORES})
        node = black.lib2to3_parse("123456\n")
        self.assertEqual(black.get_features_used(node), set())
        source, expected = read_data("function")
        node = black.lib2to3_parse(source)
        self.assertEqual(
            black.get_features_used(node), {Feature.TRAILING_COMMA, Feature.F_STRINGS}
        )
        node = black.lib2to3_parse(expected)
        self.assertEqual(
            black.get_features_used(node),
            {Feature.TRAILING_COMMA, Feature.F_STRINGS, Feature.NUMERIC_UNDERSCORES},
        )
        source, expected = read_data("expression")
        node = black.lib2to3_parse(source)
        self.assertEqual(black.get_features_used(node), set())
        node = black.lib2to3_parse(expected)
        self.assertEqual(black.get_features_used(node), set())

    def test_get_future_imports(self) -> None:
        node = black.lib2to3_parse("\n")
        self.assertEqual(set(), black.get_future_imports(node))
        node = black.lib2to3_parse("from __future__ import black\n")
        self.assertEqual({"black"}, black.get_future_imports(node))
        node = black.lib2to3_parse("from __future__ import multiple, imports\n")
        self.assertEqual({"multiple", "imports"}, black.get_future_imports(node))
        node = black.lib2to3_parse("from __future__ import (parenthesized, imports)\n")
        self.assertEqual({"parenthesized", "imports"}, black.get_future_imports(node))
        node = black.lib2to3_parse(
            "from __future__ import multiple\nfrom __future__ import imports\n"
        )
        self.assertEqual({"multiple", "imports"}, black.get_future_imports(node))
        node = black.lib2to3_parse("# comment\nfrom __future__ import black\n")
        self.assertEqual({"black"}, black.get_future_imports(node))
        node = black.lib2to3_parse('"""docstring"""\nfrom __future__ import black\n')
        self.assertEqual({"black"}, black.get_future_imports(node))
        node = black.lib2to3_parse("some(other, code)\nfrom __future__ import black\n")
        self.assertEqual(set(), black.get_future_imports(node))
        node = black.lib2to3_parse("from some.module import black\n")
        self.assertEqual(set(), black.get_future_imports(node))
        node = black.lib2to3_parse(
            "from __future__ import unicode_literals as _unicode_literals"
        )
        self.assertEqual({"unicode_literals"}, black.get_future_imports(node))
        node = black.lib2to3_parse(
            "from __future__ import unicode_literals as _lol, print"
        )
        self.assertEqual({"unicode_literals", "print"}, black.get_future_imports(node))

    def test_debug_visitor(self) -> None:
        source, _ = read_data("debug_visitor.py")
        expected, _ = read_data("debug_visitor.out")
        out_lines = []
        err_lines = []

        def out(msg: str, **kwargs: Any) -> None:
            out_lines.append(msg)

        def err(msg: str, **kwargs: Any) -> None:
            err_lines.append(msg)

        with patch("black.out", out), patch("black.err", err):
            black.DebugVisitor.show(source)
        actual = "\n".join(out_lines) + "\n"
        log_name = ""
        if expected != actual:
            log_name = black.dump_to_file(*out_lines)
        self.assertEqual(
            expected,
            actual,
            f"AST print out is different. Actual version dumped to {log_name}",
        )

    def test_format_file_contents(self) -> None:
        empty = ""
        mode = black.FileMode()
        with self.assertRaises(black.NothingChanged):
            black.format_file_contents(empty, mode=mode, fast=False)
        just_nl = "\n"
        with self.assertRaises(black.NothingChanged):
            black.format_file_contents(just_nl, mode=mode, fast=False)
        same = "l = [1, 2, 3]\n"
        with self.assertRaises(black.NothingChanged):
            black.format_file_contents(same, mode=mode, fast=False)
        different = "l = [1,2,3]"
        expected = same
        actual = black.format_file_contents(different, mode=mode, fast=False)
        self.assertEqual(expected, actual)
        invalid = "return if you can"
        with self.assertRaises(black.InvalidInput) as e:
            black.format_file_contents(invalid, mode=mode, fast=False)
        self.assertEqual(str(e.exception), "Cannot parse: 1:7: return if you can")

    def test_endmarker(self) -> None:
        n = black.lib2to3_parse("\n")
        self.assertEqual(n.type, black.syms.file_input)
        self.assertEqual(len(n.children), 1)
        self.assertEqual(n.children[0].type, black.token.ENDMARKER)

    @unittest.skipIf(os.environ.get("SKIP_AST_PRINT"), "user set SKIP_AST_PRINT")
    def test_assertFormatEqual(self) -> None:
        out_lines = []
        err_lines = []

        def out(msg: str, **kwargs: Any) -> None:
            out_lines.append(msg)

        def err(msg: str, **kwargs: Any) -> None:
            err_lines.append(msg)

        with patch("black.out", out), patch("black.err", err):
            with self.assertRaises(AssertionError):
                self.assertFormatEqual("l = [1, 2, 3]", "l = [1, 2, 3,]")

        out_str = "".join(out_lines)
        self.assertTrue("Expected tree:" in out_str)
        self.assertTrue("Actual tree:" in out_str)
        self.assertEqual("".join(err_lines), "")

    def test_cache_broken_file(self) -> None:
        mode = black.FileMode()
        with cache_dir() as workspace:
            cache_file = black.get_cache_file(mode)
            with cache_file.open("w") as fobj:
                fobj.write("this is not a pickle")
            self.assertEqual(black.read_cache(mode), {})
            src = (workspace / "test.py").resolve()
            with src.open("w") as fobj:
                fobj.write("print('hello')")
            self.invokeBlack([str(src)])
            cache = black.read_cache(mode)
            self.assertIn(src, cache)

    def test_cache_single_file_already_cached(self) -> None:
        mode = black.FileMode()
        with cache_dir() as workspace:
            src = (workspace / "test.py").resolve()
            with src.open("w") as fobj:
                fobj.write("print('hello')")
            black.write_cache({}, [src], mode)
            self.invokeBlack([str(src)])
            with src.open("r") as fobj:
                self.assertEqual(fobj.read(), "print('hello')")

    @event_loop(close=False)
    def test_cache_multiple_files(self) -> None:
        mode = black.FileMode()
        with cache_dir() as workspace, patch(
            "black.ProcessPoolExecutor", new=ThreadPoolExecutor
        ):
            one = (workspace / "one.py").resolve()
            with one.open("w") as fobj:
                fobj.write("print('hello')")
            two = (workspace / "two.py").resolve()
            with two.open("w") as fobj:
                fobj.write("print('hello')")
            black.write_cache({}, [one], mode)
            self.invokeBlack([str(workspace)])
            with one.open("r") as fobj:
                self.assertEqual(fobj.read(), "print('hello')")
            with two.open("r") as fobj:
                self.assertEqual(fobj.read(), 'print("hello")\n')
            cache = black.read_cache(mode)
            self.assertIn(one, cache)
            self.assertIn(two, cache)

    def test_no_cache_when_writeback_diff(self) -> None:
        mode = black.FileMode()
        with cache_dir() as workspace:
            src = (workspace / "test.py").resolve()
            with src.open("w") as fobj:
                fobj.write("print('hello')")
            self.invokeBlack([str(src), "--diff"])
            cache_file = black.get_cache_file(mode)
            self.assertFalse(cache_file.exists())

    def test_no_cache_when_stdin(self) -> None:
        mode = black.FileMode()
        with cache_dir():
            result = CliRunner().invoke(
                black.main, ["-"], input=BytesIO(b"print('hello')")
            )
            self.assertEqual(result.exit_code, 0)
            cache_file = black.get_cache_file(mode)
            self.assertFalse(cache_file.exists())

    def test_read_cache_no_cachefile(self) -> None:
        mode = black.FileMode()
        with cache_dir():
            self.assertEqual(black.read_cache(mode), {})

    def test_write_cache_read_cache(self) -> None:
        mode = black.FileMode()
        with cache_dir() as workspace:
            src = (workspace / "test.py").resolve()
            src.touch()
            black.write_cache({}, [src], mode)
            cache = black.read_cache(mode)
            self.assertIn(src, cache)
            self.assertEqual(cache[src], black.get_cache_info(src))

    def test_filter_cached(self) -> None:
        with TemporaryDirectory() as workspace:
            path = Path(workspace)
            uncached = (path / "uncached").resolve()
            cached = (path / "cached").resolve()
            cached_but_changed = (path / "changed").resolve()
            uncached.touch()
            cached.touch()
            cached_but_changed.touch()
            cache = {cached: black.get_cache_info(cached), cached_but_changed: (0.0, 0)}
            todo, done = black.filter_cached(
                cache, {uncached, cached, cached_but_changed}
            )
            self.assertEqual(todo, {uncached, cached_but_changed})
            self.assertEqual(done, {cached})

    def test_write_cache_creates_directory_if_needed(self) -> None:
        mode = black.FileMode()
        with cache_dir(exists=False) as workspace:
            self.assertFalse(workspace.exists())
            black.write_cache({}, [], mode)
            self.assertTrue(workspace.exists())

    @event_loop(close=False)
    def test_failed_formatting_does_not_get_cached(self) -> None:
        mode = black.FileMode()
        with cache_dir() as workspace, patch(
            "black.ProcessPoolExecutor", new=ThreadPoolExecutor
        ):
            failing = (workspace / "failing.py").resolve()
            with failing.open("w") as fobj:
                fobj.write("not actually python")
            clean = (workspace / "clean.py").resolve()
            with clean.open("w") as fobj:
                fobj.write('print("hello")\n')
            self.invokeBlack([str(workspace)], exit_code=123)
            cache = black.read_cache(mode)
            self.assertNotIn(failing, cache)
            self.assertIn(clean, cache)

    def test_write_cache_write_fail(self) -> None:
        mode = black.FileMode()
        with cache_dir(), patch.object(Path, "open") as mock:
            mock.side_effect = OSError
            black.write_cache({}, [], mode)

    @event_loop(close=False)
    def test_check_diff_use_together(self) -> None:
        with cache_dir():
            # Files which will be reformatted.
            src1 = (THIS_DIR / "data" / "string_quotes.py").resolve()
            self.invokeBlack([str(src1), "--diff", "--check"], exit_code=1)
            # Files which will not be reformatted.
            src2 = (THIS_DIR / "data" / "composition.py").resolve()
            self.invokeBlack([str(src2), "--diff", "--check"])
            # Multi file command.
            self.invokeBlack([str(src1), str(src2), "--diff", "--check"], exit_code=1)

    def test_no_files(self) -> None:
        with cache_dir():
            # Without an argument, black exits with error code 0.
            self.invokeBlack([])

    def test_broken_symlink(self) -> None:
        with cache_dir() as workspace:
            symlink = workspace / "broken_link.py"
            try:
                symlink.symlink_to("nonexistent.py")
            except OSError as e:
                self.skipTest(f"Can't create symlinks: {e}")
            self.invokeBlack([str(workspace.resolve())])

    def test_read_cache_line_lengths(self) -> None:
        mode = black.FileMode()
        short_mode = black.FileMode(line_length=1)
        with cache_dir() as workspace:
            path = (workspace / "file.py").resolve()
            path.touch()
            black.write_cache({}, [path], mode)
            one = black.read_cache(mode)
            self.assertIn(path, one)
            two = black.read_cache(short_mode)
            self.assertNotIn(path, two)

    def test_single_file_force_pyi(self) -> None:
        reg_mode = black.FileMode()
        pyi_mode = black.FileMode(is_pyi=True)
        contents, expected = read_data("force_pyi")
        with cache_dir() as workspace:
            path = (workspace / "file.py").resolve()
            with open(path, "w") as fh:
                fh.write(contents)
            self.invokeBlack([str(path), "--pyi"])
            with open(path, "r") as fh:
                actual = fh.read()
            # verify cache with --pyi is separate
            pyi_cache = black.read_cache(pyi_mode)
            self.assertIn(path, pyi_cache)
            normal_cache = black.read_cache(reg_mode)
            self.assertNotIn(path, normal_cache)
        self.assertEqual(actual, expected)

    @event_loop(close=False)
    def test_multi_file_force_pyi(self) -> None:
        reg_mode = black.FileMode()
        pyi_mode = black.FileMode(is_pyi=True)
        contents, expected = read_data("force_pyi")
        with cache_dir() as workspace:
            paths = [
                (workspace / "file1.py").resolve(),
                (workspace / "file2.py").resolve(),
            ]
            for path in paths:
                with open(path, "w") as fh:
                    fh.write(contents)
            self.invokeBlack([str(p) for p in paths] + ["--pyi"])
            for path in paths:
                with open(path, "r") as fh:
                    actual = fh.read()
                self.assertEqual(actual, expected)
            # verify cache with --pyi is separate
            pyi_cache = black.read_cache(pyi_mode)
            normal_cache = black.read_cache(reg_mode)
            for path in paths:
                self.assertIn(path, pyi_cache)
                self.assertNotIn(path, normal_cache)

    def test_pipe_force_pyi(self) -> None:
        source, expected = read_data("force_pyi")
        result = CliRunner().invoke(
            black.main, ["-", "-q", "--pyi"], input=BytesIO(source.encode("utf8"))
        )
        self.assertEqual(result.exit_code, 0)
        actual = result.output
        self.assertFormatEqual(actual, expected)

    def test_single_file_force_py36(self) -> None:
        reg_mode = black.FileMode()
        py36_mode = black.FileMode(target_versions=black.PY36_VERSIONS)
        source, expected = read_data("force_py36")
        with cache_dir() as workspace:
            path = (workspace / "file.py").resolve()
            with open(path, "w") as fh:
                fh.write(source)
            self.invokeBlack([str(path), "--py36"])
            with open(path, "r") as fh:
                actual = fh.read()
            # verify cache with --py36 is separate
            py36_cache = black.read_cache(py36_mode)
            self.assertIn(path, py36_cache)
            normal_cache = black.read_cache(reg_mode)
            self.assertNotIn(path, normal_cache)
        self.assertEqual(actual, expected)

    @event_loop(close=False)
    def test_multi_file_force_py36(self) -> None:
        reg_mode = black.FileMode()
        py36_mode = black.FileMode(target_versions=black.PY36_VERSIONS)
        source, expected = read_data("force_py36")
        with cache_dir() as workspace:
            paths = [
                (workspace / "file1.py").resolve(),
                (workspace / "file2.py").resolve(),
            ]
            for path in paths:
                with open(path, "w") as fh:
                    fh.write(source)
            self.invokeBlack([str(p) for p in paths] + ["--py36"])
            for path in paths:
                with open(path, "r") as fh:
                    actual = fh.read()
                self.assertEqual(actual, expected)
            # verify cache with --py36 is separate
            pyi_cache = black.read_cache(py36_mode)
            normal_cache = black.read_cache(reg_mode)
            for path in paths:
                self.assertIn(path, pyi_cache)
                self.assertNotIn(path, normal_cache)

    def test_pipe_force_py36(self) -> None:
        source, expected = read_data("force_py36")
        result = CliRunner().invoke(
            black.main, ["-", "-q", "--py36"], input=BytesIO(source.encode("utf8"))
        )
        self.assertEqual(result.exit_code, 0)
        actual = result.output
        self.assertFormatEqual(actual, expected)

    def test_include_exclude(self) -> None:
        path = THIS_DIR / "data" / "include_exclude_tests"
        include = re.compile(r"\.pyi?$")
        exclude = re.compile(r"/exclude/|/\.definitely_exclude/")
        report = black.Report()
        sources: List[Path] = []
        expected = [
            Path(path / "b/dont_exclude/a.py"),
            Path(path / "b/dont_exclude/a.pyi"),
        ]
        this_abs = THIS_DIR.resolve()
        sources.extend(
            black.gen_python_files_in_dir(path, this_abs, include, exclude, report)
        )
        self.assertEqual(sorted(expected), sorted(sources))

    def test_empty_include(self) -> None:
        path = THIS_DIR / "data" / "include_exclude_tests"
        report = black.Report()
        empty = re.compile(r"")
        sources: List[Path] = []
        expected = [
            Path(path / "b/exclude/a.pie"),
            Path(path / "b/exclude/a.py"),
            Path(path / "b/exclude/a.pyi"),
            Path(path / "b/dont_exclude/a.pie"),
            Path(path / "b/dont_exclude/a.py"),
            Path(path / "b/dont_exclude/a.pyi"),
            Path(path / "b/.definitely_exclude/a.pie"),
            Path(path / "b/.definitely_exclude/a.py"),
            Path(path / "b/.definitely_exclude/a.pyi"),
        ]
        this_abs = THIS_DIR.resolve()
        sources.extend(
            black.gen_python_files_in_dir(
                path, this_abs, empty, re.compile(black.DEFAULT_EXCLUDES), report
            )
        )
        self.assertEqual(sorted(expected), sorted(sources))

    def test_empty_exclude(self) -> None:
        path = THIS_DIR / "data" / "include_exclude_tests"
        report = black.Report()
        empty = re.compile(r"")
        sources: List[Path] = []
        expected = [
            Path(path / "b/dont_exclude/a.py"),
            Path(path / "b/dont_exclude/a.pyi"),
            Path(path / "b/exclude/a.py"),
            Path(path / "b/exclude/a.pyi"),
            Path(path / "b/.definitely_exclude/a.py"),
            Path(path / "b/.definitely_exclude/a.pyi"),
        ]
        this_abs = THIS_DIR.resolve()
        sources.extend(
            black.gen_python_files_in_dir(
                path, this_abs, re.compile(black.DEFAULT_INCLUDES), empty, report
            )
        )
        self.assertEqual(sorted(expected), sorted(sources))

    def test_invalid_include_exclude(self) -> None:
        for option in ["--include", "--exclude"]:
            self.invokeBlack(["-", option, "**()(!!*)"], exit_code=2)

    def test_preserves_line_endings(self) -> None:
        with TemporaryDirectory() as workspace:
            test_file = Path(workspace) / "test.py"
            for nl in ["\n", "\r\n"]:
                contents = nl.join(["def f(  ):", "    pass"])
                test_file.write_bytes(contents.encode())
                ff(test_file, write_back=black.WriteBack.YES)
                updated_contents: bytes = test_file.read_bytes()
                self.assertIn(nl.encode(), updated_contents)
                if nl == "\n":
                    self.assertNotIn(b"\r\n", updated_contents)

    def test_preserves_line_endings_via_stdin(self) -> None:
        for nl in ["\n", "\r\n"]:
            contents = nl.join(["def f(  ):", "    pass"])
            runner = BlackRunner()
            result = runner.invoke(
                black.main, ["-", "--fast"], input=BytesIO(contents.encode("utf8"))
            )
            self.assertEqual(result.exit_code, 0)
            output = runner.stdout_bytes
            self.assertIn(nl.encode("utf8"), output)
            if nl == "\n":
                self.assertNotIn(b"\r\n", output)

    def test_assert_equivalent_different_asts(self) -> None:
        with self.assertRaises(AssertionError):
            black.assert_equivalent("{}", "None")

    def test_symlink_out_of_root_directory(self) -> None:
        path = MagicMock()
        root = THIS_DIR
        child = MagicMock()
        include = re.compile(black.DEFAULT_INCLUDES)
        exclude = re.compile(black.DEFAULT_EXCLUDES)
        report = black.Report()
        # `child` should behave like a symlink which resolved path is clearly
        # outside of the `root` directory.
        path.iterdir.return_value = [child]
        child.resolve.return_value = Path("/a/b/c")
        child.is_symlink.return_value = True
        try:
            list(black.gen_python_files_in_dir(path, root, include, exclude, report))
        except ValueError as ve:
            self.fail(f"`get_python_files_in_dir()` failed: {ve}")
        path.iterdir.assert_called_once()
        child.resolve.assert_called_once()
        child.is_symlink.assert_called_once()
        # `child` should behave like a strange file which resolved path is clearly
        # outside of the `root` directory.
        child.is_symlink.return_value = False
        with self.assertRaises(ValueError):
            list(black.gen_python_files_in_dir(path, root, include, exclude, report))
        path.iterdir.assert_called()
        self.assertEqual(path.iterdir.call_count, 2)
        child.resolve.assert_called()
        self.assertEqual(child.resolve.call_count, 2)
        child.is_symlink.assert_called()
        self.assertEqual(child.is_symlink.call_count, 2)

    def test_shhh_click(self) -> None:
        try:
            from click import _unicodefun  # type: ignore
        except ModuleNotFoundError:
            self.skipTest("Incompatible Click version")
        if not hasattr(_unicodefun, "_verify_python3_env"):
            self.skipTest("Incompatible Click version")
        # First, let's see if Click is crashing with a preferred ASCII charset.
        with patch("locale.getpreferredencoding") as gpe:
            gpe.return_value = "ASCII"
            with self.assertRaises(RuntimeError):
                _unicodefun._verify_python3_env()
        # Now, let's silence Click...
        black.patch_click()
        # ...and confirm it's silent.
        with patch("locale.getpreferredencoding") as gpe:
            gpe.return_value = "ASCII"
            try:
                _unicodefun._verify_python3_env()
            except RuntimeError as re:
                self.fail(f"`patch_click()` failed, exception still raised: {re}")

    @unittest.skipUnless(has_blackd_deps, "blackd's dependencies are not installed")
    @async_test
    async def test_blackd_request_needs_formatting(self) -> None:
        app = blackd.make_app()
        async with TestClient(TestServer(app)) as client:
            response = await client.post("/", data=b"print('hello world')")
            self.assertEqual(response.status, 200)
            self.assertEqual(response.charset, "utf8")
            self.assertEqual(await response.read(), b'print("hello world")\n')

    @unittest.skipUnless(has_blackd_deps, "blackd's dependencies are not installed")
    @async_test
    async def test_blackd_request_no_change(self) -> None:
        app = blackd.make_app()
        async with TestClient(TestServer(app)) as client:
            response = await client.post("/", data=b'print("hello world")\n')
            self.assertEqual(response.status, 204)
            self.assertEqual(await response.read(), b"")

    @unittest.skipUnless(has_blackd_deps, "blackd's dependencies are not installed")
    @async_test
    async def test_blackd_request_syntax_error(self) -> None:
        app = blackd.make_app()
        async with TestClient(TestServer(app)) as client:
            response = await client.post("/", data=b"what even ( is")
            self.assertEqual(response.status, 400)
            content = await response.text()
            self.assertTrue(
                content.startswith("Cannot parse"),
                msg=f"Expected error to start with 'Cannot parse', got {repr(content)}",
            )

    @unittest.skipUnless(has_blackd_deps, "blackd's dependencies are not installed")
    @async_test
    async def test_blackd_unsupported_version(self) -> None:
        app = blackd.make_app()
        async with TestClient(TestServer(app)) as client:
            response = await client.post(
                "/", data=b"what", headers={blackd.VERSION_HEADER: "2"}
            )
            self.assertEqual(response.status, 501)

    @unittest.skipUnless(has_blackd_deps, "blackd's dependencies are not installed")
    @async_test
    async def test_blackd_supported_version(self) -> None:
        app = blackd.make_app()
        async with TestClient(TestServer(app)) as client:
            response = await client.post(
                "/", data=b"what", headers={blackd.VERSION_HEADER: "1"}
            )
            self.assertEqual(response.status, 200)

    @unittest.skipUnless(has_blackd_deps, "blackd's dependencies are not installed")
    @async_test
    async def test_blackd_invalid_python_variant(self) -> None:
        app = blackd.make_app()
        async with TestClient(TestServer(app)) as client:

            async def check(header_value: str, expected_status: int = 400) -> None:
                response = await client.post(
                    "/",
                    data=b"what",
                    headers={blackd.PYTHON_VARIANT_HEADER: header_value},
                )
                self.assertEqual(response.status, expected_status)

            await check("lol")
            await check("ruby3.5")
            await check("pyi3.6")
            await check("cpy1.5")
            await check("2.8")
            await check("cpy2.8")
            await check("3.0")
            await check("pypy3.0")
            await check("jython3.4")

    @unittest.skipUnless(has_blackd_deps, "blackd's dependencies are not installed")
    @async_test
    async def test_blackd_pyi(self) -> None:
        app = blackd.make_app()
        async with TestClient(TestServer(app)) as client:
            source, expected = read_data("stub.pyi")
            response = await client.post(
                "/", data=source, headers={blackd.PYTHON_VARIANT_HEADER: "pyi"}
            )
            self.assertEqual(response.status, 200)
            self.assertEqual(await response.text(), expected)

    @unittest.skipUnless(has_blackd_deps, "blackd's dependencies are not installed")
    @async_test
    async def test_blackd_python_variant(self) -> None:
        app = blackd.make_app()
        code = (
            "def f(\n"
            "    and_has_a_bunch_of,\n"
            "    very_long_arguments_too,\n"
            "    and_lots_of_them_as_well_lol,\n"
            "    **and_very_long_keyword_arguments\n"
            "):\n"
            "    pass\n"
        )
        async with TestClient(TestServer(app)) as client:

            async def check(header_value: str, expected_status: int) -> None:
                response = await client.post(
                    "/", data=code, headers={blackd.PYTHON_VARIANT_HEADER: header_value}
                )
                self.assertEqual(response.status, expected_status)

            await check("3.6", 200)
            await check("cpy3.6", 200)
            await check("3.5,3.7", 200)
            await check("3.5,cpy3.7", 200)

            await check("2", 204)
            await check("2.7", 204)
            await check("cpy2.7", 204)
            await check("pypy2.7", 204)
            await check("3.4", 204)
            await check("cpy3.4", 204)
            await check("pypy3.4", 204)

    @unittest.skipUnless(has_blackd_deps, "blackd's dependencies are not installed")
    @async_test
    async def test_blackd_fast(self) -> None:
        with open(os.devnull, "w") as dn, redirect_stderr(dn):
            app = blackd.make_app()
            async with TestClient(TestServer(app)) as client:
                response = await client.post("/", data=b"ur'hello'")
                self.assertEqual(response.status, 500)
                self.assertIn("failed to parse source file", await response.text())
                response = await client.post(
                    "/", data=b"ur'hello'", headers={blackd.FAST_OR_SAFE_HEADER: "fast"}
                )
                self.assertEqual(response.status, 200)

    @unittest.skipUnless(has_blackd_deps, "blackd's dependencies are not installed")
    @async_test
    async def test_blackd_line_length(self) -> None:
        app = blackd.make_app()
        async with TestClient(TestServer(app)) as client:
            response = await client.post(
                "/", data=b'print("hello")\n', headers={blackd.LINE_LENGTH_HEADER: "7"}
            )
            self.assertEqual(response.status, 200)

    @unittest.skipUnless(has_blackd_deps, "blackd's dependencies are not installed")
    @async_test
    async def test_blackd_invalid_line_length(self) -> None:
        app = blackd.make_app()
        async with TestClient(TestServer(app)) as client:
            response = await client.post(
                "/",
                data=b'print("hello")\n',
                headers={blackd.LINE_LENGTH_HEADER: "NaN"},
            )
            self.assertEqual(response.status, 400)

    @unittest.skipUnless(has_blackd_deps, "blackd's dependencies are not installed")
    def test_blackd_main(self) -> None:
        with patch("blackd.web.run_app"):
            result = CliRunner().invoke(blackd.main, [])
            if result.exception is not None:
                raise result.exception
            self.assertEqual(result.exit_code, 0)


if __name__ == "__main__":
    unittest.main(module="test_black")<|MERGE_RESOLUTION|>--- conflicted
+++ resolved
@@ -437,13 +437,7 @@
     @patch("black.dump_to_file", dump_to_stderr)
     def test_numeric_literals_ignoring_underscores(self) -> None:
         source, expected = read_data("numeric_literals_skip_underscores")
-<<<<<<< HEAD
-        mode = black.FileMode.PYTHON36
-=======
-        mode = black.FileMode(
-            numeric_underscore_normalization=False, target_versions=black.PY36_VERSIONS
-        )
->>>>>>> 36d3c516
+        mode = black.FileMode(target_versions=black.PY36_VERSIONS)
         actual = fs(source, mode=mode)
         self.assertFormatEqual(expected, actual)
         black.assert_equivalent(source, actual)
