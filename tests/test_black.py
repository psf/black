#!/usr/bin/env python3
from functools import partial
from io import StringIO
from pathlib import Path
<<<<<<< HEAD
import sys
import tokenize
from typing import List, Tuple, TextIO
=======
from typing import Any, List, Tuple
>>>>>>> 21c49d94
import unittest
from unittest.mock import patch

from click import unstyle

import black

ll = 88
fs = partial(black.format_str, line_length=ll)
THIS_FILE = Path(__file__)
THIS_DIR = THIS_FILE.parent


def ff(file):
    with tokenize.open(file) as buf:
        black.format_file(buf, line_length=ll, fast=True)


def dump_to_stderr(*output: str) -> str:
    return '\n' + '\n'.join(output) + '\n'


def read_data(name: str) -> Tuple[str, str]:
    """read_data('test_name') -> 'input', 'output'"""
    if not name.endswith('.py'):
        name += '.py'
    _input: List[str] = []
    _output: List[str] = []
    with open(THIS_DIR / name, 'r', encoding='utf8') as test:
        lines = test.readlines()
    result = _input
    for line in lines:
        if line.rstrip() == '# output':
            result = _output
            continue

        result.append(line)
    if _input and not _output:
        # If there's no output marker, treat the entire file as already pre-formatted.
        _output = _input[:]
    return ''.join(_input).strip() + '\n', ''.join(_output).strip() + '\n'


class BlackTestCase(unittest.TestCase):
    maxDiff = None

    def assertFormatEqual(self, expected: str, actual: str) -> None:
        if actual != expected:
            bdv: black.DebugVisitor[Any]
            black.out('Expected tree:', fg='green')
            try:
                exp_node = black.lib2to3_parse(expected)
                bdv = black.DebugVisitor()
                list(bdv.visit(exp_node))
            except Exception as ve:
                black.err(str(ve))
            black.out('Actual tree:', fg='red')
            try:
                exp_node = black.lib2to3_parse(actual)
                bdv = black.DebugVisitor()
                list(bdv.visit(exp_node))
            except Exception as ve:
                black.err(str(ve))
        self.assertEqual(expected, actual)

    @patch("black.dump_to_file", dump_to_stderr)
    def test_self(self) -> None:
        source, expected = read_data('test_black')
        actual = fs(source)
        self.assertFormatEqual(expected, actual)
        black.assert_equivalent(source, actual)
        black.assert_stable(source, actual, line_length=ll)
        with self.assertRaises(black.NothingChanged):
            ff(THIS_FILE)

    @patch("black.dump_to_file", dump_to_stderr)
    def test_black(self) -> None:
        source, expected = read_data('../black')
        actual = fs(source)
        self.assertFormatEqual(expected, actual)
        black.assert_equivalent(source, actual)
        black.assert_stable(source, actual, line_length=ll)
        with self.assertRaises(black.NothingChanged):
            ff(THIS_FILE)

    def test_piping(self) -> None:
        source, expected = read_data('../black')
        hold_stdin, hold_stdout = sys.stdin, sys.stdout
        try:
            sys.stdin, sys.stdout = StringIO(source), StringIO()
            sys.stdin.name = '<stdin>'
            black.format_stdin_to_stdout(line_length=ll, fast=True)
            black.err(f'%%%%% {sys.stdout.tell()}')
            sys.stdout.seek(0)
            black.err(f'%%%%% {len(sys.stdout)}')
            actual = sys.stdout.readlines()
        finally:
            sys.stdin, sys.stdout = hold_stdin, hold_stdout
        self.assertFormatEqual(expected, actual)
        black.assert_equivalent(source, actual)
        black.assert_stable(source, actual, line_length=ll)

    @patch("black.dump_to_file", dump_to_stderr)
    def test_setup(self) -> None:
        source, expected = read_data('../setup')
        actual = fs(source)
        self.assertFormatEqual(expected, actual)
        black.assert_equivalent(source, actual)
        black.assert_stable(source, actual, line_length=ll)
        with self.assertRaises(black.NothingChanged):
            ff(THIS_FILE)

    @patch("black.dump_to_file", dump_to_stderr)
    def test_function(self) -> None:
        source, expected = read_data('function')
        actual = fs(source)
        self.assertFormatEqual(expected, actual)
        black.assert_equivalent(source, actual)
        black.assert_stable(source, actual, line_length=ll)

    @patch("black.dump_to_file", dump_to_stderr)
    def test_expression(self) -> None:
        source, expected = read_data('expression')
        actual = fs(source)
        self.assertFormatEqual(expected, actual)
        black.assert_equivalent(source, actual)
        black.assert_stable(source, actual, line_length=ll)

    @patch("black.dump_to_file", dump_to_stderr)
    def test_fstring(self) -> None:
        source, expected = read_data('fstring')
        actual = fs(source)
        self.assertFormatEqual(expected, actual)
        black.assert_equivalent(source, actual)
        black.assert_stable(source, actual, line_length=ll)

    @patch("black.dump_to_file", dump_to_stderr)
    def test_comments(self) -> None:
        source, expected = read_data('comments')
        actual = fs(source)
        self.assertFormatEqual(expected, actual)
        black.assert_equivalent(source, actual)
        black.assert_stable(source, actual, line_length=ll)

    @patch("black.dump_to_file", dump_to_stderr)
    def test_comments2(self) -> None:
        source, expected = read_data('comments2')
        actual = fs(source)
        self.assertFormatEqual(expected, actual)
        black.assert_equivalent(source, actual)
        black.assert_stable(source, actual, line_length=ll)

    @patch("black.dump_to_file", dump_to_stderr)
    def test_cantfit(self) -> None:
        source, expected = read_data('cantfit')
        actual = fs(source)
        self.assertFormatEqual(expected, actual)
        black.assert_equivalent(source, actual)
        black.assert_stable(source, actual, line_length=ll)

    @patch("black.dump_to_file", dump_to_stderr)
    def test_import_spacing(self) -> None:
        source, expected = read_data('import_spacing')
        actual = fs(source)
        self.assertFormatEqual(expected, actual)
        black.assert_equivalent(source, actual)
        black.assert_stable(source, actual, line_length=ll)

    @patch("black.dump_to_file", dump_to_stderr)
    def test_composition(self) -> None:
        source, expected = read_data('composition')
        actual = fs(source)
        self.assertFormatEqual(expected, actual)
        black.assert_equivalent(source, actual)
        black.assert_stable(source, actual, line_length=ll)

    def test_report(self) -> None:
        report = black.Report()
        out_lines = []
        err_lines = []

        def out(msg: str, **kwargs: Any) -> None:
            out_lines.append(msg)

        def err(msg: str, **kwargs: Any) -> None:
            err_lines.append(msg)

        with patch("black.out", out), patch("black.err", err):
            report.done(Path('f1'), changed=False)
            self.assertEqual(len(out_lines), 1)
            self.assertEqual(len(err_lines), 0)
            self.assertEqual(out_lines[-1], 'f1 already well formatted, good job.')
            self.assertEqual(unstyle(str(report)), '1 file left unchanged.')
            self.assertEqual(report.return_code, 0)
            report.done(Path('f2'), changed=True)
            self.assertEqual(len(out_lines), 2)
            self.assertEqual(len(err_lines), 0)
            self.assertEqual(out_lines[-1], 'reformatted f2')
            self.assertEqual(
                unstyle(str(report)), '1 file reformatted, 1 file left unchanged.'
            )
            self.assertEqual(report.return_code, 1)
            report.failed(Path('e1'), 'boom')
            self.assertEqual(len(out_lines), 2)
            self.assertEqual(len(err_lines), 1)
            self.assertEqual(err_lines[-1], 'error: cannot format e1: boom')
            self.assertEqual(
                unstyle(str(report)),
                '1 file reformatted, 1 file left unchanged, '
                '1 file failed to reformat.',
            )
            self.assertEqual(report.return_code, 123)
            report.done(Path('f3'), changed=True)
            self.assertEqual(len(out_lines), 3)
            self.assertEqual(len(err_lines), 1)
            self.assertEqual(out_lines[-1], 'reformatted f3')
            self.assertEqual(
                unstyle(str(report)),
                '2 files reformatted, 1 file left unchanged, '
                '1 file failed to reformat.',
            )
            self.assertEqual(report.return_code, 123)
            report.failed(Path('e2'), 'boom')
            self.assertEqual(len(out_lines), 3)
            self.assertEqual(len(err_lines), 2)
            self.assertEqual(err_lines[-1], 'error: cannot format e2: boom')
            self.assertEqual(
                unstyle(str(report)),
                '2 files reformatted, 1 file left unchanged, '
                '2 files failed to reformat.',
            )
            self.assertEqual(report.return_code, 123)
            report.done(Path('f4'), changed=False)
            self.assertEqual(len(out_lines), 4)
            self.assertEqual(len(err_lines), 2)
            self.assertEqual(out_lines[-1], 'f4 already well formatted, good job.')
            self.assertEqual(
                unstyle(str(report)),
                '2 files reformatted, 2 files left unchanged, '
                '2 files failed to reformat.',
            )
            self.assertEqual(report.return_code, 123)

    def test_is_python36(self) -> None:
        node = black.lib2to3_parse("def f(*, arg): ...\n")
        self.assertFalse(black.is_python36(node))
        node = black.lib2to3_parse("def f(*, arg,): ...\n")
        self.assertTrue(black.is_python36(node))
        node = black.lib2to3_parse("def f(*, arg): f'string'\n")
        self.assertTrue(black.is_python36(node))
        source, expected = read_data('function')
        node = black.lib2to3_parse(source)
        self.assertTrue(black.is_python36(node))
        node = black.lib2to3_parse(expected)
        self.assertTrue(black.is_python36(node))
        source, expected = read_data('expression')
        node = black.lib2to3_parse(source)
        self.assertFalse(black.is_python36(node))
        node = black.lib2to3_parse(expected)
        self.assertFalse(black.is_python36(node))


if __name__ == '__main__':
    unittest.main()<|MERGE_RESOLUTION|>--- conflicted
+++ resolved
@@ -2,13 +2,9 @@
 from functools import partial
 from io import StringIO
 from pathlib import Path
-<<<<<<< HEAD
 import sys
 import tokenize
-from typing import List, Tuple, TextIO
-=======
-from typing import Any, List, Tuple
->>>>>>> 21c49d94
+from typing import Any, List, Tuple, TextIO
 import unittest
 from unittest.mock import patch
 
@@ -22,7 +18,7 @@
 THIS_DIR = THIS_FILE.parent
 
 
-def ff(file):
+def ff(file: TextIO) -> None:
     with tokenize.open(file) as buf:
         black.format_file(buf, line_length=ll, fast=True)
 
