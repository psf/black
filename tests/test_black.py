#!/usr/bin/env python3

import asyncio
import inspect
import io
import logging
import multiprocessing
import os
import sys
import types
import unittest
from concurrent.futures import ThreadPoolExecutor
from contextlib import contextmanager
from dataclasses import replace
from io import BytesIO
from pathlib import Path
from platform import system
from tempfile import TemporaryDirectory
from typing import (
    Any,
    Callable,
    Dict,
    Iterator,
    List,
    Optional,
    Sequence,
    TypeVar,
    Union,
)
from unittest.mock import MagicMock, patch

import click
import pytest
import regex as re
from click import unstyle
from click.testing import CliRunner
from pathspec import PathSpec

import black
import black.files
from black import Feature, TargetVersion
from black import re_compile_maybe_verbose as compile_pattern
from black.cache import get_cache_file
from black.debug import DebugVisitor
from black.output import color_diff, diff
from black.report import Report

# Import other test classes
from tests.util import (
    DATA_DIR,
    DEFAULT_MODE,
    DETERMINISTIC_HEADER,
    PROJECT_ROOT,
    PY36_VERSIONS,
    THIS_DIR,
    BlackBaseTestCase,
    assert_format,
    change_directory,
    dump_to_stderr,
    ff,
    fs,
    read_data,
)

THIS_FILE = Path(__file__)
PY36_ARGS = [f"--target-version={version.name.lower()}" for version in PY36_VERSIONS]
DEFAULT_EXCLUDE = black.re_compile_maybe_verbose(black.const.DEFAULT_EXCLUDES)
DEFAULT_INCLUDE = black.re_compile_maybe_verbose(black.const.DEFAULT_INCLUDES)
T = TypeVar("T")
R = TypeVar("R")

# Match the time output in a diff, but nothing else
DIFF_TIME = re.compile(r"\t[\d-:+\. ]+")


@contextmanager
def cache_dir(exists: bool = True) -> Iterator[Path]:
    with TemporaryDirectory() as workspace:
        cache_dir = Path(workspace)
        if not exists:
            cache_dir = cache_dir / "new"
        with patch("black.cache.CACHE_DIR", cache_dir):
            yield cache_dir


@contextmanager
def event_loop() -> Iterator[None]:
    policy = asyncio.get_event_loop_policy()
    loop = policy.new_event_loop()
    asyncio.set_event_loop(loop)
    try:
        yield

    finally:
        loop.close()


class FakeContext(click.Context):
    """A fake click Context for when calling functions that need it."""

    def __init__(self) -> None:
        self.default_map: Dict[str, Any] = {}


class FakeParameter(click.Parameter):
    """A fake click Parameter for when calling functions that need it."""

    def __init__(self) -> None:
        pass


class BlackRunner(CliRunner):
    """Make sure STDOUT and STDERR are kept separate when testing Black via its CLI."""

    def __init__(self) -> None:
        super().__init__(mix_stderr=False)


def invokeBlack(
    args: List[str], exit_code: int = 0, ignore_config: bool = True
) -> None:
    runner = BlackRunner()
    if ignore_config:
        args = ["--verbose", "--config", str(THIS_DIR / "empty.toml"), *args]
    result = runner.invoke(black.main, args, catch_exceptions=False)
    assert result.stdout_bytes is not None
    assert result.stderr_bytes is not None
    msg = (
        f"Failed with args: {args}\n"
        f"stdout: {result.stdout_bytes.decode()!r}\n"
        f"stderr: {result.stderr_bytes.decode()!r}\n"
        f"exception: {result.exception}"
    )
    assert result.exit_code == exit_code, msg


class BlackTestCase(BlackBaseTestCase):
    invokeBlack = staticmethod(invokeBlack)

    def test_empty_ff(self) -> None:
        expected = ""
        tmp_file = Path(black.dump_to_file())
        try:
            self.assertFalse(ff(tmp_file, write_back=black.WriteBack.YES))
            with open(tmp_file, encoding="utf8") as f:
                actual = f.read()
        finally:
            os.unlink(tmp_file)
        self.assertFormatEqual(expected, actual)

    def test_piping(self) -> None:
        source, expected = read_data("src/black/__init__", data=False)
        result = BlackRunner().invoke(
            black.main,
            ["-", "--fast", f"--line-length={black.DEFAULT_LINE_LENGTH}"],
            input=BytesIO(source.encode("utf8")),
        )
        self.assertEqual(result.exit_code, 0)
        self.assertFormatEqual(expected, result.output)
        if source != result.output:
            black.assert_equivalent(source, result.output)
            black.assert_stable(source, result.output, DEFAULT_MODE)

    def test_piping_diff(self) -> None:
        diff_header = re.compile(
            r"(STDIN|STDOUT)\t\d\d\d\d-\d\d-\d\d \d\d:\d\d:\d\d\.\d\d\d\d\d\d "
            r"\+\d\d\d\d"
        )
        source, _ = read_data("expression.py")
        expected, _ = read_data("expression.diff")
        config = THIS_DIR / "data" / "empty_pyproject.toml"
        args = [
            "-",
            "--fast",
            f"--line-length={black.DEFAULT_LINE_LENGTH}",
            "--diff",
            f"--config={config}",
        ]
        result = BlackRunner().invoke(
            black.main, args, input=BytesIO(source.encode("utf8"))
        )
        self.assertEqual(result.exit_code, 0)
        actual = diff_header.sub(DETERMINISTIC_HEADER, result.output)
        actual = actual.rstrip() + "\n"  # the diff output has a trailing space
        self.assertEqual(expected, actual)

    def test_piping_diff_with_color(self) -> None:
        source, _ = read_data("expression.py")
        config = THIS_DIR / "data" / "empty_pyproject.toml"
        args = [
            "-",
            "--fast",
            f"--line-length={black.DEFAULT_LINE_LENGTH}",
            "--diff",
            "--color",
            f"--config={config}",
        ]
        result = BlackRunner().invoke(
            black.main, args, input=BytesIO(source.encode("utf8"))
        )
        actual = result.output
        # Again, the contents are checked in a different test, so only look for colors.
        self.assertIn("\033[1;37m", actual)
        self.assertIn("\033[36m", actual)
        self.assertIn("\033[32m", actual)
        self.assertIn("\033[31m", actual)
        self.assertIn("\033[0m", actual)

    @patch("black.dump_to_file", dump_to_stderr)
    def _test_wip(self) -> None:
        source, expected = read_data("wip")
        sys.settrace(tracefunc)
        mode = replace(
            DEFAULT_MODE,
            experimental_string_processing=False,
            target_versions={black.TargetVersion.PY38},
        )
        actual = fs(source, mode=mode)
        sys.settrace(None)
        self.assertFormatEqual(expected, actual)
        black.assert_equivalent(source, actual)
        black.assert_stable(source, actual, black.FileMode())

    @unittest.expectedFailure
    @patch("black.dump_to_file", dump_to_stderr)
    def test_trailing_comma_optional_parens_stability1(self) -> None:
        source, _expected = read_data("trailing_comma_optional_parens1")
        actual = fs(source)
        black.assert_stable(source, actual, DEFAULT_MODE)

    @unittest.expectedFailure
    @patch("black.dump_to_file", dump_to_stderr)
    def test_trailing_comma_optional_parens_stability2(self) -> None:
        source, _expected = read_data("trailing_comma_optional_parens2")
        actual = fs(source)
        black.assert_stable(source, actual, DEFAULT_MODE)

    @unittest.expectedFailure
    @patch("black.dump_to_file", dump_to_stderr)
    def test_trailing_comma_optional_parens_stability3(self) -> None:
        source, _expected = read_data("trailing_comma_optional_parens3")
        actual = fs(source)
        black.assert_stable(source, actual, DEFAULT_MODE)

    @patch("black.dump_to_file", dump_to_stderr)
    def test_trailing_comma_optional_parens_stability1_pass2(self) -> None:
        source, _expected = read_data("trailing_comma_optional_parens1")
        actual = fs(fs(source))  # this is what `format_file_contents` does with --safe
        black.assert_stable(source, actual, DEFAULT_MODE)

    @patch("black.dump_to_file", dump_to_stderr)
    def test_trailing_comma_optional_parens_stability2_pass2(self) -> None:
        source, _expected = read_data("trailing_comma_optional_parens2")
        actual = fs(fs(source))  # this is what `format_file_contents` does with --safe
        black.assert_stable(source, actual, DEFAULT_MODE)

    @patch("black.dump_to_file", dump_to_stderr)
    def test_trailing_comma_optional_parens_stability3_pass2(self) -> None:
        source, _expected = read_data("trailing_comma_optional_parens3")
        actual = fs(fs(source))  # this is what `format_file_contents` does with --safe
        black.assert_stable(source, actual, DEFAULT_MODE)

    def test_pep_572_version_detection(self) -> None:
        source, _ = read_data("pep_572")
        root = black.lib2to3_parse(source)
        features = black.get_features_used(root)
        self.assertIn(black.Feature.ASSIGNMENT_EXPRESSIONS, features)
        versions = black.detect_target_versions(root)
        self.assertIn(black.TargetVersion.PY38, versions)

    def test_expression_ff(self) -> None:
        source, expected = read_data("expression")
        tmp_file = Path(black.dump_to_file(source))
        try:
            self.assertTrue(ff(tmp_file, write_back=black.WriteBack.YES))
            with open(tmp_file, encoding="utf8") as f:
                actual = f.read()
        finally:
            os.unlink(tmp_file)
        self.assertFormatEqual(expected, actual)
        with patch("black.dump_to_file", dump_to_stderr):
            black.assert_equivalent(source, actual)
            black.assert_stable(source, actual, DEFAULT_MODE)

    def test_expression_diff(self) -> None:
        source, _ = read_data("expression.py")
        config = THIS_DIR / "data" / "empty_pyproject.toml"
        expected, _ = read_data("expression.diff")
        tmp_file = Path(black.dump_to_file(source))
        diff_header = re.compile(
            rf"{re.escape(str(tmp_file))}\t\d\d\d\d-\d\d-\d\d "
            r"\d\d:\d\d:\d\d\.\d\d\d\d\d\d \+\d\d\d\d"
        )
        try:
            result = BlackRunner().invoke(
                black.main, ["--diff", str(tmp_file), f"--config={config}"]
            )
            self.assertEqual(result.exit_code, 0)
        finally:
            os.unlink(tmp_file)
        actual = result.output
        actual = diff_header.sub(DETERMINISTIC_HEADER, actual)
        if expected != actual:
            dump = black.dump_to_file(actual)
            msg = (
                "Expected diff isn't equal to the actual. If you made changes to"
                " expression.py and this is an anticipated difference, overwrite"
                f" tests/data/expression.diff with {dump}"
            )
            self.assertEqual(expected, actual, msg)

    def test_expression_diff_with_color(self) -> None:
        source, _ = read_data("expression.py")
        config = THIS_DIR / "data" / "empty_pyproject.toml"
        expected, _ = read_data("expression.diff")
        tmp_file = Path(black.dump_to_file(source))
        try:
            result = BlackRunner().invoke(
                black.main, ["--diff", "--color", str(tmp_file), f"--config={config}"]
            )
        finally:
            os.unlink(tmp_file)
        actual = result.output
        # We check the contents of the diff in `test_expression_diff`. All
        # we need to check here is that color codes exist in the result.
        self.assertIn("\033[1;37m", actual)
        self.assertIn("\033[36m", actual)
        self.assertIn("\033[32m", actual)
        self.assertIn("\033[31m", actual)
        self.assertIn("\033[0m", actual)

    def test_detect_pos_only_arguments(self) -> None:
        source, _ = read_data("pep_570")
        root = black.lib2to3_parse(source)
        features = black.get_features_used(root)
        self.assertIn(black.Feature.POS_ONLY_ARGUMENTS, features)
        versions = black.detect_target_versions(root)
        self.assertIn(black.TargetVersion.PY38, versions)

    @patch("black.dump_to_file", dump_to_stderr)
    def test_string_quotes(self) -> None:
        source, expected = read_data("string_quotes")
        mode = black.Mode(experimental_string_processing=True)
        assert_format(source, expected, mode)
        mode = replace(mode, string_normalization=False)
        not_normalized = fs(source, mode=mode)
        self.assertFormatEqual(source.replace("\\\n", ""), not_normalized)
        black.assert_equivalent(source, not_normalized)
        black.assert_stable(source, not_normalized, mode=mode)

    def test_skip_magic_trailing_comma(self) -> None:
        source, _ = read_data("expression.py")
        expected, _ = read_data("expression_skip_magic_trailing_comma.diff")
        tmp_file = Path(black.dump_to_file(source))
        diff_header = re.compile(
            rf"{re.escape(str(tmp_file))}\t\d\d\d\d-\d\d-\d\d "
            r"\d\d:\d\d:\d\d\.\d\d\d\d\d\d \+\d\d\d\d"
        )
        try:
            result = BlackRunner().invoke(black.main, ["-C", "--diff", str(tmp_file)])
            self.assertEqual(result.exit_code, 0)
        finally:
            os.unlink(tmp_file)
        actual = result.output
        actual = diff_header.sub(DETERMINISTIC_HEADER, actual)
        actual = actual.rstrip() + "\n"  # the diff output has a trailing space
        if expected != actual:
            dump = black.dump_to_file(actual)
            msg = (
                "Expected diff isn't equal to the actual. If you made changes to"
                " expression.py and this is an anticipated difference, overwrite"
                f" tests/data/expression_skip_magic_trailing_comma.diff with {dump}"
            )
            self.assertEqual(expected, actual, msg)

    @patch("black.dump_to_file", dump_to_stderr)
    def test_async_as_identifier(self) -> None:
        source_path = (THIS_DIR / "data" / "async_as_identifier.py").resolve()
        source, expected = read_data("async_as_identifier")
        actual = fs(source)
        self.assertFormatEqual(expected, actual)
        major, minor = sys.version_info[:2]
        if major < 3 or (major <= 3 and minor < 7):
            black.assert_equivalent(source, actual)
        black.assert_stable(source, actual, DEFAULT_MODE)
        # ensure black can parse this when the target is 3.6
        self.invokeBlack([str(source_path), "--target-version", "py36"])
        # but not on 3.7, because async/await is no longer an identifier
        self.invokeBlack([str(source_path), "--target-version", "py37"], exit_code=123)

    @patch("black.dump_to_file", dump_to_stderr)
    def test_python37(self) -> None:
        source_path = (THIS_DIR / "data" / "python37.py").resolve()
        source, expected = read_data("python37")
        actual = fs(source)
        self.assertFormatEqual(expected, actual)
        major, minor = sys.version_info[:2]
        if major > 3 or (major == 3 and minor >= 7):
            black.assert_equivalent(source, actual)
        black.assert_stable(source, actual, DEFAULT_MODE)
        # ensure black can parse this when the target is 3.7
        self.invokeBlack([str(source_path), "--target-version", "py37"])
        # but not on 3.6, because we use async as a reserved keyword
        self.invokeBlack([str(source_path), "--target-version", "py36"], exit_code=123)

    def test_tab_comment_indentation(self) -> None:
        contents_tab = "if 1:\n\tif 2:\n\t\tpass\n\t# comment\n\tpass\n"
        contents_spc = "if 1:\n    if 2:\n        pass\n    # comment\n    pass\n"
        self.assertFormatEqual(contents_spc, fs(contents_spc))
        self.assertFormatEqual(contents_spc, fs(contents_tab))

        contents_tab = "if 1:\n\tif 2:\n\t\tpass\n\t\t# comment\n\tpass\n"
        contents_spc = "if 1:\n    if 2:\n        pass\n        # comment\n    pass\n"
        self.assertFormatEqual(contents_spc, fs(contents_spc))
        self.assertFormatEqual(contents_spc, fs(contents_tab))

        # mixed tabs and spaces (valid Python 2 code)
        contents_tab = "if 1:\n        if 2:\n\t\tpass\n\t# comment\n        pass\n"
        contents_spc = "if 1:\n    if 2:\n        pass\n    # comment\n    pass\n"
        self.assertFormatEqual(contents_spc, fs(contents_spc))
        self.assertFormatEqual(contents_spc, fs(contents_tab))

        contents_tab = "if 1:\n        if 2:\n\t\tpass\n\t\t# comment\n        pass\n"
        contents_spc = "if 1:\n    if 2:\n        pass\n        # comment\n    pass\n"
        self.assertFormatEqual(contents_spc, fs(contents_spc))
        self.assertFormatEqual(contents_spc, fs(contents_tab))

    def test_report_verbose(self) -> None:
        report = Report(verbose=True)
        out_lines = []
        err_lines = []

        def out(msg: str, **kwargs: Any) -> None:
            out_lines.append(msg)

        def err(msg: str, **kwargs: Any) -> None:
            err_lines.append(msg)

        with patch("black.output._out", out), patch("black.output._err", err):
            report.done(Path("f1"), black.Changed.NO)
            self.assertEqual(len(out_lines), 1)
            self.assertEqual(len(err_lines), 0)
            self.assertEqual(out_lines[-1], "f1 already well formatted, good job.")
            self.assertEqual(unstyle(str(report)), "1 file left unchanged.")
            self.assertEqual(report.return_code, 0)
            report.done(Path("f2"), black.Changed.YES)
            self.assertEqual(len(out_lines), 2)
            self.assertEqual(len(err_lines), 0)
            self.assertEqual(out_lines[-1], "reformatted f2")
            self.assertEqual(
                unstyle(str(report)), "1 file reformatted, 1 file left unchanged."
            )
            report.done(Path("f3"), black.Changed.CACHED)
            self.assertEqual(len(out_lines), 3)
            self.assertEqual(len(err_lines), 0)
            self.assertEqual(
                out_lines[-1], "f3 wasn't modified on disk since last run."
            )
            self.assertEqual(
                unstyle(str(report)), "1 file reformatted, 2 files left unchanged."
            )
            self.assertEqual(report.return_code, 0)
            report.check = True
            self.assertEqual(report.return_code, 1)
            report.check = False
            report.failed(Path("e1"), "boom")
            self.assertEqual(len(out_lines), 3)
            self.assertEqual(len(err_lines), 1)
            self.assertEqual(err_lines[-1], "error: cannot format e1: boom")
            self.assertEqual(
                unstyle(str(report)),
                "1 file reformatted, 2 files left unchanged, 1 file failed to"
                " reformat.",
            )
            self.assertEqual(report.return_code, 123)
            report.done(Path("f3"), black.Changed.YES)
            self.assertEqual(len(out_lines), 4)
            self.assertEqual(len(err_lines), 1)
            self.assertEqual(out_lines[-1], "reformatted f3")
            self.assertEqual(
                unstyle(str(report)),
                "2 files reformatted, 2 files left unchanged, 1 file failed to"
                " reformat.",
            )
            self.assertEqual(report.return_code, 123)
            report.failed(Path("e2"), "boom")
            self.assertEqual(len(out_lines), 4)
            self.assertEqual(len(err_lines), 2)
            self.assertEqual(err_lines[-1], "error: cannot format e2: boom")
            self.assertEqual(
                unstyle(str(report)),
                "2 files reformatted, 2 files left unchanged, 2 files failed to"
                " reformat.",
            )
            self.assertEqual(report.return_code, 123)
            report.path_ignored(Path("wat"), "no match")
            self.assertEqual(len(out_lines), 5)
            self.assertEqual(len(err_lines), 2)
            self.assertEqual(out_lines[-1], "wat ignored: no match")
            self.assertEqual(
                unstyle(str(report)),
                "2 files reformatted, 2 files left unchanged, 2 files failed to"
                " reformat.",
            )
            self.assertEqual(report.return_code, 123)
            report.done(Path("f4"), black.Changed.NO)
            self.assertEqual(len(out_lines), 6)
            self.assertEqual(len(err_lines), 2)
            self.assertEqual(out_lines[-1], "f4 already well formatted, good job.")
            self.assertEqual(
                unstyle(str(report)),
                "2 files reformatted, 3 files left unchanged, 2 files failed to"
                " reformat.",
            )
            self.assertEqual(report.return_code, 123)
            report.check = True
            self.assertEqual(
                unstyle(str(report)),
                "2 files would be reformatted, 3 files would be left unchanged, 2 files"
                " would fail to reformat.",
            )
            report.check = False
            report.diff = True
            self.assertEqual(
                unstyle(str(report)),
                "2 files would be reformatted, 3 files would be left unchanged, 2 files"
                " would fail to reformat.",
            )

    def test_report_quiet(self) -> None:
        report = Report(quiet=True)
        out_lines = []
        err_lines = []

        def out(msg: str, **kwargs: Any) -> None:
            out_lines.append(msg)

        def err(msg: str, **kwargs: Any) -> None:
            err_lines.append(msg)

        with patch("black.output._out", out), patch("black.output._err", err):
            report.done(Path("f1"), black.Changed.NO)
            self.assertEqual(len(out_lines), 0)
            self.assertEqual(len(err_lines), 0)
            self.assertEqual(unstyle(str(report)), "1 file left unchanged.")
            self.assertEqual(report.return_code, 0)
            report.done(Path("f2"), black.Changed.YES)
            self.assertEqual(len(out_lines), 0)
            self.assertEqual(len(err_lines), 0)
            self.assertEqual(
                unstyle(str(report)), "1 file reformatted, 1 file left unchanged."
            )
            report.done(Path("f3"), black.Changed.CACHED)
            self.assertEqual(len(out_lines), 0)
            self.assertEqual(len(err_lines), 0)
            self.assertEqual(
                unstyle(str(report)), "1 file reformatted, 2 files left unchanged."
            )
            self.assertEqual(report.return_code, 0)
            report.check = True
            self.assertEqual(report.return_code, 1)
            report.check = False
            report.failed(Path("e1"), "boom")
            self.assertEqual(len(out_lines), 0)
            self.assertEqual(len(err_lines), 1)
            self.assertEqual(err_lines[-1], "error: cannot format e1: boom")
            self.assertEqual(
                unstyle(str(report)),
                "1 file reformatted, 2 files left unchanged, 1 file failed to"
                " reformat.",
            )
            self.assertEqual(report.return_code, 123)
            report.done(Path("f3"), black.Changed.YES)
            self.assertEqual(len(out_lines), 0)
            self.assertEqual(len(err_lines), 1)
            self.assertEqual(
                unstyle(str(report)),
                "2 files reformatted, 2 files left unchanged, 1 file failed to"
                " reformat.",
            )
            self.assertEqual(report.return_code, 123)
            report.failed(Path("e2"), "boom")
            self.assertEqual(len(out_lines), 0)
            self.assertEqual(len(err_lines), 2)
            self.assertEqual(err_lines[-1], "error: cannot format e2: boom")
            self.assertEqual(
                unstyle(str(report)),
                "2 files reformatted, 2 files left unchanged, 2 files failed to"
                " reformat.",
            )
            self.assertEqual(report.return_code, 123)
            report.path_ignored(Path("wat"), "no match")
            self.assertEqual(len(out_lines), 0)
            self.assertEqual(len(err_lines), 2)
            self.assertEqual(
                unstyle(str(report)),
                "2 files reformatted, 2 files left unchanged, 2 files failed to"
                " reformat.",
            )
            self.assertEqual(report.return_code, 123)
            report.done(Path("f4"), black.Changed.NO)
            self.assertEqual(len(out_lines), 0)
            self.assertEqual(len(err_lines), 2)
            self.assertEqual(
                unstyle(str(report)),
                "2 files reformatted, 3 files left unchanged, 2 files failed to"
                " reformat.",
            )
            self.assertEqual(report.return_code, 123)
            report.check = True
            self.assertEqual(
                unstyle(str(report)),
                "2 files would be reformatted, 3 files would be left unchanged, 2 files"
                " would fail to reformat.",
            )
            report.check = False
            report.diff = True
            self.assertEqual(
                unstyle(str(report)),
                "2 files would be reformatted, 3 files would be left unchanged, 2 files"
                " would fail to reformat.",
            )

    def test_report_normal(self) -> None:
        report = black.Report()
        out_lines = []
        err_lines = []

        def out(msg: str, **kwargs: Any) -> None:
            out_lines.append(msg)

        def err(msg: str, **kwargs: Any) -> None:
            err_lines.append(msg)

        with patch("black.output._out", out), patch("black.output._err", err):
            report.done(Path("f1"), black.Changed.NO)
            self.assertEqual(len(out_lines), 0)
            self.assertEqual(len(err_lines), 0)
            self.assertEqual(unstyle(str(report)), "1 file left unchanged.")
            self.assertEqual(report.return_code, 0)
            report.done(Path("f2"), black.Changed.YES)
            self.assertEqual(len(out_lines), 1)
            self.assertEqual(len(err_lines), 0)
            self.assertEqual(out_lines[-1], "reformatted f2")
            self.assertEqual(
                unstyle(str(report)), "1 file reformatted, 1 file left unchanged."
            )
            report.done(Path("f3"), black.Changed.CACHED)
            self.assertEqual(len(out_lines), 1)
            self.assertEqual(len(err_lines), 0)
            self.assertEqual(out_lines[-1], "reformatted f2")
            self.assertEqual(
                unstyle(str(report)), "1 file reformatted, 2 files left unchanged."
            )
            self.assertEqual(report.return_code, 0)
            report.check = True
            self.assertEqual(report.return_code, 1)
            report.check = False
            report.failed(Path("e1"), "boom")
            self.assertEqual(len(out_lines), 1)
            self.assertEqual(len(err_lines), 1)
            self.assertEqual(err_lines[-1], "error: cannot format e1: boom")
            self.assertEqual(
                unstyle(str(report)),
                "1 file reformatted, 2 files left unchanged, 1 file failed to"
                " reformat.",
            )
            self.assertEqual(report.return_code, 123)
            report.done(Path("f3"), black.Changed.YES)
            self.assertEqual(len(out_lines), 2)
            self.assertEqual(len(err_lines), 1)
            self.assertEqual(out_lines[-1], "reformatted f3")
            self.assertEqual(
                unstyle(str(report)),
                "2 files reformatted, 2 files left unchanged, 1 file failed to"
                " reformat.",
            )
            self.assertEqual(report.return_code, 123)
            report.failed(Path("e2"), "boom")
            self.assertEqual(len(out_lines), 2)
            self.assertEqual(len(err_lines), 2)
            self.assertEqual(err_lines[-1], "error: cannot format e2: boom")
            self.assertEqual(
                unstyle(str(report)),
                "2 files reformatted, 2 files left unchanged, 2 files failed to"
                " reformat.",
            )
            self.assertEqual(report.return_code, 123)
            report.path_ignored(Path("wat"), "no match")
            self.assertEqual(len(out_lines), 2)
            self.assertEqual(len(err_lines), 2)
            self.assertEqual(
                unstyle(str(report)),
                "2 files reformatted, 2 files left unchanged, 2 files failed to"
                " reformat.",
            )
            self.assertEqual(report.return_code, 123)
            report.done(Path("f4"), black.Changed.NO)
            self.assertEqual(len(out_lines), 2)
            self.assertEqual(len(err_lines), 2)
            self.assertEqual(
                unstyle(str(report)),
                "2 files reformatted, 3 files left unchanged, 2 files failed to"
                " reformat.",
            )
            self.assertEqual(report.return_code, 123)
            report.check = True
            self.assertEqual(
                unstyle(str(report)),
                "2 files would be reformatted, 3 files would be left unchanged, 2 files"
                " would fail to reformat.",
            )
            report.check = False
            report.diff = True
            self.assertEqual(
                unstyle(str(report)),
                "2 files would be reformatted, 3 files would be left unchanged, 2 files"
                " would fail to reformat.",
            )

    def test_lib2to3_parse(self) -> None:
        with self.assertRaises(black.InvalidInput):
            black.lib2to3_parse("invalid syntax")

        straddling = "x + y"
        black.lib2to3_parse(straddling)
        black.lib2to3_parse(straddling, {TargetVersion.PY27})
        black.lib2to3_parse(straddling, {TargetVersion.PY36})
        black.lib2to3_parse(straddling, {TargetVersion.PY27, TargetVersion.PY36})

        py2_only = "print x"
        black.lib2to3_parse(py2_only)
        black.lib2to3_parse(py2_only, {TargetVersion.PY27})
        with self.assertRaises(black.InvalidInput):
            black.lib2to3_parse(py2_only, {TargetVersion.PY36})
        with self.assertRaises(black.InvalidInput):
            black.lib2to3_parse(py2_only, {TargetVersion.PY27, TargetVersion.PY36})

        py3_only = "exec(x, end=y)"
        black.lib2to3_parse(py3_only)
        with self.assertRaises(black.InvalidInput):
            black.lib2to3_parse(py3_only, {TargetVersion.PY27})
        black.lib2to3_parse(py3_only, {TargetVersion.PY36})
        black.lib2to3_parse(py3_only, {TargetVersion.PY27, TargetVersion.PY36})

    def test_get_features_used_decorator(self) -> None:
        # Test the feature detection of new decorator syntax
        # since this makes some test cases of test_get_features_used()
        # fails if it fails, this is tested first so that a useful case
        # is identified
        simples, relaxed = read_data("decorators")
        # skip explanation comments at the top of the file
        for simple_test in simples.split("##")[1:]:
            node = black.lib2to3_parse(simple_test)
            decorator = str(node.children[0].children[0]).strip()
            self.assertNotIn(
                Feature.RELAXED_DECORATORS,
                black.get_features_used(node),
                msg=(
                    f"decorator '{decorator}' follows python<=3.8 syntax"
                    "but is detected as 3.9+"
                    # f"The full node is\n{node!r}"
                ),
            )
        # skip the '# output' comment at the top of the output part
        for relaxed_test in relaxed.split("##")[1:]:
            node = black.lib2to3_parse(relaxed_test)
            decorator = str(node.children[0].children[0]).strip()
            self.assertIn(
                Feature.RELAXED_DECORATORS,
                black.get_features_used(node),
                msg=(
                    f"decorator '{decorator}' uses python3.9+ syntax"
                    "but is detected as python<=3.8"
                    # f"The full node is\n{node!r}"
                ),
            )

    def test_get_features_used(self) -> None:
        node = black.lib2to3_parse("def f(*, arg): ...\n")
        self.assertEqual(black.get_features_used(node), set())
        node = black.lib2to3_parse("def f(*, arg,): ...\n")
        self.assertEqual(black.get_features_used(node), {Feature.TRAILING_COMMA_IN_DEF})
        node = black.lib2to3_parse("f(*arg,)\n")
        self.assertEqual(
            black.get_features_used(node), {Feature.TRAILING_COMMA_IN_CALL}
        )
        node = black.lib2to3_parse("def f(*, arg): f'string'\n")
        self.assertEqual(black.get_features_used(node), {Feature.F_STRINGS})
        node = black.lib2to3_parse("123_456\n")
        self.assertEqual(black.get_features_used(node), {Feature.NUMERIC_UNDERSCORES})
        node = black.lib2to3_parse("123456\n")
        self.assertEqual(black.get_features_used(node), set())
        source, expected = read_data("function")
        node = black.lib2to3_parse(source)
        expected_features = {
            Feature.TRAILING_COMMA_IN_CALL,
            Feature.TRAILING_COMMA_IN_DEF,
            Feature.F_STRINGS,
        }
        self.assertEqual(black.get_features_used(node), expected_features)
        node = black.lib2to3_parse(expected)
        self.assertEqual(black.get_features_used(node), expected_features)
        source, expected = read_data("expression")
        node = black.lib2to3_parse(source)
        self.assertEqual(black.get_features_used(node), set())
        node = black.lib2to3_parse(expected)
        self.assertEqual(black.get_features_used(node), set())
        node = black.lib2to3_parse("lambda a, /, b: ...")
        self.assertEqual(black.get_features_used(node), {Feature.POS_ONLY_ARGUMENTS})
        node = black.lib2to3_parse("def fn(a, /, b): ...")
        self.assertEqual(black.get_features_used(node), {Feature.POS_ONLY_ARGUMENTS})

    def test_get_future_imports(self) -> None:
        node = black.lib2to3_parse("\n")
        self.assertEqual(set(), black.get_future_imports(node))
        node = black.lib2to3_parse("from __future__ import black\n")
        self.assertEqual({"black"}, black.get_future_imports(node))
        node = black.lib2to3_parse("from __future__ import multiple, imports\n")
        self.assertEqual({"multiple", "imports"}, black.get_future_imports(node))
        node = black.lib2to3_parse("from __future__ import (parenthesized, imports)\n")
        self.assertEqual({"parenthesized", "imports"}, black.get_future_imports(node))
        node = black.lib2to3_parse(
            "from __future__ import multiple\nfrom __future__ import imports\n"
        )
        self.assertEqual({"multiple", "imports"}, black.get_future_imports(node))
        node = black.lib2to3_parse("# comment\nfrom __future__ import black\n")
        self.assertEqual({"black"}, black.get_future_imports(node))
        node = black.lib2to3_parse('"""docstring"""\nfrom __future__ import black\n')
        self.assertEqual({"black"}, black.get_future_imports(node))
        node = black.lib2to3_parse("some(other, code)\nfrom __future__ import black\n")
        self.assertEqual(set(), black.get_future_imports(node))
        node = black.lib2to3_parse("from some.module import black\n")
        self.assertEqual(set(), black.get_future_imports(node))
        node = black.lib2to3_parse(
            "from __future__ import unicode_literals as _unicode_literals"
        )
        self.assertEqual({"unicode_literals"}, black.get_future_imports(node))
        node = black.lib2to3_parse(
            "from __future__ import unicode_literals as _lol, print"
        )
        self.assertEqual({"unicode_literals", "print"}, black.get_future_imports(node))

    @pytest.mark.incompatible_with_mypyc
    def test_debug_visitor(self) -> None:
        source, _ = read_data("debug_visitor.py")
        expected, _ = read_data("debug_visitor.out")
        out_lines = []
        err_lines = []

        def out(msg: str, **kwargs: Any) -> None:
            out_lines.append(msg)

        def err(msg: str, **kwargs: Any) -> None:
            err_lines.append(msg)

        with patch("black.debug.out", out):
            DebugVisitor.show(source)
        actual = "\n".join(out_lines) + "\n"
        log_name = ""
        if expected != actual:
            log_name = black.dump_to_file(*out_lines)
        self.assertEqual(
            expected,
            actual,
            f"AST print out is different. Actual version dumped to {log_name}",
        )

    def test_format_file_contents(self) -> None:
        empty = ""
        mode = DEFAULT_MODE
        with self.assertRaises(black.NothingChanged):
            black.format_file_contents(empty, mode=mode, fast=False)
        just_nl = "\n"
        with self.assertRaises(black.NothingChanged):
            black.format_file_contents(just_nl, mode=mode, fast=False)
        same = "j = [1, 2, 3]\n"
        with self.assertRaises(black.NothingChanged):
            black.format_file_contents(same, mode=mode, fast=False)
        different = "j = [1,2,3]"
        expected = same
        actual = black.format_file_contents(different, mode=mode, fast=False)
        self.assertEqual(expected, actual)
        invalid = "return if you can"
        with self.assertRaises(black.InvalidInput) as e:
            black.format_file_contents(invalid, mode=mode, fast=False)
        self.assertEqual(str(e.exception), "Cannot parse: 1:7: return if you can")

    def test_endmarker(self) -> None:
        n = black.lib2to3_parse("\n")
        self.assertEqual(n.type, black.syms.file_input)
        self.assertEqual(len(n.children), 1)
        self.assertEqual(n.children[0].type, black.token.ENDMARKER)

    @pytest.mark.incompatible_with_mypyc
    @unittest.skipIf(os.environ.get("SKIP_AST_PRINT"), "user set SKIP_AST_PRINT")
    def test_assertFormatEqual(self) -> None:
        out_lines = []
        err_lines = []

        def out(msg: str, **kwargs: Any) -> None:
            out_lines.append(msg)

        def err(msg: str, **kwargs: Any) -> None:
            err_lines.append(msg)

        with patch("black.output._out", out), patch("black.output._err", err):
            with self.assertRaises(AssertionError):
                self.assertFormatEqual("j = [1, 2, 3]", "j = [1, 2, 3,]")

        out_str = "".join(out_lines)
        self.assertTrue("Expected tree:" in out_str)
        self.assertTrue("Actual tree:" in out_str)
        self.assertEqual("".join(err_lines), "")

    @event_loop()
    @patch("black.ProcessPoolExecutor", MagicMock(side_effect=OSError))
    def test_works_in_mono_process_only_environment(self) -> None:
        with cache_dir() as workspace:
            for f in [
                (workspace / "one.py").resolve(),
                (workspace / "two.py").resolve(),
            ]:
                f.write_text('print("hello")\n')
            self.invokeBlack([str(workspace)])

    @event_loop()
    def test_check_diff_use_together(self) -> None:
        with cache_dir():
            # Files which will be reformatted.
            src1 = (THIS_DIR / "data" / "string_quotes.py").resolve()
            self.invokeBlack([str(src1), "--diff", "--check"], exit_code=1)
            # Files which will not be reformatted.
            src2 = (THIS_DIR / "data" / "composition.py").resolve()
            self.invokeBlack([str(src2), "--diff", "--check"])
            # Multi file command.
            self.invokeBlack([str(src1), str(src2), "--diff", "--check"], exit_code=1)

    def test_no_files(self) -> None:
        with cache_dir():
            # Without an argument, black exits with error code 0.
            self.invokeBlack([])

    def test_broken_symlink(self) -> None:
        with cache_dir() as workspace:
            symlink = workspace / "broken_link.py"
            try:
                symlink.symlink_to("nonexistent.py")
            except OSError as e:
                self.skipTest(f"Can't create symlinks: {e}")
            self.invokeBlack([str(workspace.resolve())])

    def test_single_file_force_pyi(self) -> None:
        pyi_mode = replace(DEFAULT_MODE, is_pyi=True)
        contents, expected = read_data("force_pyi")
        with cache_dir() as workspace:
            path = (workspace / "file.py").resolve()
            with open(path, "w") as fh:
                fh.write(contents)
            self.invokeBlack([str(path), "--pyi"])
            with open(path, "r") as fh:
                actual = fh.read()
            # verify cache with --pyi is separate
            pyi_cache = black.read_cache(pyi_mode)
            self.assertIn(str(path), pyi_cache)
            normal_cache = black.read_cache(DEFAULT_MODE)
            self.assertNotIn(str(path), normal_cache)
        self.assertFormatEqual(expected, actual)
        black.assert_equivalent(contents, actual)
        black.assert_stable(contents, actual, pyi_mode)

    @event_loop()
    def test_multi_file_force_pyi(self) -> None:
        reg_mode = DEFAULT_MODE
        pyi_mode = replace(DEFAULT_MODE, is_pyi=True)
        contents, expected = read_data("force_pyi")
        with cache_dir() as workspace:
            paths = [
                (workspace / "file1.py").resolve(),
                (workspace / "file2.py").resolve(),
            ]
            for path in paths:
                with open(path, "w") as fh:
                    fh.write(contents)
            self.invokeBlack([str(p) for p in paths] + ["--pyi"])
            for path in paths:
                with open(path, "r") as fh:
                    actual = fh.read()
                self.assertEqual(actual, expected)
            # verify cache with --pyi is separate
            pyi_cache = black.read_cache(pyi_mode)
            normal_cache = black.read_cache(reg_mode)
            for path in paths:
                self.assertIn(str(path), pyi_cache)
                self.assertNotIn(str(path), normal_cache)

    def test_pipe_force_pyi(self) -> None:
        source, expected = read_data("force_pyi")
        result = CliRunner().invoke(
            black.main, ["-", "-q", "--pyi"], input=BytesIO(source.encode("utf8"))
        )
        self.assertEqual(result.exit_code, 0)
        actual = result.output
        self.assertFormatEqual(actual, expected)

    def test_single_file_force_py36(self) -> None:
        reg_mode = DEFAULT_MODE
        py36_mode = replace(DEFAULT_MODE, target_versions=PY36_VERSIONS)
        source, expected = read_data("force_py36")
        with cache_dir() as workspace:
            path = (workspace / "file.py").resolve()
            with open(path, "w") as fh:
                fh.write(source)
            self.invokeBlack([str(path), *PY36_ARGS])
            with open(path, "r") as fh:
                actual = fh.read()
            # verify cache with --target-version is separate
            py36_cache = black.read_cache(py36_mode)
            self.assertIn(str(path), py36_cache)
            normal_cache = black.read_cache(reg_mode)
            self.assertNotIn(str(path), normal_cache)
        self.assertEqual(actual, expected)

    @event_loop()
    def test_multi_file_force_py36(self) -> None:
        reg_mode = DEFAULT_MODE
        py36_mode = replace(DEFAULT_MODE, target_versions=PY36_VERSIONS)
        source, expected = read_data("force_py36")
        with cache_dir() as workspace:
            paths = [
                (workspace / "file1.py").resolve(),
                (workspace / "file2.py").resolve(),
            ]
            for path in paths:
                with open(path, "w") as fh:
                    fh.write(source)
            self.invokeBlack([str(p) for p in paths] + PY36_ARGS)
            for path in paths:
                with open(path, "r") as fh:
                    actual = fh.read()
                self.assertEqual(actual, expected)
            # verify cache with --target-version is separate
            pyi_cache = black.read_cache(py36_mode)
            normal_cache = black.read_cache(reg_mode)
            for path in paths:
                self.assertIn(str(path), pyi_cache)
                self.assertNotIn(str(path), normal_cache)

    def test_pipe_force_py36(self) -> None:
        source, expected = read_data("force_py36")
        result = CliRunner().invoke(
            black.main,
            ["-", "-q", "--target-version=py36"],
            input=BytesIO(source.encode("utf8")),
        )
        self.assertEqual(result.exit_code, 0)
        actual = result.output
        self.assertFormatEqual(actual, expected)

    @pytest.mark.incompatible_with_mypyc
    def test_reformat_one_with_stdin(self) -> None:
        with patch(
            "black.format_stdin_to_stdout",
            return_value=lambda *args, **kwargs: black.Changed.YES,
        ) as fsts:
            report = MagicMock()
            path = Path("-")
            black.reformat_one(
                path,
                fast=True,
                write_back=black.WriteBack.YES,
                mode=DEFAULT_MODE,
                report=report,
            )
            fsts.assert_called_once()
            report.done.assert_called_with(path, black.Changed.YES)

    @pytest.mark.incompatible_with_mypyc
    def test_reformat_one_with_stdin_filename(self) -> None:
        with patch(
            "black.format_stdin_to_stdout",
            return_value=lambda *args, **kwargs: black.Changed.YES,
        ) as fsts:
            report = MagicMock()
            p = "foo.py"
            path = Path(f"__BLACK_STDIN_FILENAME__{p}")
            expected = Path(p)
            black.reformat_one(
                path,
                fast=True,
                write_back=black.WriteBack.YES,
                mode=DEFAULT_MODE,
                report=report,
            )
            fsts.assert_called_once_with(
                fast=True, write_back=black.WriteBack.YES, mode=DEFAULT_MODE
            )
            # __BLACK_STDIN_FILENAME__ should have been stripped
            report.done.assert_called_with(expected, black.Changed.YES)

    @pytest.mark.incompatible_with_mypyc
    def test_reformat_one_with_stdin_filename_pyi(self) -> None:
        with patch(
            "black.format_stdin_to_stdout",
            return_value=lambda *args, **kwargs: black.Changed.YES,
        ) as fsts:
            report = MagicMock()
            p = "foo.pyi"
            path = Path(f"__BLACK_STDIN_FILENAME__{p}")
            expected = Path(p)
            black.reformat_one(
                path,
                fast=True,
                write_back=black.WriteBack.YES,
                mode=DEFAULT_MODE,
                report=report,
            )
            fsts.assert_called_once_with(
                fast=True,
                write_back=black.WriteBack.YES,
                mode=replace(DEFAULT_MODE, is_pyi=True),
            )
            # __BLACK_STDIN_FILENAME__ should have been stripped
            report.done.assert_called_with(expected, black.Changed.YES)

    @pytest.mark.incompatible_with_mypyc
    def test_reformat_one_with_stdin_filename_ipynb(self) -> None:
        with patch(
            "black.format_stdin_to_stdout",
            return_value=lambda *args, **kwargs: black.Changed.YES,
        ) as fsts:
            report = MagicMock()
            p = "foo.ipynb"
            path = Path(f"__BLACK_STDIN_FILENAME__{p}")
            expected = Path(p)
            black.reformat_one(
                path,
                fast=True,
                write_back=black.WriteBack.YES,
                mode=DEFAULT_MODE,
                report=report,
            )
            fsts.assert_called_once_with(
                fast=True,
                write_back=black.WriteBack.YES,
                mode=replace(DEFAULT_MODE, is_ipynb=True),
            )
            # __BLACK_STDIN_FILENAME__ should have been stripped
            report.done.assert_called_with(expected, black.Changed.YES)

    @pytest.mark.incompatible_with_mypyc
    def test_reformat_one_with_stdin_and_existing_path(self) -> None:
        with patch(
            "black.format_stdin_to_stdout",
            return_value=lambda *args, **kwargs: black.Changed.YES,
        ) as fsts:
            report = MagicMock()
            # Even with an existing file, since we are forcing stdin, black
            # should output to stdout and not modify the file inplace
            p = Path(str(THIS_DIR / "data/collections.py"))
            # Make sure is_file actually returns True
            self.assertTrue(p.is_file())
            path = Path(f"__BLACK_STDIN_FILENAME__{p}")
            expected = Path(p)
            black.reformat_one(
                path,
                fast=True,
                write_back=black.WriteBack.YES,
                mode=DEFAULT_MODE,
                report=report,
            )
            fsts.assert_called_once()
            # __BLACK_STDIN_FILENAME__ should have been stripped
            report.done.assert_called_with(expected, black.Changed.YES)

    def test_reformat_one_with_stdin_empty(self) -> None:
        output = io.StringIO()
        with patch("io.TextIOWrapper", lambda *args, **kwargs: output):
            try:
                black.format_stdin_to_stdout(
                    fast=True,
                    content="",
                    write_back=black.WriteBack.YES,
                    mode=DEFAULT_MODE,
                )
            except io.UnsupportedOperation:
                pass  # StringIO does not support detach
            assert output.getvalue() == ""

    def test_invalid_cli_regex(self) -> None:
        for option in ["--include", "--exclude", "--extend-exclude", "--force-exclude"]:
            self.invokeBlack(["-", option, "**()(!!*)"], exit_code=2)

    def test_required_version_matches_version(self) -> None:
        self.invokeBlack(
            ["--required-version", black.__version__], exit_code=0, ignore_config=True
        )

    def test_required_version_does_not_match_version(self) -> None:
        self.invokeBlack(
            ["--required-version", "20.99b"], exit_code=1, ignore_config=True
        )

    def test_preserves_line_endings(self) -> None:
        with TemporaryDirectory() as workspace:
            test_file = Path(workspace) / "test.py"
            for nl in ["\n", "\r\n"]:
                contents = nl.join(["def f(  ):", "    pass"])
                test_file.write_bytes(contents.encode())
                ff(test_file, write_back=black.WriteBack.YES)
                updated_contents: bytes = test_file.read_bytes()
                self.assertIn(nl.encode(), updated_contents)
                if nl == "\n":
                    self.assertNotIn(b"\r\n", updated_contents)

    def test_preserves_line_endings_via_stdin(self) -> None:
        for nl in ["\n", "\r\n"]:
            contents = nl.join(["def f(  ):", "    pass"])
            runner = BlackRunner()
            result = runner.invoke(
                black.main, ["-", "--fast"], input=BytesIO(contents.encode("utf8"))
            )
            self.assertEqual(result.exit_code, 0)
            output = result.stdout_bytes
            self.assertIn(nl.encode("utf8"), output)
            if nl == "\n":
                self.assertNotIn(b"\r\n", output)

    def test_assert_equivalent_different_asts(self) -> None:
        with self.assertRaises(AssertionError):
            black.assert_equivalent("{}", "None")

    def test_shhh_click(self) -> None:
        try:
            from click import _unicodefun
        except ModuleNotFoundError:
            self.skipTest("Incompatible Click version")
        if not hasattr(_unicodefun, "_verify_python3_env"):
            self.skipTest("Incompatible Click version")
        # First, let's see if Click is crashing with a preferred ASCII charset.
        with patch("locale.getpreferredencoding") as gpe:
            gpe.return_value = "ASCII"
            with self.assertRaises(RuntimeError):
                _unicodefun._verify_python3_env()  # type: ignore
        # Now, let's silence Click...
        black.patch_click()
        # ...and confirm it's silent.
        with patch("locale.getpreferredencoding") as gpe:
            gpe.return_value = "ASCII"
            try:
                _unicodefun._verify_python3_env()  # type: ignore
            except RuntimeError as re:
                self.fail(f"`patch_click()` failed, exception still raised: {re}")

    def test_root_logger_not_used_directly(self) -> None:
        def fail(*args: Any, **kwargs: Any) -> None:
            self.fail("Record created with root logger")

        with patch.multiple(
            logging.root,
            debug=fail,
            info=fail,
            warning=fail,
            error=fail,
            critical=fail,
            log=fail,
        ):
            ff(THIS_DIR / "util.py")

    def test_invalid_config_return_code(self) -> None:
        tmp_file = Path(black.dump_to_file())
        try:
            tmp_config = Path(black.dump_to_file())
            tmp_config.unlink()
            args = ["--config", str(tmp_config), str(tmp_file)]
            self.invokeBlack(args, exit_code=2, ignore_config=False)
        finally:
            tmp_file.unlink()

    def test_parse_pyproject_toml(self) -> None:
        test_toml_file = THIS_DIR / "test.toml"
        config = black.parse_pyproject_toml(str(test_toml_file))
        self.assertEqual(config["verbose"], 1)
        self.assertEqual(config["check"], "no")
        self.assertEqual(config["diff"], "y")
        self.assertEqual(config["color"], True)
        self.assertEqual(config["line_length"], 79)
        self.assertEqual(config["target_version"], ["py36", "py37", "py38"])
        self.assertEqual(config["exclude"], r"\.pyi?$")
        self.assertEqual(config["include"], r"\.py?$")

    def test_read_pyproject_toml(self) -> None:
        test_toml_file = THIS_DIR / "test.toml"
        fake_ctx = FakeContext()
        black.read_pyproject_toml(fake_ctx, FakeParameter(), str(test_toml_file))
        config = fake_ctx.default_map
        self.assertEqual(config["verbose"], "1")
        self.assertEqual(config["check"], "no")
        self.assertEqual(config["diff"], "y")
        self.assertEqual(config["color"], "True")
        self.assertEqual(config["line_length"], "79")
        self.assertEqual(config["target_version"], ["py36", "py37", "py38"])
        self.assertEqual(config["exclude"], r"\.pyi?$")
        self.assertEqual(config["include"], r"\.py?$")

    @pytest.mark.incompatible_with_mypyc
    def test_find_project_root(self) -> None:
        with TemporaryDirectory() as workspace:
            root = Path(workspace)
            test_dir = root / "test"
            test_dir.mkdir()

            src_dir = root / "src"
            src_dir.mkdir()

            root_pyproject = root / "pyproject.toml"
            root_pyproject.touch()
            src_pyproject = src_dir / "pyproject.toml"
            src_pyproject.touch()
            src_python = src_dir / "foo.py"
            src_python.touch()

            self.assertEqual(
                black.find_project_root((src_dir, test_dir)), root.resolve()
            )
            self.assertEqual(black.find_project_root((src_dir,)), src_dir.resolve())
            self.assertEqual(black.find_project_root((src_python,)), src_dir.resolve())

    @patch(
        "black.files.find_user_pyproject_toml",
        black.files.find_user_pyproject_toml.__wrapped__,
    )
    def test_find_user_pyproject_toml_linux(self) -> None:
        if system() == "Windows":
            return

        # Test if XDG_CONFIG_HOME is checked
        with TemporaryDirectory() as workspace:
            tmp_user_config = Path(workspace) / "black"
            with patch.dict("os.environ", {"XDG_CONFIG_HOME": workspace}):
                self.assertEqual(
                    black.files.find_user_pyproject_toml(), tmp_user_config.resolve()
                )

        # Test fallback for XDG_CONFIG_HOME
        with patch.dict("os.environ"):
            os.environ.pop("XDG_CONFIG_HOME", None)
            fallback_user_config = Path("~/.config").expanduser() / "black"
            self.assertEqual(
                black.files.find_user_pyproject_toml(), fallback_user_config.resolve()
            )

    def test_find_user_pyproject_toml_windows(self) -> None:
        if system() != "Windows":
            return

        user_config_path = Path.home() / ".black"
        self.assertEqual(
            black.files.find_user_pyproject_toml(), user_config_path.resolve()
        )

    def test_bpo_33660_workaround(self) -> None:
        if system() == "Windows":
            return

        # https://bugs.python.org/issue33660
        root = Path("/")
        with change_directory(root):
            path = Path("workspace") / "project"
            report = black.Report(verbose=True)
            normalized_path = black.normalize_path_maybe_ignore(path, root, report)
            self.assertEqual(normalized_path, "workspace/project")

    def test_newline_comment_interaction(self) -> None:
        source = "class A:\\\r\n# type: ignore\n pass\n"
        output = black.format_str(source, mode=DEFAULT_MODE)
        black.assert_stable(source, output, mode=DEFAULT_MODE)

    def test_bpo_2142_workaround(self) -> None:

        # https://bugs.python.org/issue2142

        source, _ = read_data("missing_final_newline.py")
        # read_data adds a trailing newline
        source = source.rstrip()
        expected, _ = read_data("missing_final_newline.diff")
        tmp_file = Path(black.dump_to_file(source, ensure_final_newline=False))
        diff_header = re.compile(
            rf"{re.escape(str(tmp_file))}\t\d\d\d\d-\d\d-\d\d "
            r"\d\d:\d\d:\d\d\.\d\d\d\d\d\d \+\d\d\d\d"
        )
        try:
            result = BlackRunner().invoke(black.main, ["--diff", str(tmp_file)])
            self.assertEqual(result.exit_code, 0)
        finally:
            os.unlink(tmp_file)
        actual = result.output
        actual = diff_header.sub(DETERMINISTIC_HEADER, actual)
        self.assertEqual(actual, expected)

    @pytest.mark.python2
    def test_docstring_reformat_for_py27(self) -> None:
        """
        Check that stripping trailing whitespace from Python 2 docstrings
        doesn't trigger a "not equivalent to source" error
        """
        source = (
            b'def foo():\r\n    """Testing\r\n    Testing """\r\n    print "Foo"\r\n'
        )
        expected = 'def foo():\n    """Testing\n    Testing"""\n    print "Foo"\n'

        result = BlackRunner().invoke(
            black.main,
            ["-", "-q", "--target-version=py27"],
            input=BytesIO(source),
        )

        self.assertEqual(result.exit_code, 0)
        actual = result.stdout
        self.assertFormatEqual(actual, expected)

    @staticmethod
    def compare_results(
        result: click.testing.Result, expected_value: str, expected_exit_code: int
    ) -> None:
        """Helper method to test the value and exit code of a click Result."""
        assert (
            result.output == expected_value
        ), "The output did not match the expected value."
        assert result.exit_code == expected_exit_code, "The exit code is incorrect."

    def test_code_option(self) -> None:
        """Test the code option with no changes."""
        code = 'print("Hello world")\n'
        args = ["--code", code]
        result = CliRunner().invoke(black.main, args)

        self.compare_results(result, code, 0)

    def test_code_option_changed(self) -> None:
        """Test the code option when changes are required."""
        code = "print('hello world')"
        formatted = black.format_str(code, mode=DEFAULT_MODE)

        args = ["--code", code]
        result = CliRunner().invoke(black.main, args)

        self.compare_results(result, formatted, 0)

    def test_code_option_check(self) -> None:
        """Test the code option when check is passed."""
        args = ["--check", "--code", 'print("Hello world")\n']
        result = CliRunner().invoke(black.main, args)
        self.compare_results(result, "", 0)

    def test_code_option_check_changed(self) -> None:
        """Test the code option when changes are required, and check is passed."""
        args = ["--check", "--code", "print('hello world')"]
        result = CliRunner().invoke(black.main, args)
        self.compare_results(result, "", 1)

    def test_code_option_diff(self) -> None:
        """Test the code option when diff is passed."""
        code = "print('hello world')"
        formatted = black.format_str(code, mode=DEFAULT_MODE)
        result_diff = diff(code, formatted, "STDIN", "STDOUT")

        args = ["--diff", "--code", code]
        result = CliRunner().invoke(black.main, args)

        # Remove time from diff
        output = DIFF_TIME.sub("", result.output)

        assert output == result_diff, "The output did not match the expected value."
        assert result.exit_code == 0, "The exit code is incorrect."

    def test_code_option_color_diff(self) -> None:
        """Test the code option when color and diff are passed."""
        code = "print('hello world')"
        formatted = black.format_str(code, mode=DEFAULT_MODE)

        result_diff = diff(code, formatted, "STDIN", "STDOUT")
        result_diff = color_diff(result_diff)

        args = ["--diff", "--color", "--code", code]
        result = CliRunner().invoke(black.main, args)

        # Remove time from diff
        output = DIFF_TIME.sub("", result.output)

        assert output == result_diff, "The output did not match the expected value."
        assert result.exit_code == 0, "The exit code is incorrect."

    @pytest.mark.incompatible_with_mypyc
    def test_code_option_safe(self) -> None:
        """Test that the code option throws an error when the sanity checks fail."""
        # Patch black.assert_equivalent to ensure the sanity checks fail
        with patch.object(black, "assert_equivalent", side_effect=AssertionError):
            code = 'print("Hello world")'
            error_msg = f"{code}\nerror: cannot format <string>: \n"

            args = ["--safe", "--code", code]
            result = CliRunner().invoke(black.main, args)

            self.compare_results(result, error_msg, 123)

    def test_code_option_fast(self) -> None:
        """Test that the code option ignores errors when the sanity checks fail."""
        # Patch black.assert_equivalent to ensure the sanity checks fail
        with patch.object(black, "assert_equivalent", side_effect=AssertionError):
            code = 'print("Hello world")'
            formatted = black.format_str(code, mode=DEFAULT_MODE)

            args = ["--fast", "--code", code]
            result = CliRunner().invoke(black.main, args)

            self.compare_results(result, formatted, 0)

    @pytest.mark.incompatible_with_mypyc
    def test_code_option_config(self) -> None:
        """
        Test that the code option finds the pyproject.toml in the current directory.
        """
        with patch.object(black, "parse_pyproject_toml", return_value={}) as parse:
            args = ["--code", "print"]
            # This is the only directory known to contain a pyproject.toml
            with change_directory(PROJECT_ROOT):
                CliRunner().invoke(black.main, args)
                pyproject_path = Path(Path.cwd(), "pyproject.toml").resolve()

            assert (
                len(parse.mock_calls) >= 1
            ), "Expected config parse to be called with the current directory."

            _, call_args, _ = parse.mock_calls[0]
            assert (
                call_args[0].lower() == str(pyproject_path).lower()
            ), "Incorrect config loaded."

    @pytest.mark.incompatible_with_mypyc
    def test_code_option_parent_config(self) -> None:
        """
        Test that the code option finds the pyproject.toml in the parent directory.
        """
        with patch.object(black, "parse_pyproject_toml", return_value={}) as parse:
            with change_directory(THIS_DIR):
                args = ["--code", "print"]
                CliRunner().invoke(black.main, args)

                pyproject_path = Path(Path().cwd().parent, "pyproject.toml").resolve()
                assert (
                    len(parse.mock_calls) >= 1
                ), "Expected config parse to be called with the current directory."

                _, call_args, _ = parse.mock_calls[0]
                assert (
                    call_args[0].lower() == str(pyproject_path).lower()
                ), "Incorrect config loaded."


class TestCaching:
    def test_cache_broken_file(self) -> None:
        mode = DEFAULT_MODE
        with cache_dir() as workspace:
            cache_file = get_cache_file(mode)
            cache_file.write_text("this is not a pickle")
            assert black.read_cache(mode) == {}
            src = (workspace / "test.py").resolve()
            src.write_text("print('hello')")
            invokeBlack([str(src)])
            cache = black.read_cache(mode)
            assert str(src) in cache

    def test_cache_single_file_already_cached(self) -> None:
        mode = DEFAULT_MODE
        with cache_dir() as workspace:
            src = (workspace / "test.py").resolve()
            src.write_text("print('hello')")
            black.write_cache({}, [src], mode)
            invokeBlack([str(src)])
            assert src.read_text() == "print('hello')"

    @event_loop()
    def test_cache_multiple_files(self) -> None:
        mode = DEFAULT_MODE
        with cache_dir() as workspace, patch(
            "black.ProcessPoolExecutor", new=ThreadPoolExecutor
        ):
            one = (workspace / "one.py").resolve()
            with one.open("w") as fobj:
                fobj.write("print('hello')")
            two = (workspace / "two.py").resolve()
            with two.open("w") as fobj:
                fobj.write("print('hello')")
            black.write_cache({}, [one], mode)
            invokeBlack([str(workspace)])
            with one.open("r") as fobj:
                assert fobj.read() == "print('hello')"
            with two.open("r") as fobj:
                assert fobj.read() == 'print("hello")\n'
            cache = black.read_cache(mode)
            assert str(one) in cache
            assert str(two) in cache

    @pytest.mark.parametrize("color", [False, True], ids=["no-color", "with-color"])
    def test_no_cache_when_writeback_diff(self, color: bool) -> None:
        mode = DEFAULT_MODE
        with cache_dir() as workspace:
            src = (workspace / "test.py").resolve()
            with src.open("w") as fobj:
                fobj.write("print('hello')")
            with patch("black.read_cache") as read_cache, patch(
                "black.write_cache"
            ) as write_cache:
                cmd = [str(src), "--diff"]
                if color:
                    cmd.append("--color")
                invokeBlack(cmd)
                cache_file = get_cache_file(mode)
                assert cache_file.exists() is False
                write_cache.assert_not_called()
                read_cache.assert_not_called()

    @pytest.mark.parametrize("color", [False, True], ids=["no-color", "with-color"])
    @event_loop()
    def test_output_locking_when_writeback_diff(self, color: bool) -> None:
        with cache_dir() as workspace:
            for tag in range(0, 4):
                src = (workspace / f"test{tag}.py").resolve()
                with src.open("w") as fobj:
                    fobj.write("print('hello')")
            with patch("black.Manager", wraps=multiprocessing.Manager) as mgr:
                cmd = ["--diff", str(workspace)]
                if color:
                    cmd.append("--color")
                invokeBlack(cmd, exit_code=0)
                # this isn't quite doing what we want, but if it _isn't_
                # called then we cannot be using the lock it provides
                mgr.assert_called()

    def test_no_cache_when_stdin(self) -> None:
        mode = DEFAULT_MODE
        with cache_dir():
            result = CliRunner().invoke(
                black.main, ["-"], input=BytesIO(b"print('hello')")
            )
            assert not result.exit_code
            cache_file = get_cache_file(mode)
            assert not cache_file.exists()

    def test_read_cache_no_cachefile(self) -> None:
        mode = DEFAULT_MODE
        with cache_dir():
            assert black.read_cache(mode) == {}

    def test_write_cache_read_cache(self) -> None:
        mode = DEFAULT_MODE
        with cache_dir() as workspace:
            src = (workspace / "test.py").resolve()
            src.touch()
            black.write_cache({}, [src], mode)
            cache = black.read_cache(mode)
            assert str(src) in cache
            assert cache[str(src)] == black.get_cache_info(src)

    def test_filter_cached(self) -> None:
        with TemporaryDirectory() as workspace:
            path = Path(workspace)
            uncached = (path / "uncached").resolve()
            cached = (path / "cached").resolve()
            cached_but_changed = (path / "changed").resolve()
            uncached.touch()
            cached.touch()
            cached_but_changed.touch()
            cache = {
                str(cached): black.get_cache_info(cached),
                str(cached_but_changed): (0.0, 0),
            }
            todo, done = black.filter_cached(
                cache, {uncached, cached, cached_but_changed}
            )
            assert todo == {uncached, cached_but_changed}
            assert done == {cached}

    def test_write_cache_creates_directory_if_needed(self) -> None:
        mode = DEFAULT_MODE
        with cache_dir(exists=False) as workspace:
            assert not workspace.exists()
            black.write_cache({}, [], mode)
            assert workspace.exists()

    @event_loop()
    def test_failed_formatting_does_not_get_cached(self) -> None:
        mode = DEFAULT_MODE
        with cache_dir() as workspace, patch(
            "black.ProcessPoolExecutor", new=ThreadPoolExecutor
        ):
            failing = (workspace / "failing.py").resolve()
            with failing.open("w") as fobj:
                fobj.write("not actually python")
            clean = (workspace / "clean.py").resolve()
            with clean.open("w") as fobj:
                fobj.write('print("hello")\n')
            invokeBlack([str(workspace)], exit_code=123)
            cache = black.read_cache(mode)
            assert str(failing) not in cache
            assert str(clean) in cache

    def test_write_cache_write_fail(self) -> None:
        mode = DEFAULT_MODE
        with cache_dir(), patch.object(Path, "open") as mock:
            mock.side_effect = OSError
            black.write_cache({}, [], mode)

    def test_read_cache_line_lengths(self) -> None:
        mode = DEFAULT_MODE
        short_mode = replace(DEFAULT_MODE, line_length=1)
        with cache_dir() as workspace:
            path = (workspace / "file.py").resolve()
            path.touch()
            black.write_cache({}, [path], mode)
            one = black.read_cache(mode)
            assert str(path) in one
            two = black.read_cache(short_mode)
            assert str(path) not in two


def assert_collected_sources(
    src: Sequence[Union[str, Path]],
    expected: Sequence[Union[str, Path]],
    *,
    exclude: Optional[str] = None,
    include: Optional[str] = None,
    extend_exclude: Optional[str] = None,
    force_exclude: Optional[str] = None,
    stdin_filename: Optional[str] = None,
) -> None:
    gs_src = tuple(str(Path(s)) for s in src)
    gs_expected = [Path(s) for s in expected]
    gs_exclude = None if exclude is None else compile_pattern(exclude)
    gs_include = DEFAULT_INCLUDE if include is None else compile_pattern(include)
    gs_extend_exclude = (
        None if extend_exclude is None else compile_pattern(extend_exclude)
    )
    gs_force_exclude = None if force_exclude is None else compile_pattern(force_exclude)
    collected = black.get_sources(
        ctx=FakeContext(),
        src=gs_src,
        quiet=False,
        verbose=False,
        include=gs_include,
        exclude=gs_exclude,
        extend_exclude=gs_extend_exclude,
        force_exclude=gs_force_exclude,
        report=black.Report(),
        stdin_filename=stdin_filename,
    )
    assert sorted(list(collected)) == sorted(gs_expected)


class TestFileCollection:
    def test_include_exclude(self) -> None:
        path = THIS_DIR / "data" / "include_exclude_tests"
        src = [path]
        expected = [
            Path(path / "b/dont_exclude/a.py"),
            Path(path / "b/dont_exclude/a.pyi"),
        ]
        assert_collected_sources(
            src,
            expected,
            include=r"\.pyi?$",
            exclude=r"/exclude/|/\.definitely_exclude/",
        )

    def test_gitignore_used_as_default(self) -> None:
        base = Path(DATA_DIR / "include_exclude_tests")
        expected = [
            base / "b/.definitely_exclude/a.py",
            base / "b/.definitely_exclude/a.pyi",
        ]
        src = [base / "b/"]
        assert_collected_sources(src, expected, extend_exclude=r"/exclude/")

    @patch("black.find_project_root", lambda *args: THIS_DIR.resolve())
    def test_exclude_for_issue_1572(self) -> None:
        # Exclude shouldn't touch files that were explicitly given to Black through the
        # CLI. Exclude is supposed to only apply to the recursive discovery of files.
        # https://github.com/psf/black/issues/1572
        path = DATA_DIR / "include_exclude_tests"
        src = [path / "b/exclude/a.py"]
        expected = [path / "b/exclude/a.py"]
        assert_collected_sources(src, expected, include="", exclude=r"/exclude/|a\.py")

    def test_gitignore_exclude(self) -> None:
        path = THIS_DIR / "data" / "include_exclude_tests"
        include = re.compile(r"\.pyi?$")
        exclude = re.compile(r"")
        report = black.Report()
        gitignore = PathSpec.from_lines(
            "gitwildmatch", ["exclude/", ".definitely_exclude"]
        )
        sources: List[Path] = []
        expected = [
            Path(path / "b/dont_exclude/a.py"),
            Path(path / "b/dont_exclude/a.pyi"),
        ]
        this_abs = THIS_DIR.resolve()
        sources.extend(
            black.gen_python_files(
                path.iterdir(),
                this_abs,
                include,
                exclude,
                None,
                None,
                report,
                gitignore,
                verbose=False,
                quiet=False,
            )
        )
        assert sorted(expected) == sorted(sources)

    def test_nested_gitignore(self) -> None:
        path = Path(THIS_DIR / "data" / "nested_gitignore_tests")
        include = re.compile(r"\.pyi?$")
        exclude = re.compile(r"")
        root_gitignore = black.files.get_gitignore(path)
        report = black.Report()
        expected: List[Path] = [
            Path(path / "x.py"),
            Path(path / "root/b.py"),
            Path(path / "root/c.py"),
            Path(path / "root/child/c.py"),
        ]
        this_abs = THIS_DIR.resolve()
        sources = list(
            black.gen_python_files(
                path.iterdir(),
                this_abs,
                include,
                exclude,
                None,
                None,
                report,
                root_gitignore,
                verbose=False,
                quiet=False,
            )
        )
        assert sorted(expected) == sorted(sources)

    def test_invalid_gitignore(self) -> None:
        path = THIS_DIR / "data" / "invalid_gitignore_tests"
        empty_config = path / "pyproject.toml"
        result = BlackRunner().invoke(
            black.main, ["--verbose", "--config", str(empty_config), str(path)]
        )
        assert result.exit_code == 1
        assert result.stderr_bytes is not None

        gitignore = path / ".gitignore"
        assert f"Could not parse {gitignore}" in result.stderr_bytes.decode()

    def test_invalid_nested_gitignore(self) -> None:
        path = THIS_DIR / "data" / "invalid_nested_gitignore_tests"
        empty_config = path / "pyproject.toml"
        result = BlackRunner().invoke(
            black.main, ["--verbose", "--config", str(empty_config), str(path)]
        )
        assert result.exit_code == 1
        assert result.stderr_bytes is not None

        gitignore = path / "a" / ".gitignore"
        assert f"Could not parse {gitignore}" in result.stderr_bytes.decode()

    def test_empty_include(self) -> None:
        path = DATA_DIR / "include_exclude_tests"
        src = [path]
        expected = [
            Path(path / "b/exclude/a.pie"),
            Path(path / "b/exclude/a.py"),
            Path(path / "b/exclude/a.pyi"),
            Path(path / "b/dont_exclude/a.pie"),
            Path(path / "b/dont_exclude/a.py"),
            Path(path / "b/dont_exclude/a.pyi"),
            Path(path / "b/.definitely_exclude/a.pie"),
            Path(path / "b/.definitely_exclude/a.py"),
            Path(path / "b/.definitely_exclude/a.pyi"),
            Path(path / ".gitignore"),
            Path(path / "pyproject.toml"),
        ]
        # Setting exclude explicitly to an empty string to block .gitignore usage.
        assert_collected_sources(src, expected, include="", exclude="")

    def test_extend_exclude(self) -> None:
        path = DATA_DIR / "include_exclude_tests"
        src = [path]
        expected = [
            Path(path / "b/exclude/a.py"),
            Path(path / "b/dont_exclude/a.py"),
        ]
        assert_collected_sources(
            src, expected, exclude=r"\.pyi$", extend_exclude=r"\.definitely_exclude"
        )

    @pytest.mark.incompatible_with_mypyc
    def test_symlink_out_of_root_directory(self) -> None:
        path = MagicMock()
        root = THIS_DIR.resolve()
        child = MagicMock()
        include = re.compile(black.DEFAULT_INCLUDES)
        exclude = re.compile(black.DEFAULT_EXCLUDES)
        report = black.Report()
        gitignore = PathSpec.from_lines("gitwildmatch", [])
        # `child` should behave like a symlink which resolved path is clearly
        # outside of the `root` directory.
        path.iterdir.return_value = [child]
        child.resolve.return_value = Path("/a/b/c")
        child.as_posix.return_value = "/a/b/c"
        child.is_symlink.return_value = True
        try:
            list(
                black.gen_python_files(
                    path.iterdir(),
                    root,
                    include,
                    exclude,
                    None,
                    None,
                    report,
                    gitignore,
                    verbose=False,
                    quiet=False,
                )
            )
        except ValueError as ve:
            pytest.fail(f"`get_python_files_in_dir()` failed: {ve}")
        path.iterdir.assert_called_once()
        child.resolve.assert_called_once()
        child.is_symlink.assert_called_once()
        # `child` should behave like a strange file which resolved path is clearly
        # outside of the `root` directory.
        child.is_symlink.return_value = False
        with pytest.raises(ValueError):
            list(
                black.gen_python_files(
                    path.iterdir(),
                    root,
                    include,
                    exclude,
                    None,
                    None,
                    report,
                    gitignore,
                    verbose=False,
                    quiet=False,
                )
            )
        path.iterdir.assert_called()
        assert path.iterdir.call_count == 2
        child.resolve.assert_called()
        assert child.resolve.call_count == 2
        child.is_symlink.assert_called()
        assert child.is_symlink.call_count == 2

    @patch("black.find_project_root", lambda *args: THIS_DIR.resolve())
    def test_get_sources_with_stdin(self) -> None:
        src = ["-"]
        expected = ["-"]
        assert_collected_sources(src, expected, include="", exclude=r"/exclude/|a\.py")

    @patch("black.find_project_root", lambda *args: THIS_DIR.resolve())
    def test_get_sources_with_stdin_filename(self) -> None:
        src = ["-"]
        stdin_filename = str(THIS_DIR / "data/collections.py")
        expected = [f"__BLACK_STDIN_FILENAME__{stdin_filename}"]
        assert_collected_sources(
            src,
            expected,
            exclude=r"/exclude/a\.py",
            stdin_filename=stdin_filename,
        )

    @patch("black.find_project_root", lambda *args: THIS_DIR.resolve())
    def test_get_sources_with_stdin_filename_and_exclude(self) -> None:
        # Exclude shouldn't exclude stdin_filename since it is mimicking the
        # file being passed directly. This is the same as
        # test_exclude_for_issue_1572
        path = DATA_DIR / "include_exclude_tests"
        src = ["-"]
        stdin_filename = str(path / "b/exclude/a.py")
        expected = [f"__BLACK_STDIN_FILENAME__{stdin_filename}"]
        assert_collected_sources(
            src,
            expected,
            exclude=r"/exclude/|a\.py",
            stdin_filename=stdin_filename,
        )

    @patch("black.find_project_root", lambda *args: THIS_DIR.resolve())
    def test_get_sources_with_stdin_filename_and_extend_exclude(self) -> None:
        # Extend exclude shouldn't exclude stdin_filename since it is mimicking the
        # file being passed directly. This is the same as
        # test_exclude_for_issue_1572
        src = ["-"]
        path = THIS_DIR / "data" / "include_exclude_tests"
        stdin_filename = str(path / "b/exclude/a.py")
        expected = [f"__BLACK_STDIN_FILENAME__{stdin_filename}"]
        assert_collected_sources(
            src,
            expected,
            extend_exclude=r"/exclude/|a\.py",
            stdin_filename=stdin_filename,
        )

    @patch("black.find_project_root", lambda *args: THIS_DIR.resolve())
    def test_get_sources_with_stdin_filename_and_force_exclude(self) -> None:
        # Force exclude should exclude the file when passing it through
        # stdin_filename
        path = THIS_DIR / "data" / "include_exclude_tests"
        stdin_filename = str(path / "b/exclude/a.py")
        assert_collected_sources(
            src=["-"],
            expected=[],
            force_exclude=r"/exclude/|a\.py",
            stdin_filename=stdin_filename,
        )


<<<<<<< HEAD
try:
    with open(black.__file__, "r", encoding="utf-8") as _bf:
        black_source_lines = _bf.readlines()
except UnicodeDecodeError:
    if not black.COMPILED:
        raise
=======
@pytest.mark.python2
@pytest.mark.parametrize("explicit", [True, False], ids=["explicit", "autodetection"])
def test_python_2_deprecation_with_target_version(explicit: bool) -> None:
    args = [
        "--config",
        str(THIS_DIR / "empty.toml"),
        str(DATA_DIR / "python2.py"),
        "--check",
    ]
    if explicit:
        args.append("--target-version=py27")
    with cache_dir():
        result = BlackRunner().invoke(black.main, args)
    assert "DEPRECATION: Python 2 support will be removed" in result.stderr


@pytest.mark.python2
def test_python_2_deprecation_autodetection_extended() -> None:
    # this test has a similar construction to test_get_features_used_decorator
    python2, non_python2 = read_data("python2_detection")
    for python2_case in python2.split("###"):
        node = black.lib2to3_parse(python2_case)
        assert black.detect_target_versions(node) == {TargetVersion.PY27}, python2_case
    for non_python2_case in non_python2.split("###"):
        node = black.lib2to3_parse(non_python2_case)
        assert black.detect_target_versions(node) != {
            TargetVersion.PY27
        }, non_python2_case


with open(black.__file__, "r", encoding="utf-8") as _bf:
    black_source_lines = _bf.readlines()
>>>>>>> 1e0ec543


def tracefunc(
    frame: types.FrameType, event: str, arg: Any
) -> Callable[[types.FrameType, str, Any], Any]:
    """Show function calls `from black/__init__.py` as they happen.

    Register this with `sys.settrace()` in a test you're debugging.
    """
    if event != "call":
        return tracefunc

    stack = len(inspect.stack()) - 19
    stack *= 2
    filename = frame.f_code.co_filename
    lineno = frame.f_lineno
    func_sig_lineno = lineno - 1
    funcname = black_source_lines[func_sig_lineno].strip()
    while funcname.startswith("@"):
        func_sig_lineno += 1
        funcname = black_source_lines[func_sig_lineno].strip()
    if "black/__init__.py" in filename:
        print(f"{' ' * stack}{lineno}:{funcname}")
    return tracefunc<|MERGE_RESOLUTION|>--- conflicted
+++ resolved
@@ -2029,14 +2029,6 @@
         )
 
 
-<<<<<<< HEAD
-try:
-    with open(black.__file__, "r", encoding="utf-8") as _bf:
-        black_source_lines = _bf.readlines()
-except UnicodeDecodeError:
-    if not black.COMPILED:
-        raise
-=======
 @pytest.mark.python2
 @pytest.mark.parametrize("explicit", [True, False], ids=["explicit", "autodetection"])
 def test_python_2_deprecation_with_target_version(explicit: bool) -> None:
@@ -2067,9 +2059,12 @@
         }, non_python2_case
 
 
-with open(black.__file__, "r", encoding="utf-8") as _bf:
-    black_source_lines = _bf.readlines()
->>>>>>> 1e0ec543
+try:
+    with open(black.__file__, "r", encoding="utf-8") as _bf:
+        black_source_lines = _bf.readlines()
+except UnicodeDecodeError:
+    if not black.COMPILED:
+        raise
 
 
 def tracefunc(
