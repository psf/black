--- conflicted
+++ resolved
@@ -64,7 +64,7 @@
 )
 
 THIS_FILE = Path(__file__)
-EMPTY_CONFIG = THIS_DIR / "data" / "empty_pyproject.toml"
+EMPTY_CONFIG = TOML_CONFIG_DIR / "empty_pyproject.toml"
 PY36_ARGS = [f"--target-version={version.name.lower()}" for version in PY36_VERSIONS]
 DEFAULT_EXCLUDE = black.re_compile_maybe_verbose(black.const.DEFAULT_EXCLUDES)
 DEFAULT_INCLUDE = black.re_compile_maybe_verbose(black.const.DEFAULT_INCLUDES)
@@ -125,7 +125,7 @@
 ) -> None:
     runner = BlackRunner()
     if ignore_config:
-        args = ["--verbose", "--config", str(TOML_CONFIG_DIR / "empty.toml"), *args]
+        args = ["--verbose", "--config", str(THIS_DIR / "empty.toml"), *args]
     result = runner.invoke(black.main, args, catch_exceptions=False)
     assert result.stdout_bytes is not None
     assert result.stderr_bytes is not None
@@ -182,10 +182,6 @@
         )
         source, _ = read_data("expression.py")
         expected, _ = read_data("expression.diff")
-<<<<<<< HEAD
-        config = TOML_CONFIG_DIR / "empty_pyproject.toml"
-=======
->>>>>>> 71e71e5f
         args = [
             "-",
             "--fast",
@@ -203,10 +199,6 @@
 
     def test_piping_diff_with_color(self) -> None:
         source, _ = read_data("expression.py")
-<<<<<<< HEAD
-        config = TOML_CONFIG_DIR / "empty_pyproject.toml"
-=======
->>>>>>> 71e71e5f
         args = [
             "-",
             "--fast",
@@ -265,10 +257,6 @@
 
     def test_expression_diff(self) -> None:
         source, _ = read_data("expression.py")
-<<<<<<< HEAD
-        config = TOML_CONFIG_DIR / "empty_pyproject.toml"
-=======
->>>>>>> 71e71e5f
         expected, _ = read_data("expression.diff")
         tmp_file = Path(black.dump_to_file(source))
         diff_header = re.compile(
@@ -295,10 +283,6 @@
 
     def test_expression_diff_with_color(self) -> None:
         source, _ = read_data("expression.py")
-<<<<<<< HEAD
-        config = TOML_CONFIG_DIR / "empty_pyproject.toml"
-=======
->>>>>>> 71e71e5f
         expected, _ = read_data("expression.diff")
         tmp_file = Path(black.dump_to_file(source))
         try:
@@ -2058,6 +2042,7 @@
         path.iterdir.return_value = [child]
         child.resolve.return_value = Path("/a/b/c")
         child.as_posix.return_value = "/a/b/c"
+        child.is_symlink.return_value = True
         try:
             list(
                 black.gen_python_files(
@@ -2077,6 +2062,31 @@
             pytest.fail(f"`get_python_files_in_dir()` failed: {ve}")
         path.iterdir.assert_called_once()
         child.resolve.assert_called_once()
+        child.is_symlink.assert_called_once()
+        # `child` should behave like a strange file which resolved path is clearly
+        # outside of the `root` directory.
+        child.is_symlink.return_value = False
+        with pytest.raises(ValueError):
+            list(
+                black.gen_python_files(
+                    path.iterdir(),
+                    root,
+                    include,
+                    exclude,
+                    None,
+                    None,
+                    report,
+                    gitignore,
+                    verbose=False,
+                    quiet=False,
+                )
+            )
+        path.iterdir.assert_called()
+        assert path.iterdir.call_count == 2
+        child.resolve.assert_called()
+        assert child.resolve.call_count == 2
+        child.is_symlink.assert_called()
+        assert child.is_symlink.call_count == 2
 
     @patch("black.find_project_root", lambda *args: (THIS_DIR.resolve(), None))
     def test_get_sources_with_stdin(self) -> None:
