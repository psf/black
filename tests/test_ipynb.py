--- conflicted
+++ resolved
@@ -17,15 +17,10 @@
     format_file_in_place,
     main,
 )
-<<<<<<< HEAD
 import pytest
-from black import Mode
 from _pytest.monkeypatch import MonkeyPatch
-from tests.util import DATA_DIR, TOML_CONFIG_DIR
-=======
 from black.handle_ipynb_magics import jupyter_dependencies_are_installed
-from tests.util import DATA_DIR, get_case_path, read_jupyter_notebook
->>>>>>> cd9fef8b
+from tests.util import DATA_DIR, TOML_CONFIG_DIR, get_case_path, read_jupyter_notebook
 
 with contextlib.suppress(ModuleNotFoundError):
     import IPython
