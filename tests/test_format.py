from dataclasses import replace
from typing import Any, Iterator, List
from unittest.mock import patch

import pytest

import black
from tests.util import (
    DEFAULT_MODE,
    PY36_VERSIONS,
    THIS_DIR,
    assert_format,
    dump_to_stderr,
    read_data,
)

SIMPLE_CASES: List[str] = [
    "attribute_access_on_number_literals",
    "beginning_backslash",
    "bracketmatch",
    "class_blank_parentheses",
    "class_methods_new_line",
    "collections",
    "comments",
    "comments2",
    "comments3",
    "comments4",
    "comments5",
    "comments6",
    "comments_non_breaking_space",
    "comment_after_escaped_newline",
    "composition",
    "composition_no_trailing_comma",
    "docstring",
    "empty_lines",
    "expression",
    "fmtonoff",
    "fmtonoff2",
    "fmtonoff3",
    "fmtonoff4",
    "fmtskip",
    "fmtskip2",
    "fmtskip3",
    "fmtskip4",
    "fmtskip5",
    "fmtskip6",
    "fstring",
    "function",
    "function2",
    "function_trailing_comma",
    "import_spacing",
    "power_op_spacing",
    "remove_parens",
    "slices",
    "string_prefixes",
    "torture",
    "trailing_comma_optional_parens1",
    "trailing_comma_optional_parens2",
    "trailing_comma_optional_parens3",
    "tricky_unicode_symbols",
    "tupleassign",
]

PY310_CASES: List[str] = [
    "starred_for_target",
    "pattern_matching_simple",
    "pattern_matching_complex",
    "pattern_matching_extras",
    "pattern_matching_style",
    "pattern_matching_generic",
    "parenthesized_context_managers",
]

PREVIEW_CASES: List[str] = [
    # string processing
    "cantfit",
    "comments7",
<<<<<<< HEAD
    "format_unicode_escape_seq",
=======
    "comments8",
>>>>>>> 3800ebd8
    "long_strings",
    "long_strings__edge_case",
    "long_strings__regression",
    "percent_precedence",
    "one_element_subscript",
]

SOURCES: List[str] = [
    "src/black/__init__.py",
    "src/black/__main__.py",
    "src/black/brackets.py",
    "src/black/cache.py",
    "src/black/comments.py",
    "src/black/concurrency.py",
    "src/black/const.py",
    "src/black/debug.py",
    "src/black/files.py",
    "src/black/linegen.py",
    "src/black/lines.py",
    "src/black/mode.py",
    "src/black/nodes.py",
    "src/black/numerics.py",
    "src/black/output.py",
    "src/black/parsing.py",
    "src/black/report.py",
    "src/black/rusty.py",
    "src/black/strings.py",
    "src/black/trans.py",
    "src/blackd/__init__.py",
    "src/blib2to3/pygram.py",
    "src/blib2to3/pytree.py",
    "src/blib2to3/pgen2/conv.py",
    "src/blib2to3/pgen2/driver.py",
    "src/blib2to3/pgen2/grammar.py",
    "src/blib2to3/pgen2/literals.py",
    "src/blib2to3/pgen2/parse.py",
    "src/blib2to3/pgen2/pgen.py",
    "src/blib2to3/pgen2/tokenize.py",
    "src/blib2to3/pgen2/token.py",
    "setup.py",
    "tests/test_black.py",
    "tests/test_blackd.py",
    "tests/test_format.py",
    "tests/optional.py",
    "tests/util.py",
    "tests/conftest.py",
]


@pytest.fixture(autouse=True)
def patch_dump_to_file(request: Any) -> Iterator[None]:
    with patch("black.dump_to_file", dump_to_stderr):
        yield


def check_file(filename: str, mode: black.Mode, *, data: bool = True) -> None:
    source, expected = read_data(filename, data=data)
    assert_format(source, expected, mode, fast=False)


@pytest.mark.parametrize("filename", SIMPLE_CASES)
def test_simple_format(filename: str) -> None:
    check_file(filename, DEFAULT_MODE)


@pytest.mark.parametrize("filename", PREVIEW_CASES)
def test_preview_format(filename: str) -> None:
    check_file(filename, black.Mode(preview=True))


@pytest.mark.parametrize("filename", SOURCES)
def test_source_is_formatted(filename: str) -> None:
    path = THIS_DIR.parent / filename
    check_file(str(path), DEFAULT_MODE, data=False)


# =============== #
# Complex cases
# ============= #


def test_empty() -> None:
    source = expected = ""
    assert_format(source, expected)


def test_pep_572() -> None:
    source, expected = read_data("pep_572")
    assert_format(source, expected, minimum_version=(3, 8))


def test_pep_572_remove_parens() -> None:
    source, expected = read_data("pep_572_remove_parens")
    assert_format(source, expected, minimum_version=(3, 8))


def test_pep_572_do_not_remove_parens() -> None:
    source, expected = read_data("pep_572_do_not_remove_parens")
    # the AST safety checks will fail, but that's expected, just make sure no
    # parentheses are touched
    assert_format(source, expected, fast=True)


@pytest.mark.parametrize("major, minor", [(3, 9), (3, 10)])
def test_pep_572_newer_syntax(major: int, minor: int) -> None:
    source, expected = read_data(f"pep_572_py{major}{minor}")
    assert_format(source, expected, minimum_version=(major, minor))


def test_pep_570() -> None:
    source, expected = read_data("pep_570")
    assert_format(source, expected, minimum_version=(3, 8))


@pytest.mark.parametrize("filename", PY310_CASES)
def test_python_310(filename: str) -> None:
    source, expected = read_data(filename)
    mode = black.Mode(target_versions={black.TargetVersion.PY310})
    assert_format(source, expected, mode, minimum_version=(3, 10))


def test_python_310_without_target_version() -> None:
    source, expected = read_data("pattern_matching_simple")
    mode = black.Mode()
    assert_format(source, expected, mode, minimum_version=(3, 10))


def test_patma_invalid() -> None:
    source, expected = read_data("pattern_matching_invalid")
    mode = black.Mode(target_versions={black.TargetVersion.PY310})
    with pytest.raises(black.parsing.InvalidInput) as exc_info:
        assert_format(source, expected, mode, minimum_version=(3, 10))

    exc_info.match("Cannot parse: 10:11")


def test_python_2_hint() -> None:
    with pytest.raises(black.parsing.InvalidInput) as exc_info:
        assert_format("print 'daylily'", "print 'daylily'")
    exc_info.match(black.parsing.PY2_HINT)


def test_docstring_no_string_normalization() -> None:
    """Like test_docstring but with string normalization off."""
    source, expected = read_data("docstring_no_string_normalization")
    mode = replace(DEFAULT_MODE, string_normalization=False)
    assert_format(source, expected, mode)


def test_long_strings_flag_disabled() -> None:
    """Tests for turning off the string processing logic."""
    source, expected = read_data("long_strings_flag_disabled")
    mode = replace(DEFAULT_MODE, experimental_string_processing=False)
    assert_format(source, expected, mode)


def test_numeric_literals() -> None:
    source, expected = read_data("numeric_literals")
    mode = replace(DEFAULT_MODE, target_versions=PY36_VERSIONS)
    assert_format(source, expected, mode)


def test_numeric_literals_ignoring_underscores() -> None:
    source, expected = read_data("numeric_literals_skip_underscores")
    mode = replace(DEFAULT_MODE, target_versions=PY36_VERSIONS)
    assert_format(source, expected, mode)


def test_stub() -> None:
    mode = replace(DEFAULT_MODE, is_pyi=True)
    source, expected = read_data("stub.pyi")
    assert_format(source, expected, mode)


def test_python38() -> None:
    source, expected = read_data("python38")
    assert_format(source, expected, minimum_version=(3, 8))


def test_python39() -> None:
    source, expected = read_data("python39")
    assert_format(source, expected, minimum_version=(3, 9))


def test_power_op_newline() -> None:
    # requires line_length=0
    source, expected = read_data("power_op_newline")
    assert_format(source, expected, mode=black.Mode(line_length=0))<|MERGE_RESOLUTION|>--- conflicted
+++ resolved
@@ -75,11 +75,8 @@
     # string processing
     "cantfit",
     "comments7",
-<<<<<<< HEAD
+    "comments8",
     "format_unicode_escape_seq",
-=======
-    "comments8",
->>>>>>> 3800ebd8
     "long_strings",
     "long_strings__edge_case",
     "long_strings__regression",
