from dataclasses import replace
from typing import Any, Iterator, List
from unittest.mock import patch

import pytest

import black
from tests.util import (
    DEFAULT_MODE,
    PY36_VERSIONS,
    THIS_DIR,
    assert_format,
    dump_to_stderr,
    read_data,
)

SIMPLE_CASES: List[str] = [
    "attribute_access_on_number_literals",
    "beginning_backslash",
    "bracketmatch",
    "class_blank_parentheses",
    "class_methods_new_line",
    "collections",
    "comments",
    "comments2",
    "comments3",
    "comments4",
    "comments5",
    "comments6",
    "comments_non_breaking_space",
    "comment_after_escaped_newline",
    "composition",
    "composition_no_trailing_comma",
    "docstring",
    "empty_lines",
    "expression",
    "fmtonoff",
    "fmtonoff2",
    "fmtonoff3",
    "fmtonoff4",
    "fmtskip",
    "fmtskip2",
    "fmtskip3",
    "fmtskip4",
    "fmtskip5",
    "fmtskip6",
    "fstring",
    "function",
    "function2",
    "function_trailing_comma",
    "import_spacing",
    "power_op_spacing",
    "remove_parens",
    "slices",
    "string_prefixes",
    "torture",
    "trailing_comma_optional_parens1",
    "trailing_comma_optional_parens2",
    "trailing_comma_optional_parens3",
    "tricky_unicode_symbols",
    "tupleassign",
]

PY310_CASES: List[str] = [
    "starred_for_target",
    "pattern_matching_simple",
    "pattern_matching_complex",
    "pattern_matching_extras",
    "pattern_matching_style",
    "pattern_matching_generic",
    "parenthesized_context_managers",
]

PREVIEW_CASES: List[str] = [
    # string processing
    "cantfit",
    "comments7",
    "comments8",
    "long_strings",
    "long_strings__edge_case",
    "long_strings__regression",
    "percent_precedence",
<<<<<<< HEAD
    "docstring_preview",
=======
    "remove_except_parens",
>>>>>>> f239d227
    "remove_for_brackets",
    "one_element_subscript",
]

SOURCES: List[str] = [
    "src/black/__init__.py",
    "src/black/__main__.py",
    "src/black/brackets.py",
    "src/black/cache.py",
    "src/black/comments.py",
    "src/black/concurrency.py",
    "src/black/const.py",
    "src/black/debug.py",
    "src/black/files.py",
    "src/black/linegen.py",
    "src/black/lines.py",
    "src/black/mode.py",
    "src/black/nodes.py",
    "src/black/numerics.py",
    "src/black/output.py",
    "src/black/parsing.py",
    "src/black/report.py",
    "src/black/rusty.py",
    "src/black/strings.py",
    "src/black/trans.py",
    "src/blackd/__init__.py",
    "src/blib2to3/pygram.py",
    "src/blib2to3/pytree.py",
    "src/blib2to3/pgen2/conv.py",
    "src/blib2to3/pgen2/driver.py",
    "src/blib2to3/pgen2/grammar.py",
    "src/blib2to3/pgen2/literals.py",
    "src/blib2to3/pgen2/parse.py",
    "src/blib2to3/pgen2/pgen.py",
    "src/blib2to3/pgen2/tokenize.py",
    "src/blib2to3/pgen2/token.py",
    "setup.py",
    "tests/test_black.py",
    "tests/test_blackd.py",
    "tests/test_format.py",
    "tests/optional.py",
    "tests/util.py",
    "tests/conftest.py",
]


@pytest.fixture(autouse=True)
def patch_dump_to_file(request: Any) -> Iterator[None]:
    with patch("black.dump_to_file", dump_to_stderr):
        yield


def check_file(filename: str, mode: black.Mode, *, data: bool = True) -> None:
    source, expected = read_data(filename, data=data)
    assert_format(source, expected, mode, fast=False)


@pytest.mark.parametrize("filename", SIMPLE_CASES)
def test_simple_format(filename: str) -> None:
    check_file(filename, DEFAULT_MODE)


@pytest.mark.parametrize("filename", PREVIEW_CASES)
def test_preview_format(filename: str) -> None:
    check_file(filename, black.Mode(preview=True))


@pytest.mark.parametrize("filename", SOURCES)
def test_source_is_formatted(filename: str) -> None:
    path = THIS_DIR.parent / filename
    check_file(str(path), DEFAULT_MODE, data=False)


# =============== #
# Complex cases
# ============= #


def test_empty() -> None:
    source = expected = ""
    assert_format(source, expected)


def test_pep_572() -> None:
    source, expected = read_data("pep_572")
    assert_format(source, expected, minimum_version=(3, 8))


def test_pep_572_remove_parens() -> None:
    source, expected = read_data("pep_572_remove_parens")
    assert_format(source, expected, minimum_version=(3, 8))


def test_pep_572_do_not_remove_parens() -> None:
    source, expected = read_data("pep_572_do_not_remove_parens")
    # the AST safety checks will fail, but that's expected, just make sure no
    # parentheses are touched
    assert_format(source, expected, fast=True)


@pytest.mark.parametrize("major, minor", [(3, 9), (3, 10)])
def test_pep_572_newer_syntax(major: int, minor: int) -> None:
    source, expected = read_data(f"pep_572_py{major}{minor}")
    assert_format(source, expected, minimum_version=(major, minor))


def test_pep_570() -> None:
    source, expected = read_data("pep_570")
    assert_format(source, expected, minimum_version=(3, 8))


@pytest.mark.parametrize("filename", PY310_CASES)
def test_python_310(filename: str) -> None:
    source, expected = read_data(filename)
    mode = black.Mode(target_versions={black.TargetVersion.PY310})
    assert_format(source, expected, mode, minimum_version=(3, 10))


def test_python_310_without_target_version() -> None:
    source, expected = read_data("pattern_matching_simple")
    mode = black.Mode()
    assert_format(source, expected, mode, minimum_version=(3, 10))


def test_patma_invalid() -> None:
    source, expected = read_data("pattern_matching_invalid")
    mode = black.Mode(target_versions={black.TargetVersion.PY310})
    with pytest.raises(black.parsing.InvalidInput) as exc_info:
        assert_format(source, expected, mode, minimum_version=(3, 10))

    exc_info.match("Cannot parse: 10:11")


def test_python_2_hint() -> None:
    with pytest.raises(black.parsing.InvalidInput) as exc_info:
        assert_format("print 'daylily'", "print 'daylily'")
    exc_info.match(black.parsing.PY2_HINT)


def test_docstring_no_string_normalization() -> None:
    """Like test_docstring but with string normalization off."""
    source, expected = read_data("docstring_no_string_normalization")
    mode = replace(DEFAULT_MODE, string_normalization=False)
    assert_format(source, expected, mode)


def test_docstring_no_string_normalization_preview() -> None:
    """Like test_docstring_no_string_normailiazation but with preview on."""
    source, expected = read_data("docstring_no_string_normalization_preview")
    mode = replace(DEFAULT_MODE, string_normalization=False, preview=True)
    assert_format(source, expected, mode)


def test_long_strings_flag_disabled() -> None:
    """Tests for turning off the string processing logic."""
    source, expected = read_data("long_strings_flag_disabled")
    mode = replace(DEFAULT_MODE, experimental_string_processing=False)
    assert_format(source, expected, mode)


def test_numeric_literals() -> None:
    source, expected = read_data("numeric_literals")
    mode = replace(DEFAULT_MODE, target_versions=PY36_VERSIONS)
    assert_format(source, expected, mode)


def test_numeric_literals_ignoring_underscores() -> None:
    source, expected = read_data("numeric_literals_skip_underscores")
    mode = replace(DEFAULT_MODE, target_versions=PY36_VERSIONS)
    assert_format(source, expected, mode)


def test_stub() -> None:
    mode = replace(DEFAULT_MODE, is_pyi=True)
    source, expected = read_data("stub.pyi")
    assert_format(source, expected, mode)


def test_python38() -> None:
    source, expected = read_data("python38")
    assert_format(source, expected, minimum_version=(3, 8))


def test_python39() -> None:
    source, expected = read_data("python39")
    assert_format(source, expected, minimum_version=(3, 9))


def test_power_op_newline() -> None:
    # requires line_length=0
    source, expected = read_data("power_op_newline")
    assert_format(source, expected, mode=black.Mode(line_length=0))<|MERGE_RESOLUTION|>--- conflicted
+++ resolved
@@ -80,11 +80,8 @@
     "long_strings__edge_case",
     "long_strings__regression",
     "percent_precedence",
-<<<<<<< HEAD
     "docstring_preview",
-=======
     "remove_except_parens",
->>>>>>> f239d227
     "remove_for_brackets",
     "one_element_subscript",
 ]
