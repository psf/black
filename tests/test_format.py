from dataclasses import replace
from typing import Any, Iterator, List
from unittest.mock import patch

import pytest

import black
from tests.util import (
    DEFAULT_MODE,
    PY36_VERSIONS,
    THIS_DIR,
    assert_format,
    dump_to_stderr,
    read_data,
)

SIMPLE_CASES: List[str] = [
    "attribute_access_on_number_literals",
    "beginning_backslash",
    "bracketmatch",
    "class_blank_parentheses",
    "class_methods_new_line",
    "collections",
    "comments",
    "comments2",
    "comments3",
    "comments4",
    "comments5",
    "comments6",
    "comments_non_breaking_space",
    "comment_after_escaped_newline",
    "composition",
    "composition_no_trailing_comma",
    "docstring",
    "empty_lines",
    "expression",
    "fmtonoff",
    "fmtonoff2",
    "fmtonoff3",
    "fmtonoff4",
    "fmtskip",
    "fmtskip2",
    "fmtskip3",
    "fmtskip4",
    "fmtskip5",
    "fmtskip6",
    "fstring",
    "function",
    "function2",
    "function_trailing_comma",
    "import_spacing",
    "power_op_spacing",
    "remove_parens",
    "slices",
    "string_prefixes",
    "torture",
    "trailing_comma_optional_parens1",
    "trailing_comma_optional_parens2",
    "trailing_comma_optional_parens3",
    "tricky_unicode_symbols",
    "tupleassign",
]

PY310_CASES: List[str] = [
    "starred_for_target",
    "pattern_matching_simple",
    "pattern_matching_complex",
    "pattern_matching_extras",
    "pattern_matching_style",
    "pattern_matching_generic",
    "parenthesized_context_managers",
]

PREVIEW_CASES: List[str] = [
    # string processing
    "cantfit",
    "comments7",
    "comments8",
    "long_strings",
    "long_strings__edge_case",
    "long_strings__regression",
    "percent_precedence",
    "remove_except_parens",
    "remove_for_brackets",
    "one_element_subscript",
<<<<<<< HEAD
    "remove_await_parens",
=======
    "return_annotation_brackets",
>>>>>>> 98fcccee
]

SOURCES: List[str] = [
    "src/black/__init__.py",
    "src/black/__main__.py",
    "src/black/brackets.py",
    "src/black/cache.py",
    "src/black/comments.py",
    "src/black/concurrency.py",
    "src/black/const.py",
    "src/black/debug.py",
    "src/black/files.py",
    "src/black/linegen.py",
    "src/black/lines.py",
    "src/black/mode.py",
    "src/black/nodes.py",
    "src/black/numerics.py",
    "src/black/output.py",
    "src/black/parsing.py",
    "src/black/report.py",
    "src/black/rusty.py",
    "src/black/strings.py",
    "src/black/trans.py",
    "src/blackd/__init__.py",
    "src/blib2to3/pygram.py",
    "src/blib2to3/pytree.py",
    "src/blib2to3/pgen2/conv.py",
    "src/blib2to3/pgen2/driver.py",
    "src/blib2to3/pgen2/grammar.py",
    "src/blib2to3/pgen2/literals.py",
    "src/blib2to3/pgen2/parse.py",
    "src/blib2to3/pgen2/pgen.py",
    "src/blib2to3/pgen2/tokenize.py",
    "src/blib2to3/pgen2/token.py",
    "setup.py",
    "tests/test_black.py",
    "tests/test_blackd.py",
    "tests/test_format.py",
    "tests/optional.py",
    "tests/util.py",
    "tests/conftest.py",
]


@pytest.fixture(autouse=True)
def patch_dump_to_file(request: Any) -> Iterator[None]:
    with patch("black.dump_to_file", dump_to_stderr):
        yield


def check_file(filename: str, mode: black.Mode, *, data: bool = True) -> None:
    source, expected = read_data(filename, data=data)
    assert_format(source, expected, mode, fast=False)


@pytest.mark.parametrize("filename", SIMPLE_CASES)
def test_simple_format(filename: str) -> None:
    check_file(filename, DEFAULT_MODE)


@pytest.mark.parametrize("filename", PREVIEW_CASES)
def test_preview_format(filename: str) -> None:
    check_file(filename, black.Mode(preview=True))


@pytest.mark.parametrize("filename", SOURCES)
def test_source_is_formatted(filename: str) -> None:
    path = THIS_DIR.parent / filename
    check_file(str(path), DEFAULT_MODE, data=False)


# =============== #
# Complex cases
# ============= #


def test_empty() -> None:
    source = expected = ""
    assert_format(source, expected)


def test_pep_572() -> None:
    source, expected = read_data("pep_572")
    assert_format(source, expected, minimum_version=(3, 8))


def test_pep_572_remove_parens() -> None:
    source, expected = read_data("pep_572_remove_parens")
    assert_format(source, expected, minimum_version=(3, 8))


def test_pep_572_do_not_remove_parens() -> None:
    source, expected = read_data("pep_572_do_not_remove_parens")
    # the AST safety checks will fail, but that's expected, just make sure no
    # parentheses are touched
    assert_format(source, expected, fast=True)


@pytest.mark.parametrize("major, minor", [(3, 9), (3, 10)])
def test_pep_572_newer_syntax(major: int, minor: int) -> None:
    source, expected = read_data(f"pep_572_py{major}{minor}")
    assert_format(source, expected, minimum_version=(major, minor))


def test_pep_570() -> None:
    source, expected = read_data("pep_570")
    assert_format(source, expected, minimum_version=(3, 8))


def test_remove_with_brackets() -> None:
    source, expected = read_data("remove_with_brackets")
    assert_format(
        source,
        expected,
        black.Mode(preview=True),
        minimum_version=(3, 9),
    )


@pytest.mark.parametrize("filename", PY310_CASES)
def test_python_310(filename: str) -> None:
    source, expected = read_data(filename)
    mode = black.Mode(target_versions={black.TargetVersion.PY310})
    assert_format(source, expected, mode, minimum_version=(3, 10))


def test_python_310_without_target_version() -> None:
    source, expected = read_data("pattern_matching_simple")
    mode = black.Mode()
    assert_format(source, expected, mode, minimum_version=(3, 10))


def test_patma_invalid() -> None:
    source, expected = read_data("pattern_matching_invalid")
    mode = black.Mode(target_versions={black.TargetVersion.PY310})
    with pytest.raises(black.parsing.InvalidInput) as exc_info:
        assert_format(source, expected, mode, minimum_version=(3, 10))

    exc_info.match("Cannot parse: 10:11")


def test_python_2_hint() -> None:
    with pytest.raises(black.parsing.InvalidInput) as exc_info:
        assert_format("print 'daylily'", "print 'daylily'")
    exc_info.match(black.parsing.PY2_HINT)


def test_docstring_no_string_normalization() -> None:
    """Like test_docstring but with string normalization off."""
    source, expected = read_data("docstring_no_string_normalization")
    mode = replace(DEFAULT_MODE, string_normalization=False)
    assert_format(source, expected, mode)


def test_long_strings_flag_disabled() -> None:
    """Tests for turning off the string processing logic."""
    source, expected = read_data("long_strings_flag_disabled")
    mode = replace(DEFAULT_MODE, experimental_string_processing=False)
    assert_format(source, expected, mode)


def test_numeric_literals() -> None:
    source, expected = read_data("numeric_literals")
    mode = replace(DEFAULT_MODE, target_versions=PY36_VERSIONS)
    assert_format(source, expected, mode)


def test_numeric_literals_ignoring_underscores() -> None:
    source, expected = read_data("numeric_literals_skip_underscores")
    mode = replace(DEFAULT_MODE, target_versions=PY36_VERSIONS)
    assert_format(source, expected, mode)


def test_stub() -> None:
    mode = replace(DEFAULT_MODE, is_pyi=True)
    source, expected = read_data("stub.pyi")
    assert_format(source, expected, mode)


def test_python38() -> None:
    source, expected = read_data("python38")
    assert_format(source, expected, minimum_version=(3, 8))


def test_python39() -> None:
    source, expected = read_data("python39")
    assert_format(source, expected, minimum_version=(3, 9))


def test_power_op_newline() -> None:
    # requires line_length=0
    source, expected = read_data("power_op_newline")
    assert_format(source, expected, mode=black.Mode(line_length=0))<|MERGE_RESOLUTION|>--- conflicted
+++ resolved
@@ -83,11 +83,8 @@
     "remove_except_parens",
     "remove_for_brackets",
     "one_element_subscript",
-<<<<<<< HEAD
     "remove_await_parens",
-=======
     "return_annotation_brackets",
->>>>>>> 98fcccee
 ]
 
 SOURCES: List[str] = [
