--- conflicted
+++ resolved
@@ -73,10 +73,7 @@
 PY310_CASES = [
     "pattern_matching_simple",
     "pattern_matching_complex",
-<<<<<<< HEAD
-=======
     "pattern_matching_extras",
->>>>>>> 1d716395
     "parenthesized_context_managers",
 ]
 
