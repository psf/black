--- conflicted
+++ resolved
@@ -8,25 +8,6 @@
         name: black
         language: system
         entry: black
-<<<<<<< HEAD
-        types: [python]
-      - id: flake8
-        name: flake8
-        language: system
-        entry: flake8
-        types: [python]
-      - id: mypy
-        name: mypy
-        language: system
-        entry: mypy
-        types: [python]
-        exclude: ^docs/conf.py
-  - repo: https://github.com/prettier/prettier
-    rev: 1.18.2
-    hooks:
-      - id: prettier
-        args: [--prose-wrap=always, --print-width=88]
-=======
         require_serial: true
         types: [python]
 
@@ -41,4 +22,9 @@
     hooks:
       - id: mypy
         exclude: ^docs/conf.py
->>>>>>> ba2733dc
+
+  - repo: https://github.com/prettier/prettier
+    rev: 1.18.2
+    hooks:
+      - id: prettier
+        args: [--prose-wrap=always, --print-width=88]