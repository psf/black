# Note: don't use this config for your own repositories. Instead, see
# "Version control integration" in docs/integrations/source_version_control.md
exclude: ^(src/blib2to3/|profiling/|tests/data/)
repos:
  - repo: local
    hooks:
      - id: black
        name: black
        language: system
        entry: black
        minimum_pre_commit_version: 2.9.2
        require_serial: true
        types_or: [python, pyi]

  - repo: https://gitlab.com/pycqa/flake8
    rev: 3.9.2
    hooks:
      - id: flake8
        additional_dependencies: [flake8-bugbear]

  - repo: https://github.com/pre-commit/mirrors-mypy
    rev: v0.902
    hooks:
      - id: mypy
        exclude: ^docs/conf.py
        additional_dependencies:
          - types-dataclasses >= 0.1.3
          - types-toml >= 0.1.1
          - types-typed-ast >= 1.4.1
          - types-click >= 7.1.2

  - repo: https://github.com/pre-commit/mirrors-prettier
    rev: v2.3.1
    hooks:
      - id: prettier
<<<<<<< HEAD
        exclude: ^Pipfile\.lock
=======

  - repo: https://github.com/pre-commit/pre-commit-hooks
    rev: v4.0.1
    hooks:
      - id: end-of-file-fixer
      - id: trailing-whitespace
>>>>>>> 8d8b3d18
<|MERGE_RESOLUTION|>--- conflicted
+++ resolved
@@ -33,13 +33,10 @@
     rev: v2.3.1
     hooks:
       - id: prettier
-<<<<<<< HEAD
         exclude: ^Pipfile\.lock
-=======
 
   - repo: https://github.com/pre-commit/pre-commit-hooks
     rev: v4.0.1
     hooks:
       - id: end-of-file-fixer
-      - id: trailing-whitespace
->>>>>>> 8d8b3d18
+      - id: trailing-whitespace