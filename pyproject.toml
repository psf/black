--- conflicted
+++ resolved
@@ -31,11 +31,8 @@
 optional-tests = [
   "no_python2: run when `python2` extra NOT installed",
   "no_blackd: run when `d` extra NOT installed",
-<<<<<<< HEAD
+  "no_jupyter: run when `jupyter` extra NOT installed",
 ]
 markers = [
   "incompatible_with_mypyc: run when testing mypyc compiled black"
-=======
-  "no_jupyter: run when `jupyter` extra NOT installed",
->>>>>>> b1d06010
 ]