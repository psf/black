--- conflicted
+++ resolved
@@ -173,19 +173,6 @@
 # Black needs Clang to compile successfully on Linux.
 CC = "clang"
 
-<<<<<<< HEAD
-[tool.cibuildwheel.macos]
-build-frontend = { name = "build", args = ["--no-isolation"] }
-# Unfortunately, hatch doesn't respect MACOSX_DEPLOYMENT_TARGET
-# Note we don't have a good test for this sed horror, so if you futz with it
-# make sure to test manually
-before-build = [
-  "python -m pip install 'hatchling==1.20.0' hatch-vcs hatch-fancy-pypi-readme 'hatch-mypyc>=0.16.0' 'mypy>=1.12' 'click>=8.1.7'",
-  """sed -i '' -e "600,700s/'10_16'/os.environ['MACOSX_DEPLOYMENT_TARGET'].replace('.', '_')/" $(python -c 'import hatchling.builders.wheel as h; print(h.__file__)') """,
-]
-
-=======
->>>>>>> 00cb6d15
 [tool.isort]
 atomic = true
 profile = "black"
