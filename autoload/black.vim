--- conflicted
+++ resolved
@@ -139,11 +139,8 @@
     line_length=configs["line_length"],
     string_normalization=not configs["skip_string_normalization"],
     is_pyi=vim.current.buffer.name.endswith('.pyi'),
-<<<<<<< HEAD
     magic_trailing_comma=not configs["skip_magic_trailing_comma"],
-=======
     **black_kwargs,
->>>>>>> 3500e1cd
   )
   quiet = configs["quiet"]
 
