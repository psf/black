import io
import json
import platform
import re
import sys
import tokenize
import traceback
from contextlib import contextmanager
from dataclasses import replace
from datetime import datetime, timezone
from enum import Enum
from json.decoder import JSONDecodeError
from pathlib import Path
from typing import (
    Any,
    Collection,
    Dict,
    Generator,
    Iterator,
    List,
    MutableMapping,
    Optional,
    Pattern,
    Sequence,
    Set,
    Sized,
    Tuple,
    Union,
)

import click
from click.core import ParameterSource
from mypy_extensions import mypyc_attr
from pathspec import PathSpec
from pathspec.patterns.gitwildmatch import GitWildMatchPatternError

from _black_version import version as __version__
from black.cache import Cache
from black.comments import normalize_fmt_off
from black.const import (
    DEFAULT_EXCLUDES,
    DEFAULT_INCLUDES,
    DEFAULT_LINE_LENGTH,
    STDIN_PLACEHOLDER,
)
from black.files import (
    find_project_root,
    find_pyproject_toml,
    find_user_pyproject_toml,
    gen_python_files,
    get_gitignore,
    normalize_path_maybe_ignore,
    parse_pyproject_toml,
    path_is_excluded,
    wrap_stream_for_windows,
)
from black.handle_ipynb_magics import (
    PYTHON_CELL_MAGICS,
    TRANSFORMED_MAGICS,
    jupyter_dependencies_are_installed,
    mask_cell,
    put_trailing_semicolon_back,
    remove_trailing_semicolon,
    unmask_cell,
)
from black.linegen import LN, LineGenerator, transform_line
from black.lines import EmptyLineTracker, LinesBlock
from black.mode import FUTURE_FLAG_TO_FEATURE, VERSION_TO_FEATURES, Feature
from black.mode import Mode as Mode  # re-exported
from black.mode import TargetVersion, supports_feature
from black.nodes import (
    STARS,
    is_number_token,
    is_simple_decorator_expression,
    is_string_token,
    syms,
)
from black.output import color_diff, diff, dump_to_file, err, ipynb_diff, out
from black.parsing import InvalidInput  # noqa F401
from black.parsing import lib2to3_parse, parse_ast, stringify_ast
from black.ranges import adjusted_lines, convert_unchanged_lines, parse_line_ranges
from black.report import Changed, NothingChanged, Report
from black.trans import iter_fexpr_spans
from blib2to3.pgen2 import token
from blib2to3.pytree import Leaf, Node

COMPILED = Path(__file__).suffix in (".pyd", ".so")

# types
FileContent = str
Encoding = str
NewLine = str


class WriteBack(Enum):
    NO = 0
    YES = 1
    DIFF = 2
    CHECK = 3
    COLOR_DIFF = 4

    @classmethod
    def from_configuration(
        cls, *, check: bool, diff: bool, color: bool = False
    ) -> "WriteBack":
        if check and not diff:
            return cls.CHECK

        if diff and color:
            return cls.COLOR_DIFF

        return cls.DIFF if diff else cls.YES


# Legacy name, left for integrations.
FileMode = Mode


def read_pyproject_toml(
    ctx: click.Context, param: click.Parameter, value: Optional[str]
) -> Optional[str]:
    """Inject Black configuration from "pyproject.toml" into defaults in `ctx`.

    Returns the path to a successfully found and read configuration file, None
    otherwise.
    """
    if not value:
        value = find_pyproject_toml(
            ctx.params.get("src", ()), ctx.params.get("stdin_filename", None)
        )
        if value is None:
            return None

    try:
        config = parse_pyproject_toml(value)
    except (OSError, ValueError) as e:
        raise click.FileError(
            filename=value, hint=f"Error reading configuration file: {e}"
        ) from None

    if not config:
        return None
    else:
        # Sanitize the values to be Click friendly. For more information please see:
        # https://github.com/psf/black/issues/1458
        # https://github.com/pallets/click/issues/1567
        config = {
            k: str(v) if not isinstance(v, (list, dict)) else v
            for k, v in config.items()
        }

    target_version = config.get("target_version")
    if target_version is not None and not isinstance(target_version, list):
        raise click.BadOptionUsage(
            "target-version", "Config key target-version must be a list"
        )

    exclude = config.get("exclude")
    if exclude is not None and not isinstance(exclude, str):
        raise click.BadOptionUsage("exclude", "Config key exclude must be a string")

    extend_exclude = config.get("extend_exclude")
    if extend_exclude is not None and not isinstance(extend_exclude, str):
        raise click.BadOptionUsage(
            "extend-exclude", "Config key extend-exclude must be a string"
        )

    line_ranges = config.get("line_ranges")
    if line_ranges is not None:
        raise click.BadOptionUsage(
            "line-ranges", "Cannot use line-ranges in the pyproject.toml file."
        )

    default_map: Dict[str, Any] = {}
    if ctx.default_map:
        default_map.update(ctx.default_map)
    default_map.update(config)

    ctx.default_map = default_map
    return value


def target_version_option_callback(
    c: click.Context, p: Union[click.Option, click.Parameter], v: Tuple[str, ...]
) -> List[TargetVersion]:
    """Compute the target versions from a --target-version flag.

    This is its own function because mypy couldn't infer the type correctly
    when it was a lambda, causing mypyc trouble.
    """
    return [TargetVersion[val.upper()] for val in v]


def re_compile_maybe_verbose(regex: str) -> Pattern[str]:
    """Compile a regular expression string in `regex`.

    If it contains newlines, use verbose mode.
    """
    if "\n" in regex:
        regex = "(?x)" + regex
    compiled: Pattern[str] = re.compile(regex)
    return compiled


def validate_regex(
    ctx: click.Context,
    param: click.Parameter,
    value: Optional[str],
) -> Optional[Pattern[str]]:
    try:
        return re_compile_maybe_verbose(value) if value is not None else None
    except re.error as e:
        raise click.BadParameter(f"Not a valid regular expression: {e}") from None


@click.command(
    context_settings={"help_option_names": ["-h", "--help"]},
    # While Click does set this field automatically using the docstring, mypyc
    # (annoyingly) strips 'em so we need to set it here too.
    help="The uncompromising code formatter.",
)
@click.option("-c", "--code", type=str, help="Format the code passed in as a string.")
@click.option(
    "-l",
    "--line-length",
    type=int,
    default=DEFAULT_LINE_LENGTH,
    help="How many characters per line to allow.",
    show_default=True,
)
@click.option(
    "-t",
    "--target-version",
    type=click.Choice([v.name.lower() for v in TargetVersion]),
    callback=target_version_option_callback,
    multiple=True,
    help=(
        "Python versions that should be supported by Black's output. You should"
        " include all versions that your code supports. By default, Black will infer"
        " target versions from the project metadata in pyproject.toml. If this does"
        " not yield conclusive results, Black will use per-file auto-detection."
    ),
)
@click.option(
    "--pyi",
    is_flag=True,
    help=(
        "Format all input files like typing stubs regardless of file extension. This"
        " is useful when piping source on standard input."
    ),
)
@click.option(
    "--ipynb",
    is_flag=True,
    help=(
        "Format all input files like Jupyter Notebooks regardless of file extension."
        "This is useful when piping source on standard input."
    ),
)
@click.option(
    "--python-cell-magics",
    multiple=True,
    help=(
        "When processing Jupyter Notebooks, add the given magic to the list"
        f" of known python-magics ({', '.join(sorted(PYTHON_CELL_MAGICS))})."
        " Useful for formatting cells with custom python magics."
    ),
    default=[],
)
@click.option(
    "-x",
    "--skip-source-first-line",
    is_flag=True,
    help="Skip the first line of the source code.",
)
@click.option(
    "-S",
    "--skip-string-normalization",
    is_flag=True,
    help="Don't normalize string quotes or prefixes.",
)
@click.option(
    "-C",
    "--skip-magic-trailing-comma",
    is_flag=True,
    help="Don't use trailing commas as a reason to split lines.",
)
@click.option(
    "--experimental-string-processing",
    is_flag=True,
    hidden=True,
    help="(DEPRECATED and now included in --preview) Normalize string literals.",
)
@click.option(
    "--preview",
    is_flag=True,
    help=(
        "Enable potentially disruptive style changes that may be added to Black's main"
        " functionality in the next major release."
    ),
)
@click.option(
    "--check",
    is_flag=True,
    help=(
        "Don't write the files back, just return the status. Return code 0 means"
        " nothing would change. Return code 1 means some files would be reformatted."
        " Return code 123 means there was an internal error."
    ),
)
@click.option(
    "--diff",
    is_flag=True,
    help=(
        "Don't write the files back, just output a diff to indicate what changes"
        " Black would've made. They are printed to stdout so capturing them is simple."
    ),
)
@click.option(
    "--color/--no-color",
    is_flag=True,
    help="Show (or do not show) colored diff. Only applies when --diff is given.",
)
@click.option(
    "--line-ranges",
    multiple=True,
    metavar="START-END",
    help=(
        "When specified, Black will try its best to only format these lines. This"
        " option can be specified multiple times, and a union of the lines will be"
        " formatted. Each range must be specified as two integers connected by a `-`:"
        " `<START>-<END>`. The `<START>` and `<END>` integer indices are 1-based and"
        " inclusive on both ends."
    ),
    default=(),
)
@click.option(
    "--fast/--safe",
    is_flag=True,
    help=(
        "By default, Black performs an AST safety check after formatting your code."
        " The --fast flag turns off this check and the --safe flag explicitly enables"
        " it. [default: --safe]"
    ),
)
@click.option(
    "--required-version",
    type=str,
    help=(
        "Require a specific version of Black to be running. This is useful for"
        " ensuring that all contributors to your project are using the same"
        " version, because different versions of Black may format code a little"
        " differently. This option can be set in a configuration file for consistent"
        " results across environments."
    ),
)
@click.option(
    "--exclude",
    type=str,
    callback=validate_regex,
    help=(
        "A regular expression that matches files and directories that should be"
        " excluded on recursive searches. An empty value means no paths are excluded."
        " Use forward slashes for directories on all platforms (Windows, too)."
        " By default, Black also ignores all paths listed in .gitignore. Changing this"
        f" value will override all default exclusions. [default: {DEFAULT_EXCLUDES}]"
    ),
    show_default=False,
)
@click.option(
    "--extend-exclude",
    type=str,
    callback=validate_regex,
    help=(
        "Like --exclude, but adds additional files and directories on top of the"
<<<<<<< HEAD
        " excluded ones. Useful if you simply want to add to the default."
=======
        " default values instead of overriding them."
>>>>>>> 50e287ce
    ),
)
@click.option(
    "--force-exclude",
    type=str,
    callback=validate_regex,
    help=(
        "Like --exclude, but files and directories matching this regex will be excluded"
        " even when they are passed explicitly as arguments. This is useful when"
        " invoking Black programmatically on changed files, such as in a pre-commit"
        " hook or editor plugin."
    ),
)
@click.option(
    "--stdin-filename",
    type=str,
    is_eager=True,
    help=(
        "The name of the file when passing it through stdin. Useful to make sure Black"
        " will respect the --force-exclude option on some editors that rely on using"
        " stdin."
    ),
)
@click.option(
    "--include",
    type=str,
    default=DEFAULT_INCLUDES,
    callback=validate_regex,
    help=(
        "A regular expression that matches files and directories that should be"
        " included on recursive searches. An empty value means all files are included"
        " regardless of the name. Use forward slashes for directories on all platforms"
        " (Windows, too). Overrides all exclusions, including from .gitignore and"
        " command line options."
    ),
    show_default=True,
)
@click.option(
    "-W",
    "--workers",
    type=click.IntRange(min=1),
    default=None,
    help=(
        "When Black formats multiple files, it may use a process pool to speed up"
        " formatting. This option controls the number of parallel workers. This can"
        " also be specified via the BLACK_NUM_WORKERS environment variable. Defaults"
        " to the number of CPUs in the system."
    ),
)
@click.option(
    "-q",
    "--quiet",
    is_flag=True,
    help=(
        "Stop emitting all non-critical output. Error messages will still be emitted"
        " (which can silenced by 2>/dev/null)."
    ),
)
@click.option(
    "-v",
    "--verbose",
    is_flag=True,
    help=(
        "Emit messages about files that were not changed or were ignored due to"
        " exclusion patterns. If Black is using a configuration file, a message"
        " detailing which one it is using will be emitted."
    ),
)
@click.version_option(
    version=__version__,
    message=(
        f"%(prog)s, %(version)s (compiled: {'yes' if COMPILED else 'no'})\n"
        f"Python ({platform.python_implementation()}) {platform.python_version()}"
    ),
)
@click.argument(
    "src",
    nargs=-1,
    type=click.Path(
        exists=True, file_okay=True, dir_okay=True, readable=True, allow_dash=True
    ),
    is_eager=True,
    metavar="SRC ...",
)
@click.option(
    "--config",
    type=click.Path(
        exists=True,
        file_okay=True,
        dir_okay=False,
        readable=True,
        allow_dash=False,
        path_type=str,
    ),
    is_eager=True,
    callback=read_pyproject_toml,
    help="Read configuration options from a configuration file.",
)
@click.pass_context
def main(  # noqa: C901
    ctx: click.Context,
    code: Optional[str],
    line_length: int,
    target_version: List[TargetVersion],
    check: bool,
    diff: bool,
    line_ranges: Sequence[str],
    color: bool,
    fast: bool,
    pyi: bool,
    ipynb: bool,
    python_cell_magics: Sequence[str],
    skip_source_first_line: bool,
    skip_string_normalization: bool,
    skip_magic_trailing_comma: bool,
    experimental_string_processing: bool,
    preview: bool,
    quiet: bool,
    verbose: bool,
    required_version: Optional[str],
    include: Pattern[str],
    exclude: Optional[Pattern[str]],
    extend_exclude: Optional[Pattern[str]],
    force_exclude: Optional[Pattern[str]],
    stdin_filename: Optional[str],
    workers: Optional[int],
    src: Tuple[str, ...],
    config: Optional[str],
) -> None:
    """The uncompromising code formatter."""
    ctx.ensure_object(dict)

    if src and code is not None:
        out(
            main.get_usage(ctx)
            + "\n\n'SRC' and 'code' cannot be passed simultaneously."
        )
        ctx.exit(1)
    if not src and code is None:
        out(main.get_usage(ctx) + "\n\nOne of 'SRC' or 'code' is required.")
        ctx.exit(1)

    root, method = (
        find_project_root(src, stdin_filename) if code is None else (None, None)
    )
    ctx.obj["root"] = root

    if verbose:
        if root:
            out(
                f"Identified `{root}` as project root containing a {method}.",
                fg="blue",
            )

        if config:
            config_source = ctx.get_parameter_source("config")
            user_level_config = str(find_user_pyproject_toml())
            if config == user_level_config:
                out(
                    "Using configuration from user-level config at "
                    f"'{user_level_config}'.",
                    fg="blue",
                )
            elif config_source in (
                ParameterSource.DEFAULT,
                ParameterSource.DEFAULT_MAP,
            ):
                out("Using configuration from project root.", fg="blue")
            else:
                out(f"Using configuration in '{config}'.", fg="blue")
            if ctx.default_map:
                for param, value in ctx.default_map.items():
                    out(f"{param}: {value}")

    error_msg = "Oh no! 💥 💔 💥"
    if (
        required_version
        and required_version != __version__
        and required_version != __version__.split(".")[0]
    ):
        err(
            f"{error_msg} The required version `{required_version}` does not match"
            f" the running version `{__version__}`!"
        )
        ctx.exit(1)
    if ipynb and pyi:
        err("Cannot pass both `pyi` and `ipynb` flags!")
        ctx.exit(1)

    write_back = WriteBack.from_configuration(check=check, diff=diff, color=color)
    if target_version:
        versions = set(target_version)
    else:
        # We'll autodetect later.
        versions = set()
    mode = Mode(
        target_versions=versions,
        line_length=line_length,
        is_pyi=pyi,
        is_ipynb=ipynb,
        skip_source_first_line=skip_source_first_line,
        string_normalization=not skip_string_normalization,
        magic_trailing_comma=not skip_magic_trailing_comma,
        experimental_string_processing=experimental_string_processing,
        preview=preview,
        python_cell_magics=set(python_cell_magics),
    )

    lines: List[Tuple[int, int]] = []
    if line_ranges:
        if ipynb:
            err("Cannot use --line-ranges with ipynb files.")
            ctx.exit(1)

        try:
            lines = parse_line_ranges(line_ranges)
        except ValueError as e:
            err(str(e))
            ctx.exit(1)

    if code is not None:
        # Run in quiet mode by default with -c; the extra output isn't useful.
        # You can still pass -v to get verbose output.
        quiet = True

    report = Report(check=check, diff=diff, quiet=quiet, verbose=verbose)

    if code is not None:
        reformat_code(
            content=code,
            fast=fast,
            write_back=write_back,
            mode=mode,
            report=report,
            lines=lines,
        )
    else:
        assert root is not None  # root is only None if code is not None
        try:
            sources = get_sources(
                root=root,
                src=src,
                quiet=quiet,
                verbose=verbose,
                include=include,
                exclude=exclude,
                extend_exclude=extend_exclude,
                force_exclude=force_exclude,
                report=report,
                stdin_filename=stdin_filename,
            )
        except GitWildMatchPatternError:
            ctx.exit(1)

        path_empty(
            sources,
            "No Python files are present to be formatted. Nothing to do 😴",
            quiet,
            verbose,
            ctx,
        )

        if len(sources) == 1:
            reformat_one(
                src=sources.pop(),
                fast=fast,
                write_back=write_back,
                mode=mode,
                report=report,
                lines=lines,
            )
        else:
            from black.concurrency import reformat_many

            if lines:
                err("Cannot use --line-ranges to format multiple files.")
                ctx.exit(1)
            reformat_many(
                sources=sources,
                fast=fast,
                write_back=write_back,
                mode=mode,
                report=report,
                workers=workers,
            )

    if verbose or not quiet:
        if code is None and (verbose or report.change_count or report.failure_count):
            out()
        out(error_msg if report.return_code else "All done! ✨ 🍰 ✨")
        if code is None:
            click.echo(str(report), err=True)
    ctx.exit(report.return_code)


def get_sources(
    *,
    root: Path,
    src: Tuple[str, ...],
    quiet: bool,
    verbose: bool,
    include: Pattern[str],
    exclude: Optional[Pattern[str]],
    extend_exclude: Optional[Pattern[str]],
    force_exclude: Optional[Pattern[str]],
    report: "Report",
    stdin_filename: Optional[str],
) -> Set[Path]:
    """Compute the set of files to be formatted."""
    sources: Set[Path] = set()

    using_default_exclude = exclude is None
    exclude = re_compile_maybe_verbose(DEFAULT_EXCLUDES) if exclude is None else exclude
    gitignore: Optional[Dict[Path, PathSpec]] = None
    root_gitignore = get_gitignore(root)

    for s in src:
        if s == "-" and stdin_filename:
            path = Path(stdin_filename)
            is_stdin = True
        else:
            path = Path(s)
            is_stdin = False

        # Compare the logic here to the logic in `gen_python_files`.
        if is_stdin or path.is_file():
            root_relative_path = path.absolute().relative_to(root).as_posix()

            root_relative_path = "/" + root_relative_path

            # Hard-exclude any files that matches the `--force-exclude` regex.
            if path_is_excluded(root_relative_path, force_exclude):
                report.path_ignored(
                    path, "matches the --force-exclude regular expression"
                )
                continue

            normalized_path: Optional[str] = normalize_path_maybe_ignore(
                path, root, report
            )
            if normalized_path is None:
                if verbose:
                    out(f'Skipping invalid source: "{normalized_path}"', fg="red")
                continue

            if is_stdin:
                path = Path(f"{STDIN_PLACEHOLDER}{str(path)}")

            if path.suffix == ".ipynb" and not jupyter_dependencies_are_installed(
                warn=verbose or not quiet
            ):
                continue

            if verbose:
                out(f'Found input source: "{normalized_path}"', fg="blue")
            sources.add(path)
        elif path.is_dir():
            path = root / (path.resolve().relative_to(root))
            if verbose:
                out(f'Found input source directory: "{path}"', fg="blue")

            if using_default_exclude:
                gitignore = {
                    root: root_gitignore,
                    path: get_gitignore(path),
                }
            sources.update(
                gen_python_files(
                    path.iterdir(),
                    root,
                    include,
                    exclude,
                    extend_exclude,
                    force_exclude,
                    report,
                    gitignore,
                    verbose=verbose,
                    quiet=quiet,
                )
            )
        elif s == "-":
            if verbose:
                out("Found input source stdin", fg="blue")
            sources.add(path)
        else:
            err(f"invalid path: {s}")

    return sources


def path_empty(
    src: Sized, msg: str, quiet: bool, verbose: bool, ctx: click.Context
) -> None:
    """
    Exit if there is no `src` provided for formatting
    """
    if not src:
        if verbose or not quiet:
            out(msg)
        ctx.exit(0)


def reformat_code(
    content: str,
    fast: bool,
    write_back: WriteBack,
    mode: Mode,
    report: Report,
    *,
    lines: Collection[Tuple[int, int]] = (),
) -> None:
    """
    Reformat and print out `content` without spawning child processes.
    Similar to `reformat_one`, but for string content.

    `fast`, `write_back`, and `mode` options are passed to
    :func:`format_file_in_place` or :func:`format_stdin_to_stdout`.
    """
    path = Path("<string>")
    try:
        changed = Changed.NO
        if format_stdin_to_stdout(
            content=content, fast=fast, write_back=write_back, mode=mode, lines=lines
        ):
            changed = Changed.YES
        report.done(path, changed)
    except Exception as exc:
        if report.verbose:
            traceback.print_exc()
        report.failed(path, str(exc))


# diff-shades depends on being to monkeypatch this function to operate. I know it's
# not ideal, but this shouldn't cause any issues ... hopefully. ~ichard26
@mypyc_attr(patchable=True)
def reformat_one(
    src: Path,
    fast: bool,
    write_back: WriteBack,
    mode: Mode,
    report: "Report",
    *,
    lines: Collection[Tuple[int, int]] = (),
) -> None:
    """Reformat a single file under `src` without spawning child processes.

    `fast`, `write_back`, and `mode` options are passed to
    :func:`format_file_in_place` or :func:`format_stdin_to_stdout`.
    """
    try:
        changed = Changed.NO

        if str(src) == "-":
            is_stdin = True
        elif str(src).startswith(STDIN_PLACEHOLDER):
            is_stdin = True
            # Use the original name again in case we want to print something
            # to the user
            src = Path(str(src)[len(STDIN_PLACEHOLDER) :])
        else:
            is_stdin = False

        if is_stdin:
            if src.suffix == ".pyi":
                mode = replace(mode, is_pyi=True)
            elif src.suffix == ".ipynb":
                mode = replace(mode, is_ipynb=True)
            if format_stdin_to_stdout(
                fast=fast, write_back=write_back, mode=mode, lines=lines
            ):
                changed = Changed.YES
        else:
            cache = Cache.read(mode)
            if write_back not in (WriteBack.DIFF, WriteBack.COLOR_DIFF):
                if not cache.is_changed(src):
                    changed = Changed.CACHED
            if changed is not Changed.CACHED and format_file_in_place(
                src, fast=fast, write_back=write_back, mode=mode, lines=lines
            ):
                changed = Changed.YES
            if (write_back is WriteBack.YES and changed is not Changed.CACHED) or (
                write_back is WriteBack.CHECK and changed is Changed.NO
            ):
                cache.write([src])
        report.done(src, changed)
    except Exception as exc:
        if report.verbose:
            traceback.print_exc()
        report.failed(src, str(exc))


def format_file_in_place(
    src: Path,
    fast: bool,
    mode: Mode,
    write_back: WriteBack = WriteBack.NO,
    lock: Any = None,  # multiprocessing.Manager().Lock() is some crazy proxy
    *,
    lines: Collection[Tuple[int, int]] = (),
) -> bool:
    """Format file under `src` path. Return True if changed.

    If `write_back` is DIFF, write a diff to stdout. If it is YES, write reformatted
    code to the file.
    `mode` and `fast` options are passed to :func:`format_file_contents`.
    """
    if src.suffix == ".pyi":
        mode = replace(mode, is_pyi=True)
    elif src.suffix == ".ipynb":
        mode = replace(mode, is_ipynb=True)

    then = datetime.fromtimestamp(src.stat().st_mtime, timezone.utc)
    header = b""
    with open(src, "rb") as buf:
        if mode.skip_source_first_line:
            header = buf.readline()
        src_contents, encoding, newline = decode_bytes(buf.read())
    try:
        dst_contents = format_file_contents(
            src_contents, fast=fast, mode=mode, lines=lines
        )
    except NothingChanged:
        return False
    except JSONDecodeError:
        raise ValueError(
            f"File '{src}' cannot be parsed as valid Jupyter notebook."
        ) from None
    src_contents = header.decode(encoding) + src_contents
    dst_contents = header.decode(encoding) + dst_contents

    if write_back == WriteBack.YES:
        with open(src, "w", encoding=encoding, newline=newline) as f:
            f.write(dst_contents)
    elif write_back in (WriteBack.DIFF, WriteBack.COLOR_DIFF):
        now = datetime.now(timezone.utc)
        src_name = f"{src}\t{then}"
        dst_name = f"{src}\t{now}"
        if mode.is_ipynb:
            diff_contents = ipynb_diff(src_contents, dst_contents, src_name, dst_name)
        else:
            diff_contents = diff(src_contents, dst_contents, src_name, dst_name)

        if write_back == WriteBack.COLOR_DIFF:
            diff_contents = color_diff(diff_contents)

        with lock or nullcontext():
            f = io.TextIOWrapper(
                sys.stdout.buffer,
                encoding=encoding,
                newline=newline,
                write_through=True,
            )
            f = wrap_stream_for_windows(f)
            f.write(diff_contents)
            f.detach()

    return True


def format_stdin_to_stdout(
    fast: bool,
    *,
    content: Optional[str] = None,
    write_back: WriteBack = WriteBack.NO,
    mode: Mode,
    lines: Collection[Tuple[int, int]] = (),
) -> bool:
    """Format file on stdin. Return True if changed.

    If content is None, it's read from sys.stdin.

    If `write_back` is YES, write reformatted code back to stdout. If it is DIFF,
    write a diff to stdout. The `mode` argument is passed to
    :func:`format_file_contents`.
    """
    then = datetime.now(timezone.utc)

    if content is None:
        src, encoding, newline = decode_bytes(sys.stdin.buffer.read())
    else:
        src, encoding, newline = content, "utf-8", ""

    dst = src
    try:
        dst = format_file_contents(src, fast=fast, mode=mode, lines=lines)
        return True

    except NothingChanged:
        return False

    finally:
        f = io.TextIOWrapper(
            sys.stdout.buffer, encoding=encoding, newline=newline, write_through=True
        )
        if write_back == WriteBack.YES:
            # Make sure there's a newline after the content
            if dst and dst[-1] != "\n":
                dst += "\n"
            f.write(dst)
        elif write_back in (WriteBack.DIFF, WriteBack.COLOR_DIFF):
            now = datetime.now(timezone.utc)
            src_name = f"STDIN\t{then}"
            dst_name = f"STDOUT\t{now}"
            d = diff(src, dst, src_name, dst_name)
            if write_back == WriteBack.COLOR_DIFF:
                d = color_diff(d)
                f = wrap_stream_for_windows(f)
            f.write(d)
        f.detach()


def check_stability_and_equivalence(
    src_contents: str,
    dst_contents: str,
    *,
    mode: Mode,
    lines: Collection[Tuple[int, int]] = (),
) -> None:
    """Perform stability and equivalence checks.

    Raise AssertionError if source and destination contents are not
    equivalent, or if a second pass of the formatter would format the
    content differently.
    """
    assert_equivalent(src_contents, dst_contents)
    assert_stable(src_contents, dst_contents, mode=mode, lines=lines)


def format_file_contents(
    src_contents: str,
    *,
    fast: bool,
    mode: Mode,
    lines: Collection[Tuple[int, int]] = (),
) -> FileContent:
    """Reformat contents of a file and return new contents.

    If `fast` is False, additionally confirm that the reformatted code is
    valid by calling :func:`assert_equivalent` and :func:`assert_stable` on it.
    `mode` is passed to :func:`format_str`.
    """
    if mode.is_ipynb:
        dst_contents = format_ipynb_string(src_contents, fast=fast, mode=mode)
    else:
        dst_contents = format_str(src_contents, mode=mode, lines=lines)
    if src_contents == dst_contents:
        raise NothingChanged

    if not fast and not mode.is_ipynb:
        # Jupyter notebooks will already have been checked above.
        check_stability_and_equivalence(
            src_contents, dst_contents, mode=mode, lines=lines
        )
    return dst_contents


def validate_cell(src: str, mode: Mode) -> None:
    """Check that cell does not already contain TransformerManager transformations,
    or non-Python cell magics, which might cause tokenizer_rt to break because of
    indentations.

    If a cell contains ``!ls``, then it'll be transformed to
    ``get_ipython().system('ls')``. However, if the cell originally contained
    ``get_ipython().system('ls')``, then it would get transformed in the same way:

        >>> TransformerManager().transform_cell("get_ipython().system('ls')")
        "get_ipython().system('ls')\n"
        >>> TransformerManager().transform_cell("!ls")
        "get_ipython().system('ls')\n"

    Due to the impossibility of safely roundtripping in such situations, cells
    containing transformed magics will be ignored.
    """
    if any(transformed_magic in src for transformed_magic in TRANSFORMED_MAGICS):
        raise NothingChanged
    if (
        src[:2] == "%%"
        and src.split()[0][2:] not in PYTHON_CELL_MAGICS | mode.python_cell_magics
    ):
        raise NothingChanged


def format_cell(src: str, *, fast: bool, mode: Mode) -> str:
    """Format code in given cell of Jupyter notebook.

    General idea is:

      - if cell has trailing semicolon, remove it;
      - if cell has IPython magics, mask them;
      - format cell;
      - reinstate IPython magics;
      - reinstate trailing semicolon (if originally present);
      - strip trailing newlines.

    Cells with syntax errors will not be processed, as they
    could potentially be automagics or multi-line magics, which
    are currently not supported.
    """
    validate_cell(src, mode)
    src_without_trailing_semicolon, has_trailing_semicolon = remove_trailing_semicolon(
        src
    )
    try:
        masked_src, replacements = mask_cell(src_without_trailing_semicolon)
    except SyntaxError:
        raise NothingChanged from None
    masked_dst = format_str(masked_src, mode=mode)
    if not fast:
        check_stability_and_equivalence(masked_src, masked_dst, mode=mode)
    dst_without_trailing_semicolon = unmask_cell(masked_dst, replacements)
    dst = put_trailing_semicolon_back(
        dst_without_trailing_semicolon, has_trailing_semicolon
    )
    dst = dst.rstrip("\n")
    if dst == src:
        raise NothingChanged from None
    return dst


def validate_metadata(nb: MutableMapping[str, Any]) -> None:
    """If notebook is marked as non-Python, don't format it.

    All notebook metadata fields are optional, see
    https://nbformat.readthedocs.io/en/latest/format_description.html. So
    if a notebook has empty metadata, we will try to parse it anyway.
    """
    language = nb.get("metadata", {}).get("language_info", {}).get("name", None)
    if language is not None and language != "python":
        raise NothingChanged from None


def format_ipynb_string(src_contents: str, *, fast: bool, mode: Mode) -> FileContent:
    """Format Jupyter notebook.

    Operate cell-by-cell, only on code cells, only for Python notebooks.
    If the ``.ipynb`` originally had a trailing newline, it'll be preserved.
    """
    if not src_contents:
        raise NothingChanged

    trailing_newline = src_contents[-1] == "\n"
    modified = False
    nb = json.loads(src_contents)
    validate_metadata(nb)
    for cell in nb["cells"]:
        if cell.get("cell_type", None) == "code":
            try:
                src = "".join(cell["source"])
                dst = format_cell(src, fast=fast, mode=mode)
            except NothingChanged:
                pass
            else:
                cell["source"] = dst.splitlines(keepends=True)
                modified = True
    if modified:
        dst_contents = json.dumps(nb, indent=1, ensure_ascii=False)
        if trailing_newline:
            dst_contents = dst_contents + "\n"
        return dst_contents
    else:
        raise NothingChanged


def format_str(
    src_contents: str, *, mode: Mode, lines: Collection[Tuple[int, int]] = ()
) -> str:
    """Reformat a string and return new contents.

    `mode` determines formatting options, such as how many characters per line are
    allowed.  Example:

    >>> import black
    >>> print(black.format_str("def f(arg:str='')->None:...", mode=black.Mode()))
    def f(arg: str = "") -> None:
        ...

    A more complex example:

    >>> print(
    ...   black.format_str(
    ...     "def f(arg:str='')->None: hey",
    ...     mode=black.Mode(
    ...       target_versions={black.TargetVersion.PY36},
    ...       line_length=10,
    ...       string_normalization=False,
    ...       is_pyi=False,
    ...     ),
    ...   ),
    ... )
    def f(
        arg: str = '',
    ) -> None:
        hey

    """
    dst_contents = _format_str_once(src_contents, mode=mode, lines=lines)
    # Forced second pass to work around optional trailing commas (becoming
    # forced trailing commas on pass 2) interacting differently with optional
    # parentheses.  Admittedly ugly.
    if src_contents != dst_contents:
        if lines:
            lines = adjusted_lines(lines, src_contents, dst_contents)
        return _format_str_once(dst_contents, mode=mode, lines=lines)
    return dst_contents


def _format_str_once(
    src_contents: str, *, mode: Mode, lines: Collection[Tuple[int, int]] = ()
) -> str:
    src_node = lib2to3_parse(src_contents.lstrip(), mode.target_versions)
    dst_blocks: List[LinesBlock] = []
    if mode.target_versions:
        versions = mode.target_versions
    else:
        future_imports = get_future_imports(src_node)
        versions = detect_target_versions(src_node, future_imports=future_imports)

    context_manager_features = {
        feature
        for feature in {Feature.PARENTHESIZED_CONTEXT_MANAGERS}
        if supports_feature(versions, feature)
    }
    normalize_fmt_off(src_node, mode, lines)
    if lines:
        # This should be called after normalize_fmt_off.
        convert_unchanged_lines(src_node, lines)

    line_generator = LineGenerator(mode=mode, features=context_manager_features)
    elt = EmptyLineTracker(mode=mode)
    split_line_features = {
        feature
        for feature in {Feature.TRAILING_COMMA_IN_CALL, Feature.TRAILING_COMMA_IN_DEF}
        if supports_feature(versions, feature)
    }
    block: Optional[LinesBlock] = None
    for current_line in line_generator.visit(src_node):
        block = elt.maybe_empty_lines(current_line)
        dst_blocks.append(block)
        for line in transform_line(
            current_line, mode=mode, features=split_line_features
        ):
            block.content_lines.append(str(line))
    if dst_blocks:
        dst_blocks[-1].after = 0
    dst_contents = []
    for block in dst_blocks:
        dst_contents.extend(block.all_lines())
    if not dst_contents:
        # Use decode_bytes to retrieve the correct source newline (CRLF or LF),
        # and check if normalized_content has more than one line
        normalized_content, _, newline = decode_bytes(src_contents.encode("utf-8"))
        if "\n" in normalized_content:
            return newline
        return ""
    return "".join(dst_contents)


def decode_bytes(src: bytes) -> Tuple[FileContent, Encoding, NewLine]:
    """Return a tuple of (decoded_contents, encoding, newline).

    `newline` is either CRLF or LF but `decoded_contents` is decoded with
    universal newlines (i.e. only contains LF).
    """
    srcbuf = io.BytesIO(src)
    encoding, lines = tokenize.detect_encoding(srcbuf.readline)
    if not lines:
        return "", encoding, "\n"

    newline = "\r\n" if b"\r\n" == lines[0][-2:] else "\n"
    srcbuf.seek(0)
    with io.TextIOWrapper(srcbuf, encoding) as tiow:
        return tiow.read(), encoding, newline


def get_features_used(  # noqa: C901
    node: Node, *, future_imports: Optional[Set[str]] = None
) -> Set[Feature]:
    """Return a set of (relatively) new Python features used in this file.

    Currently looking for:
    - f-strings;
    - self-documenting expressions in f-strings (f"{x=}");
    - underscores in numeric literals;
    - trailing commas after * or ** in function signatures and calls;
    - positional only arguments in function signatures and lambdas;
    - assignment expression;
    - relaxed decorator syntax;
    - usage of __future__ flags (annotations);
    - print / exec statements;
    - parenthesized context managers;
    - match statements;
    - except* clause;
    - variadic generics;
    """
    features: Set[Feature] = set()
    if future_imports:
        features |= {
            FUTURE_FLAG_TO_FEATURE[future_import]
            for future_import in future_imports
            if future_import in FUTURE_FLAG_TO_FEATURE
        }

    for n in node.pre_order():
        if is_string_token(n):
            value_head = n.value[:2]
            if value_head in {'f"', 'F"', "f'", "F'", "rf", "fr", "RF", "FR"}:
                features.add(Feature.F_STRINGS)
                if Feature.DEBUG_F_STRINGS not in features:
                    for span_beg, span_end in iter_fexpr_spans(n.value):
                        if n.value[span_beg : span_end - 1].rstrip().endswith("="):
                            features.add(Feature.DEBUG_F_STRINGS)
                            break

        elif is_number_token(n):
            if "_" in n.value:
                features.add(Feature.NUMERIC_UNDERSCORES)

        elif n.type == token.SLASH:
            if n.parent and n.parent.type in {
                syms.typedargslist,
                syms.arglist,
                syms.varargslist,
            }:
                features.add(Feature.POS_ONLY_ARGUMENTS)

        elif n.type == token.COLONEQUAL:
            features.add(Feature.ASSIGNMENT_EXPRESSIONS)

        elif n.type == syms.decorator:
            if len(n.children) > 1 and not is_simple_decorator_expression(
                n.children[1]
            ):
                features.add(Feature.RELAXED_DECORATORS)

        elif (
            n.type in {syms.typedargslist, syms.arglist}
            and n.children
            and n.children[-1].type == token.COMMA
        ):
            if n.type == syms.typedargslist:
                feature = Feature.TRAILING_COMMA_IN_DEF
            else:
                feature = Feature.TRAILING_COMMA_IN_CALL

            for ch in n.children:
                if ch.type in STARS:
                    features.add(feature)

                if ch.type == syms.argument:
                    for argch in ch.children:
                        if argch.type in STARS:
                            features.add(feature)

        elif (
            n.type in {syms.return_stmt, syms.yield_expr}
            and len(n.children) >= 2
            and n.children[1].type == syms.testlist_star_expr
            and any(child.type == syms.star_expr for child in n.children[1].children)
        ):
            features.add(Feature.UNPACKING_ON_FLOW)

        elif (
            n.type == syms.annassign
            and len(n.children) >= 4
            and n.children[3].type == syms.testlist_star_expr
        ):
            features.add(Feature.ANN_ASSIGN_EXTENDED_RHS)

        elif (
            n.type == syms.with_stmt
            and len(n.children) > 2
            and n.children[1].type == syms.atom
        ):
            atom_children = n.children[1].children
            if (
                len(atom_children) == 3
                and atom_children[0].type == token.LPAR
                and atom_children[1].type == syms.testlist_gexp
                and atom_children[2].type == token.RPAR
            ):
                features.add(Feature.PARENTHESIZED_CONTEXT_MANAGERS)

        elif n.type == syms.match_stmt:
            features.add(Feature.PATTERN_MATCHING)

        elif (
            n.type == syms.except_clause
            and len(n.children) >= 2
            and n.children[1].type == token.STAR
        ):
            features.add(Feature.EXCEPT_STAR)

        elif n.type in {syms.subscriptlist, syms.trailer} and any(
            child.type == syms.star_expr for child in n.children
        ):
            features.add(Feature.VARIADIC_GENERICS)

        elif (
            n.type == syms.tname_star
            and len(n.children) == 3
            and n.children[2].type == syms.star_expr
        ):
            features.add(Feature.VARIADIC_GENERICS)

        elif n.type in (syms.type_stmt, syms.typeparams):
            features.add(Feature.TYPE_PARAMS)

    return features


def detect_target_versions(
    node: Node, *, future_imports: Optional[Set[str]] = None
) -> Set[TargetVersion]:
    """Detect the version to target based on the nodes used."""
    features = get_features_used(node, future_imports=future_imports)
    return {
        version for version in TargetVersion if features <= VERSION_TO_FEATURES[version]
    }


def get_future_imports(node: Node) -> Set[str]:
    """Return a set of __future__ imports in the file."""
    imports: Set[str] = set()

    def get_imports_from_children(children: List[LN]) -> Generator[str, None, None]:
        for child in children:
            if isinstance(child, Leaf):
                if child.type == token.NAME:
                    yield child.value

            elif child.type == syms.import_as_name:
                orig_name = child.children[0]
                assert isinstance(orig_name, Leaf), "Invalid syntax parsing imports"
                assert orig_name.type == token.NAME, "Invalid syntax parsing imports"
                yield orig_name.value

            elif child.type == syms.import_as_names:
                yield from get_imports_from_children(child.children)

            else:
                raise AssertionError("Invalid syntax parsing imports")

    for child in node.children:
        if child.type != syms.simple_stmt:
            break

        first_child = child.children[0]
        if isinstance(first_child, Leaf):
            # Continue looking if we see a docstring; otherwise stop.
            if (
                len(child.children) == 2
                and first_child.type == token.STRING
                and child.children[1].type == token.NEWLINE
            ):
                continue

            break

        elif first_child.type == syms.import_from:
            module_name = first_child.children[1]
            if not isinstance(module_name, Leaf) or module_name.value != "__future__":
                break

            imports |= set(get_imports_from_children(first_child.children[3:]))
        else:
            break

    return imports


def assert_equivalent(src: str, dst: str) -> None:
    """Raise AssertionError if `src` and `dst` aren't equivalent."""
    try:
        src_ast = parse_ast(src)
    except Exception as exc:
        raise AssertionError(
            "cannot use --safe with this file; failed to parse source file AST: "
            f"{exc}\n"
            "This could be caused by running Black with an older Python version "
            "that does not support new syntax used in your source file."
        ) from exc

    try:
        dst_ast = parse_ast(dst)
    except Exception as exc:
        log = dump_to_file("".join(traceback.format_tb(exc.__traceback__)), dst)
        raise AssertionError(
            f"INTERNAL ERROR: Black produced invalid code: {exc}. "
            "Please report a bug on https://github.com/psf/black/issues.  "
            f"This invalid output might be helpful: {log}"
        ) from None

    src_ast_str = "\n".join(stringify_ast(src_ast))
    dst_ast_str = "\n".join(stringify_ast(dst_ast))
    if src_ast_str != dst_ast_str:
        log = dump_to_file(diff(src_ast_str, dst_ast_str, "src", "dst"))
        raise AssertionError(
            "INTERNAL ERROR: Black produced code that is not equivalent to the"
            " source.  Please report a bug on "
            f"https://github.com/psf/black/issues.  This diff might be helpful: {log}"
        ) from None


def assert_stable(
    src: str, dst: str, mode: Mode, *, lines: Collection[Tuple[int, int]] = ()
) -> None:
    """Raise AssertionError if `dst` reformats differently the second time."""
    if lines:
        # Formatting specified lines requires `adjusted_lines` to map original lines
        # to the formatted lines before re-formatting the previously formatted result.
        # Due to less-ideal diff algorithm, some edge cases produce incorrect new line
        # ranges. Hence for now, we skip the stable check.
        # See https://github.com/psf/black/issues/4033 for context.
        return
    # We shouldn't call format_str() here, because that formats the string
    # twice and may hide a bug where we bounce back and forth between two
    # versions.
    newdst = _format_str_once(dst, mode=mode, lines=lines)
    if dst != newdst:
        log = dump_to_file(
            str(mode),
            diff(src, dst, "source", "first pass"),
            diff(dst, newdst, "first pass", "second pass"),
        )
        raise AssertionError(
            "INTERNAL ERROR: Black produced different code on the second pass of the"
            " formatter.  Please report a bug on https://github.com/psf/black/issues."
            f"  This diff might be helpful: {log}"
        ) from None


@contextmanager
def nullcontext() -> Iterator[None]:
    """Return an empty context manager.

    To be used like `nullcontext` in Python 3.7.
    """
    yield


def patched_main() -> None:
    # PyInstaller patches multiprocessing to need freeze_support() even in non-Windows
    # environments so just assume we always need to call it if frozen.
    if getattr(sys, "frozen", False):
        from multiprocessing import freeze_support

        freeze_support()

    main()


if __name__ == "__main__":
    patched_main()<|MERGE_RESOLUTION|>--- conflicted
+++ resolved
@@ -373,11 +373,7 @@
     callback=validate_regex,
     help=(
         "Like --exclude, but adds additional files and directories on top of the"
-<<<<<<< HEAD
-        " excluded ones. Useful if you simply want to add to the default."
-=======
         " default values instead of overriding them."
->>>>>>> 50e287ce
     ),
 )
 @click.option(
