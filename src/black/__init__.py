import io
import json
import platform
import re
import sys
import tokenize
import traceback
from collections.abc import (
    Collection,
    Generator,
    Iterator,
    MutableMapping,
    Sequence,
)
from contextlib import contextmanager
from dataclasses import replace
from datetime import datetime, timezone
from enum import Enum
from json.decoder import JSONDecodeError
from pathlib import Path
from re import Pattern
from typing import Any, Optional, Union

import click
from click.core import ParameterSource
from mypy_extensions import mypyc_attr
from pathspec import PathSpec
from pathspec.patterns.gitwildmatch import GitWildMatchPatternError

from _black_version import version as __version__
from black.cache import Cache
from black.comments import normalize_fmt_off
from black.const import (
    DEFAULT_EXCLUDES,
    DEFAULT_INCLUDES,
    DEFAULT_LINE_LENGTH,
    STDIN_PLACEHOLDER,
)
from black.files import (
    best_effort_relative_path,
    find_project_root,
    find_pyproject_toml,
    find_user_pyproject_toml,
    gen_python_files,
    get_gitignore,
    parse_pyproject_toml,
    path_is_excluded,
    resolves_outside_root_or_cannot_stat,
    wrap_stream_for_windows,
)
from black.handle_ipynb_magics import (
    PYTHON_CELL_MAGICS,
    jupyter_dependencies_are_installed,
    mask_cell,
    put_trailing_semicolon_back,
    remove_trailing_semicolon,
    unmask_cell,
    validate_cell,
)
from black.linegen import LN, LineGenerator, transform_line
from black.lines import EmptyLineTracker, LinesBlock
from black.mode import FUTURE_FLAG_TO_FEATURE, VERSION_TO_FEATURES, Feature
from black.mode import Mode as Mode  # re-exported
from black.mode import Preview, TargetVersion, supports_feature
from black.nodes import STARS, is_number_token, is_simple_decorator_expression, syms
from black.output import color_diff, diff, dump_to_file, err, ipynb_diff, out
from black.parsing import (  # noqa F401
    ASTSafetyError,
    InvalidInput,
    lib2to3_parse,
    parse_ast,
    stringify_ast,
)
from black.ranges import (
    adjusted_lines,
    convert_unchanged_lines,
    parse_line_ranges,
    sanitized_lines,
)
from black.report import Changed, NothingChanged, Report
from blib2to3.pgen2 import token
from blib2to3.pytree import Leaf, Node

COMPILED = Path(__file__).suffix in (".pyd", ".so")

# types
FileContent = str
Encoding = str
NewLine = str


class WriteBack(Enum):
    NO = 0
    YES = 1
    DIFF = 2
    CHECK = 3
    COLOR_DIFF = 4

    @classmethod
    def from_configuration(
        cls, *, check: bool, diff: bool, color: bool = False
    ) -> "WriteBack":
        if check and not diff:
            return cls.CHECK

        if diff and color:
            return cls.COLOR_DIFF

        return cls.DIFF if diff else cls.YES


# Legacy name, left for integrations.
FileMode = Mode


def read_pyproject_toml(
    ctx: click.Context, param: click.Parameter, value: Optional[str]
) -> Optional[str]:
    """Inject Black configuration from "pyproject.toml" into defaults in `ctx`.

    Returns the path to a successfully found and read configuration file, None
    otherwise.
    """
    if not value:
        value = find_pyproject_toml(
            ctx.params.get("src", ()), ctx.params.get("stdin_filename", None)
        )
        if value is None:
            return None

    try:
        config = parse_pyproject_toml(value)
    except (OSError, ValueError) as e:
        raise click.FileError(
            filename=value, hint=f"Error reading configuration file: {e}"
        ) from None

    if not config:
        return None
    else:
        spellcheck_pyproject_toml_keys(ctx, list(config), value)
        # Sanitize the values to be Click friendly. For more information please see:
        # https://github.com/psf/black/issues/1458
        # https://github.com/pallets/click/issues/1567
        config = {
            k: str(v) if not isinstance(v, (list, dict)) else v
            for k, v in config.items()
        }

    target_version = config.get("target_version")
    if target_version is not None and not isinstance(target_version, list):
        raise click.BadOptionUsage(
            "target-version", "Config key target-version must be a list"
        )

    exclude = config.get("exclude")
    if exclude is not None and not isinstance(exclude, str):
        raise click.BadOptionUsage("exclude", "Config key exclude must be a string")

    extend_exclude = config.get("extend_exclude")
    if extend_exclude is not None and not isinstance(extend_exclude, str):
        raise click.BadOptionUsage(
            "extend-exclude", "Config key extend-exclude must be a string"
        )

    line_ranges = config.get("line_ranges")
    if line_ranges is not None:
        raise click.BadOptionUsage(
            "line-ranges", "Cannot use line-ranges in the pyproject.toml file."
        )

    default_map: dict[str, Any] = {}
    if ctx.default_map:
        default_map.update(ctx.default_map)
    default_map.update(config)

    ctx.default_map = default_map
    return value


def spellcheck_pyproject_toml_keys(
    ctx: click.Context, config_keys: list[str], config_file_path: str
) -> None:
    invalid_keys: list[str] = []
    available_config_options = {param.name for param in ctx.command.params}
    invalid_keys = [key for key in config_keys if key not in available_config_options]
    if invalid_keys:
        keys_str = ", ".join(map(repr, invalid_keys))
        out(
            f"Invalid config keys detected: {keys_str} (in {config_file_path})",
            fg="red",
        )


def target_version_option_callback(
    c: click.Context, p: Union[click.Option, click.Parameter], v: tuple[str, ...]
) -> list[TargetVersion]:
    """Compute the target versions from a --target-version flag.

    This is its own function because mypy couldn't infer the type correctly
    when it was a lambda, causing mypyc trouble.
    """
    return [TargetVersion[val.upper()] for val in v]


def enable_unstable_feature_callback(
    c: click.Context, p: Union[click.Option, click.Parameter], v: tuple[str, ...]
) -> list[Preview]:
    """Compute the features from an --enable-unstable-feature flag."""
    return [Preview[val] for val in v]


def re_compile_maybe_verbose(regex: str) -> Pattern[str]:
    """Compile a regular expression string in `regex`.

    If it contains newlines, use verbose mode.
    """
    if "\n" in regex:
        regex = "(?x)" + regex
    compiled: Pattern[str] = re.compile(regex)
    return compiled


def validate_regex(
    ctx: click.Context,
    param: click.Parameter,
    value: Optional[str],
) -> Optional[Pattern[str]]:
    try:
        return re_compile_maybe_verbose(value) if value is not None else None
    except re.error as e:
        raise click.BadParameter(f"Not a valid regular expression: {e}") from None


@click.command(
    context_settings={"help_option_names": ["-h", "--help"]},
    # While Click does set this field automatically using the docstring, mypyc
    # (annoyingly) strips 'em so we need to set it here too.
    help="The uncompromising code formatter.",
)
@click.option("-c", "--code", type=str, help="Format the code passed in as a string.")
@click.option(
    "-l",
    "--line-length",
    type=int,
    default=DEFAULT_LINE_LENGTH,
    help="How many characters per line to allow.",
    show_default=True,
)
@click.option(
    "-t",
    "--target-version",
    type=click.Choice([v.name.lower() for v in TargetVersion]),
    callback=target_version_option_callback,
    multiple=True,
    help=(
        "Python versions that should be supported by Black's output. You should"
        " include all versions that your code supports. By default, Black will infer"
        " target versions from the project metadata in pyproject.toml. If this does"
        " not yield conclusive results, Black will use per-file auto-detection."
    ),
)
@click.option(
    "--pyi",
    is_flag=True,
    help=(
        "Format all input files like typing stubs regardless of file extension. This"
        " is useful when piping source on standard input."
    ),
)
@click.option(
    "--ipynb",
    is_flag=True,
    help=(
        "Format all input files like Jupyter Notebooks regardless of file extension."
        " This is useful when piping source on standard input."
    ),
)
@click.option(
    "--python-cell-magics",
    multiple=True,
    help=(
        "When processing Jupyter Notebooks, add the given magic to the list"
        f" of known python-magics ({', '.join(sorted(PYTHON_CELL_MAGICS))})."
        " Useful for formatting cells with custom python magics."
    ),
    default=[],
)
@click.option(
    "-x",
    "--skip-source-first-line",
    is_flag=True,
    help="Skip the first line of the source code.",
)
@click.option(
    "-S",
    "--skip-string-normalization",
    is_flag=True,
    help="Don't normalize string quotes or prefixes.",
)
@click.option(
    "-C",
    "--skip-magic-trailing-comma",
    is_flag=True,
    help="Don't use trailing commas as a reason to split lines.",
)
@click.option(
    "--preview",
    is_flag=True,
    help=(
        "Enable potentially disruptive style changes that may be added to Black's main"
        " functionality in the next major release."
    ),
)
@click.option(
    "--unstable",
    is_flag=True,
    help=(
        "Enable potentially disruptive style changes that have known bugs or are not"
        " currently expected to make it into the stable style Black's next major"
        " release. Implies --preview."
    ),
)
@click.option(
    "--enable-unstable-feature",
    type=click.Choice([v.name for v in Preview]),
    callback=enable_unstable_feature_callback,
    multiple=True,
    help=(
        "Enable specific features included in the `--unstable` style. Requires"
        " `--preview`. No compatibility guarantees are provided on the behavior"
        " or existence of any unstable features."
    ),
)
@click.option(
    "--check",
    is_flag=True,
    help=(
        "Don't write the files back, just return the status. Return code 0 means"
        " nothing would change. Return code 1 means some files would be reformatted."
        " Return code 123 means there was an internal error."
    ),
)
@click.option(
    "--diff",
    is_flag=True,
    help=(
        "Don't write the files back, just output a diff to indicate what changes"
        " Black would've made. They are printed to stdout so capturing them is simple."
    ),
)
@click.option(
    "--color/--no-color",
    is_flag=True,
    help="Show (or do not show) colored diff. Only applies when --diff is given.",
)
@click.option(
    "--line-ranges",
    multiple=True,
    metavar="START-END",
    help=(
        "When specified, Black will try its best to only format these lines. This"
        " option can be specified multiple times, and a union of the lines will be"
        " formatted. Each range must be specified as two integers connected by a `-`:"
        " `<START>-<END>`. The `<START>` and `<END>` integer indices are 1-based and"
        " inclusive on both ends."
    ),
    default=(),
)
@click.option(
    "--fast/--safe",
    is_flag=True,
    help=(
        "By default, Black performs an AST safety check after formatting your code."
        " The --fast flag turns off this check and the --safe flag explicitly enables"
        " it. [default: --safe]"
    ),
)
@click.option(
    "--required-version",
    type=str,
    help=(
        "Require a specific version of Black to be running. This is useful for"
        " ensuring that all contributors to your project are using the same"
        " version, because different versions of Black may format code a little"
        " differently. This option can be set in a configuration file for consistent"
        " results across environments."
    ),
)
@click.option(
    "--exclude",
    type=str,
    callback=validate_regex,
    help=(
        "A regular expression that matches files and directories that should be"
        " excluded on recursive searches. An empty value means no paths are excluded."
        " Use forward slashes for directories on all platforms (Windows, too)."
        " By default, Black also ignores all paths listed in .gitignore. Changing this"
        f" value will override all default exclusions. [default: {DEFAULT_EXCLUDES}]"
    ),
    show_default=False,
)
@click.option(
    "--extend-exclude",
    type=str,
    callback=validate_regex,
    help=(
        "Like --exclude, but adds additional files and directories on top of the"
        " default values instead of overriding them."
    ),
)
@click.option(
    "--force-exclude",
    type=str,
    callback=validate_regex,
    help=(
        "Like --exclude, but files and directories matching this regex will be excluded"
        " even when they are passed explicitly as arguments. This is useful when"
        " invoking Black programmatically on changed files, such as in a pre-commit"
        " hook or editor plugin."
    ),
)
@click.option(
    "--stdin-filename",
    type=str,
    is_eager=True,
    help=(
        "The name of the file when passing it through stdin. Useful to make sure Black"
        " will respect the --force-exclude option on some editors that rely on using"
        " stdin."
    ),
)
@click.option(
    "--include",
    type=str,
    default=DEFAULT_INCLUDES,
    callback=validate_regex,
    help=(
        "A regular expression that matches files and directories that should be"
        " included on recursive searches. An empty value means all files are included"
        " regardless of the name. Use forward slashes for directories on all platforms"
        " (Windows, too). Overrides all exclusions, including from .gitignore and"
        " command line options."
    ),
    show_default=True,
)
@click.option(
    "-W",
    "--workers",
    type=click.IntRange(min=1),
    default=None,
    help=(
        "When Black formats multiple files, it may use a process pool to speed up"
        " formatting. This option controls the number of parallel workers. This can"
        " also be specified via the BLACK_NUM_WORKERS environment variable. Defaults"
        " to the number of CPUs in the system."
    ),
)
@click.option(
    "-q",
    "--quiet",
    is_flag=True,
    help=(
        "Stop emitting all non-critical output. Error messages will still be emitted"
        " (which can silenced by 2>/dev/null)."
    ),
)
@click.option(
    "-v",
    "--verbose",
    is_flag=True,
    help=(
        "Emit messages about files that were not changed or were ignored due to"
        " exclusion patterns. If Black is using a configuration file, a message"
        " detailing which one it is using will be emitted."
    ),
)
@click.version_option(
    version=__version__,
    message=(
        f"%(prog)s, %(version)s (compiled: {'yes' if COMPILED else 'no'})\n"
        f"Python ({platform.python_implementation()}) {platform.python_version()}"
    ),
)
@click.argument(
    "src",
    nargs=-1,
    type=click.Path(
        exists=True, file_okay=True, dir_okay=True, readable=True, allow_dash=True
    ),
    is_eager=True,
    metavar="SRC ...",
)
@click.option(
    "--config",
    type=click.Path(
        exists=True,
        file_okay=True,
        dir_okay=False,
        readable=True,
        allow_dash=False,
        path_type=str,
    ),
    is_eager=True,
    callback=read_pyproject_toml,
    help="Read configuration options from a configuration file.",
)
@click.option(
    "--no-cache",
    is_flag=True,
    help=(
        "Skip reading and writing the cache, forcing Black to reformat all"
        " included files."
    ),
)
@click.pass_context
def main(  # noqa: C901
    ctx: click.Context,
    code: Optional[str],
    line_length: int,
    target_version: list[TargetVersion],
    check: bool,
    diff: bool,
    line_ranges: Sequence[str],
    color: bool,
    fast: bool,
    pyi: bool,
    ipynb: bool,
    python_cell_magics: Sequence[str],
    skip_source_first_line: bool,
    skip_string_normalization: bool,
    skip_magic_trailing_comma: bool,
    preview: bool,
    unstable: bool,
    enable_unstable_feature: list[Preview],
    quiet: bool,
    verbose: bool,
    required_version: Optional[str],
    include: Pattern[str],
    exclude: Optional[Pattern[str]],
    extend_exclude: Optional[Pattern[str]],
    force_exclude: Optional[Pattern[str]],
    stdin_filename: Optional[str],
    workers: Optional[int],
    src: tuple[str, ...],
    config: Optional[str],
    no_cache: bool,
) -> None:
    """The uncompromising code formatter."""
    ctx.ensure_object(dict)

    assert sys.version_info >= (3, 9), "Black requires Python 3.9+"
    if sys.version_info[:3] == (3, 12, 5):
        out(
            "Python 3.12.5 has a memory safety issue that can cause Black's "
            "AST safety checks to fail. "
            "Please upgrade to Python 3.12.6 or downgrade to Python 3.12.4"
        )
        ctx.exit(1)

    if src and code is not None:
        out(
            main.get_usage(ctx)
            + "\n\n'SRC' and 'code' cannot be passed simultaneously."
        )
        ctx.exit(1)
    if not src and code is None:
        out(main.get_usage(ctx) + "\n\nOne of 'SRC' or 'code' is required.")
        ctx.exit(1)

    # It doesn't do anything if --unstable is also passed, so just allow it.
    if enable_unstable_feature and not (preview or unstable):
        out(
            main.get_usage(ctx)
            + "\n\n'--enable-unstable-feature' requires '--preview'."
        )
        ctx.exit(1)

    root, method = (
        find_project_root(src, stdin_filename) if code is None else (None, None)
    )
    ctx.obj["root"] = root

    if verbose:
        if root:
            out(
                f"Identified `{root}` as project root containing a {method}.",
                fg="blue",
            )

        if config:
            config_source = ctx.get_parameter_source("config")
            user_level_config = str(find_user_pyproject_toml())
            if config == user_level_config:
                out(
                    "Using configuration from user-level config at "
                    f"'{user_level_config}'.",
                    fg="blue",
                )
            elif config_source in (
                ParameterSource.DEFAULT,
                ParameterSource.DEFAULT_MAP,
            ):
                out("Using configuration from project root.", fg="blue")
            else:
                out(f"Using configuration in '{config}'.", fg="blue")
            if ctx.default_map:
                for param, value in ctx.default_map.items():
                    out(f"{param}: {value}")

    error_msg = "Oh no! 💥 💔 💥"
    if (
        required_version
        and required_version != __version__
        and required_version != __version__.split(".")[0]
    ):
        err(
            f"{error_msg} The required version `{required_version}` does not match"
            f" the running version `{__version__}`!"
        )
        ctx.exit(1)
    if ipynb and pyi:
        err("Cannot pass both `pyi` and `ipynb` flags!")
        ctx.exit(1)

    write_back = WriteBack.from_configuration(check=check, diff=diff, color=color)
    if target_version:
        versions = set(target_version)
    else:
        # We'll autodetect later.
        versions = set()
    mode = Mode(
        target_versions=versions,
        line_length=line_length,
        is_pyi=pyi,
        is_ipynb=ipynb,
        skip_source_first_line=skip_source_first_line,
        string_normalization=not skip_string_normalization,
        magic_trailing_comma=not skip_magic_trailing_comma,
        preview=preview,
        unstable=unstable,
        python_cell_magics=set(python_cell_magics),
        enabled_features=set(enable_unstable_feature),
    )

    lines: list[tuple[int, int]] = []
    if line_ranges:
        if ipynb:
            err("Cannot use --line-ranges with ipynb files.")
            ctx.exit(1)

        try:
            lines = parse_line_ranges(line_ranges)
        except ValueError as e:
            err(str(e))
            ctx.exit(1)

    if code is not None:
        # Run in quiet mode by default with -c; the extra output isn't useful.
        # You can still pass -v to get verbose output.
        quiet = True

    report = Report(check=check, diff=diff, quiet=quiet, verbose=verbose)

    if code is not None:
        reformat_code(
            content=code,
            fast=fast,
            write_back=write_back,
            mode=mode,
            report=report,
            lines=lines,
        )
    else:
        assert root is not None  # root is only None if code is not None
        try:
            sources = get_sources(
                root=root,
                src=src,
                quiet=quiet,
                verbose=verbose,
                include=include,
                exclude=exclude,
                extend_exclude=extend_exclude,
                force_exclude=force_exclude,
                report=report,
                stdin_filename=stdin_filename,
            )
        except GitWildMatchPatternError:
            ctx.exit(1)

        if not sources:
            if verbose or not quiet:
                out("No Python files are present to be formatted. Nothing to do 😴")
            if "-" in src:
                sys.stdout.write(sys.stdin.read())
            ctx.exit(0)

        if len(sources) == 1:
            reformat_one(
                src=sources.pop(),
                fast=fast,
                write_back=write_back,
                mode=mode,
                report=report,
                lines=lines,
                no_cache=no_cache,
            )
        else:
            from black.concurrency import reformat_many

            if lines:
                err("Cannot use --line-ranges to format multiple files.")
                ctx.exit(1)
            reformat_many(
                sources=sources,
                fast=fast,
                write_back=write_back,
                mode=mode,
                report=report,
                workers=workers,
                no_cache=no_cache,
            )

    if verbose or not quiet:
        if code is None and (verbose or report.change_count or report.failure_count):
            out()
        out(error_msg if report.return_code else "All done! ✨ 🍰 ✨")
        if code is None:
            click.echo(str(report), err=True)
    ctx.exit(report.return_code)


def get_sources(
    *,
    root: Path,
    src: tuple[str, ...],
    quiet: bool,
    verbose: bool,
    include: Pattern[str],
    exclude: Optional[Pattern[str]],
    extend_exclude: Optional[Pattern[str]],
    force_exclude: Optional[Pattern[str]],
    report: "Report",
    stdin_filename: Optional[str],
) -> set[Path]:
    """Compute the set of files to be formatted."""
    sources: set[Path] = set()

    assert root.is_absolute(), f"INTERNAL ERROR: `root` must be absolute but is {root}"
    using_default_exclude = exclude is None
    exclude = re_compile_maybe_verbose(DEFAULT_EXCLUDES) if exclude is None else exclude
    gitignore: Optional[dict[Path, PathSpec]] = None
    root_gitignore = get_gitignore(root)

    for s in src:
        if s == "-" and stdin_filename:
            path = Path(stdin_filename)
            if path_is_excluded(stdin_filename, force_exclude):
                report.path_ignored(
                    path,
                    "--stdin-filename matches the --force-exclude regular expression",
                )
                continue
            is_stdin = True
        else:
            path = Path(s)
            is_stdin = False

        # Compare the logic here to the logic in `gen_python_files`.
        if is_stdin or path.is_file():
            if resolves_outside_root_or_cannot_stat(path, root, report):
                if verbose:
                    out(f'Skipping invalid source: "{path}"', fg="red")
                continue

            root_relative_path = best_effort_relative_path(path, root).as_posix()
            root_relative_path = "/" + root_relative_path

            # Hard-exclude any files that matches the `--force-exclude` regex.
            if path_is_excluded(root_relative_path, force_exclude):
                report.path_ignored(
                    path, "matches the --force-exclude regular expression"
                )
                continue

            if is_stdin:
                path = Path(f"{STDIN_PLACEHOLDER}{path}")

            if path.suffix == ".ipynb" and not jupyter_dependencies_are_installed(
                warn=verbose or not quiet
            ):
                continue

            if verbose:
                out(f'Found input source: "{path}"', fg="blue")
            sources.add(path)
        elif path.is_dir():
            path = root / (path.resolve().relative_to(root))
            if verbose:
                out(f'Found input source directory: "{path}"', fg="blue")

            if using_default_exclude:
                gitignore = {
                    root: root_gitignore,
                    path: get_gitignore(path),
                }
            sources.update(
                gen_python_files(
                    path.iterdir(),
                    root,
                    include,
                    exclude,
                    extend_exclude,
                    force_exclude,
                    report,
                    gitignore,
                    verbose=verbose,
                    quiet=quiet,
                )
            )
        elif s == "-":
            if verbose:
                out("Found input source stdin", fg="blue")
            sources.add(path)
        else:
            err(f"invalid path: {s}")

    return sources


def reformat_code(
    content: str,
    fast: bool,
    write_back: WriteBack,
    mode: Mode,
    report: Report,
    *,
    lines: Collection[tuple[int, int]] = (),
) -> None:
    """
    Reformat and print out `content` without spawning child processes.
    Similar to `reformat_one`, but for string content.

    `fast`, `write_back`, and `mode` options are passed to
    :func:`format_file_in_place` or :func:`format_stdin_to_stdout`.
    """
    path = Path("<string>")
    try:
        changed = Changed.NO
        if format_stdin_to_stdout(
            content=content, fast=fast, write_back=write_back, mode=mode, lines=lines
        ):
            changed = Changed.YES
        report.done(path, changed)
    except Exception as exc:
        if report.verbose:
            traceback.print_exc()
        report.failed(path, str(exc))


# diff-shades depends on being to monkeypatch this function to operate. I know it's
# not ideal, but this shouldn't cause any issues ... hopefully. ~ichard26
@mypyc_attr(patchable=True)
def reformat_one(
    src: Path,
    fast: bool,
    write_back: WriteBack,
    mode: Mode,
    report: "Report",
    *,
    lines: Collection[tuple[int, int]] = (),
    no_cache: bool = False,
) -> None:
    """Reformat a single file under `src` without spawning child processes.

    `fast`, `write_back`, and `mode` options are passed to
    :func:`format_file_in_place` or :func:`format_stdin_to_stdout`.
    """
    try:
        changed = Changed.NO

        if str(src) == "-":
            is_stdin = True
        elif str(src).startswith(STDIN_PLACEHOLDER):
            is_stdin = True
            # Use the original name again in case we want to print something
            # to the user
            src = Path(str(src)[len(STDIN_PLACEHOLDER) :])
        else:
            is_stdin = False

        if is_stdin:
            if src.suffix == ".pyi":
                mode = replace(mode, is_pyi=True)
            elif src.suffix == ".ipynb":
                mode = replace(mode, is_ipynb=True)
            if format_stdin_to_stdout(
                fast=fast, write_back=write_back, mode=mode, lines=lines
            ):
                changed = Changed.YES
        else:
<<<<<<< HEAD
            cache = Cache.read(mode)
            if write_back not in (WriteBack.DIFF, WriteBack.COLOR_DIFF):
                if not cache.is_changed(src)[0]:
=======
            cache = None if no_cache else Cache.read(mode)
            if cache is not None and write_back not in (
                WriteBack.DIFF,
                WriteBack.COLOR_DIFF,
            ):
                if not cache.is_changed(src):
>>>>>>> b895a73f
                    changed = Changed.CACHED
            if changed is not Changed.CACHED and format_file_in_place(
                src, fast=fast, write_back=write_back, mode=mode, lines=lines
            ):
                changed = Changed.YES
            if cache is not None and (
                (write_back is WriteBack.YES and changed is not Changed.CACHED)
                or (write_back is WriteBack.CHECK and changed is Changed.NO)
            ):
                cache.write([src])
        report.done(src, changed)
    except Exception as exc:
        if report.verbose:
            traceback.print_exc()
        report.failed(src, str(exc))


def format_file_in_place(
    src: Path,
    fast: bool,
    mode: Mode,
    write_back: WriteBack = WriteBack.NO,
    lock: Any = None,  # multiprocessing.Manager().Lock() is some crazy proxy
    *,
    lines: Collection[tuple[int, int]] = (),
) -> bool:
    """Format file under `src` path. Return True if changed.

    If `write_back` is DIFF, write a diff to stdout. If it is YES, write reformatted
    code to the file.
    `mode` and `fast` options are passed to :func:`format_file_contents`.
    """
    if src.suffix == ".pyi":
        mode = replace(mode, is_pyi=True)
    elif src.suffix == ".ipynb":
        mode = replace(mode, is_ipynb=True)

    then = datetime.fromtimestamp(src.stat().st_mtime, timezone.utc)
    header = b""
    with open(src, "rb") as buf:
        if mode.skip_source_first_line:
            header = buf.readline()
        src_contents, encoding, newline = decode_bytes(buf.read(), mode)
    try:
        dst_contents = format_file_contents(
            src_contents, fast=fast, mode=mode, lines=lines
        )
    except NothingChanged:
        return False
    except JSONDecodeError:
        raise ValueError(
            f"File '{src}' cannot be parsed as valid Jupyter notebook."
        ) from None
    src_contents = header.decode(encoding) + src_contents
    dst_contents = header.decode(encoding) + dst_contents

    if write_back == WriteBack.YES:
        with open(src, "w", encoding=encoding, newline=newline) as f:
            f.write(dst_contents)
    elif write_back in (WriteBack.DIFF, WriteBack.COLOR_DIFF):
        now = datetime.now(timezone.utc)
        src_name = f"{src}\t{then}"
        dst_name = f"{src}\t{now}"
        if mode.is_ipynb:
            diff_contents = ipynb_diff(src_contents, dst_contents, src_name, dst_name)
        else:
            diff_contents = diff(src_contents, dst_contents, src_name, dst_name)

        if write_back == WriteBack.COLOR_DIFF:
            diff_contents = color_diff(diff_contents)

        with lock or nullcontext():
            f = io.TextIOWrapper(
                sys.stdout.buffer,
                encoding=encoding,
                newline=newline,
                write_through=True,
            )
            f = wrap_stream_for_windows(f)
            f.write(diff_contents)
            f.detach()

    return True


def format_stdin_to_stdout(
    fast: bool,
    *,
    content: Optional[str] = None,
    write_back: WriteBack = WriteBack.NO,
    mode: Mode,
    lines: Collection[tuple[int, int]] = (),
) -> bool:
    """Format file on stdin. Return True if changed.

    If content is None, it's read from sys.stdin.

    If `write_back` is YES, write reformatted code back to stdout. If it is DIFF,
    write a diff to stdout. The `mode` argument is passed to
    :func:`format_file_contents`.
    """
    then = datetime.now(timezone.utc)

    if content is None:
        src, encoding, newline = decode_bytes(sys.stdin.buffer.read(), mode)
    elif Preview.normalize_cr_newlines in mode:
        src, encoding, newline = content, "utf-8", "\n"
    else:
        src, encoding, newline = content, "utf-8", ""

    dst = src
    try:
        dst = format_file_contents(src, fast=fast, mode=mode, lines=lines)
        return True

    except NothingChanged:
        return False

    finally:
        f = io.TextIOWrapper(
            sys.stdout.buffer, encoding=encoding, newline=newline, write_through=True
        )
        if write_back == WriteBack.YES:
            # Make sure there's a newline after the content
            if Preview.normalize_cr_newlines in mode:
                if dst and dst[-1] != "\n" and dst[-1] != "\r":
                    dst += newline
            else:
                if dst and dst[-1] != "\n":
                    dst += "\n"
            f.write(dst)
        elif write_back in (WriteBack.DIFF, WriteBack.COLOR_DIFF):
            now = datetime.now(timezone.utc)
            src_name = f"STDIN\t{then}"
            dst_name = f"STDOUT\t{now}"
            d = diff(src, dst, src_name, dst_name)
            if write_back == WriteBack.COLOR_DIFF:
                d = color_diff(d)
                f = wrap_stream_for_windows(f)
            f.write(d)
        f.detach()


def check_stability_and_equivalence(
    src_contents: str,
    dst_contents: str,
    *,
    mode: Mode,
    lines: Collection[tuple[int, int]] = (),
) -> None:
    """Perform stability and equivalence checks.

    Raise AssertionError if source and destination contents are not
    equivalent, or if a second pass of the formatter would format the
    content differently.
    """
    assert_equivalent(src_contents, dst_contents)
    assert_stable(src_contents, dst_contents, mode=mode, lines=lines)


def format_file_contents(
    src_contents: str,
    *,
    fast: bool,
    mode: Mode,
    lines: Collection[tuple[int, int]] = (),
) -> FileContent:
    """Reformat contents of a file and return new contents.

    If `fast` is False, additionally confirm that the reformatted code is
    valid by calling :func:`assert_equivalent` and :func:`assert_stable` on it.
    `mode` is passed to :func:`format_str`.
    """
    if mode.is_ipynb:
        dst_contents = format_ipynb_string(src_contents, fast=fast, mode=mode)
    else:
        dst_contents = format_str(src_contents, mode=mode, lines=lines)
    if src_contents == dst_contents:
        raise NothingChanged

    if not fast and not mode.is_ipynb:
        # Jupyter notebooks will already have been checked above.
        check_stability_and_equivalence(
            src_contents, dst_contents, mode=mode, lines=lines
        )
    return dst_contents


def format_cell(src: str, *, fast: bool, mode: Mode) -> str:
    """Format code in given cell of Jupyter notebook.

    General idea is:

      - if cell has trailing semicolon, remove it;
      - if cell has IPython magics, mask them;
      - format cell;
      - reinstate IPython magics;
      - reinstate trailing semicolon (if originally present);
      - strip trailing newlines.

    Cells with syntax errors will not be processed, as they
    could potentially be automagics or multi-line magics, which
    are currently not supported.
    """
    validate_cell(src, mode)
    src_without_trailing_semicolon, has_trailing_semicolon = remove_trailing_semicolon(
        src
    )
    try:
        masked_src, replacements = mask_cell(src_without_trailing_semicolon)
    except SyntaxError:
        raise NothingChanged from None
    masked_dst = format_str(masked_src, mode=mode)
    if not fast:
        check_stability_and_equivalence(masked_src, masked_dst, mode=mode)
    dst_without_trailing_semicolon = unmask_cell(masked_dst, replacements)
    dst = put_trailing_semicolon_back(
        dst_without_trailing_semicolon, has_trailing_semicolon
    )
    dst = dst.rstrip("\n")
    if dst == src:
        raise NothingChanged from None
    return dst


def validate_metadata(nb: MutableMapping[str, Any]) -> None:
    """If notebook is marked as non-Python, don't format it.

    All notebook metadata fields are optional, see
    https://nbformat.readthedocs.io/en/latest/format_description.html. So
    if a notebook has empty metadata, we will try to parse it anyway.
    """
    language = nb.get("metadata", {}).get("language_info", {}).get("name", None)
    if language is not None and language != "python":
        raise NothingChanged from None


def format_ipynb_string(src_contents: str, *, fast: bool, mode: Mode) -> FileContent:
    """Format Jupyter notebook.

    Operate cell-by-cell, only on code cells, only for Python notebooks.
    If the ``.ipynb`` originally had a trailing newline, it'll be preserved.
    """
    if not src_contents:
        raise NothingChanged

    trailing_newline = src_contents[-1] == "\n"
    modified = False
    nb = json.loads(src_contents)
    validate_metadata(nb)
    for cell in nb["cells"]:
        if cell.get("cell_type", None) == "code":
            try:
                src = "".join(cell["source"])
                dst = format_cell(src, fast=fast, mode=mode)
            except NothingChanged:
                pass
            else:
                cell["source"] = dst.splitlines(keepends=True)
                modified = True
    if modified:
        dst_contents = json.dumps(nb, indent=1, ensure_ascii=False)
        if trailing_newline:
            dst_contents = dst_contents + "\n"
        return dst_contents
    else:
        raise NothingChanged


def format_str(
    src_contents: str, *, mode: Mode, lines: Collection[tuple[int, int]] = ()
) -> str:
    """Reformat a string and return new contents.

    `mode` determines formatting options, such as how many characters per line are
    allowed.  Example:

    >>> import black
    >>> print(black.format_str("def f(arg:str='')->None:...", mode=black.Mode()))
    def f(arg: str = "") -> None:
        ...

    A more complex example:

    >>> print(
    ...   black.format_str(
    ...     "def f(arg:str='')->None: hey",
    ...     mode=black.Mode(
    ...       target_versions={black.TargetVersion.PY36},
    ...       line_length=10,
    ...       string_normalization=False,
    ...       is_pyi=False,
    ...     ),
    ...   ),
    ... )
    def f(
        arg: str = '',
    ) -> None:
        hey

    """
    if lines:
        lines = sanitized_lines(lines, src_contents)
        if not lines:
            return src_contents  # Nothing to format
    dst_contents = _format_str_once(src_contents, mode=mode, lines=lines)
    # Forced second pass to work around optional trailing commas (becoming
    # forced trailing commas on pass 2) interacting differently with optional
    # parentheses.  Admittedly ugly.
    if src_contents != dst_contents:
        if lines:
            lines = adjusted_lines(lines, src_contents, dst_contents)
        return _format_str_once(dst_contents, mode=mode, lines=lines)
    return dst_contents


def _format_str_once(
    src_contents: str, *, mode: Mode, lines: Collection[tuple[int, int]] = ()
) -> str:
    if Preview.normalize_cr_newlines in mode:
        normalized_contents, _, newline_type = decode_bytes(
            src_contents.encode("utf-8"), mode
        )

        src_node = lib2to3_parse(
            normalized_contents.lstrip(), target_versions=mode.target_versions
        )
    else:
        src_node = lib2to3_parse(src_contents.lstrip(), mode.target_versions)

    dst_blocks: list[LinesBlock] = []
    if mode.target_versions:
        versions = mode.target_versions
    else:
        future_imports = get_future_imports(src_node)
        versions = detect_target_versions(src_node, future_imports=future_imports)

    line_generation_features = {
        feature
        for feature in {
            Feature.PARENTHESIZED_CONTEXT_MANAGERS,
            Feature.UNPARENTHESIZED_EXCEPT_TYPES,
        }
        if supports_feature(versions, feature)
    }
    normalize_fmt_off(src_node, mode, lines)
    if lines:
        # This should be called after normalize_fmt_off.
        convert_unchanged_lines(src_node, lines)

    line_generator = LineGenerator(mode=mode, features=line_generation_features)
    elt = EmptyLineTracker(mode=mode)
    split_line_features = {
        feature
        for feature in {
            Feature.TRAILING_COMMA_IN_CALL,
            Feature.TRAILING_COMMA_IN_DEF,
        }
        if supports_feature(versions, feature)
    }
    block: Optional[LinesBlock] = None
    for current_line in line_generator.visit(src_node):
        block = elt.maybe_empty_lines(current_line)
        dst_blocks.append(block)
        for line in transform_line(
            current_line, mode=mode, features=split_line_features
        ):
            block.content_lines.append(str(line))
    if dst_blocks:
        dst_blocks[-1].after = 0
    dst_contents = []
    for block in dst_blocks:
        dst_contents.extend(block.all_lines())
    if not dst_contents:
        if Preview.normalize_cr_newlines in mode:
            if "\n" in normalized_contents:
                return newline_type
        else:
            # Use decode_bytes to retrieve the correct source newline (CRLF or LF),
            # and check if normalized_content has more than one line
            normalized_content, _, newline = decode_bytes(
                src_contents.encode("utf-8"), mode
            )
            if "\n" in normalized_content:
                return newline
        return ""
    if Preview.normalize_cr_newlines in mode:
        return "".join(dst_contents).replace("\n", newline_type)
    else:
        return "".join(dst_contents)


def decode_bytes(src: bytes, mode: Mode) -> tuple[FileContent, Encoding, NewLine]:
    """Return a tuple of (decoded_contents, encoding, newline).

    `newline` is either CRLF or LF but `decoded_contents` is decoded with
    universal newlines (i.e. only contains LF).
    """
    srcbuf = io.BytesIO(src)
    encoding, lines = tokenize.detect_encoding(srcbuf.readline)
    if not lines:
        return "", encoding, "\n"

    if Preview.normalize_cr_newlines in mode:
        if lines[0][-2:] == b"\r\n":
            if b"\r" in lines[0][:-2]:
                newline = "\r"
            else:
                newline = "\r\n"
        elif lines[0][-1:] == b"\n":
            if b"\r" in lines[0][:-1]:
                newline = "\r"
            else:
                newline = "\n"
        else:
            if b"\r" in lines[0]:
                newline = "\r"
            else:
                newline = "\n"
    else:
        newline = "\r\n" if lines[0][-2:] == b"\r\n" else "\n"

    srcbuf.seek(0)
    with io.TextIOWrapper(srcbuf, encoding) as tiow:
        return tiow.read(), encoding, newline


def get_features_used(  # noqa: C901
    node: Node, *, future_imports: Optional[set[str]] = None
) -> set[Feature]:
    """Return a set of (relatively) new Python features used in this file.

    Currently looking for:
    - f-strings;
    - self-documenting expressions in f-strings (f"{x=}");
    - underscores in numeric literals;
    - trailing commas after * or ** in function signatures and calls;
    - positional only arguments in function signatures and lambdas;
    - assignment expression;
    - relaxed decorator syntax;
    - usage of __future__ flags (annotations);
    - print / exec statements;
    - parenthesized context managers;
    - match statements;
    - except* clause;
    - variadic generics;
    """
    features: set[Feature] = set()
    if future_imports:
        features |= {
            FUTURE_FLAG_TO_FEATURE[future_import]
            for future_import in future_imports
            if future_import in FUTURE_FLAG_TO_FEATURE
        }

    for n in node.pre_order():
        if n.type == token.FSTRING_START:
            features.add(Feature.F_STRINGS)
        elif (
            n.type == token.RBRACE
            and n.parent is not None
            and any(child.type == token.EQUAL for child in n.parent.children)
        ):
            features.add(Feature.DEBUG_F_STRINGS)

        elif is_number_token(n):
            if "_" in n.value:
                features.add(Feature.NUMERIC_UNDERSCORES)

        elif n.type == token.SLASH:
            if n.parent and n.parent.type in {
                syms.typedargslist,
                syms.arglist,
                syms.varargslist,
            }:
                features.add(Feature.POS_ONLY_ARGUMENTS)

        elif n.type == token.COLONEQUAL:
            features.add(Feature.ASSIGNMENT_EXPRESSIONS)

        elif n.type == syms.decorator:
            if len(n.children) > 1 and not is_simple_decorator_expression(
                n.children[1]
            ):
                features.add(Feature.RELAXED_DECORATORS)

        elif (
            n.type in {syms.typedargslist, syms.arglist}
            and n.children
            and n.children[-1].type == token.COMMA
        ):
            if n.type == syms.typedargslist:
                feature = Feature.TRAILING_COMMA_IN_DEF
            else:
                feature = Feature.TRAILING_COMMA_IN_CALL

            for ch in n.children:
                if ch.type in STARS:
                    features.add(feature)

                if ch.type == syms.argument:
                    for argch in ch.children:
                        if argch.type in STARS:
                            features.add(feature)

        elif (
            n.type in {syms.return_stmt, syms.yield_expr}
            and len(n.children) >= 2
            and n.children[1].type == syms.testlist_star_expr
            and any(child.type == syms.star_expr for child in n.children[1].children)
        ):
            features.add(Feature.UNPACKING_ON_FLOW)

        elif (
            n.type == syms.annassign
            and len(n.children) >= 4
            and n.children[3].type == syms.testlist_star_expr
        ):
            features.add(Feature.ANN_ASSIGN_EXTENDED_RHS)

        elif (
            n.type == syms.with_stmt
            and len(n.children) > 2
            and n.children[1].type == syms.atom
        ):
            atom_children = n.children[1].children
            if (
                len(atom_children) == 3
                and atom_children[0].type == token.LPAR
                and _contains_asexpr(atom_children[1])
                and atom_children[2].type == token.RPAR
            ):
                features.add(Feature.PARENTHESIZED_CONTEXT_MANAGERS)

        elif n.type == syms.match_stmt:
            features.add(Feature.PATTERN_MATCHING)

        elif n.type in {syms.subscriptlist, syms.trailer} and any(
            child.type == syms.star_expr for child in n.children
        ):
            features.add(Feature.VARIADIC_GENERICS)

        elif (
            n.type == syms.tname_star
            and len(n.children) == 3
            and n.children[2].type == syms.star_expr
        ):
            features.add(Feature.VARIADIC_GENERICS)

        elif n.type in (syms.type_stmt, syms.typeparams):
            features.add(Feature.TYPE_PARAMS)

        elif (
            n.type in (syms.typevartuple, syms.paramspec, syms.typevar)
            and n.children[-2].type == token.EQUAL
        ):
            features.add(Feature.TYPE_PARAM_DEFAULTS)

        elif (
            n.type == syms.except_clause
            and len(n.children) >= 2
            and (
                n.children[1].type == token.STAR or n.children[1].type == syms.testlist
            )
        ):
            is_star_except = n.children[1].type == token.STAR

            if is_star_except:
                features.add(Feature.EXCEPT_STAR)

            # Presence of except* pushes as clause 1 index back
            has_as_clause = (
                len(n.children) >= is_star_except + 3
                and n.children[is_star_except + 2].type == token.NAME
                and n.children[is_star_except + 2].value == "as"  # type: ignore
            )

            # If there's no 'as' clause and the except expression is a testlist.
            if not has_as_clause and (
                (is_star_except and n.children[2].type == syms.testlist)
                or (not is_star_except and n.children[1].type == syms.testlist)
            ):
                features.add(Feature.UNPARENTHESIZED_EXCEPT_TYPES)

    return features


def _contains_asexpr(node: Union[Node, Leaf]) -> bool:
    """Return True if `node` contains an as-pattern."""
    if node.type == syms.asexpr_test:
        return True
    elif node.type == syms.atom:
        if (
            len(node.children) == 3
            and node.children[0].type == token.LPAR
            and node.children[2].type == token.RPAR
        ):
            return _contains_asexpr(node.children[1])
    elif node.type == syms.testlist_gexp:
        return any(_contains_asexpr(child) for child in node.children)
    return False


def detect_target_versions(
    node: Node, *, future_imports: Optional[set[str]] = None
) -> set[TargetVersion]:
    """Detect the version to target based on the nodes used."""
    features = get_features_used(node, future_imports=future_imports)
    return {
        version for version in TargetVersion if features <= VERSION_TO_FEATURES[version]
    }


def get_future_imports(node: Node) -> set[str]:
    """Return a set of __future__ imports in the file."""
    imports: set[str] = set()

    def get_imports_from_children(children: list[LN]) -> Generator[str, None, None]:
        for child in children:
            if isinstance(child, Leaf):
                if child.type == token.NAME:
                    yield child.value

            elif child.type == syms.import_as_name:
                orig_name = child.children[0]
                assert isinstance(orig_name, Leaf), "Invalid syntax parsing imports"
                assert orig_name.type == token.NAME, "Invalid syntax parsing imports"
                yield orig_name.value

            elif child.type == syms.import_as_names:
                yield from get_imports_from_children(child.children)

            else:
                raise AssertionError("Invalid syntax parsing imports")

    for child in node.children:
        if child.type != syms.simple_stmt:
            break

        first_child = child.children[0]
        if isinstance(first_child, Leaf):
            # Continue looking if we see a docstring; otherwise stop.
            if (
                len(child.children) == 2
                and first_child.type == token.STRING
                and child.children[1].type == token.NEWLINE
            ):
                continue

            break

        elif first_child.type == syms.import_from:
            module_name = first_child.children[1]
            if not isinstance(module_name, Leaf) or module_name.value != "__future__":
                break

            imports |= set(get_imports_from_children(first_child.children[3:]))
        else:
            break

    return imports


def _black_info() -> str:
    return (
        f"Black {__version__} on "
        f"Python ({platform.python_implementation()}) {platform.python_version()}"
    )


def assert_equivalent(src: str, dst: str) -> None:
    """Raise AssertionError if `src` and `dst` aren't equivalent."""
    try:
        src_ast = parse_ast(src)
    except Exception as exc:
        raise ASTSafetyError(
            "cannot use --safe with this file; failed to parse source file AST: "
            f"{exc}\n"
            "This could be caused by running Black with an older Python version "
            "that does not support new syntax used in your source file."
        ) from exc

    try:
        dst_ast = parse_ast(dst)
    except Exception as exc:
        log = dump_to_file("".join(traceback.format_tb(exc.__traceback__)), dst)
        raise ASTSafetyError(
            f"INTERNAL ERROR: {_black_info()} produced invalid code: {exc}. "
            "Please report a bug on https://github.com/psf/black/issues.  "
            f"This invalid output might be helpful: {log}"
        ) from None

    src_ast_str = "\n".join(stringify_ast(src_ast))
    dst_ast_str = "\n".join(stringify_ast(dst_ast))
    if src_ast_str != dst_ast_str:
        log = dump_to_file(diff(src_ast_str, dst_ast_str, "src", "dst"))
        raise ASTSafetyError(
            f"INTERNAL ERROR: {_black_info()} produced code that is not equivalent to"
            " the source.  Please report a bug on https://github.com/psf/black/issues."
            f"  This diff might be helpful: {log}"
        ) from None


def assert_stable(
    src: str, dst: str, mode: Mode, *, lines: Collection[tuple[int, int]] = ()
) -> None:
    """Raise AssertionError if `dst` reformats differently the second time."""
    if lines:
        # Formatting specified lines requires `adjusted_lines` to map original lines
        # to the formatted lines before re-formatting the previously formatted result.
        # Due to less-ideal diff algorithm, some edge cases produce incorrect new line
        # ranges. Hence for now, we skip the stable check.
        # See https://github.com/psf/black/issues/4033 for context.
        return
    # We shouldn't call format_str() here, because that formats the string
    # twice and may hide a bug where we bounce back and forth between two
    # versions.
    newdst = _format_str_once(dst, mode=mode, lines=lines)
    if dst != newdst:
        log = dump_to_file(
            str(mode),
            diff(src, dst, "source", "first pass"),
            diff(dst, newdst, "first pass", "second pass"),
        )
        raise AssertionError(
            f"INTERNAL ERROR: {_black_info()} produced different code on the second"
            " pass of the formatter.  Please report a bug on"
            f" https://github.com/psf/black/issues.  This diff might be helpful: {log}"
        ) from None


@contextmanager
def nullcontext() -> Iterator[None]:
    """Return an empty context manager.

    To be used like `nullcontext` in Python 3.7.
    """
    yield


def patched_main() -> None:
    # PyInstaller patches multiprocessing to need freeze_support() even in non-Windows
    # environments so just assume we always need to call it if frozen.
    if getattr(sys, "frozen", False):
        from multiprocessing import freeze_support

        freeze_support()

    main()


if __name__ == "__main__":
    patched_main()<|MERGE_RESOLUTION|>--- conflicted
+++ resolved
@@ -900,18 +900,12 @@
             ):
                 changed = Changed.YES
         else:
-<<<<<<< HEAD
-            cache = Cache.read(mode)
-            if write_back not in (WriteBack.DIFF, WriteBack.COLOR_DIFF):
-                if not cache.is_changed(src)[0]:
-=======
             cache = None if no_cache else Cache.read(mode)
             if cache is not None and write_back not in (
                 WriteBack.DIFF,
                 WriteBack.COLOR_DIFF,
             ):
-                if not cache.is_changed(src):
->>>>>>> b895a73f
+                if not cache.is_changed(src)[0]:
                     changed = Changed.CACHED
             if changed is not Changed.CACHED and format_file_in_place(
                 src, fast=fast, write_back=write_back, mode=mode, lines=lines
