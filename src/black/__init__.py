import asyncio
from json.decoder import JSONDecodeError
import json
from concurrent.futures import Executor, ThreadPoolExecutor, ProcessPoolExecutor
from contextlib import contextmanager
from datetime import datetime
from enum import Enum
import io
from multiprocessing import Manager, freeze_support
import os
from pathlib import Path
from pathspec.patterns.gitwildmatch import GitWildMatchPatternError
import re
import signal
import sys
import tokenize
import traceback
from typing import (
    Any,
    Dict,
    Generator,
    Iterator,
    List,
    MutableMapping,
    Optional,
    Pattern,
    Set,
    Sized,
    Tuple,
    Union,
)

import click
from click.core import ParameterSource
from dataclasses import replace
from mypy_extensions import mypyc_attr

from black.const import DEFAULT_LINE_LENGTH, DEFAULT_INCLUDES, DEFAULT_EXCLUDES
from black.const import STDIN_PLACEHOLDER
from black.nodes import STARS, syms, is_simple_decorator_expression
from black.nodes import is_string_token
from black.lines import Line, EmptyLineTracker
from black.linegen import transform_line, LineGenerator, LN
from black.comments import normalize_fmt_off
from black.mode import FUTURE_FLAG_TO_FEATURE, Mode, TargetVersion
from black.mode import Feature, supports_feature, VERSION_TO_FEATURES
from black.cache import read_cache, write_cache, get_cache_info, filter_cached, Cache
from black.concurrency import cancel, shutdown, maybe_install_uvloop
from black.output import dump_to_file, ipynb_diff, diff, color_diff, out, err
from black.report import Report, Changed, NothingChanged
from black.files import find_project_root, find_pyproject_toml, parse_pyproject_toml
from black.files import gen_python_files, get_gitignore, normalize_path_maybe_ignore
from black.files import wrap_stream_for_windows
from black.parsing import InvalidInput  # noqa F401
from black.parsing import lib2to3_parse, parse_ast, stringify_ast
from black.handle_ipynb_magics import (
    mask_cell,
    unmask_cell,
    remove_trailing_semicolon,
    put_trailing_semicolon_back,
    TRANSFORMED_MAGICS,
    PYTHON_CELL_MAGICS,
    jupyter_dependencies_are_installed,
)


# lib2to3 fork
from blib2to3.pytree import Node, Leaf
from blib2to3.pgen2 import token

from _black_version import version as __version__

COMPILED = Path(__file__).suffix in (".pyd", ".so")

# types
FileContent = str
Encoding = str
NewLine = str


class WriteBack(Enum):
    NO = 0
    YES = 1
    DIFF = 2
    CHECK = 3
    COLOR_DIFF = 4

    @classmethod
    def from_configuration(
        cls, *, check: bool, diff: bool, color: bool = False
    ) -> "WriteBack":
        if check and not diff:
            return cls.CHECK

        if diff and color:
            return cls.COLOR_DIFF

        return cls.DIFF if diff else cls.YES


# Legacy name, left for integrations.
FileMode = Mode

DEFAULT_WORKERS = os.cpu_count()


def read_pyproject_toml(
    ctx: click.Context, param: click.Parameter, value: Optional[str]
) -> Optional[str]:
    """Inject Black configuration from "pyproject.toml" into defaults in `ctx`.

    Returns the path to a successfully found and read configuration file, None
    otherwise.
    """
    if not value:
        value = find_pyproject_toml(ctx.params.get("src", ()))
        if value is None:
            return None

    try:
        config = parse_pyproject_toml(value)
    except (OSError, ValueError) as e:
        raise click.FileError(
            filename=value, hint=f"Error reading configuration file: {e}"
        ) from None

    if not config:
        return None
    else:
        # Sanitize the values to be Click friendly. For more information please see:
        # https://github.com/psf/black/issues/1458
        # https://github.com/pallets/click/issues/1567
        config = {
            k: str(v) if not isinstance(v, (list, dict)) else v
            for k, v in config.items()
        }

    target_version = config.get("target_version")
    if target_version is not None and not isinstance(target_version, list):
        raise click.BadOptionUsage(
            "target-version", "Config key target-version must be a list"
        )

    default_map: Dict[str, Any] = {}
    if ctx.default_map:
        default_map.update(ctx.default_map)
    default_map.update(config)

    ctx.default_map = default_map
    return value


def target_version_option_callback(
    c: click.Context, p: Union[click.Option, click.Parameter], v: Tuple[str, ...]
) -> List[TargetVersion]:
    """Compute the target versions from a --target-version flag.

    This is its own function because mypy couldn't infer the type correctly
    when it was a lambda, causing mypyc trouble.
    """
    return [TargetVersion[val.upper()] for val in v]


def re_compile_maybe_verbose(regex: str) -> Pattern[str]:
    """Compile a regular expression string in `regex`.

    If it contains newlines, use verbose mode.
    """
    if "\n" in regex:
        regex = "(?x)" + regex
    compiled: Pattern[str] = re.compile(regex)
    return compiled


def validate_regex(
    ctx: click.Context,
    param: click.Parameter,
    value: Optional[str],
) -> Optional[Pattern[str]]:
    try:
        return re_compile_maybe_verbose(value) if value is not None else None
    except re.error as e:
        raise click.BadParameter(f"Not a valid regular expression: {e}") from None


@click.command(
    context_settings={"help_option_names": ["-h", "--help"]},
    # While Click does set this field automatically using the docstring, mypyc
    # (annoyingly) strips 'em so we need to set it here too.
    help="The uncompromising code formatter.",
)
@click.option("-c", "--code", type=str, help="Format the code passed in as a string.")
@click.option(
    "-l",
    "--line-length",
    type=int,
    default=DEFAULT_LINE_LENGTH,
    help="How many characters per line to allow.",
    show_default=True,
)
@click.option(
    "-t",
    "--target-version",
    type=click.Choice([v.name.lower() for v in TargetVersion]),
    callback=target_version_option_callback,
    multiple=True,
    help=(
        "Python versions that should be supported by Black's output. [default: per-file"
        " auto-detection]"
    ),
)
@click.option(
    "--pyi",
    is_flag=True,
    help=(
        "Format all input files like typing stubs regardless of file extension (useful"
        " when piping source on standard input)."
    ),
)
@click.option(
    "--ipynb",
    is_flag=True,
    help=(
        "Format all input files like Jupyter Notebooks regardless of file extension "
        "(useful when piping source on standard input)."
    ),
)
@click.option(
    "--python-cell-magics",
    multiple=True,
    help=(
        "When processing Jupyter Notebooks, add the given magic to the list"
        f" of known python-magics ({', '.join(PYTHON_CELL_MAGICS)})."
        " Useful for formatting cells with custom python magics."
    ),
    default=[],
)
@click.option(
    "-S",
    "--skip-string-normalization",
    is_flag=True,
    help="Don't normalize string quotes or prefixes.",
)
@click.option(
    "-C",
    "--skip-magic-trailing-comma",
    is_flag=True,
    help="Don't use trailing commas as a reason to split lines.",
)
@click.option(
    "--experimental-string-processing",
    is_flag=True,
    hidden=True,
    help=(
        "Experimental option that performs more normalization on string literals."
        " Currently disabled because it leads to some crashes."
    ),
)
@click.option(
    "--preview",
    is_flag=True,
    help=(
        "Enable potentially disruptive style changes that will be added to Black's main"
        " functionality in the next major release."
    ),
)
@click.option(
    "--check",
    is_flag=True,
    help=(
        "Don't write the files back, just return the status. Return code 0 means"
        " nothing would change. Return code 1 means some files would be reformatted."
        " Return code 123 means there was an internal error."
    ),
)
@click.option(
    "--diff",
    is_flag=True,
    help="Don't write the files back, just output a diff for each file on stdout.",
)
@click.option(
    "--color/--no-color",
    is_flag=True,
    help="Show colored diff. Only applies when `--diff` is given.",
)
@click.option(
    "--fast/--safe",
    is_flag=True,
    help="If --fast given, skip temporary sanity checks. [default: --safe]",
)
@click.option(
    "--required-version",
    type=str,
    help=(
        "Require a specific version of Black to be running (useful for unifying results"
        " across many environments e.g. with a pyproject.toml file)."
    ),
)
@click.option(
    "--include",
    type=str,
    default=DEFAULT_INCLUDES,
    callback=validate_regex,
    help=(
        "A regular expression that matches files and directories that should be"
        " included on recursive searches. An empty value means all files are included"
        " regardless of the name. Use forward slashes for directories on all platforms"
        " (Windows, too). Exclusions are calculated first, inclusions later."
    ),
    show_default=True,
)
@click.option(
    "--exclude",
    type=str,
    callback=validate_regex,
    help=(
        "A regular expression that matches files and directories that should be"
        " excluded on recursive searches. An empty value means no paths are excluded."
        " Use forward slashes for directories on all platforms (Windows, too)."
        " Exclusions are calculated first, inclusions later. [default:"
        f" {DEFAULT_EXCLUDES}]"
    ),
    show_default=False,
)
@click.option(
    "--extend-exclude",
    type=str,
    callback=validate_regex,
    help=(
        "Like --exclude, but adds additional files and directories on top of the"
        " excluded ones. (Useful if you simply want to add to the default)"
    ),
)
@click.option(
    "--force-exclude",
    type=str,
    callback=validate_regex,
    help=(
        "Like --exclude, but files and directories matching this regex will be "
        "excluded even when they are passed explicitly as arguments."
    ),
)
@click.option(
    "--stdin-filename",
    type=str,
    help=(
        "The name of the file when passing it through stdin. Useful to make "
        "sure Black will respect --force-exclude option on some "
        "editors that rely on using stdin."
    ),
)
@click.option(
    "-W",
    "--workers",
    type=click.IntRange(min=1),
    default=DEFAULT_WORKERS,
    show_default=True,
    help="Number of parallel workers",
)
@click.option(
    "-q",
    "--quiet",
    is_flag=True,
    help=(
        "Don't emit non-error messages to stderr. Errors are still emitted; silence"
        " those with 2>/dev/null."
    ),
)
@click.option(
    "-v",
    "--verbose",
    is_flag=True,
    help=(
        "Also emit messages to stderr about files that were not changed or were ignored"
        " due to exclusion patterns."
    ),
)
@click.version_option(
    version=__version__,
    message=f"%(prog)s, %(version)s (compiled: {'yes' if COMPILED else 'no'})",
)
@click.argument(
    "src",
    nargs=-1,
    type=click.Path(
        exists=True, file_okay=True, dir_okay=True, readable=True, allow_dash=True
    ),
    is_eager=True,
    metavar="SRC ...",
)
@click.option(
    "--config",
    type=click.Path(
        exists=True,
        file_okay=True,
        dir_okay=False,
        readable=True,
        allow_dash=False,
        path_type=str,
    ),
    is_eager=True,
    callback=read_pyproject_toml,
    help="Read configuration from FILE path.",
)
@click.pass_context
def main(
    ctx: click.Context,
    code: Optional[str],
    line_length: int,
    target_version: List[TargetVersion],
    check: bool,
    diff: bool,
    color: bool,
    fast: bool,
    pyi: bool,
    ipynb: bool,
    python_cell_magics: List[str],
    skip_string_normalization: bool,
    skip_magic_trailing_comma: bool,
    experimental_string_processing: bool,
    preview: bool,
    quiet: bool,
    verbose: bool,
    required_version: Optional[str],
    include: Pattern[str],
    exclude: Optional[Pattern[str]],
    extend_exclude: Optional[Pattern[str]],
    force_exclude: Optional[Pattern[str]],
    stdin_filename: Optional[str],
    workers: int,
    src: Tuple[str, ...],
    config: Optional[str],
) -> None:
    """The uncompromising code formatter."""
    ctx.ensure_object(dict)
    root, method = find_project_root(src) if code is None else (None, None)
    ctx.obj["root"] = root

    if verbose:
        if root:
            out(
                f"Identified `{root}` as project root containing a {method}.",
                fg="blue",
            )

            normalized = [
                (normalize_path_maybe_ignore(Path(source), root), source)
                for source in src
            ]
            srcs_string = ", ".join(
                [
                    f'"{_norm}"'
                    if _norm
                    else f'\033[31m"{source} (skipping - invalid)"\033[34m'
                    for _norm, source in normalized
                ]
            )
            out(f"Sources to be formatted: {srcs_string}", fg="blue")

        if config:
            config_source = ctx.get_parameter_source("config")
            if config_source in (ParameterSource.DEFAULT, ParameterSource.DEFAULT_MAP):
                out("Using configuration from project root.", fg="blue")
            else:
                out(f"Using configuration in '{config}'.", fg="blue")

    error_msg = "Oh no! 💥 💔 💥"
    if required_version and required_version != __version__:
        err(
            f"{error_msg} The required version `{required_version}` does not match"
            f" the running version `{__version__}`!"
        )
        ctx.exit(1)
    if ipynb and pyi:
        err("Cannot pass both `pyi` and `ipynb` flags!")
        ctx.exit(1)

    write_back = WriteBack.from_configuration(check=check, diff=diff, color=color)
    if target_version:
        versions = set(target_version)
    else:
        # We'll autodetect later.
        versions = set()
    mode = Mode(
        target_versions=versions,
        line_length=line_length,
        is_pyi=pyi,
        is_ipynb=ipynb,
        string_normalization=not skip_string_normalization,
        magic_trailing_comma=not skip_magic_trailing_comma,
        experimental_string_processing=experimental_string_processing,
<<<<<<< HEAD
        python_cell_magics=set(python_cell_magics),
=======
        preview=preview,
>>>>>>> 9bd4134f
    )

    if code is not None:
        # Run in quiet mode by default with -c; the extra output isn't useful.
        # You can still pass -v to get verbose output.
        quiet = True

    report = Report(check=check, diff=diff, quiet=quiet, verbose=verbose)

    if code is not None:
        reformat_code(
            content=code, fast=fast, write_back=write_back, mode=mode, report=report
        )
    else:
        try:
            sources = get_sources(
                ctx=ctx,
                src=src,
                quiet=quiet,
                verbose=verbose,
                include=include,
                exclude=exclude,
                extend_exclude=extend_exclude,
                force_exclude=force_exclude,
                report=report,
                stdin_filename=stdin_filename,
            )
        except GitWildMatchPatternError:
            ctx.exit(1)

        path_empty(
            sources,
            "No Python files are present to be formatted. Nothing to do 😴",
            quiet,
            verbose,
            ctx,
        )

        if len(sources) == 1:
            reformat_one(
                src=sources.pop(),
                fast=fast,
                write_back=write_back,
                mode=mode,
                report=report,
            )
        else:
            reformat_many(
                sources=sources,
                fast=fast,
                write_back=write_back,
                mode=mode,
                report=report,
                workers=workers,
            )

    if verbose or not quiet:
        if code is None and (verbose or report.change_count or report.failure_count):
            out()
        out(error_msg if report.return_code else "All done! ✨ 🍰 ✨")
        if code is None:
            click.echo(str(report), err=True)
    ctx.exit(report.return_code)


def get_sources(
    *,
    ctx: click.Context,
    src: Tuple[str, ...],
    quiet: bool,
    verbose: bool,
    include: Pattern[str],
    exclude: Optional[Pattern[str]],
    extend_exclude: Optional[Pattern[str]],
    force_exclude: Optional[Pattern[str]],
    report: "Report",
    stdin_filename: Optional[str],
) -> Set[Path]:
    """Compute the set of files to be formatted."""
    sources: Set[Path] = set()
    path_empty(src, "No Path provided. Nothing to do 😴", quiet, verbose, ctx)

    if exclude is None:
        exclude = re_compile_maybe_verbose(DEFAULT_EXCLUDES)
        gitignore = get_gitignore(ctx.obj["root"])
    else:
        gitignore = None

    for s in src:
        if s == "-" and stdin_filename:
            p = Path(stdin_filename)
            is_stdin = True
        else:
            p = Path(s)
            is_stdin = False

        if is_stdin or p.is_file():
            normalized_path = normalize_path_maybe_ignore(p, ctx.obj["root"], report)
            if normalized_path is None:
                continue

            normalized_path = "/" + normalized_path
            # Hard-exclude any files that matches the `--force-exclude` regex.
            if force_exclude:
                force_exclude_match = force_exclude.search(normalized_path)
            else:
                force_exclude_match = None
            if force_exclude_match and force_exclude_match.group(0):
                report.path_ignored(p, "matches the --force-exclude regular expression")
                continue

            if is_stdin:
                p = Path(f"{STDIN_PLACEHOLDER}{str(p)}")

            if p.suffix == ".ipynb" and not jupyter_dependencies_are_installed(
                verbose=verbose, quiet=quiet
            ):
                continue

            sources.add(p)
        elif p.is_dir():
            sources.update(
                gen_python_files(
                    p.iterdir(),
                    ctx.obj["root"],
                    include,
                    exclude,
                    extend_exclude,
                    force_exclude,
                    report,
                    gitignore,
                    verbose=verbose,
                    quiet=quiet,
                )
            )
        elif s == "-":
            sources.add(p)
        else:
            err(f"invalid path: {s}")
    return sources


def path_empty(
    src: Sized, msg: str, quiet: bool, verbose: bool, ctx: click.Context
) -> None:
    """
    Exit if there is no `src` provided for formatting
    """
    if not src:
        if verbose or not quiet:
            out(msg)
        ctx.exit(0)


def reformat_code(
    content: str, fast: bool, write_back: WriteBack, mode: Mode, report: Report
) -> None:
    """
    Reformat and print out `content` without spawning child processes.
    Similar to `reformat_one`, but for string content.

    `fast`, `write_back`, and `mode` options are passed to
    :func:`format_file_in_place` or :func:`format_stdin_to_stdout`.
    """
    path = Path("<string>")
    try:
        changed = Changed.NO
        if format_stdin_to_stdout(
            content=content, fast=fast, write_back=write_back, mode=mode
        ):
            changed = Changed.YES
        report.done(path, changed)
    except Exception as exc:
        if report.verbose:
            traceback.print_exc()
        report.failed(path, str(exc))


def reformat_one(
    src: Path, fast: bool, write_back: WriteBack, mode: Mode, report: "Report"
) -> None:
    """Reformat a single file under `src` without spawning child processes.

    `fast`, `write_back`, and `mode` options are passed to
    :func:`format_file_in_place` or :func:`format_stdin_to_stdout`.
    """
    try:
        changed = Changed.NO

        if str(src) == "-":
            is_stdin = True
        elif str(src).startswith(STDIN_PLACEHOLDER):
            is_stdin = True
            # Use the original name again in case we want to print something
            # to the user
            src = Path(str(src)[len(STDIN_PLACEHOLDER) :])
        else:
            is_stdin = False

        if is_stdin:
            if src.suffix == ".pyi":
                mode = replace(mode, is_pyi=True)
            elif src.suffix == ".ipynb":
                mode = replace(mode, is_ipynb=True)
            if format_stdin_to_stdout(fast=fast, write_back=write_back, mode=mode):
                changed = Changed.YES
        else:
            cache: Cache = {}
            if write_back not in (WriteBack.DIFF, WriteBack.COLOR_DIFF):
                cache = read_cache(mode)
                res_src = src.resolve()
                res_src_s = str(res_src)
                if res_src_s in cache and cache[res_src_s] == get_cache_info(res_src):
                    changed = Changed.CACHED
            if changed is not Changed.CACHED and format_file_in_place(
                src, fast=fast, write_back=write_back, mode=mode
            ):
                changed = Changed.YES
            if (write_back is WriteBack.YES and changed is not Changed.CACHED) or (
                write_back is WriteBack.CHECK and changed is Changed.NO
            ):
                write_cache(cache, [src], mode)
        report.done(src, changed)
    except Exception as exc:
        if report.verbose:
            traceback.print_exc()
        report.failed(src, str(exc))


# diff-shades depends on being to monkeypatch this function to operate. I know it's
# not ideal, but this shouldn't cause any issues ... hopefully. ~ichard26
@mypyc_attr(patchable=True)
def reformat_many(
    sources: Set[Path],
    fast: bool,
    write_back: WriteBack,
    mode: Mode,
    report: "Report",
    workers: Optional[int],
) -> None:
    """Reformat multiple files using a ProcessPoolExecutor."""
    executor: Executor
    loop = asyncio.get_event_loop()
    worker_count = workers if workers is not None else DEFAULT_WORKERS
    if sys.platform == "win32":
        # Work around https://bugs.python.org/issue26903
        assert worker_count is not None
        worker_count = min(worker_count, 60)
    try:
        executor = ProcessPoolExecutor(max_workers=worker_count)
    except (ImportError, NotImplementedError, OSError):
        # we arrive here if the underlying system does not support multi-processing
        # like in AWS Lambda or Termux, in which case we gracefully fallback to
        # a ThreadPoolExecutor with just a single worker (more workers would not do us
        # any good due to the Global Interpreter Lock)
        executor = ThreadPoolExecutor(max_workers=1)

    try:
        loop.run_until_complete(
            schedule_formatting(
                sources=sources,
                fast=fast,
                write_back=write_back,
                mode=mode,
                report=report,
                loop=loop,
                executor=executor,
            )
        )
    finally:
        shutdown(loop)
        if executor is not None:
            executor.shutdown()


async def schedule_formatting(
    sources: Set[Path],
    fast: bool,
    write_back: WriteBack,
    mode: Mode,
    report: "Report",
    loop: asyncio.AbstractEventLoop,
    executor: Executor,
) -> None:
    """Run formatting of `sources` in parallel using the provided `executor`.

    (Use ProcessPoolExecutors for actual parallelism.)

    `write_back`, `fast`, and `mode` options are passed to
    :func:`format_file_in_place`.
    """
    cache: Cache = {}
    if write_back not in (WriteBack.DIFF, WriteBack.COLOR_DIFF):
        cache = read_cache(mode)
        sources, cached = filter_cached(cache, sources)
        for src in sorted(cached):
            report.done(src, Changed.CACHED)
    if not sources:
        return

    cancelled = []
    sources_to_cache = []
    lock = None
    if write_back in (WriteBack.DIFF, WriteBack.COLOR_DIFF):
        # For diff output, we need locks to ensure we don't interleave output
        # from different processes.
        manager = Manager()
        lock = manager.Lock()
    tasks = {
        asyncio.ensure_future(
            loop.run_in_executor(
                executor, format_file_in_place, src, fast, mode, write_back, lock
            )
        ): src
        for src in sorted(sources)
    }
    pending = tasks.keys()
    try:
        loop.add_signal_handler(signal.SIGINT, cancel, pending)
        loop.add_signal_handler(signal.SIGTERM, cancel, pending)
    except NotImplementedError:
        # There are no good alternatives for these on Windows.
        pass
    while pending:
        done, _ = await asyncio.wait(pending, return_when=asyncio.FIRST_COMPLETED)
        for task in done:
            src = tasks.pop(task)
            if task.cancelled():
                cancelled.append(task)
            elif task.exception():
                report.failed(src, str(task.exception()))
            else:
                changed = Changed.YES if task.result() else Changed.NO
                # If the file was written back or was successfully checked as
                # well-formatted, store this information in the cache.
                if write_back is WriteBack.YES or (
                    write_back is WriteBack.CHECK and changed is Changed.NO
                ):
                    sources_to_cache.append(src)
                report.done(src, changed)
    if cancelled:
        if sys.version_info >= (3, 7):
            await asyncio.gather(*cancelled, return_exceptions=True)
        else:
            await asyncio.gather(*cancelled, loop=loop, return_exceptions=True)
    if sources_to_cache:
        write_cache(cache, sources_to_cache, mode)


def format_file_in_place(
    src: Path,
    fast: bool,
    mode: Mode,
    write_back: WriteBack = WriteBack.NO,
    lock: Any = None,  # multiprocessing.Manager().Lock() is some crazy proxy
) -> bool:
    """Format file under `src` path. Return True if changed.

    If `write_back` is DIFF, write a diff to stdout. If it is YES, write reformatted
    code to the file.
    `mode` and `fast` options are passed to :func:`format_file_contents`.
    """
    if src.suffix == ".pyi":
        mode = replace(mode, is_pyi=True)
    elif src.suffix == ".ipynb":
        mode = replace(mode, is_ipynb=True)

    then = datetime.utcfromtimestamp(src.stat().st_mtime)
    with open(src, "rb") as buf:
        src_contents, encoding, newline = decode_bytes(buf.read())
    try:
        dst_contents = format_file_contents(src_contents, fast=fast, mode=mode)
    except NothingChanged:
        return False
    except JSONDecodeError:
        raise ValueError(
            f"File '{src}' cannot be parsed as valid Jupyter notebook."
        ) from None

    if write_back == WriteBack.YES:
        with open(src, "w", encoding=encoding, newline=newline) as f:
            f.write(dst_contents)
    elif write_back in (WriteBack.DIFF, WriteBack.COLOR_DIFF):
        now = datetime.utcnow()
        src_name = f"{src}\t{then} +0000"
        dst_name = f"{src}\t{now} +0000"
        if mode.is_ipynb:
            diff_contents = ipynb_diff(src_contents, dst_contents, src_name, dst_name)
        else:
            diff_contents = diff(src_contents, dst_contents, src_name, dst_name)

        if write_back == WriteBack.COLOR_DIFF:
            diff_contents = color_diff(diff_contents)

        with lock or nullcontext():
            f = io.TextIOWrapper(
                sys.stdout.buffer,
                encoding=encoding,
                newline=newline,
                write_through=True,
            )
            f = wrap_stream_for_windows(f)
            f.write(diff_contents)
            f.detach()

    return True


def format_stdin_to_stdout(
    fast: bool,
    *,
    content: Optional[str] = None,
    write_back: WriteBack = WriteBack.NO,
    mode: Mode,
) -> bool:
    """Format file on stdin. Return True if changed.

    If content is None, it's read from sys.stdin.

    If `write_back` is YES, write reformatted code back to stdout. If it is DIFF,
    write a diff to stdout. The `mode` argument is passed to
    :func:`format_file_contents`.
    """
    then = datetime.utcnow()

    if content is None:
        src, encoding, newline = decode_bytes(sys.stdin.buffer.read())
    else:
        src, encoding, newline = content, "utf-8", ""

    dst = src
    try:
        dst = format_file_contents(src, fast=fast, mode=mode)
        return True

    except NothingChanged:
        return False

    finally:
        f = io.TextIOWrapper(
            sys.stdout.buffer, encoding=encoding, newline=newline, write_through=True
        )
        if write_back == WriteBack.YES:
            # Make sure there's a newline after the content
            if dst and dst[-1] != "\n":
                dst += "\n"
            f.write(dst)
        elif write_back in (WriteBack.DIFF, WriteBack.COLOR_DIFF):
            now = datetime.utcnow()
            src_name = f"STDIN\t{then} +0000"
            dst_name = f"STDOUT\t{now} +0000"
            d = diff(src, dst, src_name, dst_name)
            if write_back == WriteBack.COLOR_DIFF:
                d = color_diff(d)
                f = wrap_stream_for_windows(f)
            f.write(d)
        f.detach()


def check_stability_and_equivalence(
    src_contents: str, dst_contents: str, *, mode: Mode
) -> None:
    """Perform stability and equivalence checks.

    Raise AssertionError if source and destination contents are not
    equivalent, or if a second pass of the formatter would format the
    content differently.
    """
    assert_equivalent(src_contents, dst_contents)

    # Forced second pass to work around optional trailing commas (becoming
    # forced trailing commas on pass 2) interacting differently with optional
    # parentheses.  Admittedly ugly.
    dst_contents_pass2 = format_str(dst_contents, mode=mode)
    if dst_contents != dst_contents_pass2:
        dst_contents = dst_contents_pass2
        assert_equivalent(src_contents, dst_contents, pass_num=2)
        assert_stable(src_contents, dst_contents, mode=mode)
    # Note: no need to explicitly call `assert_stable` if `dst_contents` was
    # the same as `dst_contents_pass2`.


def format_file_contents(src_contents: str, *, fast: bool, mode: Mode) -> FileContent:
    """Reformat contents of a file and return new contents.

    If `fast` is False, additionally confirm that the reformatted code is
    valid by calling :func:`assert_equivalent` and :func:`assert_stable` on it.
    `mode` is passed to :func:`format_str`.
    """
    if not src_contents.strip():
        raise NothingChanged

    if mode.is_ipynb:
        dst_contents = format_ipynb_string(src_contents, fast=fast, mode=mode)
    else:
        dst_contents = format_str(src_contents, mode=mode)
    if src_contents == dst_contents:
        raise NothingChanged

    if not fast and not mode.is_ipynb:
        # Jupyter notebooks will already have been checked above.
        check_stability_and_equivalence(src_contents, dst_contents, mode=mode)
    return dst_contents


def validate_cell(src: str, mode: Mode) -> None:
    """Check that cell does not already contain TransformerManager transformations,
    or non-Python cell magics, which might cause tokenizer_rt to break because of
    indentations.

    If a cell contains ``!ls``, then it'll be transformed to
    ``get_ipython().system('ls')``. However, if the cell originally contained
    ``get_ipython().system('ls')``, then it would get transformed in the same way:

        >>> TransformerManager().transform_cell("get_ipython().system('ls')")
        "get_ipython().system('ls')\n"
        >>> TransformerManager().transform_cell("!ls")
        "get_ipython().system('ls')\n"

    Due to the impossibility of safely roundtripping in such situations, cells
    containing transformed magics will be ignored.
    """
    if any(transformed_magic in src for transformed_magic in TRANSFORMED_MAGICS):
        raise NothingChanged
    if (
        src[:2] == "%%"
        and src.split()[0][2:] not in PYTHON_CELL_MAGICS | mode.python_cell_magics
    ):
        raise NothingChanged


def format_cell(src: str, *, fast: bool, mode: Mode) -> str:
    """Format code in given cell of Jupyter notebook.

    General idea is:

      - if cell has trailing semicolon, remove it;
      - if cell has IPython magics, mask them;
      - format cell;
      - reinstate IPython magics;
      - reinstate trailing semicolon (if originally present);
      - strip trailing newlines.

    Cells with syntax errors will not be processed, as they
    could potentially be automagics or multi-line magics, which
    are currently not supported.
    """
    validate_cell(src, mode)
    src_without_trailing_semicolon, has_trailing_semicolon = remove_trailing_semicolon(
        src
    )
    try:
        masked_src, replacements = mask_cell(src_without_trailing_semicolon)
    except SyntaxError:
        raise NothingChanged from None
    masked_dst = format_str(masked_src, mode=mode)
    if not fast:
        check_stability_and_equivalence(masked_src, masked_dst, mode=mode)
    dst_without_trailing_semicolon = unmask_cell(masked_dst, replacements)
    dst = put_trailing_semicolon_back(
        dst_without_trailing_semicolon, has_trailing_semicolon
    )
    dst = dst.rstrip("\n")
    if dst == src:
        raise NothingChanged from None
    return dst


def validate_metadata(nb: MutableMapping[str, Any]) -> None:
    """If notebook is marked as non-Python, don't format it.

    All notebook metadata fields are optional, see
    https://nbformat.readthedocs.io/en/latest/format_description.html. So
    if a notebook has empty metadata, we will try to parse it anyway.
    """
    language = nb.get("metadata", {}).get("language_info", {}).get("name", None)
    if language is not None and language != "python":
        raise NothingChanged from None


def format_ipynb_string(src_contents: str, *, fast: bool, mode: Mode) -> FileContent:
    """Format Jupyter notebook.

    Operate cell-by-cell, only on code cells, only for Python notebooks.
    If the ``.ipynb`` originally had a trailing newline, it'll be preserved.
    """
    trailing_newline = src_contents[-1] == "\n"
    modified = False
    nb = json.loads(src_contents)
    validate_metadata(nb)
    for cell in nb["cells"]:
        if cell.get("cell_type", None) == "code":
            try:
                src = "".join(cell["source"])
                dst = format_cell(src, fast=fast, mode=mode)
            except NothingChanged:
                pass
            else:
                cell["source"] = dst.splitlines(keepends=True)
                modified = True
    if modified:
        dst_contents = json.dumps(nb, indent=1, ensure_ascii=False)
        if trailing_newline:
            dst_contents = dst_contents + "\n"
        return dst_contents
    else:
        raise NothingChanged


def format_str(src_contents: str, *, mode: Mode) -> FileContent:
    """Reformat a string and return new contents.

    `mode` determines formatting options, such as how many characters per line are
    allowed.  Example:

    >>> import black
    >>> print(black.format_str("def f(arg:str='')->None:...", mode=black.Mode()))
    def f(arg: str = "") -> None:
        ...

    A more complex example:

    >>> print(
    ...   black.format_str(
    ...     "def f(arg:str='')->None: hey",
    ...     mode=black.Mode(
    ...       target_versions={black.TargetVersion.PY36},
    ...       line_length=10,
    ...       string_normalization=False,
    ...       is_pyi=False,
    ...     ),
    ...   ),
    ... )
    def f(
        arg: str = '',
    ) -> None:
        hey

    """
    src_node = lib2to3_parse(src_contents.lstrip(), mode.target_versions)
    dst_contents = []
    future_imports = get_future_imports(src_node)
    if mode.target_versions:
        versions = mode.target_versions
    else:
        versions = detect_target_versions(src_node, future_imports=future_imports)

    normalize_fmt_off(src_node)
    lines = LineGenerator(mode=mode)
    elt = EmptyLineTracker(is_pyi=mode.is_pyi)
    empty_line = Line(mode=mode)
    after = 0
    split_line_features = {
        feature
        for feature in {Feature.TRAILING_COMMA_IN_CALL, Feature.TRAILING_COMMA_IN_DEF}
        if supports_feature(versions, feature)
    }
    for current_line in lines.visit(src_node):
        dst_contents.append(str(empty_line) * after)
        before, after = elt.maybe_empty_lines(current_line)
        dst_contents.append(str(empty_line) * before)
        for line in transform_line(
            current_line, mode=mode, features=split_line_features
        ):
            dst_contents.append(str(line))
    return "".join(dst_contents)


def decode_bytes(src: bytes) -> Tuple[FileContent, Encoding, NewLine]:
    """Return a tuple of (decoded_contents, encoding, newline).

    `newline` is either CRLF or LF but `decoded_contents` is decoded with
    universal newlines (i.e. only contains LF).
    """
    srcbuf = io.BytesIO(src)
    encoding, lines = tokenize.detect_encoding(srcbuf.readline)
    if not lines:
        return "", encoding, "\n"

    newline = "\r\n" if b"\r\n" == lines[0][-2:] else "\n"
    srcbuf.seek(0)
    with io.TextIOWrapper(srcbuf, encoding) as tiow:
        return tiow.read(), encoding, newline


def get_features_used(  # noqa: C901
    node: Node, *, future_imports: Optional[Set[str]] = None
) -> Set[Feature]:
    """Return a set of (relatively) new Python features used in this file.

    Currently looking for:
    - f-strings;
    - underscores in numeric literals;
    - trailing commas after * or ** in function signatures and calls;
    - positional only arguments in function signatures and lambdas;
    - assignment expression;
    - relaxed decorator syntax;
    - usage of __future__ flags (annotations);
    - print / exec statements;
    """
    features: Set[Feature] = set()
    if future_imports:
        features |= {
            FUTURE_FLAG_TO_FEATURE[future_import]
            for future_import in future_imports
            if future_import in FUTURE_FLAG_TO_FEATURE
        }

    for n in node.pre_order():
        if is_string_token(n):
            value_head = n.value[:2]
            if value_head in {'f"', 'F"', "f'", "F'", "rf", "fr", "RF", "FR"}:
                features.add(Feature.F_STRINGS)

        elif n.type == token.NUMBER:
            assert isinstance(n, Leaf)
            if "_" in n.value:
                features.add(Feature.NUMERIC_UNDERSCORES)

        elif n.type == token.SLASH:
            if n.parent and n.parent.type in {
                syms.typedargslist,
                syms.arglist,
                syms.varargslist,
            }:
                features.add(Feature.POS_ONLY_ARGUMENTS)

        elif n.type == token.COLONEQUAL:
            features.add(Feature.ASSIGNMENT_EXPRESSIONS)

        elif n.type == syms.decorator:
            if len(n.children) > 1 and not is_simple_decorator_expression(
                n.children[1]
            ):
                features.add(Feature.RELAXED_DECORATORS)

        elif (
            n.type in {syms.typedargslist, syms.arglist}
            and n.children
            and n.children[-1].type == token.COMMA
        ):
            if n.type == syms.typedargslist:
                feature = Feature.TRAILING_COMMA_IN_DEF
            else:
                feature = Feature.TRAILING_COMMA_IN_CALL

            for ch in n.children:
                if ch.type in STARS:
                    features.add(feature)

                if ch.type == syms.argument:
                    for argch in ch.children:
                        if argch.type in STARS:
                            features.add(feature)

        elif (
            n.type in {syms.return_stmt, syms.yield_expr}
            and len(n.children) >= 2
            and n.children[1].type == syms.testlist_star_expr
            and any(child.type == syms.star_expr for child in n.children[1].children)
        ):
            features.add(Feature.UNPACKING_ON_FLOW)

        elif (
            n.type == syms.annassign
            and len(n.children) >= 4
            and n.children[3].type == syms.testlist_star_expr
        ):
            features.add(Feature.ANN_ASSIGN_EXTENDED_RHS)

    return features


def detect_target_versions(
    node: Node, *, future_imports: Optional[Set[str]] = None
) -> Set[TargetVersion]:
    """Detect the version to target based on the nodes used."""
    features = get_features_used(node, future_imports=future_imports)
    return {
        version for version in TargetVersion if features <= VERSION_TO_FEATURES[version]
    }


def get_future_imports(node: Node) -> Set[str]:
    """Return a set of __future__ imports in the file."""
    imports: Set[str] = set()

    def get_imports_from_children(children: List[LN]) -> Generator[str, None, None]:
        for child in children:
            if isinstance(child, Leaf):
                if child.type == token.NAME:
                    yield child.value

            elif child.type == syms.import_as_name:
                orig_name = child.children[0]
                assert isinstance(orig_name, Leaf), "Invalid syntax parsing imports"
                assert orig_name.type == token.NAME, "Invalid syntax parsing imports"
                yield orig_name.value

            elif child.type == syms.import_as_names:
                yield from get_imports_from_children(child.children)

            else:
                raise AssertionError("Invalid syntax parsing imports")

    for child in node.children:
        if child.type != syms.simple_stmt:
            break

        first_child = child.children[0]
        if isinstance(first_child, Leaf):
            # Continue looking if we see a docstring; otherwise stop.
            if (
                len(child.children) == 2
                and first_child.type == token.STRING
                and child.children[1].type == token.NEWLINE
            ):
                continue

            break

        elif first_child.type == syms.import_from:
            module_name = first_child.children[1]
            if not isinstance(module_name, Leaf) or module_name.value != "__future__":
                break

            imports |= set(get_imports_from_children(first_child.children[3:]))
        else:
            break

    return imports


def assert_equivalent(src: str, dst: str, *, pass_num: int = 1) -> None:
    """Raise AssertionError if `src` and `dst` aren't equivalent."""
    try:
        src_ast = parse_ast(src)
    except Exception as exc:
        raise AssertionError(
            f"cannot use --safe with this file; failed to parse source file: {exc}"
        ) from exc

    try:
        dst_ast = parse_ast(dst)
    except Exception as exc:
        log = dump_to_file("".join(traceback.format_tb(exc.__traceback__)), dst)
        raise AssertionError(
            f"INTERNAL ERROR: Black produced invalid code on pass {pass_num}: {exc}. "
            "Please report a bug on https://github.com/psf/black/issues.  "
            f"This invalid output might be helpful: {log}"
        ) from None

    src_ast_str = "\n".join(stringify_ast(src_ast))
    dst_ast_str = "\n".join(stringify_ast(dst_ast))
    if src_ast_str != dst_ast_str:
        log = dump_to_file(diff(src_ast_str, dst_ast_str, "src", "dst"))
        raise AssertionError(
            "INTERNAL ERROR: Black produced code that is not equivalent to the"
            f" source on pass {pass_num}.  Please report a bug on "
            f"https://github.com/psf/black/issues.  This diff might be helpful: {log}"
        ) from None


def assert_stable(src: str, dst: str, mode: Mode) -> None:
    """Raise AssertionError if `dst` reformats differently the second time."""
    newdst = format_str(dst, mode=mode)
    if dst != newdst:
        log = dump_to_file(
            str(mode),
            diff(src, dst, "source", "first pass"),
            diff(dst, newdst, "first pass", "second pass"),
        )
        raise AssertionError(
            "INTERNAL ERROR: Black produced different code on the second pass of the"
            " formatter.  Please report a bug on https://github.com/psf/black/issues."
            f"  This diff might be helpful: {log}"
        ) from None


@contextmanager
def nullcontext() -> Iterator[None]:
    """Return an empty context manager.

    To be used like `nullcontext` in Python 3.7.
    """
    yield


def patch_click() -> None:
    """Make Click not crash on Python 3.6 with LANG=C.

    On certain misconfigured environments, Python 3 selects the ASCII encoding as the
    default which restricts paths that it can access during the lifetime of the
    application.  Click refuses to work in this scenario by raising a RuntimeError.

    In case of Black the likelihood that non-ASCII characters are going to be used in
    file paths is minimal since it's Python source code.  Moreover, this crash was
    spurious on Python 3.7 thanks to PEP 538 and PEP 540.
    """
    try:
        from click import core
        from click import _unicodefun
    except ModuleNotFoundError:
        return

    for module in (core, _unicodefun):
        if hasattr(module, "_verify_python3_env"):
            module._verify_python3_env = lambda: None  # type: ignore
        if hasattr(module, "_verify_python_env"):
            module._verify_python_env = lambda: None  # type: ignore


def patched_main() -> None:
    maybe_install_uvloop()
    freeze_support()
    patch_click()
    main()


if __name__ == "__main__":
    patched_main()<|MERGE_RESOLUTION|>--- conflicted
+++ resolved
@@ -489,11 +489,8 @@
         string_normalization=not skip_string_normalization,
         magic_trailing_comma=not skip_magic_trailing_comma,
         experimental_string_processing=experimental_string_processing,
-<<<<<<< HEAD
+        preview=preview,
         python_cell_magics=set(python_cell_magics),
-=======
-        preview=preview,
->>>>>>> 9bd4134f
     )
 
     if code is not None:
