import ast
import asyncio
from abc import ABC, abstractmethod
from collections import defaultdict
from concurrent.futures import Executor, ThreadPoolExecutor, ProcessPoolExecutor
from contextlib import contextmanager
from datetime import datetime
from enum import Enum
from functools import lru_cache, partial, wraps
import io
import itertools
import logging
from multiprocessing import Manager, freeze_support
import os
from pathlib import Path
import pickle
import regex as re
import signal
import sys
import tempfile
import tokenize
import traceback
from typing import (
    Any,
    Callable,
    Collection,
    Dict,
    Generator,
    Generic,
    Iterable,
    Iterator,
    List,
    Optional,
    Pattern,
    Sequence,
    Set,
    Sized,
    Tuple,
    Type,
    TypeVar,
    Union,
    cast,
    TYPE_CHECKING,
)
from mypy_extensions import mypyc_attr

from appdirs import user_cache_dir
from dataclasses import dataclass, field, replace
import click
import toml
from typed_ast import ast3, ast27
from pathspec import PathSpec

# lib2to3 fork
from blib2to3.pytree import Node, Leaf, type_repr
from blib2to3 import pygram, pytree
from blib2to3.pgen2 import driver, token
from blib2to3.pgen2.grammar import Grammar
from blib2to3.pgen2.parse import ParseError

from _black_version import version as __version__

if sys.version_info < (3, 8):
    from typing_extensions import Final
else:
    from typing import Final

if TYPE_CHECKING:
    import colorama  # noqa: F401

DEFAULT_LINE_LENGTH = 88
DEFAULT_EXCLUDES = r"/(\.direnv|\.eggs|\.git|\.hg|\.mypy_cache|\.nox|\.tox|\.venv|\.svn|_build|buck-out|build|dist)/"  # noqa: B950
DEFAULT_INCLUDES = r"\.pyi?$"
CACHE_DIR = Path(user_cache_dir("black", version=__version__))
STDIN_PLACEHOLDER = "__BLACK_STDIN_FILENAME__"

STRING_PREFIX_CHARS: Final = "furbFURB"  # All possible string prefix characters.


# types
FileContent = str
Encoding = str
NewLine = str
Depth = int
NodeType = int
ParserState = int
LeafID = int
StringID = int
Priority = int
Index = int
LN = Union[Leaf, Node]
Transformer = Callable[["Line", Collection["Feature"]], Iterator["Line"]]
Timestamp = float
FileSize = int
CacheInfo = Tuple[Timestamp, FileSize]
Cache = Dict[str, CacheInfo]
out = partial(click.secho, bold=True, err=True)
err = partial(click.secho, fg="red", err=True)

pygram.initialize(CACHE_DIR)
syms = pygram.python_symbols


class NothingChanged(UserWarning):
    """Raised when reformatted code is the same as source."""


class CannotTransform(Exception):
    """Base class for errors raised by Transformers."""


class CannotSplit(CannotTransform):
    """A readable split that fits the allotted line length is impossible."""


class InvalidInput(ValueError):
    """Raised when input source code fails all parse attempts."""


class BracketMatchError(KeyError):
    """Raised when an opening bracket is unable to be matched to a closing bracket."""


T = TypeVar("T")
E = TypeVar("E", bound=Exception)


class Ok(Generic[T]):
    def __init__(self, value: T) -> None:
        self._value = value

    def ok(self) -> T:
        return self._value


class Err(Generic[E]):
    def __init__(self, e: E) -> None:
        self._e = e

    def err(self) -> E:
        return self._e


# The 'Result' return type is used to implement an error-handling model heavily
# influenced by that used by the Rust programming language
# (see https://doc.rust-lang.org/book/ch09-00-error-handling.html).
Result = Union[Ok[T], Err[E]]
TResult = Result[T, CannotTransform]  # (T)ransform Result
TMatchResult = TResult[Index]


class WriteBack(Enum):
    NO = 0
    YES = 1
    DIFF = 2
    CHECK = 3
    COLOR_DIFF = 4

    @classmethod
    def from_configuration(
        cls, *, check: bool, diff: bool, color: bool = False
    ) -> "WriteBack":
        if check and not diff:
            return cls.CHECK

        if diff and color:
            return cls.COLOR_DIFF

        return cls.DIFF if diff else cls.YES


class Changed(Enum):
    NO = 0
    CACHED = 1
    YES = 2


class TargetVersion(Enum):
    PY27 = 2
    PY33 = 3
    PY34 = 4
    PY35 = 5
    PY36 = 6
    PY37 = 7
    PY38 = 8
    PY39 = 9

    def is_python2(self) -> bool:
        return self is TargetVersion.PY27


class Feature(Enum):
    # All string literals are unicode
    UNICODE_LITERALS = 1
    F_STRINGS = 2
    NUMERIC_UNDERSCORES = 3
    TRAILING_COMMA_IN_CALL = 4
    TRAILING_COMMA_IN_DEF = 5
    # The following two feature-flags are mutually exclusive, and exactly one should be
    # set for every version of python.
    ASYNC_IDENTIFIERS = 6
    ASYNC_KEYWORDS = 7
    ASSIGNMENT_EXPRESSIONS = 8
    POS_ONLY_ARGUMENTS = 9
    RELAXED_DECORATORS = 10


VERSION_TO_FEATURES: Dict[TargetVersion, Set[Feature]] = {
    TargetVersion.PY27: {Feature.ASYNC_IDENTIFIERS},
    TargetVersion.PY33: {Feature.UNICODE_LITERALS, Feature.ASYNC_IDENTIFIERS},
    TargetVersion.PY34: {Feature.UNICODE_LITERALS, Feature.ASYNC_IDENTIFIERS},
    TargetVersion.PY35: {
        Feature.UNICODE_LITERALS,
        Feature.TRAILING_COMMA_IN_CALL,
        Feature.ASYNC_IDENTIFIERS,
    },
    TargetVersion.PY36: {
        Feature.UNICODE_LITERALS,
        Feature.F_STRINGS,
        Feature.NUMERIC_UNDERSCORES,
        Feature.TRAILING_COMMA_IN_CALL,
        Feature.TRAILING_COMMA_IN_DEF,
        Feature.ASYNC_IDENTIFIERS,
    },
    TargetVersion.PY37: {
        Feature.UNICODE_LITERALS,
        Feature.F_STRINGS,
        Feature.NUMERIC_UNDERSCORES,
        Feature.TRAILING_COMMA_IN_CALL,
        Feature.TRAILING_COMMA_IN_DEF,
        Feature.ASYNC_KEYWORDS,
    },
    TargetVersion.PY38: {
        Feature.UNICODE_LITERALS,
        Feature.F_STRINGS,
        Feature.NUMERIC_UNDERSCORES,
        Feature.TRAILING_COMMA_IN_CALL,
        Feature.TRAILING_COMMA_IN_DEF,
        Feature.ASYNC_KEYWORDS,
        Feature.ASSIGNMENT_EXPRESSIONS,
        Feature.POS_ONLY_ARGUMENTS,
    },
    TargetVersion.PY39: {
        Feature.UNICODE_LITERALS,
        Feature.F_STRINGS,
        Feature.NUMERIC_UNDERSCORES,
        Feature.TRAILING_COMMA_IN_CALL,
        Feature.TRAILING_COMMA_IN_DEF,
        Feature.ASYNC_KEYWORDS,
        Feature.ASSIGNMENT_EXPRESSIONS,
        Feature.RELAXED_DECORATORS,
        Feature.POS_ONLY_ARGUMENTS,
    },
}


@dataclass
class Mode:
    target_versions: Set[TargetVersion] = field(default_factory=set)
    line_length: int = DEFAULT_LINE_LENGTH
    string_normalization: bool = True
    magic_trailing_comma: bool = True
    experimental_string_processing: bool = False
    is_pyi: bool = False

    def get_cache_key(self) -> str:
        if self.target_versions:
            version_str = ",".join(
                str(version.value)
                for version in sorted(self.target_versions, key=lambda v: v.value)
            )
        else:
            version_str = "-"
        parts = [
            version_str,
            str(self.line_length),
            str(int(self.string_normalization)),
            str(int(self.is_pyi)),
        ]
        return ".".join(parts)


# Legacy name, left for integrations.
FileMode = Mode


def supports_feature(target_versions: Set[TargetVersion], feature: Feature) -> bool:
    return all(feature in VERSION_TO_FEATURES[version] for version in target_versions)


def find_pyproject_toml(path_search_start: Iterable[str]) -> Optional[str]:
    """Find the absolute filepath to a pyproject.toml if it exists"""
    path_project_root = find_project_root(path_search_start)
    path_pyproject_toml = path_project_root / "pyproject.toml"
    return str(path_pyproject_toml) if path_pyproject_toml.is_file() else None


def parse_pyproject_toml(path_config: str) -> Dict[str, Any]:
    """Parse a pyproject toml file, pulling out relevant parts for Black

    If parsing fails, will raise a toml.TomlDecodeError
    """
    pyproject_toml = toml.load(path_config)
    config = pyproject_toml.get("tool", {}).get("black", {})
    return {k.replace("--", "").replace("-", "_"): v for k, v in config.items()}


def read_pyproject_toml(
    ctx: click.Context, param: click.Parameter, value: Optional[str]
) -> Optional[str]:
    """Inject Black configuration from "pyproject.toml" into defaults in `ctx`.

    Returns the path to a successfully found and read configuration file, None
    otherwise.
    """
    if not value:
        value = find_pyproject_toml(ctx.params.get("src", ()))
        if value is None:
            return None

    try:
        config = parse_pyproject_toml(value)
    except (toml.TomlDecodeError, OSError) as e:
        raise click.FileError(
            filename=value, hint=f"Error reading configuration file: {e}"
        )

    if not config:
        return None
    else:
        # Sanitize the values to be Click friendly. For more information please see:
        # https://github.com/psf/black/issues/1458
        # https://github.com/pallets/click/issues/1567
        config = {
            k: str(v) if not isinstance(v, (list, dict)) else v
            for k, v in config.items()
        }

    target_version = config.get("target_version")
    if target_version is not None and not isinstance(target_version, list):
        raise click.BadOptionUsage(
            "target-version", "Config key target-version must be a list"
        )

    default_map: Dict[str, Any] = {}
    if ctx.default_map:
        default_map.update(ctx.default_map)
    default_map.update(config)

    ctx.default_map = default_map
    return value


def target_version_option_callback(
    c: click.Context, p: Union[click.Option, click.Parameter], v: Tuple[str, ...]
) -> List[TargetVersion]:
    """Compute the target versions from a --target-version flag.

    This is its own function because mypy couldn't infer the type correctly
    when it was a lambda, causing mypyc trouble.
    """
    return [TargetVersion[val.upper()] for val in v]


@click.command(context_settings=dict(help_option_names=["-h", "--help"]))
@click.option("-c", "--code", type=str, help="Format the code passed in as a string.")
@click.option(
    "-l",
    "--line-length",
    type=int,
    default=DEFAULT_LINE_LENGTH,
    help="How many characters per line to allow.",
    show_default=True,
)
@click.option(
    "-t",
    "--target-version",
    type=click.Choice([v.name.lower() for v in TargetVersion]),
    callback=target_version_option_callback,
    multiple=True,
    help=(
        "Python versions that should be supported by Black's output. [default: per-file"
        " auto-detection]"
    ),
)
@click.option(
    "--pyi",
    is_flag=True,
    help=(
        "Format all input files like typing stubs regardless of file extension (useful"
        " when piping source on standard input)."
    ),
)
@click.option(
    "-S",
    "--skip-string-normalization",
    is_flag=True,
    help="Don't normalize string quotes or prefixes.",
)
@click.option(
    "-C",
    "--skip-magic-trailing-comma",
    is_flag=True,
    help="Don't use trailing commas as a reason to split lines.",
)
@click.option(
    "--experimental-string-processing",
    is_flag=True,
    hidden=True,
    help=(
        "Experimental option that performs more normalization on string literals."
        " Currently disabled because it leads to some crashes."
    ),
)
@click.option(
    "--check",
    is_flag=True,
    help=(
        "Don't write the files back, just return the status.  Return code 0 means"
        " nothing would change.  Return code 1 means some files would be reformatted."
        " Return code 123 means there was an internal error."
    ),
)
@click.option(
    "--diff",
    is_flag=True,
    help="Don't write the files back, just output a diff for each file on stdout.",
)
@click.option(
    "--color/--no-color",
    is_flag=True,
    help="Show colored diff. Only applies when `--diff` is given.",
)
@click.option(
    "--fast/--safe",
    is_flag=True,
    help="If --fast given, skip temporary sanity checks. [default: --safe]",
)
@click.option(
    "--include",
    type=str,
    default=DEFAULT_INCLUDES,
    help=(
        "A regular expression that matches files and directories that should be"
        " included on recursive searches.  An empty value means all files are included"
        " regardless of the name.  Use forward slashes for directories on all platforms"
        " (Windows, too).  Exclusions are calculated first, inclusions later."
    ),
    show_default=True,
)
@click.option(
    "--exclude",
    type=str,
    default=DEFAULT_EXCLUDES,
    help=(
        "A regular expression that matches files and directories that should be"
        " excluded on recursive searches.  An empty value means no paths are excluded."
        " Use forward slashes for directories on all platforms (Windows, too). "
        " Exclusions are calculated first, inclusions later."
    ),
    show_default=True,
)
@click.option(
    "--force-exclude",
    type=str,
    help=(
        "Like --exclude, but files and directories matching this regex will be "
        "excluded even when they are passed explicitly as arguments."
    ),
)
@click.option(
    "--stdin-filename",
    type=str,
    help=(
        "The name of the file when passing it through stdin. Useful to make "
        "sure Black will respect --force-exclude option on some "
        "editors that rely on using stdin."
    ),
)
@click.option(
    "-q",
    "--quiet",
    is_flag=True,
    help=(
        "Don't emit non-error messages to stderr. Errors are still emitted; silence"
        " those with 2>/dev/null."
    ),
)
@click.option(
    "-v",
    "--verbose",
    is_flag=True,
    help=(
        "Also emit messages to stderr about files that were not changed or were ignored"
        " due to --exclude=."
    ),
)
@click.version_option(version=__version__)
@click.argument(
    "src",
    nargs=-1,
    type=click.Path(
        exists=True, file_okay=True, dir_okay=True, readable=True, allow_dash=True
    ),
    is_eager=True,
)
@click.option(
    "--config",
    type=click.Path(
        exists=True,
        file_okay=True,
        dir_okay=False,
        readable=True,
        allow_dash=False,
        path_type=str,
    ),
    is_eager=True,
    callback=read_pyproject_toml,
    help="Read configuration from FILE path.",
)
@click.pass_context
def main(
    ctx: click.Context,
    code: Optional[str],
    line_length: int,
    target_version: List[TargetVersion],
    check: bool,
    diff: bool,
    color: bool,
    fast: bool,
    pyi: bool,
    skip_string_normalization: bool,
    skip_magic_trailing_comma: bool,
    experimental_string_processing: bool,
    quiet: bool,
    verbose: bool,
    include: str,
    exclude: str,
    force_exclude: Optional[str],
    stdin_filename: Optional[str],
    src: Tuple[str, ...],
    config: Optional[str],
) -> None:
    """The uncompromising code formatter."""
    write_back = WriteBack.from_configuration(check=check, diff=diff, color=color)
    if target_version:
        versions = set(target_version)
    else:
        # We'll autodetect later.
        versions = set()
    mode = Mode(
        target_versions=versions,
        line_length=line_length,
        is_pyi=pyi,
        string_normalization=not skip_string_normalization,
        magic_trailing_comma=not skip_magic_trailing_comma,
        experimental_string_processing=experimental_string_processing,
    )
    if config and verbose:
        out(f"Using configuration from {config}.", bold=False, fg="blue")
    if code is not None:
        print(format_str(code, mode=mode))
        ctx.exit(0)
    report = Report(check=check, diff=diff, quiet=quiet, verbose=verbose)
    sources = get_sources(
        ctx=ctx,
        src=src,
        quiet=quiet,
        verbose=verbose,
        include=include,
        exclude=exclude,
        force_exclude=force_exclude,
        report=report,
        stdin_filename=stdin_filename,
    )

    path_empty(
        sources,
        "No Python files are present to be formatted. Nothing to do 😴",
        quiet,
        verbose,
        ctx,
    )

    if len(sources) == 1:
        reformat_one(
            src=sources.pop(),
            fast=fast,
            write_back=write_back,
            mode=mode,
            report=report,
        )
    else:
        reformat_many(
            sources=sources, fast=fast, write_back=write_back, mode=mode, report=report
        )

    if verbose or not quiet:
        out("Oh no! 💥 💔 💥" if report.return_code else "All done! ✨ 🍰 ✨")
        click.secho(str(report), err=True)
    ctx.exit(report.return_code)


def get_sources(
    *,
    ctx: click.Context,
    src: Tuple[str, ...],
    quiet: bool,
    verbose: bool,
    include: str,
    exclude: str,
    force_exclude: Optional[str],
    report: "Report",
    stdin_filename: Optional[str],
) -> Set[Path]:
    """Compute the set of files to be formatted."""
    try:
        include_regex = re_compile_maybe_verbose(include)
    except re.error:
        err(f"Invalid regular expression for include given: {include!r}")
        ctx.exit(2)
    try:
        exclude_regex = re_compile_maybe_verbose(exclude)
    except re.error:
        err(f"Invalid regular expression for exclude given: {exclude!r}")
        ctx.exit(2)
    try:
        force_exclude_regex = (
            re_compile_maybe_verbose(force_exclude) if force_exclude else None
        )
    except re.error:
        err(f"Invalid regular expression for force_exclude given: {force_exclude!r}")
        ctx.exit(2)

    root = find_project_root(src)
    sources: Set[Path] = set()
    path_empty(src, "No Path provided. Nothing to do 😴", quiet, verbose, ctx)
    gitignore = get_gitignore(root)

    for s in src:
        if s == "-" and stdin_filename:
            p = Path(stdin_filename)
            is_stdin = True
        else:
            p = Path(s)
            is_stdin = False

        if is_stdin or p.is_file():
            normalized_path = normalize_path_maybe_ignore(p, root, report)
            if normalized_path is None:
                continue

            normalized_path = "/" + normalized_path
            # Hard-exclude any files that matches the `--force-exclude` regex.
            if force_exclude_regex:
                force_exclude_match = force_exclude_regex.search(normalized_path)
            else:
                force_exclude_match = None
            if force_exclude_match and force_exclude_match.group(0):
                report.path_ignored(p, "matches the --force-exclude regular expression")
                continue

            if is_stdin:
                p = Path(f"{STDIN_PLACEHOLDER}{str(p)}")

            sources.add(p)
        elif p.is_dir():
            sources.update(
                gen_python_files(
                    p.iterdir(),
                    root,
                    include_regex,
                    exclude_regex,
                    force_exclude_regex,
                    report,
                    gitignore,
                )
            )
        elif s == "-":
            sources.add(p)
        else:
            err(f"invalid path: {s}")
    return sources


def path_empty(
    src: Sized, msg: str, quiet: bool, verbose: bool, ctx: click.Context
) -> None:
    """
    Exit if there is no `src` provided for formatting
    """
    if not src and (verbose or not quiet):
        out(msg)
        ctx.exit(0)


def reformat_one(
    src: Path, fast: bool, write_back: WriteBack, mode: Mode, report: "Report"
) -> None:
    """Reformat a single file under `src` without spawning child processes.

    `fast`, `write_back`, and `mode` options are passed to
    :func:`format_file_in_place` or :func:`format_stdin_to_stdout`.
    """
    try:
        changed = Changed.NO

        if str(src) == "-":
            is_stdin = True
        elif str(src).startswith(STDIN_PLACEHOLDER):
            is_stdin = True
            # Use the original name again in case we want to print something
            # to the user
            src = Path(str(src)[len(STDIN_PLACEHOLDER) :])
        else:
            is_stdin = False

        if is_stdin:
            if format_stdin_to_stdout(fast=fast, write_back=write_back, mode=mode):
                changed = Changed.YES
        else:
            cache: Cache = {}
            if write_back not in (WriteBack.DIFF, WriteBack.COLOR_DIFF):
                cache = read_cache(mode)
                res_src = src.resolve()
                res_src_s = str(res_src)
                if res_src_s in cache and cache[res_src_s] == get_cache_info(res_src):
                    changed = Changed.CACHED
            if changed is not Changed.CACHED and format_file_in_place(
                src, fast=fast, write_back=write_back, mode=mode
            ):
                changed = Changed.YES
            if (write_back is WriteBack.YES and changed is not Changed.CACHED) or (
                write_back is WriteBack.CHECK and changed is Changed.NO
            ):
                write_cache(cache, [src], mode)
        report.done(src, changed)
    except Exception as exc:
        if report.verbose:
            traceback.print_exc()
        report.failed(src, str(exc))


def reformat_many(
    sources: Set[Path], fast: bool, write_back: WriteBack, mode: Mode, report: "Report"
) -> None:
    """Reformat multiple files using a ProcessPoolExecutor."""
    executor: Executor
    loop = asyncio.get_event_loop()
    worker_count = os.cpu_count()
    if sys.platform == "win32":
        # Work around https://bugs.python.org/issue26903
        worker_count = min(worker_count, 60)
    try:
        executor = ProcessPoolExecutor(max_workers=worker_count)
    except (ImportError, OSError):
        # we arrive here if the underlying system does not support multi-processing
        # like in AWS Lambda or Termux, in which case we gracefully fallback to
        # a ThreadPollExecutor with just a single worker (more workers would not do us
        # any good due to the Global Interpreter Lock)
        executor = ThreadPoolExecutor(max_workers=1)

    try:
        loop.run_until_complete(
            schedule_formatting(
                sources=sources,
                fast=fast,
                write_back=write_back,
                mode=mode,
                report=report,
                loop=loop,
                executor=executor,
            )
        )
    finally:
        shutdown(loop)
        if executor is not None:
            executor.shutdown()


async def schedule_formatting(
    sources: Set[Path],
    fast: bool,
    write_back: WriteBack,
    mode: Mode,
    report: "Report",
    loop: asyncio.AbstractEventLoop,
    executor: Executor,
) -> None:
    """Run formatting of `sources` in parallel using the provided `executor`.

    (Use ProcessPoolExecutors for actual parallelism.)

    `write_back`, `fast`, and `mode` options are passed to
    :func:`format_file_in_place`.
    """
    cache: Cache = {}
    if write_back not in (WriteBack.DIFF, WriteBack.COLOR_DIFF):
        cache = read_cache(mode)
        sources, cached = filter_cached(cache, sources)
        for src in sorted(cached):
            report.done(src, Changed.CACHED)
    if not sources:
        return

    cancelled = []
    sources_to_cache = []
    lock = None
    if write_back in (WriteBack.DIFF, WriteBack.COLOR_DIFF):
        # For diff output, we need locks to ensure we don't interleave output
        # from different processes.
        manager = Manager()
        lock = manager.Lock()
    tasks = {
        asyncio.ensure_future(
            loop.run_in_executor(
                executor, format_file_in_place, src, fast, mode, write_back, lock
            )
        ): src
        for src in sorted(sources)
    }
    pending: Iterable["asyncio.Future[bool]"] = tasks.keys()
    try:
        loop.add_signal_handler(signal.SIGINT, cancel, pending)
        loop.add_signal_handler(signal.SIGTERM, cancel, pending)
    except NotImplementedError:
        # There are no good alternatives for these on Windows.
        pass
    while pending:
        done, _ = await asyncio.wait(pending, return_when=asyncio.FIRST_COMPLETED)
        for task in done:
            src = tasks.pop(task)
            if task.cancelled():
                cancelled.append(task)
            elif task.exception():
                report.failed(src, str(task.exception()))
            else:
                changed = Changed.YES if task.result() else Changed.NO
                # If the file was written back or was successfully checked as
                # well-formatted, store this information in the cache.
                if write_back is WriteBack.YES or (
                    write_back is WriteBack.CHECK and changed is Changed.NO
                ):
                    sources_to_cache.append(src)
                report.done(src, changed)
    if cancelled:
        await asyncio.gather(*cancelled, loop=loop, return_exceptions=True)
    if sources_to_cache:
        write_cache(cache, sources_to_cache, mode)


def format_file_in_place(
    src: Path,
    fast: bool,
    mode: Mode,
    write_back: WriteBack = WriteBack.NO,
    lock: Any = None,  # multiprocessing.Manager().Lock() is some crazy proxy
) -> bool:
    """Format file under `src` path. Return True if changed.

    If `write_back` is DIFF, write a diff to stdout. If it is YES, write reformatted
    code to the file.
    `mode` and `fast` options are passed to :func:`format_file_contents`.
    """
    if src.suffix == ".pyi":
        mode = replace(mode, is_pyi=True)

    then = datetime.utcfromtimestamp(src.stat().st_mtime)
    with open(src, "rb") as buf:
        src_contents, encoding, newline = decode_bytes(buf.read())
    try:
        dst_contents = format_file_contents(src_contents, fast=fast, mode=mode)
    except NothingChanged:
        return False

    if write_back == WriteBack.YES:
        with open(src, "w", encoding=encoding, newline=newline) as f:
            f.write(dst_contents)
    elif write_back in (WriteBack.DIFF, WriteBack.COLOR_DIFF):
        now = datetime.utcnow()
        src_name = f"{src}\t{then} +0000"
        dst_name = f"{src}\t{now} +0000"
        diff_contents = diff(src_contents, dst_contents, src_name, dst_name)

        if write_back == write_back.COLOR_DIFF:
            diff_contents = color_diff(diff_contents)

        with lock or nullcontext():
            f = io.TextIOWrapper(
                sys.stdout.buffer,
                encoding=encoding,
                newline=newline,
                write_through=True,
            )
            f = wrap_stream_for_windows(f)
            f.write(diff_contents)
            f.detach()

    return True


def color_diff(contents: str) -> str:
    """Inject the ANSI color codes to the diff."""
    lines = contents.split("\n")
    for i, line in enumerate(lines):
        if line.startswith("+++") or line.startswith("---"):
            line = "\033[1;37m" + line + "\033[0m"  # bold white, reset
        elif line.startswith("@@"):
            line = "\033[36m" + line + "\033[0m"  # cyan, reset
        elif line.startswith("+"):
            line = "\033[32m" + line + "\033[0m"  # green, reset
        elif line.startswith("-"):
            line = "\033[31m" + line + "\033[0m"  # red, reset
        lines[i] = line
    return "\n".join(lines)


def wrap_stream_for_windows(
    f: io.TextIOWrapper,
) -> Union[io.TextIOWrapper, "colorama.AnsiToWin32"]:
    """
    Wrap stream with colorama's wrap_stream so colors are shown on Windows.

    If `colorama` is unavailable, the original stream is returned unmodified.
    Otherwise, the `wrap_stream()` function determines whether the stream needs
    to be wrapped for a Windows environment and will accordingly either return
    an `AnsiToWin32` wrapper or the original stream.
    """
    try:
        from colorama.initialise import wrap_stream
    except ImportError:
        return f
    else:
        # Set `strip=False` to avoid needing to modify test_express_diff_with_color.
        return wrap_stream(f, convert=None, strip=False, autoreset=False, wrap=True)


def format_stdin_to_stdout(
    fast: bool, *, write_back: WriteBack = WriteBack.NO, mode: Mode
) -> bool:
    """Format file on stdin. Return True if changed.

    If `write_back` is YES, write reformatted code back to stdout. If it is DIFF,
    write a diff to stdout. The `mode` argument is passed to
    :func:`format_file_contents`.
    """
    then = datetime.utcnow()
    src, encoding, newline = decode_bytes(sys.stdin.buffer.read())
    dst = src
    try:
        dst = format_file_contents(src, fast=fast, mode=mode)
        return True

    except NothingChanged:
        return False

    finally:
        f = io.TextIOWrapper(
            sys.stdout.buffer, encoding=encoding, newline=newline, write_through=True
        )
        if write_back == WriteBack.YES:
            f.write(dst)
        elif write_back in (WriteBack.DIFF, WriteBack.COLOR_DIFF):
            now = datetime.utcnow()
            src_name = f"STDIN\t{then} +0000"
            dst_name = f"STDOUT\t{now} +0000"
            d = diff(src, dst, src_name, dst_name)
            if write_back == WriteBack.COLOR_DIFF:
                d = color_diff(d)
                f = wrap_stream_for_windows(f)
            f.write(d)
        f.detach()


def format_file_contents(src_contents: str, *, fast: bool, mode: Mode) -> FileContent:
    """Reformat contents of a file and return new contents.

    If `fast` is False, additionally confirm that the reformatted code is
    valid by calling :func:`assert_equivalent` and :func:`assert_stable` on it.
    `mode` is passed to :func:`format_str`.
    """
    if not src_contents.strip():
        raise NothingChanged

    dst_contents = format_str(src_contents, mode=mode)
    if src_contents == dst_contents:
        raise NothingChanged

    if not fast:
        assert_equivalent(src_contents, dst_contents)
        assert_stable(src_contents, dst_contents, mode=mode)
    return dst_contents


def format_str(src_contents: str, *, mode: Mode) -> FileContent:
    """Reformat a string and return new contents.

    `mode` determines formatting options, such as how many characters per line are
    allowed.  Example:

    >>> import black
    >>> print(black.format_str("def f(arg:str='')->None:...", mode=black.Mode()))
    def f(arg: str = "") -> None:
        ...

    A more complex example:

    >>> print(
    ...   black.format_str(
    ...     "def f(arg:str='')->None: hey",
    ...     mode=black.Mode(
    ...       target_versions={black.TargetVersion.PY36},
    ...       line_length=10,
    ...       string_normalization=False,
    ...       is_pyi=False,
    ...     ),
    ...   ),
    ... )
    def f(
        arg: str = '',
    ) -> None:
        hey

    """
    src_node = lib2to3_parse(src_contents.lstrip(), mode.target_versions)
    dst_contents = []
    future_imports = get_future_imports(src_node)
    if mode.target_versions:
        versions = mode.target_versions
    else:
        versions = detect_target_versions(src_node)
    normalize_fmt_off(src_node)
    lines = LineGenerator(
        mode=mode,
        remove_u_prefix="unicode_literals" in future_imports
        or supports_feature(versions, Feature.UNICODE_LITERALS),
    )
    elt = EmptyLineTracker(is_pyi=mode.is_pyi)
    empty_line = Line(mode=mode)
    after = 0
    split_line_features = {
        feature
        for feature in {Feature.TRAILING_COMMA_IN_CALL, Feature.TRAILING_COMMA_IN_DEF}
        if supports_feature(versions, feature)
    }
    for current_line in lines.visit(src_node):
        dst_contents.append(str(empty_line) * after)
        before, after = elt.maybe_empty_lines(current_line)
        dst_contents.append(str(empty_line) * before)
        for line in transform_line(
            current_line, mode=mode, features=split_line_features
        ):
            dst_contents.append(str(line))
    return "".join(dst_contents)


def decode_bytes(src: bytes) -> Tuple[FileContent, Encoding, NewLine]:
    """Return a tuple of (decoded_contents, encoding, newline).

    `newline` is either CRLF or LF but `decoded_contents` is decoded with
    universal newlines (i.e. only contains LF).
    """
    srcbuf = io.BytesIO(src)
    encoding, lines = tokenize.detect_encoding(srcbuf.readline)
    if not lines:
        return "", encoding, "\n"

    newline = "\r\n" if b"\r\n" == lines[0][-2:] else "\n"
    srcbuf.seek(0)
    with io.TextIOWrapper(srcbuf, encoding) as tiow:
        return tiow.read(), encoding, newline


def get_grammars(target_versions: Set[TargetVersion]) -> List[Grammar]:
    if not target_versions:
        # No target_version specified, so try all grammars.
        return [
            # Python 3.7+
            pygram.python_grammar_no_print_statement_no_exec_statement_async_keywords,
            # Python 3.0-3.6
            pygram.python_grammar_no_print_statement_no_exec_statement,
            # Python 2.7 with future print_function import
            pygram.python_grammar_no_print_statement,
            # Python 2.7
            pygram.python_grammar,
        ]

    if all(version.is_python2() for version in target_versions):
        # Python 2-only code, so try Python 2 grammars.
        return [
            # Python 2.7 with future print_function import
            pygram.python_grammar_no_print_statement,
            # Python 2.7
            pygram.python_grammar,
        ]

    # Python 3-compatible code, so only try Python 3 grammar.
    grammars = []
    # If we have to parse both, try to parse async as a keyword first
    if not supports_feature(target_versions, Feature.ASYNC_IDENTIFIERS):
        # Python 3.7+
        grammars.append(
            pygram.python_grammar_no_print_statement_no_exec_statement_async_keywords
        )
    if not supports_feature(target_versions, Feature.ASYNC_KEYWORDS):
        # Python 3.0-3.6
        grammars.append(pygram.python_grammar_no_print_statement_no_exec_statement)
    # At least one of the above branches must have been taken, because every Python
    # version has exactly one of the two 'ASYNC_*' flags
    return grammars


def lib2to3_parse(src_txt: str, target_versions: Iterable[TargetVersion] = ()) -> Node:
    """Given a string with source, return the lib2to3 Node."""
    if not src_txt.endswith("\n"):
        src_txt += "\n"

    for grammar in get_grammars(set(target_versions)):
        drv = driver.Driver(grammar, pytree.convert)
        try:
            result = drv.parse_string(src_txt, True)
            break

        except ParseError as pe:
            lineno, column = pe.context[1]
            lines = src_txt.splitlines()
            try:
                faulty_line = lines[lineno - 1]
            except IndexError:
                faulty_line = "<line number missing in source>"
            exc = InvalidInput(f"Cannot parse: {lineno}:{column}: {faulty_line}")
    else:
        raise exc from None

    if isinstance(result, Leaf):
        result = Node(syms.file_input, [result])
    return result


def lib2to3_unparse(node: Node) -> str:
    """Given a lib2to3 node, return its string representation."""
    code = str(node)
    return code


class Visitor(Generic[T]):
    """Basic lib2to3 visitor that yields things of type `T` on `visit()`."""

    def visit(self, node: LN) -> Iterator[T]:
        """Main method to visit `node` and its children.

        It tries to find a `visit_*()` method for the given `node.type`, like
        `visit_simple_stmt` for Node objects or `visit_INDENT` for Leaf objects.
        If no dedicated `visit_*()` method is found, chooses `visit_default()`
        instead.

        Then yields objects of type `T` from the selected visitor.
        """
        if node.type < 256:
            name = token.tok_name[node.type]
        else:
            name = str(type_repr(node.type))
        # We explicitly branch on whether a visitor exists (instead of
        # using self.visit_default as the default arg to getattr) in order
        # to save needing to create a bound method object and so mypyc can
        # generate a native call to visit_default.
        visitf = getattr(self, f"visit_{name}", None)
        if visitf:
            yield from visitf(node)
        else:
            yield from self.visit_default(node)

    def visit_default(self, node: LN) -> Iterator[T]:
        """Default `visit_*()` implementation. Recurses to children of `node`."""
        if isinstance(node, Node):
            for child in node.children:
                yield from self.visit(child)


@dataclass
class DebugVisitor(Visitor[T]):
    tree_depth: int = 0

    def visit_default(self, node: LN) -> Iterator[T]:
        indent = " " * (2 * self.tree_depth)
        if isinstance(node, Node):
            _type = type_repr(node.type)
            out(f"{indent}{_type}", fg="yellow")
            self.tree_depth += 1
            for child in node.children:
                yield from self.visit(child)

            self.tree_depth -= 1
            out(f"{indent}/{_type}", fg="yellow", bold=False)
        else:
            _type = token.tok_name.get(node.type, str(node.type))
            out(f"{indent}{_type}", fg="blue", nl=False)
            if node.prefix:
                # We don't have to handle prefixes for `Node` objects since
                # that delegates to the first child anyway.
                out(f" {node.prefix!r}", fg="green", bold=False, nl=False)
            out(f" {node.value!r}", fg="blue", bold=False)

    @classmethod
    def show(cls, code: Union[str, Leaf, Node]) -> None:
        """Pretty-print the lib2to3 AST of a given string of `code`.

        Convenience method for debugging.
        """
        v: DebugVisitor[None] = DebugVisitor()
        if isinstance(code, str):
            code = lib2to3_parse(code)
        list(v.visit(code))


WHITESPACE: Final = {token.DEDENT, token.INDENT, token.NEWLINE}
STATEMENT: Final = {
    syms.if_stmt,
    syms.while_stmt,
    syms.for_stmt,
    syms.try_stmt,
    syms.except_clause,
    syms.with_stmt,
    syms.funcdef,
    syms.classdef,
}
STANDALONE_COMMENT: Final = 153
token.tok_name[STANDALONE_COMMENT] = "STANDALONE_COMMENT"
LOGIC_OPERATORS: Final = {"and", "or"}
COMPARATORS: Final = {
    token.LESS,
    token.GREATER,
    token.EQEQUAL,
    token.NOTEQUAL,
    token.LESSEQUAL,
    token.GREATEREQUAL,
}
MATH_OPERATORS: Final = {
    token.VBAR,
    token.CIRCUMFLEX,
    token.AMPER,
    token.LEFTSHIFT,
    token.RIGHTSHIFT,
    token.PLUS,
    token.MINUS,
    token.STAR,
    token.SLASH,
    token.DOUBLESLASH,
    token.PERCENT,
    token.AT,
    token.TILDE,
    token.DOUBLESTAR,
}
STARS: Final = {token.STAR, token.DOUBLESTAR}
VARARGS_SPECIALS: Final = STARS | {token.SLASH}
VARARGS_PARENTS: Final = {
    syms.arglist,
    syms.argument,  # double star in arglist
    syms.trailer,  # single argument to call
    syms.typedargslist,
    syms.varargslist,  # lambdas
}
UNPACKING_PARENTS: Final = {
    syms.atom,  # single element of a list or set literal
    syms.dictsetmaker,
    syms.listmaker,
    syms.testlist_gexp,
    syms.testlist_star_expr,
}
TEST_DESCENDANTS: Final = {
    syms.test,
    syms.lambdef,
    syms.or_test,
    syms.and_test,
    syms.not_test,
    syms.comparison,
    syms.star_expr,
    syms.expr,
    syms.xor_expr,
    syms.and_expr,
    syms.shift_expr,
    syms.arith_expr,
    syms.trailer,
    syms.term,
    syms.power,
}
ASSIGNMENTS: Final = {
    "=",
    "+=",
    "-=",
    "*=",
    "@=",
    "/=",
    "%=",
    "&=",
    "|=",
    "^=",
    "<<=",
    ">>=",
    "**=",
    "//=",
}
COMPREHENSION_PRIORITY: Final = 20
COMMA_PRIORITY: Final = 18
TERNARY_PRIORITY: Final = 16
LOGIC_PRIORITY: Final = 14
STRING_PRIORITY: Final = 12
COMPARATOR_PRIORITY: Final = 10
MATH_PRIORITIES: Final = {
    token.VBAR: 9,
    token.CIRCUMFLEX: 8,
    token.AMPER: 7,
    token.LEFTSHIFT: 6,
    token.RIGHTSHIFT: 6,
    token.PLUS: 5,
    token.MINUS: 5,
    token.STAR: 4,
    token.SLASH: 4,
    token.DOUBLESLASH: 4,
    token.PERCENT: 4,
    token.AT: 4,
    token.TILDE: 3,
    token.DOUBLESTAR: 2,
}
DOT_PRIORITY: Final = 1


@dataclass
class BracketTracker:
    """Keeps track of brackets on a line."""

    depth: int = 0
    bracket_match: Dict[Tuple[Depth, NodeType], Leaf] = field(default_factory=dict)
    delimiters: Dict[LeafID, Priority] = field(default_factory=dict)
    previous: Optional[Leaf] = None
    _for_loop_depths: List[int] = field(default_factory=list)
    _lambda_argument_depths: List[int] = field(default_factory=list)

    def mark(self, leaf: Leaf) -> None:
        """Mark `leaf` with bracket-related metadata. Keep track of delimiters.

        All leaves receive an int `bracket_depth` field that stores how deep
        within brackets a given leaf is. 0 means there are no enclosing brackets
        that started on this line.

        If a leaf is itself a closing bracket, it receives an `opening_bracket`
        field that it forms a pair with. This is a one-directional link to
        avoid reference cycles.

        If a leaf is a delimiter (a token on which Black can split the line if
        needed) and it's on depth 0, its `id()` is stored in the tracker's
        `delimiters` field.
        """
        if leaf.type == token.COMMENT:
            return

        self.maybe_decrement_after_for_loop_variable(leaf)
        self.maybe_decrement_after_lambda_arguments(leaf)
        if leaf.type in CLOSING_BRACKETS:
            self.depth -= 1
            try:
                opening_bracket = self.bracket_match.pop((self.depth, leaf.type))
            except KeyError as e:
                raise BracketMatchError(
                    "Unable to match a closing bracket to the following opening"
                    f" bracket: {leaf}"
                ) from e
            leaf.opening_bracket = opening_bracket
        leaf.bracket_depth = self.depth
        if self.depth == 0:
            delim = is_split_before_delimiter(leaf, self.previous)
            if delim and self.previous is not None:
                self.delimiters[id(self.previous)] = delim
            else:
                delim = is_split_after_delimiter(leaf, self.previous)
                if delim:
                    self.delimiters[id(leaf)] = delim
        if leaf.type in OPENING_BRACKETS:
            self.bracket_match[self.depth, BRACKET[leaf.type]] = leaf
            self.depth += 1
        self.previous = leaf
        self.maybe_increment_lambda_arguments(leaf)
        self.maybe_increment_for_loop_variable(leaf)

    def any_open_brackets(self) -> bool:
        """Return True if there is an yet unmatched open bracket on the line."""
        return bool(self.bracket_match)

    def max_delimiter_priority(self, exclude: Iterable[LeafID] = ()) -> Priority:
        """Return the highest priority of a delimiter found on the line.

        Values are consistent with what `is_split_*_delimiter()` return.
        Raises ValueError on no delimiters.
        """
        return max(v for k, v in self.delimiters.items() if k not in exclude)

    def delimiter_count_with_priority(self, priority: Priority = 0) -> int:
        """Return the number of delimiters with the given `priority`.

        If no `priority` is passed, defaults to max priority on the line.
        """
        if not self.delimiters:
            return 0

        priority = priority or self.max_delimiter_priority()
        return sum(1 for p in self.delimiters.values() if p == priority)

    def maybe_increment_for_loop_variable(self, leaf: Leaf) -> bool:
        """In a for loop, or comprehension, the variables are often unpacks.

        To avoid splitting on the comma in this situation, increase the depth of
        tokens between `for` and `in`.
        """
        if leaf.type == token.NAME and leaf.value == "for":
            self.depth += 1
            self._for_loop_depths.append(self.depth)
            return True

        return False

    def maybe_decrement_after_for_loop_variable(self, leaf: Leaf) -> bool:
        """See `maybe_increment_for_loop_variable` above for explanation."""
        if (
            self._for_loop_depths
            and self._for_loop_depths[-1] == self.depth
            and leaf.type == token.NAME
            and leaf.value == "in"
        ):
            self.depth -= 1
            self._for_loop_depths.pop()
            return True

        return False

    def maybe_increment_lambda_arguments(self, leaf: Leaf) -> bool:
        """In a lambda expression, there might be more than one argument.

        To avoid splitting on the comma in this situation, increase the depth of
        tokens between `lambda` and `:`.
        """
        if leaf.type == token.NAME and leaf.value == "lambda":
            self.depth += 1
            self._lambda_argument_depths.append(self.depth)
            return True

        return False

    def maybe_decrement_after_lambda_arguments(self, leaf: Leaf) -> bool:
        """See `maybe_increment_lambda_arguments` above for explanation."""
        if (
            self._lambda_argument_depths
            and self._lambda_argument_depths[-1] == self.depth
            and leaf.type == token.COLON
        ):
            self.depth -= 1
            self._lambda_argument_depths.pop()
            return True

        return False

    def get_open_lsqb(self) -> Optional[Leaf]:
        """Return the most recent opening square bracket (if any)."""
        return self.bracket_match.get((self.depth - 1, token.RSQB))


@dataclass
class Line:
    """Holds leaves and comments. Can be printed with `str(line)`."""

    mode: Mode
    depth: int = 0
    leaves: List[Leaf] = field(default_factory=list)
    # keys ordered like `leaves`
    comments: Dict[LeafID, List[Leaf]] = field(default_factory=dict)
    bracket_tracker: BracketTracker = field(default_factory=BracketTracker)
    inside_brackets: bool = False
    should_split: bool = False
    magic_trailing_comma: Optional[Leaf] = None

    def append(self, leaf: Leaf, preformatted: bool = False) -> None:
        """Add a new `leaf` to the end of the line.

        Unless `preformatted` is True, the `leaf` will receive a new consistent
        whitespace prefix and metadata applied by :class:`BracketTracker`.
        Trailing commas are maybe removed, unpacked for loop variables are
        demoted from being delimiters.

        Inline comments are put aside.
        """
        has_value = leaf.type in BRACKETS or bool(leaf.value.strip())
        if not has_value:
            return

        if token.COLON == leaf.type and self.is_class_paren_empty:
            del self.leaves[-2:]
        if self.leaves and not preformatted:
            # Note: at this point leaf.prefix should be empty except for
            # imports, for which we only preserve newlines.
            leaf.prefix += whitespace(
                leaf, complex_subscript=self.is_complex_subscript(leaf)
            )
        if self.inside_brackets or not preformatted:
            self.bracket_tracker.mark(leaf)
            if self.mode.magic_trailing_comma:
                if self.has_magic_trailing_comma(leaf):
                    self.magic_trailing_comma = leaf
            elif self.has_magic_trailing_comma(leaf, ensure_removable=True):
                self.remove_trailing_comma()
        if not self.append_comment(leaf):
            self.leaves.append(leaf)

    def append_safe(self, leaf: Leaf, preformatted: bool = False) -> None:
        """Like :func:`append()` but disallow invalid standalone comment structure.

        Raises ValueError when any `leaf` is appended after a standalone comment
        or when a standalone comment is not the first leaf on the line.
        """
        if self.bracket_tracker.depth == 0:
            if self.is_comment:
                raise ValueError("cannot append to standalone comments")

            if self.leaves and leaf.type == STANDALONE_COMMENT:
                raise ValueError(
                    "cannot append standalone comments to a populated line"
                )

        self.append(leaf, preformatted=preformatted)

    @property
    def is_comment(self) -> bool:
        """Is this line a standalone comment?"""
        return len(self.leaves) == 1 and self.leaves[0].type == STANDALONE_COMMENT

    @property
    def is_decorator(self) -> bool:
        """Is this line a decorator?"""
        return bool(self) and self.leaves[0].type == token.AT

    @property
    def is_import(self) -> bool:
        """Is this an import line?"""
        return bool(self) and is_import(self.leaves[0])

    @property
    def is_class(self) -> bool:
        """Is this line a class definition?"""
        return (
            bool(self)
            and self.leaves[0].type == token.NAME
            and self.leaves[0].value == "class"
        )

    @property
    def is_stub_class(self) -> bool:
        """Is this line a class definition with a body consisting only of "..."?"""
        return self.is_class and self.leaves[-3:] == [
            Leaf(token.DOT, ".") for _ in range(3)
        ]

    @property
    def is_def(self) -> bool:
        """Is this a function definition? (Also returns True for async defs.)"""
        try:
            first_leaf = self.leaves[0]
        except IndexError:
            return False

        try:
            second_leaf: Optional[Leaf] = self.leaves[1]
        except IndexError:
            second_leaf = None
        return (first_leaf.type == token.NAME and first_leaf.value == "def") or (
            first_leaf.type == token.ASYNC
            and second_leaf is not None
            and second_leaf.type == token.NAME
            and second_leaf.value == "def"
        )

    @property
    def is_class_paren_empty(self) -> bool:
        """Is this a class with no base classes but using parentheses?

        Those are unnecessary and should be removed.
        """
        return (
            bool(self)
            and len(self.leaves) == 4
            and self.is_class
            and self.leaves[2].type == token.LPAR
            and self.leaves[2].value == "("
            and self.leaves[3].type == token.RPAR
            and self.leaves[3].value == ")"
        )

    @property
    def is_triple_quoted_string(self) -> bool:
        """Is the line a triple quoted string?"""
        return (
            bool(self)
            and self.leaves[0].type == token.STRING
            and self.leaves[0].value.startswith(('"""', "'''"))
        )

    def contains_standalone_comments(self, depth_limit: int = sys.maxsize) -> bool:
        """If so, needs to be split before emitting."""
        for leaf in self.leaves:
            if leaf.type == STANDALONE_COMMENT and leaf.bracket_depth <= depth_limit:
                return True

        return False

    def contains_uncollapsable_type_comments(self) -> bool:
        ignored_ids = set()
        try:
            last_leaf = self.leaves[-1]
            ignored_ids.add(id(last_leaf))
            if last_leaf.type == token.COMMA or (
                last_leaf.type == token.RPAR and not last_leaf.value
            ):
                # When trailing commas or optional parens are inserted by Black for
                # consistency, comments after the previous last element are not moved
                # (they don't have to, rendering will still be correct).  So we ignore
                # trailing commas and invisible.
                last_leaf = self.leaves[-2]
                ignored_ids.add(id(last_leaf))
        except IndexError:
            return False

        # A type comment is uncollapsable if it is attached to a leaf
        # that isn't at the end of the line (since that could cause it
        # to get associated to a different argument) or if there are
        # comments before it (since that could cause it to get hidden
        # behind a comment.
        comment_seen = False
        for leaf_id, comments in self.comments.items():
            for comment in comments:
                if is_type_comment(comment):
                    if comment_seen or (
                        not is_type_comment(comment, " ignore")
                        and leaf_id not in ignored_ids
                    ):
                        return True

                comment_seen = True

        return False

    def contains_unsplittable_type_ignore(self) -> bool:
        if not self.leaves:
            return False

        # If a 'type: ignore' is attached to the end of a line, we
        # can't split the line, because we can't know which of the
        # subexpressions the ignore was meant to apply to.
        #
        # We only want this to apply to actual physical lines from the
        # original source, though: we don't want the presence of a
        # 'type: ignore' at the end of a multiline expression to
        # justify pushing it all onto one line. Thus we
        # (unfortunately) need to check the actual source lines and
        # only report an unsplittable 'type: ignore' if this line was
        # one line in the original code.

        # Grab the first and last line numbers, skipping generated leaves
        first_line = next((leaf.lineno for leaf in self.leaves if leaf.lineno != 0), 0)
        last_line = next(
            (leaf.lineno for leaf in reversed(self.leaves) if leaf.lineno != 0), 0
        )

        if first_line == last_line:
            # We look at the last two leaves since a comma or an
            # invisible paren could have been added at the end of the
            # line.
            for node in self.leaves[-2:]:
                for comment in self.comments.get(id(node), []):
                    if is_type_comment(comment, " ignore"):
                        return True

        return False

    def contains_multiline_strings(self) -> bool:
        return any(is_multiline_string(leaf) for leaf in self.leaves)

    def has_magic_trailing_comma(
        self, closing: Leaf, ensure_removable: bool = False
    ) -> bool:
        """Return True if we have a magic trailing comma, that is when:
        - there's a trailing comma here
        - it's not a one-tuple
        Additionally, if ensure_removable:
        - it's not from square bracket indexing
        """
        if not (
            closing.type in CLOSING_BRACKETS
            and self.leaves
            and self.leaves[-1].type == token.COMMA
        ):
            return False

        if closing.type == token.RBRACE:
            return True

        if closing.type == token.RSQB:
            if not ensure_removable:
                return True
            comma = self.leaves[-1]
            return bool(comma.parent and comma.parent.type == syms.listmaker)

        if self.is_import:
            return True

        if not is_one_tuple_between(closing.opening_bracket, closing, self.leaves):
            return True

        return False

    def append_comment(self, comment: Leaf) -> bool:
        """Add an inline or standalone comment to the line."""
        if (
            comment.type == STANDALONE_COMMENT
            and self.bracket_tracker.any_open_brackets()
        ):
            comment.prefix = ""
            return False

        if comment.type != token.COMMENT:
            return False

        if not self.leaves:
            comment.type = STANDALONE_COMMENT
            comment.prefix = ""
            return False

        last_leaf = self.leaves[-1]
        if (
            last_leaf.type == token.RPAR
            and not last_leaf.value
            and last_leaf.parent
            and len(list(last_leaf.parent.leaves())) <= 3
            and not is_type_comment(comment)
        ):
            # Comments on an optional parens wrapping a single leaf should belong to
            # the wrapped node except if it's a type comment. Pinning the comment like
            # this avoids unstable formatting caused by comment migration.
            if len(self.leaves) < 2:
                comment.type = STANDALONE_COMMENT
                comment.prefix = ""
                return False

            last_leaf = self.leaves[-2]
        self.comments.setdefault(id(last_leaf), []).append(comment)
        return True

    def comments_after(self, leaf: Leaf) -> List[Leaf]:
        """Generate comments that should appear directly after `leaf`."""
        return self.comments.get(id(leaf), [])

    def remove_trailing_comma(self) -> None:
        """Remove the trailing comma and moves the comments attached to it."""
        trailing_comma = self.leaves.pop()
        trailing_comma_comments = self.comments.pop(id(trailing_comma), [])
        self.comments.setdefault(id(self.leaves[-1]), []).extend(
            trailing_comma_comments
        )

    def is_complex_subscript(self, leaf: Leaf) -> bool:
        """Return True iff `leaf` is part of a slice with non-trivial exprs."""
        open_lsqb = self.bracket_tracker.get_open_lsqb()
        if open_lsqb is None:
            return False

        subscript_start = open_lsqb.next_sibling

        if isinstance(subscript_start, Node):
            if subscript_start.type == syms.listmaker:
                return False

            if subscript_start.type == syms.subscriptlist:
                subscript_start = child_towards(subscript_start, leaf)
        return subscript_start is not None and any(
            n.type in TEST_DESCENDANTS for n in subscript_start.pre_order()
        )

    def clone(self) -> "Line":
        return Line(
            mode=self.mode,
            depth=self.depth,
            inside_brackets=self.inside_brackets,
            should_split=self.should_split,
            magic_trailing_comma=self.magic_trailing_comma,
        )

    def __str__(self) -> str:
        """Render the line."""
        if not self:
            return "\n"

        indent = "    " * self.depth
        leaves = iter(self.leaves)
        first = next(leaves)
        res = f"{first.prefix}{indent}{first.value}"
        for leaf in leaves:
            res += str(leaf)
        for comment in itertools.chain.from_iterable(self.comments.values()):
            res += str(comment)

        return res + "\n"

    def __bool__(self) -> bool:
        """Return True if the line has leaves or comments."""
        return bool(self.leaves or self.comments)


@dataclass
class EmptyLineTracker:
    """Provides a stateful method that returns the number of potential extra
    empty lines needed before and after the currently processed line.

    Note: this tracker works on lines that haven't been split yet.  It assumes
    the prefix of the first leaf consists of optional newlines.  Those newlines
    are consumed by `maybe_empty_lines()` and included in the computation.
    """

    is_pyi: bool = False
    previous_line: Optional[Line] = None
    previous_after: int = 0
    previous_defs: List[int] = field(default_factory=list)

    def maybe_empty_lines(self, current_line: Line) -> Tuple[int, int]:
        """Return the number of extra empty lines before and after the `current_line`.

        This is for separating `def`, `async def` and `class` with extra empty
        lines (two on module-level).
        """
        before, after = self._maybe_empty_lines(current_line)
        before = (
            # Black should not insert empty lines at the beginning
            # of the file
            0
            if self.previous_line is None
            else before - self.previous_after
        )
        self.previous_after = after
        self.previous_line = current_line
        return before, after

    def _maybe_empty_lines(self, current_line: Line) -> Tuple[int, int]:
        max_allowed = 1
        if current_line.depth == 0:
            max_allowed = 1 if self.is_pyi else 2
        if current_line.leaves:
            # Consume the first leaf's extra newlines.
            first_leaf = current_line.leaves[0]
            before = first_leaf.prefix.count("\n")
            before = min(before, max_allowed)
            first_leaf.prefix = ""
        else:
            before = 0
        depth = current_line.depth
        while self.previous_defs and self.previous_defs[-1] >= depth:
            self.previous_defs.pop()
            if self.is_pyi:
                before = 0 if depth else 1
            else:
                before = 1 if depth else 2
        if current_line.is_decorator or current_line.is_def or current_line.is_class:
            return self._maybe_empty_lines_for_class_or_def(current_line, before)

        if (
            self.previous_line
            and self.previous_line.is_import
            and not current_line.is_import
            and depth == self.previous_line.depth
        ):
            return (before or 1), 0

        if (
            self.previous_line
            and self.previous_line.is_class
            and current_line.is_triple_quoted_string
        ):
            return before, 1

        return before, 0

    def _maybe_empty_lines_for_class_or_def(
        self, current_line: Line, before: int
    ) -> Tuple[int, int]:
        if not current_line.is_decorator:
            self.previous_defs.append(current_line.depth)
        if self.previous_line is None:
            # Don't insert empty lines before the first line in the file.
            return 0, 0

        if self.previous_line.is_decorator:
            if self.is_pyi and current_line.is_stub_class:
                # Insert an empty line after a decorated stub class
                return 0, 1

            return 0, 0

        if self.previous_line.depth < current_line.depth and (
            self.previous_line.is_class or self.previous_line.is_def
        ):
            return 0, 0

        if (
            self.previous_line.is_comment
            and self.previous_line.depth == current_line.depth
            and before == 0
        ):
            return 0, 0

        if self.is_pyi:
            if self.previous_line.depth > current_line.depth:
                newlines = 1
            elif current_line.is_class or self.previous_line.is_class:
                if current_line.is_stub_class and self.previous_line.is_stub_class:
                    # No blank line between classes with an empty body
                    newlines = 0
                else:
                    newlines = 1
            elif (
                current_line.is_def or current_line.is_decorator
            ) and not self.previous_line.is_def:
                # Blank line between a block of functions (maybe with preceding
                # decorators) and a block of non-functions
                newlines = 1
            else:
                newlines = 0
        else:
            newlines = 2
        if current_line.depth and newlines:
            newlines -= 1
        return newlines, 0


@dataclass
class LineGenerator(Visitor[Line]):
    """Generates reformatted Line objects.  Empty lines are not emitted.

    Note: destroys the tree it's visiting by mutating prefixes of its leaves
    in ways that will no longer stringify to valid Python code on the tree.
    """

    mode: Mode
    remove_u_prefix: bool = False
    current_line: Line = field(init=False)

    def line(self, indent: int = 0) -> Iterator[Line]:
        """Generate a line.

        If the line is empty, only emit if it makes sense.
        If the line is too long, split it first and then generate.

        If any lines were generated, set up a new current_line.
        """
        if not self.current_line:
            self.current_line.depth += indent
            return  # Line is empty, don't emit. Creating a new one unnecessary.

        complete_line = self.current_line
        self.current_line = Line(mode=self.mode, depth=complete_line.depth + indent)
        yield complete_line

    def visit_default(self, node: LN) -> Iterator[Line]:
        """Default `visit_*()` implementation. Recurses to children of `node`."""
        if isinstance(node, Leaf):
            any_open_brackets = self.current_line.bracket_tracker.any_open_brackets()
            for comment in generate_comments(node):
                if any_open_brackets:
                    # any comment within brackets is subject to splitting
                    self.current_line.append(comment)
                elif comment.type == token.COMMENT:
                    # regular trailing comment
                    self.current_line.append(comment)
                    yield from self.line()

                else:
                    # regular standalone comment
                    yield from self.line()

                    self.current_line.append(comment)
                    yield from self.line()

            normalize_prefix(node, inside_brackets=any_open_brackets)
            if self.mode.string_normalization and node.type == token.STRING:
                normalize_string_prefix(node, remove_u_prefix=self.remove_u_prefix)
                normalize_string_quotes(node)
            if node.type == token.NUMBER:
                normalize_numeric_literal(node)
            if node.type not in WHITESPACE:
                self.current_line.append(node)
        yield from super().visit_default(node)

    def visit_INDENT(self, node: Leaf) -> Iterator[Line]:
        """Increase indentation level, maybe yield a line."""
        # In blib2to3 INDENT never holds comments.
        yield from self.line(+1)
        yield from self.visit_default(node)

    def visit_DEDENT(self, node: Leaf) -> Iterator[Line]:
        """Decrease indentation level, maybe yield a line."""
        # The current line might still wait for trailing comments.  At DEDENT time
        # there won't be any (they would be prefixes on the preceding NEWLINE).
        # Emit the line then.
        yield from self.line()

        # While DEDENT has no value, its prefix may contain standalone comments
        # that belong to the current indentation level.  Get 'em.
        yield from self.visit_default(node)

        # Finally, emit the dedent.
        yield from self.line(-1)

    def visit_stmt(
        self, node: Node, keywords: Set[str], parens: Set[str]
    ) -> Iterator[Line]:
        """Visit a statement.

        This implementation is shared for `if`, `while`, `for`, `try`, `except`,
        `def`, `with`, `class`, `assert` and assignments.

        The relevant Python language `keywords` for a given statement will be
        NAME leaves within it. This methods puts those on a separate line.

        `parens` holds a set of string leaf values immediately after which
        invisible parens should be put.
        """
        normalize_invisible_parens(node, parens_after=parens)
        for child in node.children:
            if child.type == token.NAME and child.value in keywords:  # type: ignore
                yield from self.line()

            yield from self.visit(child)

    def visit_suite(self, node: Node) -> Iterator[Line]:
        """Visit a suite."""
        if self.mode.is_pyi and is_stub_suite(node):
            yield from self.visit(node.children[2])
        else:
            yield from self.visit_default(node)

    def visit_simple_stmt(self, node: Node) -> Iterator[Line]:
        """Visit a statement without nested statements."""
        is_suite_like = node.parent and node.parent.type in STATEMENT
        if is_suite_like:
            if self.mode.is_pyi and is_stub_body(node):
                yield from self.visit_default(node)
            else:
                yield from self.line(+1)
                yield from self.visit_default(node)
                yield from self.line(-1)

        else:
            if (
                not self.mode.is_pyi
                or not node.parent
                or not is_stub_suite(node.parent)
            ):
                yield from self.line()
            yield from self.visit_default(node)

    def visit_async_stmt(self, node: Node) -> Iterator[Line]:
        """Visit `async def`, `async for`, `async with`."""
        yield from self.line()

        children = iter(node.children)
        for child in children:
            yield from self.visit(child)

            if child.type == token.ASYNC:
                break

        internal_stmt = next(children)
        for child in internal_stmt.children:
            yield from self.visit(child)

    def visit_decorators(self, node: Node) -> Iterator[Line]:
        """Visit decorators."""
        for child in node.children:
            yield from self.line()
            yield from self.visit(child)

    def visit_SEMI(self, leaf: Leaf) -> Iterator[Line]:
        """Remove a semicolon and put the other statement on a separate line."""
        yield from self.line()

    def visit_ENDMARKER(self, leaf: Leaf) -> Iterator[Line]:
        """End of file. Process outstanding comments and end with a newline."""
        yield from self.visit_default(leaf)
        yield from self.line()

    def visit_STANDALONE_COMMENT(self, leaf: Leaf) -> Iterator[Line]:
        if not self.current_line.bracket_tracker.any_open_brackets():
            yield from self.line()
        yield from self.visit_default(leaf)

    def visit_factor(self, node: Node) -> Iterator[Line]:
        """Force parentheses between a unary op and a binary power:

        -2 ** 8 -> -(2 ** 8)
        """
        _operator, operand = node.children
        if (
            operand.type == syms.power
            and len(operand.children) == 3
            and operand.children[1].type == token.DOUBLESTAR
        ):
            lpar = Leaf(token.LPAR, "(")
            rpar = Leaf(token.RPAR, ")")
            index = operand.remove() or 0
            node.insert_child(index, Node(syms.atom, [lpar, operand, rpar]))
        yield from self.visit_default(node)

    def visit_STRING(self, leaf: Leaf) -> Iterator[Line]:
        if is_docstring(leaf) and "\\\n" not in leaf.value:
            # We're ignoring docstrings with backslash newline escapes because changing
            # indentation of those changes the AST representation of the code.
            prefix = get_string_prefix(leaf.value)
            lead_len = len(prefix) + 3
            tail_len = -3
            indent = " " * 4 * self.current_line.depth
            docstring = fix_docstring(leaf.value[lead_len:tail_len], indent)
            if docstring:
                if leaf.value[lead_len - 1] == docstring[0]:
                    docstring = " " + docstring
                if leaf.value[tail_len + 1] == docstring[-1]:
                    docstring = docstring + " "
            leaf.value = leaf.value[0:lead_len] + docstring + leaf.value[tail_len:]

        yield from self.visit_default(leaf)

    def __post_init__(self) -> None:
        """You are in a twisty little maze of passages."""
        self.current_line = Line(mode=self.mode)

        v = self.visit_stmt
        Ø: Set[str] = set()
        self.visit_assert_stmt = partial(v, keywords={"assert"}, parens={"assert", ","})
        self.visit_if_stmt = partial(
            v, keywords={"if", "else", "elif"}, parens={"if", "elif"}
        )
        self.visit_while_stmt = partial(v, keywords={"while", "else"}, parens={"while"})
        self.visit_for_stmt = partial(v, keywords={"for", "else"}, parens={"for", "in"})
        self.visit_try_stmt = partial(
            v, keywords={"try", "except", "else", "finally"}, parens=Ø
        )
        self.visit_except_clause = partial(v, keywords={"except"}, parens=Ø)
        self.visit_with_stmt = partial(v, keywords={"with"}, parens=Ø)
        self.visit_funcdef = partial(v, keywords={"def"}, parens=Ø)
        self.visit_classdef = partial(v, keywords={"class"}, parens=Ø)
        self.visit_expr_stmt = partial(v, keywords=Ø, parens=ASSIGNMENTS)
        self.visit_return_stmt = partial(v, keywords={"return"}, parens={"return"})
        self.visit_import_from = partial(v, keywords=Ø, parens={"import"})
        self.visit_del_stmt = partial(v, keywords=Ø, parens={"del"})
        self.visit_async_funcdef = self.visit_async_stmt
        self.visit_decorated = self.visit_decorators


IMPLICIT_TUPLE = {syms.testlist, syms.testlist_star_expr, syms.exprlist}
BRACKET = {token.LPAR: token.RPAR, token.LSQB: token.RSQB, token.LBRACE: token.RBRACE}
OPENING_BRACKETS = set(BRACKET.keys())
CLOSING_BRACKETS = set(BRACKET.values())
BRACKETS = OPENING_BRACKETS | CLOSING_BRACKETS
ALWAYS_NO_SPACE = CLOSING_BRACKETS | {token.COMMA, STANDALONE_COMMENT}


def whitespace(leaf: Leaf, *, complex_subscript: bool) -> str:  # noqa: C901
    """Return whitespace prefix if needed for the given `leaf`.

    `complex_subscript` signals whether the given leaf is part of a subscription
    which has non-trivial arguments, like arithmetic expressions or function calls.
    """
    NO = ""
    SPACE = " "
    DOUBLESPACE = "  "
    t = leaf.type
    p = leaf.parent
    v = leaf.value
    if t in ALWAYS_NO_SPACE:
        return NO

    if t == token.COMMENT:
        return DOUBLESPACE

    assert p is not None, f"INTERNAL ERROR: hand-made leaf without parent: {leaf!r}"
    if t == token.COLON and p.type not in {
        syms.subscript,
        syms.subscriptlist,
        syms.sliceop,
    }:
        return NO

    prev = leaf.prev_sibling
    if not prev:
        prevp = preceding_leaf(p)
        if not prevp or prevp.type in OPENING_BRACKETS:
            return NO

        if t == token.COLON:
            if prevp.type == token.COLON:
                return NO

            elif prevp.type != token.COMMA and not complex_subscript:
                return NO

            return SPACE

        if prevp.type == token.EQUAL:
            if prevp.parent:
                if prevp.parent.type in {
                    syms.arglist,
                    syms.argument,
                    syms.parameters,
                    syms.varargslist,
                }:
                    return NO

                elif prevp.parent.type == syms.typedargslist:
                    # A bit hacky: if the equal sign has whitespace, it means we
                    # previously found it's a typed argument.  So, we're using
                    # that, too.
                    return prevp.prefix

        elif prevp.type in VARARGS_SPECIALS:
            if is_vararg(prevp, within=VARARGS_PARENTS | UNPACKING_PARENTS):
                return NO

        elif prevp.type == token.COLON:
            if prevp.parent and prevp.parent.type in {syms.subscript, syms.sliceop}:
                return SPACE if complex_subscript else NO

        elif (
            prevp.parent
            and prevp.parent.type == syms.factor
            and prevp.type in MATH_OPERATORS
        ):
            return NO

        elif (
            prevp.type == token.RIGHTSHIFT
            and prevp.parent
            and prevp.parent.type == syms.shift_expr
            and prevp.prev_sibling
            and prevp.prev_sibling.type == token.NAME
            and prevp.prev_sibling.value == "print"  # type: ignore
        ):
            # Python 2 print chevron
            return NO
        elif prevp.type == token.AT and p.parent and p.parent.type == syms.decorator:
            # no space in decorators
            return NO

    elif prev.type in OPENING_BRACKETS:
        return NO

    if p.type in {syms.parameters, syms.arglist}:
        # untyped function signatures or calls
        if not prev or prev.type != token.COMMA:
            return NO

    elif p.type == syms.varargslist:
        # lambdas
        if prev and prev.type != token.COMMA:
            return NO

    elif p.type == syms.typedargslist:
        # typed function signatures
        if not prev:
            return NO

        if t == token.EQUAL:
            if prev.type != syms.tname:
                return NO

        elif prev.type == token.EQUAL:
            # A bit hacky: if the equal sign has whitespace, it means we
            # previously found it's a typed argument.  So, we're using that, too.
            return prev.prefix

        elif prev.type != token.COMMA:
            return NO

    elif p.type == syms.tname:
        # type names
        if not prev:
            prevp = preceding_leaf(p)
            if not prevp or prevp.type != token.COMMA:
                return NO

    elif p.type == syms.trailer:
        # attributes and calls
        if t == token.LPAR or t == token.RPAR:
            return NO

        if not prev:
            if t == token.DOT:
                prevp = preceding_leaf(p)
                if not prevp or prevp.type != token.NUMBER:
                    return NO

            elif t == token.LSQB:
                return NO

        elif prev.type != token.COMMA:
            return NO

    elif p.type == syms.argument:
        # single argument
        if t == token.EQUAL:
            return NO

        if not prev:
            prevp = preceding_leaf(p)
            if not prevp or prevp.type == token.LPAR:
                return NO

        elif prev.type in {token.EQUAL} | VARARGS_SPECIALS:
            return NO

    elif p.type == syms.decorator:
        # decorators
        return NO

    elif p.type == syms.dotted_name:
        if prev:
            return NO

        prevp = preceding_leaf(p)
        if not prevp or prevp.type == token.AT or prevp.type == token.DOT:
            return NO

    elif p.type == syms.classdef:
        if t == token.LPAR:
            return NO

        if prev and prev.type == token.LPAR:
            return NO

    elif p.type in {syms.subscript, syms.sliceop}:
        # indexing
        if not prev:
            assert p.parent is not None, "subscripts are always parented"
            if p.parent.type == syms.subscriptlist:
                return SPACE

            return NO

        elif not complex_subscript:
            return NO

    elif p.type == syms.atom:
        if prev and t == token.DOT:
            # dots, but not the first one.
            return NO

    elif p.type == syms.dictsetmaker:
        # dict unpacking
        if prev and prev.type == token.DOUBLESTAR:
            return NO

    elif p.type in {syms.factor, syms.star_expr}:
        # unary ops
        if not prev:
            prevp = preceding_leaf(p)
            if not prevp or prevp.type in OPENING_BRACKETS:
                return NO

            prevp_parent = prevp.parent
            assert prevp_parent is not None
            if prevp.type == token.COLON and prevp_parent.type in {
                syms.subscript,
                syms.sliceop,
            }:
                return NO

            elif prevp.type == token.EQUAL and prevp_parent.type == syms.argument:
                return NO

        elif t in {token.NAME, token.NUMBER, token.STRING}:
            return NO

    elif p.type == syms.import_from:
        if t == token.DOT:
            if prev and prev.type == token.DOT:
                return NO

        elif t == token.NAME:
            if v == "import":
                return SPACE

            if prev and prev.type == token.DOT:
                return NO

    elif p.type == syms.sliceop:
        return NO

    return SPACE


def preceding_leaf(node: Optional[LN]) -> Optional[Leaf]:
    """Return the first leaf that precedes `node`, if any."""
    while node:
        res = node.prev_sibling
        if res:
            if isinstance(res, Leaf):
                return res

            try:
                return list(res.leaves())[-1]

            except IndexError:
                return None

        node = node.parent
    return None


def prev_siblings_are(node: Optional[LN], tokens: List[Optional[NodeType]]) -> bool:
    """Return if the `node` and its previous siblings match types against the provided
    list of tokens; the provided `node`has its type matched against the last element in
    the list.  `None` can be used as the first element to declare that the start of the
    list is anchored at the start of its parent's children."""
    if not tokens:
        return True
    if tokens[-1] is None:
        return node is None
    if not node:
        return False
    if node.type != tokens[-1]:
        return False
    return prev_siblings_are(node.prev_sibling, tokens[:-1])


def child_towards(ancestor: Node, descendant: LN) -> Optional[LN]:
    """Return the child of `ancestor` that contains `descendant`."""
    node: Optional[LN] = descendant
    while node and node.parent != ancestor:
        node = node.parent
    return node


def container_of(leaf: Leaf) -> LN:
    """Return `leaf` or one of its ancestors that is the topmost container of it.

    By "container" we mean a node where `leaf` is the very first child.
    """
    same_prefix = leaf.prefix
    container: LN = leaf
    while container:
        parent = container.parent
        if parent is None:
            break

        if parent.children[0].prefix != same_prefix:
            break

        if parent.type == syms.file_input:
            break

        if parent.prev_sibling is not None and parent.prev_sibling.type in BRACKETS:
            break

        container = parent
    return container


def is_split_after_delimiter(leaf: Leaf, previous: Optional[Leaf] = None) -> Priority:
    """Return the priority of the `leaf` delimiter, given a line break after it.

    The delimiter priorities returned here are from those delimiters that would
    cause a line break after themselves.

    Higher numbers are higher priority.
    """
    if leaf.type == token.COMMA:
        return COMMA_PRIORITY

    return 0


def is_split_before_delimiter(leaf: Leaf, previous: Optional[Leaf] = None) -> Priority:
    """Return the priority of the `leaf` delimiter, given a line break before it.

    The delimiter priorities returned here are from those delimiters that would
    cause a line break before themselves.

    Higher numbers are higher priority.
    """
    if is_vararg(leaf, within=VARARGS_PARENTS | UNPACKING_PARENTS):
        # * and ** might also be MATH_OPERATORS but in this case they are not.
        # Don't treat them as a delimiter.
        return 0

    if (
        leaf.type == token.DOT
        and leaf.parent
        and leaf.parent.type not in {syms.import_from, syms.dotted_name}
        and (previous is None or previous.type in CLOSING_BRACKETS)
    ):
        return DOT_PRIORITY

    if (
        leaf.type in MATH_OPERATORS
        and leaf.parent
        and leaf.parent.type not in {syms.factor, syms.star_expr}
    ):
        return MATH_PRIORITIES[leaf.type]

    if leaf.type in COMPARATORS:
        return COMPARATOR_PRIORITY

    if (
        leaf.type == token.STRING
        and previous is not None
        and previous.type == token.STRING
    ):
        return STRING_PRIORITY

    if leaf.type not in {token.NAME, token.ASYNC}:
        return 0

    if (
        leaf.value == "for"
        and leaf.parent
        and leaf.parent.type in {syms.comp_for, syms.old_comp_for}
        or leaf.type == token.ASYNC
    ):
        if (
            not isinstance(leaf.prev_sibling, Leaf)
            or leaf.prev_sibling.value != "async"
        ):
            return COMPREHENSION_PRIORITY

    if (
        leaf.value == "if"
        and leaf.parent
        and leaf.parent.type in {syms.comp_if, syms.old_comp_if}
    ):
        return COMPREHENSION_PRIORITY

    if leaf.value in {"if", "else"} and leaf.parent and leaf.parent.type == syms.test:
        return TERNARY_PRIORITY

    if leaf.value == "is":
        return COMPARATOR_PRIORITY

    if (
        leaf.value == "in"
        and leaf.parent
        and leaf.parent.type in {syms.comp_op, syms.comparison}
        and not (
            previous is not None
            and previous.type == token.NAME
            and previous.value == "not"
        )
    ):
        return COMPARATOR_PRIORITY

    if (
        leaf.value == "not"
        and leaf.parent
        and leaf.parent.type == syms.comp_op
        and not (
            previous is not None
            and previous.type == token.NAME
            and previous.value == "is"
        )
    ):
        return COMPARATOR_PRIORITY

    if leaf.value in LOGIC_OPERATORS and leaf.parent:
        return LOGIC_PRIORITY

    return 0


FMT_OFF = {"# fmt: off", "# fmt:off", "# yapf: disable"}
FMT_ON = {"# fmt: on", "# fmt:on", "# yapf: enable"}


def generate_comments(leaf: LN) -> Iterator[Leaf]:
    """Clean the prefix of the `leaf` and generate comments from it, if any.

    Comments in lib2to3 are shoved into the whitespace prefix.  This happens
    in `pgen2/driver.py:Driver.parse_tokens()`.  This was a brilliant implementation
    move because it does away with modifying the grammar to include all the
    possible places in which comments can be placed.

    The sad consequence for us though is that comments don't "belong" anywhere.
    This is why this function generates simple parentless Leaf objects for
    comments.  We simply don't know what the correct parent should be.

    No matter though, we can live without this.  We really only need to
    differentiate between inline and standalone comments.  The latter don't
    share the line with any code.

    Inline comments are emitted as regular token.COMMENT leaves.  Standalone
    are emitted with a fake STANDALONE_COMMENT token identifier.
    """
    for pc in list_comments(leaf.prefix, is_endmarker=leaf.type == token.ENDMARKER):
        yield Leaf(pc.type, pc.value, prefix="\n" * pc.newlines)


@dataclass
class ProtoComment:
    """Describes a piece of syntax that is a comment.

    It's not a :class:`blib2to3.pytree.Leaf` so that:

    * it can be cached (`Leaf` objects should not be reused more than once as
      they store their lineno, column, prefix, and parent information);
    * `newlines` and `consumed` fields are kept separate from the `value`. This
      simplifies handling of special marker comments like ``# fmt: off/on``.
    """

    type: int  # token.COMMENT or STANDALONE_COMMENT
    value: str  # content of the comment
    newlines: int  # how many newlines before the comment
    consumed: int  # how many characters of the original leaf's prefix did we consume


@lru_cache(maxsize=4096)
def list_comments(prefix: str, *, is_endmarker: bool) -> List[ProtoComment]:
    """Return a list of :class:`ProtoComment` objects parsed from the given `prefix`."""
    result: List[ProtoComment] = []
    if not prefix or "#" not in prefix:
        return result

    consumed = 0
    nlines = 0
    ignored_lines = 0
    for index, line in enumerate(prefix.split("\n")):
        consumed += len(line) + 1  # adding the length of the split '\n'
        line = line.lstrip()
        if not line:
            nlines += 1
        if not line.startswith("#"):
            # Escaped newlines outside of a comment are not really newlines at
            # all. We treat a single-line comment following an escaped newline
            # as a simple trailing comment.
            if line.endswith("\\"):
                ignored_lines += 1
            continue

        if index == ignored_lines and not is_endmarker:
            comment_type = token.COMMENT  # simple trailing comment
        else:
            comment_type = STANDALONE_COMMENT
        comment = make_comment(line)
        result.append(
            ProtoComment(
                type=comment_type, value=comment, newlines=nlines, consumed=consumed
            )
        )
        nlines = 0
    return result


def make_comment(content: str) -> str:
    """Return a consistently formatted comment from the given `content` string.

    All comments (except for "##", "#!", "#:", '#'", "#%%") should have a single
    space between the hash sign and the content.

    If `content` didn't start with a hash sign, one is provided.
    """
    content = content.rstrip()
    if not content:
        return "#"

    if content[0] == "#":
        content = content[1:]
    if content and content[0] not in " !:#'%":
        content = " " + content
    return "#" + content


def transform_line(
    line: Line, mode: Mode, features: Collection[Feature] = ()
) -> Iterator[Line]:
    """Transform a `line`, potentially splitting it into many lines.

    They should fit in the allotted `line_length` but might not be able to.

    `features` are syntactical features that may be used in the output.
    """
    if line.is_comment:
        yield line
        return

    line_str = line_to_string(line)

    def init_st(ST: Type[StringTransformer]) -> StringTransformer:
        """Initialize StringTransformer"""
        return ST(mode.line_length, mode.string_normalization)

    string_merge = init_st(StringMerger)
    string_paren_strip = init_st(StringParenStripper)
    string_split = init_st(StringSplitter)
    string_paren_wrap = init_st(StringParenWrapper)

    transformers: List[Transformer]
    if (
        not line.contains_uncollapsable_type_comments()
        and not line.should_split
        and not line.magic_trailing_comma
        and (
            is_line_short_enough(line, line_length=mode.line_length, line_str=line_str)
            or line.contains_unsplittable_type_ignore()
        )
        and not (line.inside_brackets and line.contains_standalone_comments())
    ):
        # Only apply basic string preprocessing, since lines shouldn't be split here.
        if mode.experimental_string_processing:
            transformers = [string_merge, string_paren_strip]
        else:
            transformers = []
    elif line.is_def:
        transformers = [left_hand_split]
    else:

        def rhs(line: Line, features: Collection[Feature]) -> Iterator[Line]:
            """Wraps calls to `right_hand_split`.

            The calls increasingly `omit` right-hand trailers (bracket pairs with
            content), meaning the trailers get glued together to split on another
            bracket pair instead.
            """
            for omit in generate_trailers_to_omit(line, mode.line_length):
                lines = list(
                    right_hand_split(line, mode.line_length, features, omit=omit)
                )
                # Note: this check is only able to figure out if the first line of the
                # *current* transformation fits in the line length.  This is true only
                # for simple cases.  All others require running more transforms via
                # `transform_line()`.  This check doesn't know if those would succeed.
                if is_line_short_enough(lines[0], line_length=mode.line_length):
                    yield from lines
                    return

            # All splits failed, best effort split with no omits.
            # This mostly happens to multiline strings that are by definition
            # reported as not fitting a single line.
            # line_length=1 here was historically a bug that somehow became a feature.
            # See #762 and #781 for the full story.
            yield from right_hand_split(line, line_length=1, features=features)

        if mode.experimental_string_processing:
            if line.inside_brackets:
                transformers = [
                    string_merge,
                    string_paren_strip,
                    string_split,
                    delimiter_split,
                    standalone_comment_split,
                    string_paren_wrap,
                    rhs,
                ]
            else:
                transformers = [
                    string_merge,
                    string_paren_strip,
                    string_split,
                    string_paren_wrap,
                    rhs,
                ]
        else:
            if line.inside_brackets:
                transformers = [delimiter_split, standalone_comment_split, rhs]
            else:
                transformers = [rhs]

    for transform in transformers:
        # We are accumulating lines in `result` because we might want to abort
        # mission and return the original line in the end, or attempt a different
        # split altogether.
        result: List[Line] = []
        try:
            for transformed_line in transform(line, features):
                if str(transformed_line).strip("\n") == line_str:
                    raise CannotTransform(
                        "Line transformer returned an unchanged result"
                    )

                result.extend(
                    transform_line(transformed_line, mode=mode, features=features)
                )
        except CannotTransform:
            continue
        else:
            yield from result
            break

    else:
        yield line


@dataclass  # type: ignore
class StringTransformer(ABC):
    """
    An implementation of the Transformer protocol that relies on its
    subclasses overriding the template methods `do_match(...)` and
    `do_transform(...)`.

    This Transformer works exclusively on strings (for example, by merging
    or splitting them).

    The following sections can be found among the docstrings of each concrete
    StringTransformer subclass.

    Requirements:
        Which requirements must be met of the given Line for this
        StringTransformer to be applied?

    Transformations:
        If the given Line meets all of the above requirements, which string
        transformations can you expect to be applied to it by this
        StringTransformer?

    Collaborations:
        What contractual agreements does this StringTransformer have with other
        StringTransfomers? Such collaborations should be eliminated/minimized
        as much as possible.
    """

    line_length: int
    normalize_strings: bool

    @abstractmethod
    def do_match(self, line: Line) -> TMatchResult:
        """
        Returns:
            * Ok(string_idx) such that `line.leaves[string_idx]` is our target
            string, if a match was able to be made.
                OR
            * Err(CannotTransform), if a match was not able to be made.
        """

    @abstractmethod
    def do_transform(self, line: Line, string_idx: int) -> Iterator[TResult[Line]]:
        """
        Yields:
            * Ok(new_line) where new_line is the new transformed line.
                OR
            * Err(CannotTransform) if the transformation failed for some reason. The
            `do_match(...)` template method should usually be used to reject
            the form of the given Line, but in some cases it is difficult to
            know whether or not a Line meets the StringTransformer's
            requirements until the transformation is already midway.

        Side Effects:
            This method should NOT mutate @line directly, but it MAY mutate the
            Line's underlying Node structure. (WARNING: If the underlying Node
            structure IS altered, then this method should NOT be allowed to
            yield an CannotTransform after that point.)
        """

    def __call__(self, line: Line, _features: Collection[Feature]) -> Iterator[Line]:
        """
        StringTransformer instances have a call signature that mirrors that of
        the Transformer type.

        Raises:
            CannotTransform(...) if the concrete StringTransformer class is unable
            to transform @line.
        """
        # Optimization to avoid calling `self.do_match(...)` when the line does
        # not contain any string.
        if not any(leaf.type == token.STRING for leaf in line.leaves):
            raise CannotTransform("There are no strings in this line.")

        match_result = self.do_match(line)

        if isinstance(match_result, Err):
            cant_transform = match_result.err()
            raise CannotTransform(
                f"The string transformer {self.__class__.__name__} does not recognize"
                " this line as one that it can transform."
            ) from cant_transform

        string_idx = match_result.ok()

        for line_result in self.do_transform(line, string_idx):
            if isinstance(line_result, Err):
                cant_transform = line_result.err()
                raise CannotTransform(
                    "StringTransformer failed while attempting to transform string."
                ) from cant_transform
            line = line_result.ok()
            yield line


@dataclass
class CustomSplit:
    """A custom (i.e. manual) string split.

    A single CustomSplit instance represents a single substring.

    Examples:
        Consider the following string:
        ```
        "Hi there friend."
        " This is a custom"
        f" string {split}."
        ```

        This string will correspond to the following three CustomSplit instances:
        ```
        CustomSplit(False, 16)
        CustomSplit(False, 17)
        CustomSplit(True, 16)
        ```
    """

    has_prefix: bool
    break_idx: int


class CustomSplitMapMixin:
    """
    This mixin class is used to map merged strings to a sequence of
    CustomSplits, which will then be used to re-split the strings iff none of
    the resultant substrings go over the configured max line length.
    """

    _Key = Tuple[StringID, str]
    _CUSTOM_SPLIT_MAP: Dict[_Key, Tuple[CustomSplit, ...]] = defaultdict(tuple)

    @staticmethod
    def _get_key(string: str) -> "CustomSplitMapMixin._Key":
        """
        Returns:
            A unique identifier that is used internally to map @string to a
            group of custom splits.
        """
        return (id(string), string)

    def add_custom_splits(
        self, string: str, custom_splits: Iterable[CustomSplit]
    ) -> None:
        """Custom Split Map Setter Method

        Side Effects:
            Adds a mapping from @string to the custom splits @custom_splits.
        """
        key = self._get_key(string)
        self._CUSTOM_SPLIT_MAP[key] = tuple(custom_splits)

    def pop_custom_splits(self, string: str) -> List[CustomSplit]:
        """Custom Split Map Getter Method

        Returns:
            * A list of the custom splits that are mapped to @string, if any
            exist.
                OR
            * [], otherwise.

        Side Effects:
            Deletes the mapping between @string and its associated custom
            splits (which are returned to the caller).
        """
        key = self._get_key(string)

        custom_splits = self._CUSTOM_SPLIT_MAP[key]
        del self._CUSTOM_SPLIT_MAP[key]

        return list(custom_splits)

    def has_custom_splits(self, string: str) -> bool:
        """
        Returns:
            True iff @string is associated with a set of custom splits.
        """
        key = self._get_key(string)
        return key in self._CUSTOM_SPLIT_MAP


class StringMerger(CustomSplitMapMixin, StringTransformer):
    """StringTransformer that merges strings together.

    Requirements:
        (A) The line contains adjacent strings such that ALL of the validation checks
        listed in StringMerger.__validate_msg(...)'s docstring pass.
            OR
        (B) The line contains a string which uses line continuation backslashes.

    Transformations:
        Depending on which of the two requirements above where met, either:

        (A) The string group associated with the target string is merged.
            OR
        (B) All line-continuation backslashes are removed from the target string.

    Collaborations:
        StringMerger provides custom split information to StringSplitter.
    """

    def do_match(self, line: Line) -> TMatchResult:
        LL = line.leaves

        is_valid_index = is_valid_index_factory(LL)

        for (i, leaf) in enumerate(LL):
            if (
                leaf.type == token.STRING
                and is_valid_index(i + 1)
                and LL[i + 1].type == token.STRING
            ):
                return Ok(i)

            if leaf.type == token.STRING and "\\\n" in leaf.value:
                return Ok(i)

        return TErr("This line has no strings that need merging.")

    def do_transform(self, line: Line, string_idx: int) -> Iterator[TResult[Line]]:
        new_line = line
        rblc_result = self.__remove_backslash_line_continuation_chars(
            new_line, string_idx
        )
        if isinstance(rblc_result, Ok):
            new_line = rblc_result.ok()

        msg_result = self.__merge_string_group(new_line, string_idx)
        if isinstance(msg_result, Ok):
            new_line = msg_result.ok()

        if isinstance(rblc_result, Err) and isinstance(msg_result, Err):
            msg_cant_transform = msg_result.err()
            rblc_cant_transform = rblc_result.err()
            cant_transform = CannotTransform(
                "StringMerger failed to merge any strings in this line."
            )

            # Chain the errors together using `__cause__`.
            msg_cant_transform.__cause__ = rblc_cant_transform
            cant_transform.__cause__ = msg_cant_transform

            yield Err(cant_transform)
        else:
            yield Ok(new_line)

    @staticmethod
    def __remove_backslash_line_continuation_chars(
        line: Line, string_idx: int
    ) -> TResult[Line]:
        """
        Merge strings that were split across multiple lines using
        line-continuation backslashes.

        Returns:
            Ok(new_line), if @line contains backslash line-continuation
            characters.
                OR
            Err(CannotTransform), otherwise.
        """
        LL = line.leaves

        string_leaf = LL[string_idx]
        if not (
            string_leaf.type == token.STRING
            and "\\\n" in string_leaf.value
            and not has_triple_quotes(string_leaf.value)
        ):
            return TErr(
                f"String leaf {string_leaf} does not contain any backslash line"
                " continuation characters."
            )

        new_line = line.clone()
        new_line.comments = line.comments.copy()
        append_leaves(new_line, line, LL)

        new_string_leaf = new_line.leaves[string_idx]
        new_string_leaf.value = new_string_leaf.value.replace("\\\n", "")

        return Ok(new_line)

    def __merge_string_group(self, line: Line, string_idx: int) -> TResult[Line]:
        """
        Merges string group (i.e. set of adjacent strings) where the first
        string in the group is `line.leaves[string_idx]`.

        Returns:
            Ok(new_line), if ALL of the validation checks found in
            __validate_msg(...) pass.
                OR
            Err(CannotTransform), otherwise.
        """
        LL = line.leaves

        is_valid_index = is_valid_index_factory(LL)

        vresult = self.__validate_msg(line, string_idx)
        if isinstance(vresult, Err):
            return vresult

        # If the string group is wrapped inside an Atom node, we must make sure
        # to later replace that Atom with our new (merged) string leaf.
        atom_node = LL[string_idx].parent

        # We will place BREAK_MARK in between every two substrings that we
        # merge. We will then later go through our final result and use the
        # various instances of BREAK_MARK we find to add the right values to
        # the custom split map.
        BREAK_MARK = "@@@@@ BLACK BREAKPOINT MARKER @@@@@"

        QUOTE = LL[string_idx].value[-1]

        def make_naked(string: str, string_prefix: str) -> str:
            """Strip @string (i.e. make it a "naked" string)

            Pre-conditions:
                * assert_is_leaf_string(@string)

            Returns:
                A string that is identical to @string except that
                @string_prefix has been stripped, the surrounding QUOTE
                characters have been removed, and any remaining QUOTE
                characters have been escaped.
            """
            assert_is_leaf_string(string)

            RE_EVEN_BACKSLASHES = r"(?:(?<!\\)(?:\\\\)*)"
            naked_string = string[len(string_prefix) + 1 : -1]
            naked_string = re.sub(
                "(" + RE_EVEN_BACKSLASHES + ")" + QUOTE, r"\1\\" + QUOTE, naked_string
            )
            return naked_string

        # Holds the CustomSplit objects that will later be added to the custom
        # split map.
        custom_splits = []

        # Temporary storage for the 'has_prefix' part of the CustomSplit objects.
        prefix_tracker = []

        # Sets the 'prefix' variable. This is the prefix that the final merged
        # string will have.
        next_str_idx = string_idx
        prefix = ""
        while (
            not prefix
            and is_valid_index(next_str_idx)
            and LL[next_str_idx].type == token.STRING
        ):
            prefix = get_string_prefix(LL[next_str_idx].value)
            next_str_idx += 1

        # The next loop merges the string group. The final string will be
        # contained in 'S'.
        #
        # The following convenience variables are used:
        #
        #   S: string
        #   NS: naked string
        #   SS: next string
        #   NSS: naked next string
        S = ""
        NS = ""
        num_of_strings = 0
        next_str_idx = string_idx
        while is_valid_index(next_str_idx) and LL[next_str_idx].type == token.STRING:
            num_of_strings += 1

            SS = LL[next_str_idx].value
            next_prefix = get_string_prefix(SS)

            # If this is an f-string group but this substring is not prefixed
            # with 'f'...
            if "f" in prefix and "f" not in next_prefix:
                # Then we must escape any braces contained in this substring.
                SS = re.subf(r"(\{|\})", "{1}{1}", SS)

            NSS = make_naked(SS, next_prefix)

            has_prefix = bool(next_prefix)
            prefix_tracker.append(has_prefix)

            S = prefix + QUOTE + NS + NSS + BREAK_MARK + QUOTE
            NS = make_naked(S, prefix)

            next_str_idx += 1

        S_leaf = Leaf(token.STRING, S)
        if self.normalize_strings:
            normalize_string_quotes(S_leaf)

        # Fill the 'custom_splits' list with the appropriate CustomSplit objects.
        temp_string = S_leaf.value[len(prefix) + 1 : -1]
        for has_prefix in prefix_tracker:
            mark_idx = temp_string.find(BREAK_MARK)
            assert (
                mark_idx >= 0
            ), "Logic error while filling the custom string breakpoint cache."

            temp_string = temp_string[mark_idx + len(BREAK_MARK) :]
            breakpoint_idx = mark_idx + (len(prefix) if has_prefix else 0) + 1
            custom_splits.append(CustomSplit(has_prefix, breakpoint_idx))

        string_leaf = Leaf(token.STRING, S_leaf.value.replace(BREAK_MARK, ""))

        if atom_node is not None:
            replace_child(atom_node, string_leaf)

        # Build the final line ('new_line') that this method will later return.
        new_line = line.clone()
        for (i, leaf) in enumerate(LL):
            if i == string_idx:
                new_line.append(string_leaf)

            if string_idx <= i < string_idx + num_of_strings:
                for comment_leaf in line.comments_after(LL[i]):
                    new_line.append(comment_leaf, preformatted=True)
                continue

            append_leaves(new_line, line, [leaf])

        self.add_custom_splits(string_leaf.value, custom_splits)
        return Ok(new_line)

    @staticmethod
    def __validate_msg(line: Line, string_idx: int) -> TResult[None]:
        """Validate (M)erge (S)tring (G)roup

        Transform-time string validation logic for __merge_string_group(...).

        Returns:
            * Ok(None), if ALL validation checks (listed below) pass.
                OR
            * Err(CannotTransform), if any of the following are true:
                - The target string group does not contain ANY stand-alone comments.
                - The target string is not in a string group (i.e. it has no
                  adjacent strings).
                - The string group has more than one inline comment.
                - The string group has an inline comment that appears to be a pragma.
                - The set of all string prefixes in the string group is of
                  length greater than one and is not equal to {"", "f"}.
                - The string group consists of raw strings.
        """
        # We first check for "inner" stand-alone comments (i.e. stand-alone
        # comments that have a string leaf before them AND after them).
        for inc in [1, -1]:
            i = string_idx
            found_sa_comment = False
            is_valid_index = is_valid_index_factory(line.leaves)
            while is_valid_index(i) and line.leaves[i].type in [
                token.STRING,
                STANDALONE_COMMENT,
            ]:
                if line.leaves[i].type == STANDALONE_COMMENT:
                    found_sa_comment = True
                elif found_sa_comment:
                    return TErr(
                        "StringMerger does NOT merge string groups which contain "
                        "stand-alone comments."
                    )

                i += inc

        num_of_inline_string_comments = 0
        set_of_prefixes = set()
        num_of_strings = 0
        for leaf in line.leaves[string_idx:]:
            if leaf.type != token.STRING:
                # If the string group is trailed by a comma, we count the
                # comments trailing the comma to be one of the string group's
                # comments.
                if leaf.type == token.COMMA and id(leaf) in line.comments:
                    num_of_inline_string_comments += 1
                break

            if has_triple_quotes(leaf.value):
                return TErr("StringMerger does NOT merge multiline strings.")

            num_of_strings += 1
            prefix = get_string_prefix(leaf.value)
            if "r" in prefix:
                return TErr("StringMerger does NOT merge raw strings.")

            set_of_prefixes.add(prefix)

            if id(leaf) in line.comments:
                num_of_inline_string_comments += 1
                if contains_pragma_comment(line.comments[id(leaf)]):
                    return TErr("Cannot merge strings which have pragma comments.")

        if num_of_strings < 2:
            return TErr(
                f"Not enough strings to merge (num_of_strings={num_of_strings})."
            )

        if num_of_inline_string_comments > 1:
            return TErr(
                f"Too many inline string comments ({num_of_inline_string_comments})."
            )

        if len(set_of_prefixes) > 1 and set_of_prefixes != {"", "f"}:
            return TErr(f"Too many different prefixes ({set_of_prefixes}).")

        return Ok(None)


class StringParenStripper(StringTransformer):
    """StringTransformer that strips surrounding parentheses from strings.

    Requirements:
        The line contains a string which is surrounded by parentheses and:
            - The target string is NOT the only argument to a function call.
            - The target string is NOT a "pointless" string.
            - If the target string contains a PERCENT, the brackets are not
              preceeded or followed by an operator with higher precedence than
              PERCENT.

    Transformations:
        The parentheses mentioned in the 'Requirements' section are stripped.

    Collaborations:
        StringParenStripper has its own inherent usefulness, but it is also
        relied on to clean up the parentheses created by StringParenWrapper (in
        the event that they are no longer needed).
    """

    def do_match(self, line: Line) -> TMatchResult:
        LL = line.leaves

        is_valid_index = is_valid_index_factory(LL)

        for (idx, leaf) in enumerate(LL):
            # Should be a string...
            if leaf.type != token.STRING:
                continue

            # If this is a "pointless" string...
            if (
                leaf.parent
                and leaf.parent.parent
                and leaf.parent.parent.type == syms.simple_stmt
            ):
                continue

            # Should be preceded by a non-empty LPAR...
            if (
                not is_valid_index(idx - 1)
                or LL[idx - 1].type != token.LPAR
                or is_empty_lpar(LL[idx - 1])
            ):
                continue

            # That LPAR should NOT be preceded by a function name or a closing
            # bracket (which could be a function which returns a function or a
            # list/dictionary that contains a function)...
            if is_valid_index(idx - 2) and (
                LL[idx - 2].type == token.NAME or LL[idx - 2].type in CLOSING_BRACKETS
            ):
                continue

            string_idx = idx

            # Skip the string trailer, if one exists.
            string_parser = StringParser()
            next_idx = string_parser.parse(LL, string_idx)

            # if the leaves in the parsed string include a PERCENT, we need to
            # make sure the initial LPAR is NOT preceded by an operator with
            # higher or equal precedence to PERCENT
            if is_valid_index(idx - 2):
                # mypy can't quite follow unless we name this
                before_lpar = LL[idx - 2]
                if token.PERCENT in {leaf.type for leaf in LL[idx - 1 : next_idx]} and (
                    (
                        before_lpar.type
                        in {
                            token.STAR,
                            token.AT,
                            token.SLASH,
                            token.DOUBLESLASH,
                            token.PERCENT,
                            token.TILDE,
                            token.DOUBLESTAR,
                            token.AWAIT,
                            token.LSQB,
                            token.LPAR,
                        }
                    )
                    or (
                        # only unary PLUS/MINUS
                        before_lpar.parent
                        and before_lpar.parent.type == syms.factor
                        and (before_lpar.type in {token.PLUS, token.MINUS})
                    )
                ):
                    continue

            # Should be followed by a non-empty RPAR...
            if (
                is_valid_index(next_idx)
                and LL[next_idx].type == token.RPAR
                and not is_empty_rpar(LL[next_idx])
            ):
                # That RPAR should NOT be followed by anything with higher
                # precedence than PERCENT
                if is_valid_index(next_idx + 1) and LL[next_idx + 1].type in {
                    token.DOUBLESTAR,
                    token.LSQB,
                    token.LPAR,
                    token.DOT,
                }:
                    continue

                return Ok(string_idx)

        return TErr("This line has no strings wrapped in parens.")

    def do_transform(self, line: Line, string_idx: int) -> Iterator[TResult[Line]]:
        LL = line.leaves

        string_parser = StringParser()
        rpar_idx = string_parser.parse(LL, string_idx)

        for leaf in (LL[string_idx - 1], LL[rpar_idx]):
            if line.comments_after(leaf):
                yield TErr(
                    "Will not strip parentheses which have comments attached to them."
                )
                return

        new_line = line.clone()
        new_line.comments = line.comments.copy()
        append_leaves(new_line, line, LL[: string_idx - 1])

        string_leaf = Leaf(token.STRING, LL[string_idx].value)
        LL[string_idx - 1].remove()
        replace_child(LL[string_idx], string_leaf)
        new_line.append(string_leaf)

        append_leaves(
            new_line, line, LL[string_idx + 1 : rpar_idx] + LL[rpar_idx + 1 :]
        )

        LL[rpar_idx].remove()

        yield Ok(new_line)


class BaseStringSplitter(StringTransformer):
    """
    Abstract class for StringTransformers which transform a Line's strings by splitting
    them or placing them on their own lines where necessary to avoid going over
    the configured line length.

    Requirements:
        * The target string value is responsible for the line going over the
        line length limit. It follows that after all of black's other line
        split methods have been exhausted, this line (or one of the resulting
        lines after all line splits are performed) would still be over the
        line_length limit unless we split this string.
            AND
        * The target string is NOT a "pointless" string (i.e. a string that has
        no parent or siblings).
            AND
        * The target string is not followed by an inline comment that appears
        to be a pragma.
            AND
        * The target string is not a multiline (i.e. triple-quote) string.
    """

    @abstractmethod
    def do_splitter_match(self, line: Line) -> TMatchResult:
        """
        BaseStringSplitter asks its clients to override this method instead of
        `StringTransformer.do_match(...)`.

        Follows the same protocol as `StringTransformer.do_match(...)`.

        Refer to `help(StringTransformer.do_match)` for more information.
        """

    def do_match(self, line: Line) -> TMatchResult:
        match_result = self.do_splitter_match(line)
        if isinstance(match_result, Err):
            return match_result

        string_idx = match_result.ok()
        vresult = self.__validate(line, string_idx)
        if isinstance(vresult, Err):
            return vresult

        return match_result

    def __validate(self, line: Line, string_idx: int) -> TResult[None]:
        """
        Checks that @line meets all of the requirements listed in this classes'
        docstring. Refer to `help(BaseStringSplitter)` for a detailed
        description of those requirements.

        Returns:
            * Ok(None), if ALL of the requirements are met.
                OR
            * Err(CannotTransform), if ANY of the requirements are NOT met.
        """
        LL = line.leaves

        string_leaf = LL[string_idx]

        max_string_length = self.__get_max_string_length(line, string_idx)
        if len(string_leaf.value) <= max_string_length:
            return TErr(
                "The string itself is not what is causing this line to be too long."
            )

        if not string_leaf.parent or [L.type for L in string_leaf.parent.children] == [
            token.STRING,
            token.NEWLINE,
        ]:
            return TErr(
                f"This string ({string_leaf.value}) appears to be pointless (i.e. has"
                " no parent)."
            )

        if id(line.leaves[string_idx]) in line.comments and contains_pragma_comment(
            line.comments[id(line.leaves[string_idx])]
        ):
            return TErr(
                "Line appears to end with an inline pragma comment. Splitting the line"
                " could modify the pragma's behavior."
            )

        if has_triple_quotes(string_leaf.value):
            return TErr("We cannot split multiline strings.")

        return Ok(None)

    def __get_max_string_length(self, line: Line, string_idx: int) -> int:
        """
        Calculates the max string length used when attempting to determine
        whether or not the target string is responsible for causing the line to
        go over the line length limit.

        WARNING: This method is tightly coupled to both StringSplitter and
        (especially) StringParenWrapper. There is probably a better way to
        accomplish what is being done here.

        Returns:
            max_string_length: such that `line.leaves[string_idx].value >
            max_string_length` implies that the target string IS responsible
            for causing this line to exceed the line length limit.
        """
        LL = line.leaves

        is_valid_index = is_valid_index_factory(LL)

        # We use the shorthand "WMA4" in comments to abbreviate "We must
        # account for". When giving examples, we use STRING to mean some/any
        # valid string.
        #
        # Finally, we use the following convenience variables:
        #
        #   P:  The leaf that is before the target string leaf.
        #   N:  The leaf that is after the target string leaf.
        #   NN: The leaf that is after N.

        # WMA4 the whitespace at the beginning of the line.
        offset = line.depth * 4

        if is_valid_index(string_idx - 1):
            p_idx = string_idx - 1
            if (
                LL[string_idx - 1].type == token.LPAR
                and LL[string_idx - 1].value == ""
                and string_idx >= 2
            ):
                # If the previous leaf is an empty LPAR placeholder, we should skip it.
                p_idx -= 1

            P = LL[p_idx]
            if P.type == token.PLUS:
                # WMA4 a space and a '+' character (e.g. `+ STRING`).
                offset += 2

            if P.type == token.COMMA:
                # WMA4 a space, a comma, and a closing bracket [e.g. `), STRING`].
                offset += 3

            if P.type in [token.COLON, token.EQUAL, token.NAME]:
                # This conditional branch is meant to handle dictionary keys,
                # variable assignments, 'return STRING' statement lines, and
                # 'else STRING' ternary expression lines.

                # WMA4 a single space.
                offset += 1

                # WMA4 the lengths of any leaves that came before that space,
                # but after any closing bracket before that space.
                for leaf in reversed(LL[: p_idx + 1]):
                    offset += len(str(leaf))
                    if leaf.type in CLOSING_BRACKETS:
                        break

        if is_valid_index(string_idx + 1):
            N = LL[string_idx + 1]
            if N.type == token.RPAR and N.value == "" and len(LL) > string_idx + 2:
                # If the next leaf is an empty RPAR placeholder, we should skip it.
                N = LL[string_idx + 2]

            if N.type == token.COMMA:
                # WMA4 a single comma at the end of the string (e.g `STRING,`).
                offset += 1

            if is_valid_index(string_idx + 2):
                NN = LL[string_idx + 2]

                if N.type == token.DOT and NN.type == token.NAME:
                    # This conditional branch is meant to handle method calls invoked
                    # off of a string literal up to and including the LPAR character.

                    # WMA4 the '.' character.
                    offset += 1

                    if (
                        is_valid_index(string_idx + 3)
                        and LL[string_idx + 3].type == token.LPAR
                    ):
                        # WMA4 the left parenthesis character.
                        offset += 1

                    # WMA4 the length of the method's name.
                    offset += len(NN.value)

        has_comments = False
        for comment_leaf in line.comments_after(LL[string_idx]):
            if not has_comments:
                has_comments = True
                # WMA4 two spaces before the '#' character.
                offset += 2

            # WMA4 the length of the inline comment.
            offset += len(comment_leaf.value)

        max_string_length = self.line_length - offset
        return max_string_length


class StringSplitter(CustomSplitMapMixin, BaseStringSplitter):
    """
    StringTransformer that splits "atom" strings (i.e. strings which exist on
    lines by themselves).

    Requirements:
        * The line consists ONLY of a single string (with the exception of a
        '+' symbol which MAY exist at the start of the line), MAYBE a string
        trailer, and MAYBE a trailing comma.
            AND
        * All of the requirements listed in BaseStringSplitter's docstring.

    Transformations:
        The string mentioned in the 'Requirements' section is split into as
        many substrings as necessary to adhere to the configured line length.

        In the final set of substrings, no substring should be smaller than
        MIN_SUBSTR_SIZE characters.

        The string will ONLY be split on spaces (i.e. each new substring should
        start with a space). Note that the string will NOT be split on a space
        which is escaped with a backslash.

        If the string is an f-string, it will NOT be split in the middle of an
        f-expression (e.g. in f"FooBar: {foo() if x else bar()}", {foo() if x
        else bar()} is an f-expression).

        If the string that is being split has an associated set of custom split
        records and those custom splits will NOT result in any line going over
        the configured line length, those custom splits are used. Otherwise the
        string is split as late as possible (from left-to-right) while still
        adhering to the transformation rules listed above.

    Collaborations:
        StringSplitter relies on StringMerger to construct the appropriate
        CustomSplit objects and add them to the custom split map.
    """

    MIN_SUBSTR_SIZE = 6
    # Matches an "f-expression" (e.g. {var}) that might be found in an f-string.
    RE_FEXPR = r"""
    (?<!\{) (?:\{\{)* \{ (?!\{)
        (?:
            [^\{\}]
            | \{\{
            | \}\}
            | (?R)
        )+?
    (?<!\}) \} (?:\}\})* (?!\})
    """

    def do_splitter_match(self, line: Line) -> TMatchResult:
        LL = line.leaves

        is_valid_index = is_valid_index_factory(LL)

        idx = 0

        # The first leaf MAY be a '+' symbol...
        if is_valid_index(idx) and LL[idx].type == token.PLUS:
            idx += 1

        # The next/first leaf MAY be an empty LPAR...
        if is_valid_index(idx) and is_empty_lpar(LL[idx]):
            idx += 1

        # The next/first leaf MUST be a string...
        if not is_valid_index(idx) or LL[idx].type != token.STRING:
            return TErr("Line does not start with a string.")

        string_idx = idx

        # Skip the string trailer, if one exists.
        string_parser = StringParser()
        idx = string_parser.parse(LL, string_idx)

        # That string MAY be followed by an empty RPAR...
        if is_valid_index(idx) and is_empty_rpar(LL[idx]):
            idx += 1

        # That string / empty RPAR leaf MAY be followed by a comma...
        if is_valid_index(idx) and LL[idx].type == token.COMMA:
            idx += 1

        # But no more leaves are allowed...
        if is_valid_index(idx):
            return TErr("This line does not end with a string.")

        return Ok(string_idx)

    def do_transform(self, line: Line, string_idx: int) -> Iterator[TResult[Line]]:
        LL = line.leaves

        QUOTE = LL[string_idx].value[-1]

        is_valid_index = is_valid_index_factory(LL)
        insert_str_child = insert_str_child_factory(LL[string_idx])

        prefix = get_string_prefix(LL[string_idx].value)

        # We MAY choose to drop the 'f' prefix from substrings that don't
        # contain any f-expressions, but ONLY if the original f-string
        # contains at least one f-expression. Otherwise, we will alter the AST
        # of the program.
        drop_pointless_f_prefix = ("f" in prefix) and re.search(
            self.RE_FEXPR, LL[string_idx].value, re.VERBOSE
        )

        first_string_line = True
        starts_with_plus = LL[0].type == token.PLUS

        def line_needs_plus() -> bool:
            return first_string_line and starts_with_plus

        def maybe_append_plus(new_line: Line) -> None:
            """
            Side Effects:
                If @line starts with a plus and this is the first line we are
                constructing, this function appends a PLUS leaf to @new_line
                and replaces the old PLUS leaf in the node structure. Otherwise
                this function does nothing.
            """
            if line_needs_plus():
                plus_leaf = Leaf(token.PLUS, "+")
                replace_child(LL[0], plus_leaf)
                new_line.append(plus_leaf)

        ends_with_comma = (
            is_valid_index(string_idx + 1) and LL[string_idx + 1].type == token.COMMA
        )

        def max_last_string() -> int:
            """
            Returns:
                The max allowed length of the string value used for the last
                line we will construct.
            """
            result = self.line_length
            result -= line.depth * 4
            result -= 1 if ends_with_comma else 0
            result -= 2 if line_needs_plus() else 0
            return result

        # --- Calculate Max Break Index (for string value)
        # We start with the line length limit
        max_break_idx = self.line_length
        # The last index of a string of length N is N-1.
        max_break_idx -= 1
        # Leading whitespace is not present in the string value (e.g. Leaf.value).
        max_break_idx -= line.depth * 4
        if max_break_idx < 0:
            yield TErr(
                f"Unable to split {LL[string_idx].value} at such high of a line depth:"
                f" {line.depth}"
            )
            return

        # Check if StringMerger registered any custom splits.
        custom_splits = self.pop_custom_splits(LL[string_idx].value)
        # We use them ONLY if none of them would produce lines that exceed the
        # line limit.
        use_custom_breakpoints = bool(
            custom_splits
            and all(csplit.break_idx <= max_break_idx for csplit in custom_splits)
        )

        # Temporary storage for the remaining chunk of the string line that
        # can't fit onto the line currently being constructed.
        rest_value = LL[string_idx].value

        def more_splits_should_be_made() -> bool:
            """
            Returns:
                True iff `rest_value` (the remaining string value from the last
                split), should be split again.
            """
            if use_custom_breakpoints:
                return len(custom_splits) > 1
            else:
                return len(rest_value) > max_last_string()

        string_line_results: List[Ok[Line]] = []
        while more_splits_should_be_made():
            if use_custom_breakpoints:
                # Custom User Split (manual)
                csplit = custom_splits.pop(0)
                break_idx = csplit.break_idx
            else:
                # Algorithmic Split (automatic)
                max_bidx = max_break_idx - 2 if line_needs_plus() else max_break_idx
                maybe_break_idx = self.__get_break_idx(rest_value, max_bidx)
                if maybe_break_idx is None:
                    # If we are unable to algorithmically determine a good split
                    # and this string has custom splits registered to it, we
                    # fall back to using them--which means we have to start
                    # over from the beginning.
                    if custom_splits:
                        rest_value = LL[string_idx].value
                        string_line_results = []
                        first_string_line = True
                        use_custom_breakpoints = True
                        continue

                    # Otherwise, we stop splitting here.
                    break

                break_idx = maybe_break_idx

            # --- Construct `next_value`
            next_value = rest_value[:break_idx] + QUOTE
            if (
                # Are we allowed to try to drop a pointless 'f' prefix?
                drop_pointless_f_prefix
                # If we are, will we be successful?
                and next_value != self.__normalize_f_string(next_value, prefix)
            ):
                # If the current custom split did NOT originally use a prefix,
                # then `csplit.break_idx` will be off by one after removing
                # the 'f' prefix.
                break_idx = (
                    break_idx + 1
                    if use_custom_breakpoints and not csplit.has_prefix
                    else break_idx
                )
                next_value = rest_value[:break_idx] + QUOTE
                next_value = self.__normalize_f_string(next_value, prefix)

            # --- Construct `next_leaf`
            next_leaf = Leaf(token.STRING, next_value)
            insert_str_child(next_leaf)
            self.__maybe_normalize_string_quotes(next_leaf)

            # --- Construct `next_line`
            next_line = line.clone()
            maybe_append_plus(next_line)
            next_line.append(next_leaf)
            string_line_results.append(Ok(next_line))

            rest_value = prefix + QUOTE + rest_value[break_idx:]
            first_string_line = False

        yield from string_line_results

        if drop_pointless_f_prefix:
            rest_value = self.__normalize_f_string(rest_value, prefix)

        rest_leaf = Leaf(token.STRING, rest_value)
        insert_str_child(rest_leaf)

        # NOTE: I could not find a test case that verifies that the following
        # line is actually necessary, but it seems to be. Otherwise we risk
        # not normalizing the last substring, right?
        self.__maybe_normalize_string_quotes(rest_leaf)

        last_line = line.clone()
        maybe_append_plus(last_line)

        # If there are any leaves to the right of the target string...
        if is_valid_index(string_idx + 1):
            # We use `temp_value` here to determine how long the last line
            # would be if we were to append all the leaves to the right of the
            # target string to the last string line.
            temp_value = rest_value
            for leaf in LL[string_idx + 1 :]:
                temp_value += str(leaf)
                if leaf.type == token.LPAR:
                    break

            # Try to fit them all on the same line with the last substring...
            if (
                len(temp_value) <= max_last_string()
                or LL[string_idx + 1].type == token.COMMA
            ):
                last_line.append(rest_leaf)
                append_leaves(last_line, line, LL[string_idx + 1 :])
                yield Ok(last_line)
            # Otherwise, place the last substring on one line and everything
            # else on a line below that...
            else:
                last_line.append(rest_leaf)
                yield Ok(last_line)

                non_string_line = line.clone()
                append_leaves(non_string_line, line, LL[string_idx + 1 :])
                yield Ok(non_string_line)
        # Else the target string was the last leaf...
        else:
            last_line.append(rest_leaf)
            last_line.comments = line.comments.copy()
            yield Ok(last_line)

    def __get_break_idx(self, string: str, max_break_idx: int) -> Optional[int]:
        """
        This method contains the algorithm that StringSplitter uses to
        determine which character to split each string at.

        Args:
            @string: The substring that we are attempting to split.
            @max_break_idx: The ideal break index. We will return this value if it
            meets all the necessary conditions. In the likely event that it
            doesn't we will try to find the closest index BELOW @max_break_idx
            that does. If that fails, we will expand our search by also
            considering all valid indices ABOVE @max_break_idx.

        Pre-Conditions:
            * assert_is_leaf_string(@string)
            * 0 <= @max_break_idx < len(@string)

        Returns:
            break_idx, if an index is able to be found that meets all of the
            conditions listed in the 'Transformations' section of this classes'
            docstring.
                OR
            None, otherwise.
        """
        is_valid_index = is_valid_index_factory(string)

        assert is_valid_index(max_break_idx)
        assert_is_leaf_string(string)

        _fexpr_slices: Optional[List[Tuple[Index, Index]]] = None

        def fexpr_slices() -> Iterator[Tuple[Index, Index]]:
            """
            Yields:
                All ranges of @string which, if @string were to be split there,
                would result in the splitting of an f-expression (which is NOT
                allowed).
            """
            nonlocal _fexpr_slices

            if _fexpr_slices is None:
                _fexpr_slices = []
                for match in re.finditer(self.RE_FEXPR, string, re.VERBOSE):
                    _fexpr_slices.append(match.span())

            yield from _fexpr_slices

        is_fstring = "f" in get_string_prefix(string)

        def breaks_fstring_expression(i: Index) -> bool:
            """
            Returns:
                True iff returning @i would result in the splitting of an
                f-expression (which is NOT allowed).
            """
            if not is_fstring:
                return False

            for (start, end) in fexpr_slices():
                if start <= i < end:
                    return True

            return False

        def passes_all_checks(i: Index) -> bool:
            """
            Returns:
                True iff ALL of the conditions listed in the 'Transformations'
                section of this classes' docstring would be be met by returning @i.
            """
            is_space = string[i] == " "

            is_not_escaped = True
            j = i - 1
            while is_valid_index(j) and string[j] == "\\":
                is_not_escaped = not is_not_escaped
                j -= 1

            is_big_enough = (
                len(string[i:]) >= self.MIN_SUBSTR_SIZE
                and len(string[:i]) >= self.MIN_SUBSTR_SIZE
            )
            return (
                is_space
                and is_not_escaped
                and is_big_enough
                and not breaks_fstring_expression(i)
            )

        # First, we check all indices BELOW @max_break_idx.
        break_idx = max_break_idx
        while is_valid_index(break_idx - 1) and not passes_all_checks(break_idx):
            break_idx -= 1

        if not passes_all_checks(break_idx):
            # If that fails, we check all indices ABOVE @max_break_idx.
            #
            # If we are able to find a valid index here, the next line is going
            # to be longer than the specified line length, but it's probably
            # better than doing nothing at all.
            break_idx = max_break_idx + 1
            while is_valid_index(break_idx + 1) and not passes_all_checks(break_idx):
                break_idx += 1

            if not is_valid_index(break_idx) or not passes_all_checks(break_idx):
                return None

        return break_idx

    def __maybe_normalize_string_quotes(self, leaf: Leaf) -> None:
        if self.normalize_strings:
            normalize_string_quotes(leaf)

    def __normalize_f_string(self, string: str, prefix: str) -> str:
        """
        Pre-Conditions:
            * assert_is_leaf_string(@string)

        Returns:
            * If @string is an f-string that contains no f-expressions, we
            return a string identical to @string except that the 'f' prefix
            has been stripped and all double braces (i.e. '{{' or '}}') have
            been normalized (i.e. turned into '{' or '}').
                OR
            * Otherwise, we return @string.
        """
        assert_is_leaf_string(string)

        if "f" in prefix and not re.search(self.RE_FEXPR, string, re.VERBOSE):
            new_prefix = prefix.replace("f", "")

            temp = string[len(prefix) :]
            temp = re.sub(r"\{\{", "{", temp)
            temp = re.sub(r"\}\}", "}", temp)
            new_string = temp

            return f"{new_prefix}{new_string}"
        else:
            return string


class StringParenWrapper(CustomSplitMapMixin, BaseStringSplitter):
    """
    StringTransformer that splits non-"atom" strings (i.e. strings that do not
    exist on lines by themselves).

    Requirements:
        All of the requirements listed in BaseStringSplitter's docstring in
        addition to the requirements listed below:

        * The line is a return/yield statement, which returns/yields a string.
            OR
        * The line is part of a ternary expression (e.g. `x = y if cond else
        z`) such that the line starts with `else <string>`, where <string> is
        some string.
            OR
        * The line is an assert statement, which ends with a string.
            OR
        * The line is an assignment statement (e.g. `x = <string>` or `x +=
        <string>`) such that the variable is being assigned the value of some
        string.
            OR
        * The line is a dictionary key assignment where some valid key is being
        assigned the value of some string.

    Transformations:
        The chosen string is wrapped in parentheses and then split at the LPAR.

        We then have one line which ends with an LPAR and another line that
        starts with the chosen string. The latter line is then split again at
        the RPAR. This results in the RPAR (and possibly a trailing comma)
        being placed on its own line.

        NOTE: If any leaves exist to the right of the chosen string (except
        for a trailing comma, which would be placed after the RPAR), those
        leaves are placed inside the parentheses.  In effect, the chosen
        string is not necessarily being "wrapped" by parentheses. We can,
        however, count on the LPAR being placed directly before the chosen
        string.

        In other words, StringParenWrapper creates "atom" strings. These
        can then be split again by StringSplitter, if necessary.

    Collaborations:
        In the event that a string line split by StringParenWrapper is
        changed such that it no longer needs to be given its own line,
        StringParenWrapper relies on StringParenStripper to clean up the
        parentheses it created.
    """

    def do_splitter_match(self, line: Line) -> TMatchResult:
        LL = line.leaves

        string_idx = (
            self._return_match(LL)
            or self._else_match(LL)
            or self._assert_match(LL)
            or self._assign_match(LL)
            or self._dict_match(LL)
        )

        if string_idx is not None:
            string_value = line.leaves[string_idx].value
            # If the string has no spaces...
            if " " not in string_value:
                # And will still violate the line length limit when split...
                max_string_length = self.line_length - ((line.depth + 1) * 4)
                if len(string_value) > max_string_length:
                    # And has no associated custom splits...
                    if not self.has_custom_splits(string_value):
                        # Then we should NOT put this string on its own line.
                        return TErr(
                            "We do not wrap long strings in parentheses when the"
                            " resultant line would still be over the specified line"
                            " length and can't be split further by StringSplitter."
                        )
            return Ok(string_idx)

        return TErr("This line does not contain any non-atomic strings.")

    @staticmethod
    def _return_match(LL: List[Leaf]) -> Optional[int]:
        """
        Returns:
            string_idx such that @LL[string_idx] is equal to our target (i.e.
            matched) string, if this line matches the return/yield statement
            requirements listed in the 'Requirements' section of this classes'
            docstring.
                OR
            None, otherwise.
        """
        # If this line is apart of a return/yield statement and the first leaf
        # contains either the "return" or "yield" keywords...
        if parent_type(LL[0]) in [syms.return_stmt, syms.yield_expr] and LL[
            0
        ].value in ["return", "yield"]:
            is_valid_index = is_valid_index_factory(LL)

            idx = 2 if is_valid_index(1) and is_empty_par(LL[1]) else 1
            # The next visible leaf MUST contain a string...
            if is_valid_index(idx) and LL[idx].type == token.STRING:
                return idx

        return None

    @staticmethod
    def _else_match(LL: List[Leaf]) -> Optional[int]:
        """
        Returns:
            string_idx such that @LL[string_idx] is equal to our target (i.e.
            matched) string, if this line matches the ternary expression
            requirements listed in the 'Requirements' section of this classes'
            docstring.
                OR
            None, otherwise.
        """
        # If this line is apart of a ternary expression and the first leaf
        # contains the "else" keyword...
        if (
            parent_type(LL[0]) == syms.test
            and LL[0].type == token.NAME
            and LL[0].value == "else"
        ):
            is_valid_index = is_valid_index_factory(LL)

            idx = 2 if is_valid_index(1) and is_empty_par(LL[1]) else 1
            # The next visible leaf MUST contain a string...
            if is_valid_index(idx) and LL[idx].type == token.STRING:
                return idx

        return None

    @staticmethod
    def _assert_match(LL: List[Leaf]) -> Optional[int]:
        """
        Returns:
            string_idx such that @LL[string_idx] is equal to our target (i.e.
            matched) string, if this line matches the assert statement
            requirements listed in the 'Requirements' section of this classes'
            docstring.
                OR
            None, otherwise.
        """
        # If this line is apart of an assert statement and the first leaf
        # contains the "assert" keyword...
        if parent_type(LL[0]) == syms.assert_stmt and LL[0].value == "assert":
            is_valid_index = is_valid_index_factory(LL)

            for (i, leaf) in enumerate(LL):
                # We MUST find a comma...
                if leaf.type == token.COMMA:
                    idx = i + 2 if is_empty_par(LL[i + 1]) else i + 1

                    # That comma MUST be followed by a string...
                    if is_valid_index(idx) and LL[idx].type == token.STRING:
                        string_idx = idx

                        # Skip the string trailer, if one exists.
                        string_parser = StringParser()
                        idx = string_parser.parse(LL, string_idx)

                        # But no more leaves are allowed...
                        if not is_valid_index(idx):
                            return string_idx

        return None

    @staticmethod
    def _assign_match(LL: List[Leaf]) -> Optional[int]:
        """
        Returns:
            string_idx such that @LL[string_idx] is equal to our target (i.e.
            matched) string, if this line matches the assignment statement
            requirements listed in the 'Requirements' section of this classes'
            docstring.
                OR
            None, otherwise.
        """
        # If this line is apart of an expression statement or is a function
        # argument AND the first leaf contains a variable name...
        if (
            parent_type(LL[0]) in [syms.expr_stmt, syms.argument, syms.power]
            and LL[0].type == token.NAME
        ):
            is_valid_index = is_valid_index_factory(LL)

            for (i, leaf) in enumerate(LL):
                # We MUST find either an '=' or '+=' symbol...
                if leaf.type in [token.EQUAL, token.PLUSEQUAL]:
                    idx = i + 2 if is_empty_par(LL[i + 1]) else i + 1

                    # That symbol MUST be followed by a string...
                    if is_valid_index(idx) and LL[idx].type == token.STRING:
                        string_idx = idx

                        # Skip the string trailer, if one exists.
                        string_parser = StringParser()
                        idx = string_parser.parse(LL, string_idx)

                        # The next leaf MAY be a comma iff this line is apart
                        # of a function argument...
                        if (
                            parent_type(LL[0]) == syms.argument
                            and is_valid_index(idx)
                            and LL[idx].type == token.COMMA
                        ):
                            idx += 1

                        # But no more leaves are allowed...
                        if not is_valid_index(idx):
                            return string_idx

        return None

    @staticmethod
    def _dict_match(LL: List[Leaf]) -> Optional[int]:
        """
        Returns:
            string_idx such that @LL[string_idx] is equal to our target (i.e.
            matched) string, if this line matches the dictionary key assignment
            statement requirements listed in the 'Requirements' section of this
            classes' docstring.
                OR
            None, otherwise.
        """
        # If this line is apart of a dictionary key assignment...
        if syms.dictsetmaker in [parent_type(LL[0]), parent_type(LL[0].parent)]:
            is_valid_index = is_valid_index_factory(LL)

            for (i, leaf) in enumerate(LL):
                # We MUST find a colon...
                if leaf.type == token.COLON:
                    idx = i + 2 if is_empty_par(LL[i + 1]) else i + 1

                    # That colon MUST be followed by a string...
                    if is_valid_index(idx) and LL[idx].type == token.STRING:
                        string_idx = idx

                        # Skip the string trailer, if one exists.
                        string_parser = StringParser()
                        idx = string_parser.parse(LL, string_idx)

                        # That string MAY be followed by a comma...
                        if is_valid_index(idx) and LL[idx].type == token.COMMA:
                            idx += 1

                        # But no more leaves are allowed...
                        if not is_valid_index(idx):
                            return string_idx

        return None

    def do_transform(self, line: Line, string_idx: int) -> Iterator[TResult[Line]]:
        LL = line.leaves

        is_valid_index = is_valid_index_factory(LL)
        insert_str_child = insert_str_child_factory(LL[string_idx])

        comma_idx = -1
        ends_with_comma = False
        if LL[comma_idx].type == token.COMMA:
            ends_with_comma = True

        leaves_to_steal_comments_from = [LL[string_idx]]
        if ends_with_comma:
            leaves_to_steal_comments_from.append(LL[comma_idx])

        # --- First Line
        first_line = line.clone()
        left_leaves = LL[:string_idx]

        # We have to remember to account for (possibly invisible) LPAR and RPAR
        # leaves that already wrapped the target string. If these leaves do
        # exist, we will replace them with our own LPAR and RPAR leaves.
        old_parens_exist = False
        if left_leaves and left_leaves[-1].type == token.LPAR:
            old_parens_exist = True
            leaves_to_steal_comments_from.append(left_leaves[-1])
            left_leaves.pop()

        append_leaves(first_line, line, left_leaves)

        lpar_leaf = Leaf(token.LPAR, "(")
        if old_parens_exist:
            replace_child(LL[string_idx - 1], lpar_leaf)
        else:
            insert_str_child(lpar_leaf)
        first_line.append(lpar_leaf)

        # We throw inline comments that were originally to the right of the
        # target string to the top line. They will now be shown to the right of
        # the LPAR.
        for leaf in leaves_to_steal_comments_from:
            for comment_leaf in line.comments_after(leaf):
                first_line.append(comment_leaf, preformatted=True)

        yield Ok(first_line)

        # --- Middle (String) Line
        # We only need to yield one (possibly too long) string line, since the
        # `StringSplitter` will break it down further if necessary.
        string_value = LL[string_idx].value
        string_line = Line(
            mode=line.mode,
            depth=line.depth + 1,
            inside_brackets=True,
            should_split=line.should_split,
            magic_trailing_comma=line.magic_trailing_comma,
        )
        string_leaf = Leaf(token.STRING, string_value)
        insert_str_child(string_leaf)
        string_line.append(string_leaf)

        old_rpar_leaf = None
        if is_valid_index(string_idx + 1):
            right_leaves = LL[string_idx + 1 :]
            if ends_with_comma:
                right_leaves.pop()

            if old_parens_exist:
                assert (
                    right_leaves and right_leaves[-1].type == token.RPAR
                ), "Apparently, old parentheses do NOT exist?!"
                old_rpar_leaf = right_leaves.pop()

            append_leaves(string_line, line, right_leaves)

        yield Ok(string_line)

        # --- Last Line
        last_line = line.clone()
        last_line.bracket_tracker = first_line.bracket_tracker

        new_rpar_leaf = Leaf(token.RPAR, ")")
        if old_rpar_leaf is not None:
            replace_child(old_rpar_leaf, new_rpar_leaf)
        else:
            insert_str_child(new_rpar_leaf)
        last_line.append(new_rpar_leaf)

        # If the target string ended with a comma, we place this comma to the
        # right of the RPAR on the last line.
        if ends_with_comma:
            comma_leaf = Leaf(token.COMMA, ",")
            replace_child(LL[comma_idx], comma_leaf)
            last_line.append(comma_leaf)

        yield Ok(last_line)


class StringParser:
    """
    A state machine that aids in parsing a string's "trailer", which can be
    either non-existent, an old-style formatting sequence (e.g. `% varX` or `%
    (varX, varY)`), or a method-call / attribute access (e.g. `.format(varX,
    varY)`).

    NOTE: A new StringParser object MUST be instantiated for each string
    trailer we need to parse.

    Examples:
        We shall assume that `line` equals the `Line` object that corresponds
        to the following line of python code:
        ```
        x = "Some {}.".format("String") + some_other_string
        ```

        Furthermore, we will assume that `string_idx` is some index such that:
        ```
        assert line.leaves[string_idx].value == "Some {}."
        ```

        The following code snippet then holds:
        ```
        string_parser = StringParser()
        idx = string_parser.parse(line.leaves, string_idx)
        assert line.leaves[idx].type == token.PLUS
        ```
    """

    DEFAULT_TOKEN = -1

    # String Parser States
    START = 1
    DOT = 2
    NAME = 3
    PERCENT = 4
    SINGLE_FMT_ARG = 5
    LPAR = 6
    RPAR = 7
    DONE = 8

    # Lookup Table for Next State
    _goto: Dict[Tuple[ParserState, NodeType], ParserState] = {
        # A string trailer may start with '.' OR '%'.
        (START, token.DOT): DOT,
        (START, token.PERCENT): PERCENT,
        (START, DEFAULT_TOKEN): DONE,
        # A '.' MUST be followed by an attribute or method name.
        (DOT, token.NAME): NAME,
        # A method name MUST be followed by an '(', whereas an attribute name
        # is the last symbol in the string trailer.
        (NAME, token.LPAR): LPAR,
        (NAME, DEFAULT_TOKEN): DONE,
        # A '%' symbol can be followed by an '(' or a single argument (e.g. a
        # string or variable name).
        (PERCENT, token.LPAR): LPAR,
        (PERCENT, DEFAULT_TOKEN): SINGLE_FMT_ARG,
        # If a '%' symbol is followed by a single argument, that argument is
        # the last leaf in the string trailer.
        (SINGLE_FMT_ARG, DEFAULT_TOKEN): DONE,
        # If present, a ')' symbol is the last symbol in a string trailer.
        # (NOTE: LPARS and nested RPARS are not included in this lookup table,
        # since they are treated as a special case by the parsing logic in this
        # classes' implementation.)
        (RPAR, DEFAULT_TOKEN): DONE,
    }

    def __init__(self) -> None:
        self._state = self.START
        self._unmatched_lpars = 0

    def parse(self, leaves: List[Leaf], string_idx: int) -> int:
        """
        Pre-conditions:
            * @leaves[@string_idx].type == token.STRING

        Returns:
            The index directly after the last leaf which is apart of the string
            trailer, if a "trailer" exists.
                OR
            @string_idx + 1, if no string "trailer" exists.
        """
        assert leaves[string_idx].type == token.STRING

        idx = string_idx + 1
        while idx < len(leaves) and self._next_state(leaves[idx]):
            idx += 1
        return idx

    def _next_state(self, leaf: Leaf) -> bool:
        """
        Pre-conditions:
            * On the first call to this function, @leaf MUST be the leaf that
            was directly after the string leaf in question (e.g. if our target
            string is `line.leaves[i]` then the first call to this method must
            be `line.leaves[i + 1]`).
            * On the next call to this function, the leaf parameter passed in
            MUST be the leaf directly following @leaf.

        Returns:
            True iff @leaf is apart of the string's trailer.
        """
        # We ignore empty LPAR or RPAR leaves.
        if is_empty_par(leaf):
            return True

        next_token = leaf.type
        if next_token == token.LPAR:
            self._unmatched_lpars += 1

        current_state = self._state

        # The LPAR parser state is a special case. We will return True until we
        # find the matching RPAR token.
        if current_state == self.LPAR:
            if next_token == token.RPAR:
                self._unmatched_lpars -= 1
                if self._unmatched_lpars == 0:
                    self._state = self.RPAR
        # Otherwise, we use a lookup table to determine the next state.
        else:
            # If the lookup table matches the current state to the next
            # token, we use the lookup table.
            if (current_state, next_token) in self._goto:
                self._state = self._goto[current_state, next_token]
            else:
                # Otherwise, we check if a the current state was assigned a
                # default.
                if (current_state, self.DEFAULT_TOKEN) in self._goto:
                    self._state = self._goto[current_state, self.DEFAULT_TOKEN]
                # If no default has been assigned, then this parser has a logic
                # error.
                else:
                    raise RuntimeError(f"{self.__class__.__name__} LOGIC ERROR!")

            if self._state == self.DONE:
                return False

        return True


def TErr(err_msg: str) -> Err[CannotTransform]:
    """(T)ransform Err

    Convenience function used when working with the TResult type.
    """
    cant_transform = CannotTransform(err_msg)
    return Err(cant_transform)


def contains_pragma_comment(comment_list: List[Leaf]) -> bool:
    """
    Returns:
        True iff one of the comments in @comment_list is a pragma used by one
        of the more common static analysis tools for python (e.g. mypy, flake8,
        pylint).
    """
    for comment in comment_list:
        if comment.value.startswith(("# type:", "# noqa", "# pylint:")):
            return True

    return False


def insert_str_child_factory(string_leaf: Leaf) -> Callable[[LN], None]:
    """
    Factory for a convenience function that is used to orphan @string_leaf
    and then insert multiple new leaves into the same part of the node
    structure that @string_leaf had originally occupied.

    Examples:
        Let `string_leaf = Leaf(token.STRING, '"foo"')` and `N =
        string_leaf.parent`. Assume the node `N` has the following
        original structure:

        Node(
            expr_stmt, [
                Leaf(NAME, 'x'),
                Leaf(EQUAL, '='),
                Leaf(STRING, '"foo"'),
            ]
        )

        We then run the code snippet shown below.
        ```
        insert_str_child = insert_str_child_factory(string_leaf)

        lpar = Leaf(token.LPAR, '(')
        insert_str_child(lpar)

        bar = Leaf(token.STRING, '"bar"')
        insert_str_child(bar)

        rpar = Leaf(token.RPAR, ')')
        insert_str_child(rpar)
        ```

        After which point, it follows that `string_leaf.parent is None` and
        the node `N` now has the following structure:

        Node(
            expr_stmt, [
                Leaf(NAME, 'x'),
                Leaf(EQUAL, '='),
                Leaf(LPAR, '('),
                Leaf(STRING, '"bar"'),
                Leaf(RPAR, ')'),
            ]
        )
    """
    string_parent = string_leaf.parent
    string_child_idx = string_leaf.remove()

    def insert_str_child(child: LN) -> None:
        nonlocal string_child_idx

        assert string_parent is not None
        assert string_child_idx is not None

        string_parent.insert_child(string_child_idx, child)
        string_child_idx += 1

    return insert_str_child


def has_triple_quotes(string: str) -> bool:
    """
    Returns:
        True iff @string starts with three quotation characters.
    """
    raw_string = string.lstrip(STRING_PREFIX_CHARS)
    return raw_string[:3] in {'"""', "'''"}


def parent_type(node: Optional[LN]) -> Optional[NodeType]:
    """
    Returns:
        @node.parent.type, if @node is not None and has a parent.
            OR
        None, otherwise.
    """
    if node is None or node.parent is None:
        return None

    return node.parent.type


def is_empty_par(leaf: Leaf) -> bool:
    return is_empty_lpar(leaf) or is_empty_rpar(leaf)


def is_empty_lpar(leaf: Leaf) -> bool:
    return leaf.type == token.LPAR and leaf.value == ""


def is_empty_rpar(leaf: Leaf) -> bool:
    return leaf.type == token.RPAR and leaf.value == ""


def is_valid_index_factory(seq: Sequence[Any]) -> Callable[[int], bool]:
    """
    Examples:
        ```
        my_list = [1, 2, 3]

        is_valid_index = is_valid_index_factory(my_list)

        assert is_valid_index(0)
        assert is_valid_index(2)

        assert not is_valid_index(3)
        assert not is_valid_index(-1)
        ```
    """

    def is_valid_index(idx: int) -> bool:
        """
        Returns:
            True iff @idx is positive AND seq[@idx] does NOT raise an
            IndexError.
        """
        return 0 <= idx < len(seq)

    return is_valid_index


def line_to_string(line: Line) -> str:
    """Returns the string representation of @line.

    WARNING: This is known to be computationally expensive.
    """
    return str(line).strip("\n")


def append_leaves(
    new_line: Line, old_line: Line, leaves: List[Leaf], preformatted: bool = False
) -> None:
    """
    Append leaves (taken from @old_line) to @new_line, making sure to fix the
    underlying Node structure where appropriate.

    All of the leaves in @leaves are duplicated. The duplicates are then
    appended to @new_line and used to replace their originals in the underlying
    Node structure. Any comments attached to the old leaves are reattached to
    the new leaves.

    Pre-conditions:
        set(@leaves) is a subset of set(@old_line.leaves).
    """
    for old_leaf in leaves:
        new_leaf = Leaf(old_leaf.type, old_leaf.value)
        replace_child(old_leaf, new_leaf)
        new_line.append(new_leaf, preformatted=preformatted)

        for comment_leaf in old_line.comments_after(old_leaf):
            new_line.append(comment_leaf, preformatted=True)


def replace_child(old_child: LN, new_child: LN) -> None:
    """
    Side Effects:
        * If @old_child.parent is set, replace @old_child with @new_child in
        @old_child's underlying Node structure.
            OR
        * Otherwise, this function does nothing.
    """
    parent = old_child.parent
    if not parent:
        return

    child_idx = old_child.remove()
    if child_idx is not None:
        parent.insert_child(child_idx, new_child)


def get_string_prefix(string: str) -> str:
    """
    Pre-conditions:
        * assert_is_leaf_string(@string)

    Returns:
        @string's prefix (e.g. '', 'r', 'f', or 'rf').
    """
    assert_is_leaf_string(string)

    prefix = ""
    prefix_idx = 0
    while string[prefix_idx] in STRING_PREFIX_CHARS:
        prefix += string[prefix_idx].lower()
        prefix_idx += 1

    return prefix


def assert_is_leaf_string(string: str) -> None:
    """
    Checks the pre-condition that @string has the format that you would expect
    of `leaf.value` where `leaf` is some Leaf such that `leaf.type ==
    token.STRING`. A more precise description of the pre-conditions that are
    checked are listed below.

    Pre-conditions:
        * @string starts with either ', ", <prefix>', or <prefix>" where
        `set(<prefix>)` is some subset of `set(STRING_PREFIX_CHARS)`.
        * @string ends with a quote character (' or ").

    Raises:
        AssertionError(...) if the pre-conditions listed above are not
        satisfied.
    """
    dquote_idx = string.find('"')
    squote_idx = string.find("'")
    if -1 in [dquote_idx, squote_idx]:
        quote_idx = max(dquote_idx, squote_idx)
    else:
        quote_idx = min(squote_idx, dquote_idx)

    assert (
        0 <= quote_idx < len(string) - 1
    ), f"{string!r} is missing a starting quote character (' or \")."
    assert string[-1] in (
        "'",
        '"',
    ), f"{string!r} is missing an ending quote character (' or \")."
    assert set(string[:quote_idx]).issubset(
        set(STRING_PREFIX_CHARS)
    ), f"{set(string[:quote_idx])} is NOT a subset of {set(STRING_PREFIX_CHARS)}."


def left_hand_split(line: Line, _features: Collection[Feature] = ()) -> Iterator[Line]:
    """Split line into many lines, starting with the first matching bracket pair.

    Note: this usually looks weird, only use this for function definitions.
    Prefer RHS otherwise.  This is why this function is not symmetrical with
    :func:`right_hand_split` which also handles optional parentheses.
    """
    tail_leaves: List[Leaf] = []
    body_leaves: List[Leaf] = []
    head_leaves: List[Leaf] = []
    current_leaves = head_leaves
    matching_bracket: Optional[Leaf] = None
    for leaf in line.leaves:
        if (
            current_leaves is body_leaves
            and leaf.type in CLOSING_BRACKETS
            and leaf.opening_bracket is matching_bracket
        ):
            current_leaves = tail_leaves if body_leaves else head_leaves
        current_leaves.append(leaf)
        if current_leaves is head_leaves:
            if leaf.type in OPENING_BRACKETS:
                matching_bracket = leaf
                current_leaves = body_leaves
    if not matching_bracket:
        raise CannotSplit("No brackets found")

    head = bracket_split_build_line(head_leaves, line, matching_bracket)
    body = bracket_split_build_line(body_leaves, line, matching_bracket, is_body=True)
    tail = bracket_split_build_line(tail_leaves, line, matching_bracket)
    bracket_split_succeeded_or_raise(head, body, tail)
    for result in (head, body, tail):
        if result:
            yield result


def right_hand_split(
    line: Line,
    line_length: int,
    features: Collection[Feature] = (),
    omit: Collection[LeafID] = (),
) -> Iterator[Line]:
    """Split line into many lines, starting with the last matching bracket pair.

    If the split was by optional parentheses, attempt splitting without them, too.
    `omit` is a collection of closing bracket IDs that shouldn't be considered for
    this split.

    Note: running this function modifies `bracket_depth` on the leaves of `line`.
    """
    tail_leaves: List[Leaf] = []
    body_leaves: List[Leaf] = []
    head_leaves: List[Leaf] = []
    current_leaves = tail_leaves
    opening_bracket: Optional[Leaf] = None
    closing_bracket: Optional[Leaf] = None
    for leaf in reversed(line.leaves):
        if current_leaves is body_leaves:
            if leaf is opening_bracket:
                current_leaves = head_leaves if body_leaves else tail_leaves
        current_leaves.append(leaf)
        if current_leaves is tail_leaves:
            if leaf.type in CLOSING_BRACKETS and id(leaf) not in omit:
                opening_bracket = leaf.opening_bracket
                closing_bracket = leaf
                current_leaves = body_leaves
    if not (opening_bracket and closing_bracket and head_leaves):
        # If there is no opening or closing_bracket that means the split failed and
        # all content is in the tail.  Otherwise, if `head_leaves` are empty, it means
        # the matching `opening_bracket` wasn't available on `line` anymore.
        raise CannotSplit("No brackets found")

    tail_leaves.reverse()
    body_leaves.reverse()
    head_leaves.reverse()
    head = bracket_split_build_line(head_leaves, line, opening_bracket)
    body = bracket_split_build_line(body_leaves, line, opening_bracket, is_body=True)
    tail = bracket_split_build_line(tail_leaves, line, opening_bracket)
    bracket_split_succeeded_or_raise(head, body, tail)
    if (
        # the opening bracket is an optional paren
        opening_bracket.type == token.LPAR
        and not opening_bracket.value
        # the closing bracket is an optional paren
        and closing_bracket.type == token.RPAR
        and not closing_bracket.value
        # it's not an import (optional parens are the only thing we can split on
        # in this case; attempting a split without them is a waste of time)
        and not line.is_import
        # there are no standalone comments in the body
        and not body.contains_standalone_comments(0)
        # and we can actually remove the parens
        and can_omit_invisible_parens(body, line_length)
    ):
        omit = {id(closing_bracket), *omit}
        try:
            yield from right_hand_split(line, line_length, features=features, omit=omit)
            return

        except CannotSplit:
            if not (
                can_be_split(body)
                or is_line_short_enough(body, line_length=line_length)
            ):
                raise CannotSplit(
                    "Splitting failed, body is still too long and can't be split."
                )

            elif head.contains_multiline_strings() or tail.contains_multiline_strings():
                raise CannotSplit(
                    "The current optional pair of parentheses is bound to fail to"
                    " satisfy the splitting algorithm because the head or the tail"
                    " contains multiline strings which by definition never fit one"
                    " line."
                )

    ensure_visible(opening_bracket)
    ensure_visible(closing_bracket)
    for result in (head, body, tail):
        if result:
            yield result


def bracket_split_succeeded_or_raise(head: Line, body: Line, tail: Line) -> None:
    """Raise :exc:`CannotSplit` if the last left- or right-hand split failed.

    Do nothing otherwise.

    A left- or right-hand split is based on a pair of brackets. Content before
    (and including) the opening bracket is left on one line, content inside the
    brackets is put on a separate line, and finally content starting with and
    following the closing bracket is put on a separate line.

    Those are called `head`, `body`, and `tail`, respectively. If the split
    produced the same line (all content in `head`) or ended up with an empty `body`
    and the `tail` is just the closing bracket, then it's considered failed.
    """
    tail_len = len(str(tail).strip())
    if not body:
        if tail_len == 0:
            raise CannotSplit("Splitting brackets produced the same line")

        elif tail_len < 3:
            raise CannotSplit(
                f"Splitting brackets on an empty body to save {tail_len} characters is"
                " not worth it"
            )


def bracket_split_build_line(
    leaves: List[Leaf], original: Line, opening_bracket: Leaf, *, is_body: bool = False
) -> Line:
    """Return a new line with given `leaves` and respective comments from `original`.

    If `is_body` is True, the result line is one-indented inside brackets and as such
    has its first leaf's prefix normalized and a trailing comma added when expected.
    """
    result = Line(mode=original.mode, depth=original.depth)
    if is_body:
        result.inside_brackets = True
        result.depth += 1
        if leaves:
            # Since body is a new indent level, remove spurious leading whitespace.
            normalize_prefix(leaves[0], inside_brackets=True)
            # Ensure a trailing comma for imports and standalone function arguments, but
            # be careful not to add one after any comments or within type annotations.
            no_commas = (
                original.is_def
                and opening_bracket.value == "("
                and not any(leaf.type == token.COMMA for leaf in leaves)
            )

            if original.is_import or no_commas:
                for i in range(len(leaves) - 1, -1, -1):
                    if leaves[i].type == STANDALONE_COMMENT:
                        continue

                    if leaves[i].type != token.COMMA:
                        new_comma = Leaf(token.COMMA, ",")
                        leaves.insert(i + 1, new_comma)
                    break

    # Populate the line
    for leaf in leaves:
        result.append(leaf, preformatted=True)
        for comment_after in original.comments_after(leaf):
            result.append(comment_after, preformatted=True)
    if is_body and should_split_line(result, opening_bracket):
        result.should_split = True
    return result


def dont_increase_indentation(split_func: Transformer) -> Transformer:
    """Normalize prefix of the first leaf in every line returned by `split_func`.

    This is a decorator over relevant split functions.
    """

    @wraps(split_func)
    def split_wrapper(line: Line, features: Collection[Feature] = ()) -> Iterator[Line]:
        for line in split_func(line, features):
            normalize_prefix(line.leaves[0], inside_brackets=True)
            yield line

    return split_wrapper


@dont_increase_indentation
def delimiter_split(line: Line, features: Collection[Feature] = ()) -> Iterator[Line]:
    """Split according to delimiters of the highest priority.

    If the appropriate Features are given, the split will add trailing commas
    also in function signatures and calls that contain `*` and `**`.
    """
    try:
        last_leaf = line.leaves[-1]
    except IndexError:
        raise CannotSplit("Line empty")

    bt = line.bracket_tracker
    try:
        delimiter_priority = bt.max_delimiter_priority(exclude={id(last_leaf)})
    except ValueError:
        raise CannotSplit("No delimiters found")

    if delimiter_priority == DOT_PRIORITY:
        if bt.delimiter_count_with_priority(delimiter_priority) == 1:
            raise CannotSplit("Splitting a single attribute from its owner looks wrong")

    current_line = Line(
        mode=line.mode, depth=line.depth, inside_brackets=line.inside_brackets
    )
    lowest_depth = sys.maxsize
    trailing_comma_safe = True

    def append_to_line(leaf: Leaf) -> Iterator[Line]:
        """Append `leaf` to current line or to new line if appending impossible."""
        nonlocal current_line
        try:
            current_line.append_safe(leaf, preformatted=True)
        except ValueError:
            yield current_line

            current_line = Line(
                mode=line.mode, depth=line.depth, inside_brackets=line.inside_brackets
            )
            current_line.append(leaf)

    for leaf in line.leaves:
        yield from append_to_line(leaf)

        for comment_after in line.comments_after(leaf):
            yield from append_to_line(comment_after)

        lowest_depth = min(lowest_depth, leaf.bracket_depth)
        if leaf.bracket_depth == lowest_depth:
            if is_vararg(leaf, within={syms.typedargslist}):
                trailing_comma_safe = (
                    trailing_comma_safe and Feature.TRAILING_COMMA_IN_DEF in features
                )
            elif is_vararg(leaf, within={syms.arglist, syms.argument}):
                trailing_comma_safe = (
                    trailing_comma_safe and Feature.TRAILING_COMMA_IN_CALL in features
                )

        leaf_priority = bt.delimiters.get(id(leaf))
        if leaf_priority == delimiter_priority:
            yield current_line

            current_line = Line(
                mode=line.mode, depth=line.depth, inside_brackets=line.inside_brackets
            )
    if current_line:
        if (
            trailing_comma_safe
            and delimiter_priority == COMMA_PRIORITY
            and current_line.leaves[-1].type != token.COMMA
            and current_line.leaves[-1].type != STANDALONE_COMMENT
        ):
            new_comma = Leaf(token.COMMA, ",")
            current_line.append(new_comma)
        yield current_line


@dont_increase_indentation
def standalone_comment_split(
    line: Line, features: Collection[Feature] = ()
) -> Iterator[Line]:
    """Split standalone comments from the rest of the line."""
    if not line.contains_standalone_comments(0):
        raise CannotSplit("Line does not have any standalone comments")

    current_line = Line(
        mode=line.mode, depth=line.depth, inside_brackets=line.inside_brackets
    )

    def append_to_line(leaf: Leaf) -> Iterator[Line]:
        """Append `leaf` to current line or to new line if appending impossible."""
        nonlocal current_line
        try:
            current_line.append_safe(leaf, preformatted=True)
        except ValueError:
            yield current_line

            current_line = Line(
                line.mode, depth=line.depth, inside_brackets=line.inside_brackets
            )
            current_line.append(leaf)

    for leaf in line.leaves:
        yield from append_to_line(leaf)

        for comment_after in line.comments_after(leaf):
            yield from append_to_line(comment_after)

    if current_line:
        yield current_line


def is_import(leaf: Leaf) -> bool:
    """Return True if the given leaf starts an import statement."""
    p = leaf.parent
    t = leaf.type
    v = leaf.value
    return bool(
        t == token.NAME
        and (
            (v == "import" and p and p.type == syms.import_name)
            or (v == "from" and p and p.type == syms.import_from)
        )
    )


def is_type_comment(leaf: Leaf, suffix: str = "") -> bool:
    """Return True if the given leaf is a special comment.
    Only returns true for type comments for now."""
    t = leaf.type
    v = leaf.value
    return t in {token.COMMENT, STANDALONE_COMMENT} and v.startswith("# type:" + suffix)


def normalize_prefix(leaf: Leaf, *, inside_brackets: bool) -> None:
    """Leave existing extra newlines if not `inside_brackets`. Remove everything
    else.

    Note: don't use backslashes for formatting or you'll lose your voting rights.
    """
    if not inside_brackets:
        spl = leaf.prefix.split("#")
        if "\\" not in spl[0]:
            nl_count = spl[-1].count("\n")
            if len(spl) > 1:
                nl_count -= 1
            leaf.prefix = "\n" * nl_count
            return

    leaf.prefix = ""


def normalize_string_prefix(leaf: Leaf, remove_u_prefix: bool = False) -> None:
    """Make all string prefixes lowercase.

    If remove_u_prefix is given, also removes any u prefix from the string.

    Note: Mutates its argument.
    """
    match = re.match(r"^([" + STRING_PREFIX_CHARS + r"]*)(.*)$", leaf.value, re.DOTALL)
    assert match is not None, f"failed to match string {leaf.value!r}"
    orig_prefix = match.group(1)
    new_prefix = orig_prefix.replace("F", "f").replace("B", "b").replace("U", "u")
    if remove_u_prefix:
        new_prefix = new_prefix.replace("u", "")
    leaf.value = f"{new_prefix}{match.group(2)}"


def normalize_string_quotes(leaf: Leaf) -> None:
    """Prefer double quotes but only if it doesn't cause more escaping.

    Adds or removes backslashes as appropriate. Doesn't parse and fix
    strings nested in f-strings (yet).

    Note: Mutates its argument.
    """
    value = leaf.value.lstrip(STRING_PREFIX_CHARS)
    if value[:3] == '"""':
        return

    elif value[:3] == "'''":
        orig_quote = "'''"
        new_quote = '"""'
    elif value[0] == '"':
        orig_quote = '"'
        new_quote = "'"
    else:
        orig_quote = "'"
        new_quote = '"'
    first_quote_pos = leaf.value.find(orig_quote)
    if first_quote_pos == -1:
        return  # There's an internal error

    prefix = leaf.value[:first_quote_pos]
    unescaped_new_quote = re.compile(rf"(([^\\]|^)(\\\\)*){new_quote}")
    escaped_new_quote = re.compile(rf"([^\\]|^)\\((?:\\\\)*){new_quote}")
    escaped_orig_quote = re.compile(rf"([^\\]|^)\\((?:\\\\)*){orig_quote}")
    body = leaf.value[first_quote_pos + len(orig_quote) : -len(orig_quote)]
    if "r" in prefix.casefold():
        if unescaped_new_quote.search(body):
            # There's at least one unescaped new_quote in this raw string
            # so converting is impossible
            return

        # Do not introduce or remove backslashes in raw strings
        new_body = body
    else:
        # remove unnecessary escapes
        new_body = sub_twice(escaped_new_quote, rf"\1\2{new_quote}", body)
        if body != new_body:
            # Consider the string without unnecessary escapes as the original
            body = new_body
            leaf.value = f"{prefix}{orig_quote}{body}{orig_quote}"
        new_body = sub_twice(escaped_orig_quote, rf"\1\2{orig_quote}", new_body)
        new_body = sub_twice(unescaped_new_quote, rf"\1\\{new_quote}", new_body)
    if "f" in prefix.casefold():
        matches = re.findall(
            r"""
            (?:[^{]|^)\{  # start of the string or a non-{ followed by a single {
                ([^{].*?)  # contents of the brackets except if begins with {{
            \}(?:[^}]|$)  # A } followed by end of the string or a non-}
            """,
            new_body,
            re.VERBOSE,
        )
        for m in matches:
            if "\\" in str(m):
                # Do not introduce backslashes in interpolated expressions
                return

    if new_quote == '"""' and new_body[-1:] == '"':
        # edge case:
        new_body = new_body[:-1] + '\\"'
    orig_escape_count = body.count("\\")
    new_escape_count = new_body.count("\\")
    if new_escape_count > orig_escape_count:
        return  # Do not introduce more escaping

    if new_escape_count == orig_escape_count and orig_quote == '"':
        return  # Prefer double quotes

    leaf.value = f"{prefix}{new_quote}{new_body}{new_quote}"


def normalize_numeric_literal(leaf: Leaf) -> None:
    """Normalizes numeric (float, int, and complex) literals.

    All letters used in the representation are normalized to lowercase (except
    in Python 2 long literals).
    """
    text = leaf.value.lower()
    if text.startswith(("0o", "0b")):
        # Leave octal and binary literals alone.
        pass
    elif text.startswith("0x"):
        text = format_hex(text)
    elif "e" in text:
        text = format_scientific_notation(text)
    elif text.endswith(("j", "l")):
        text = format_long_or_complex_number(text)
    else:
        text = format_float_or_int_string(text)
    leaf.value = text


def format_hex(text: str) -> str:
    """
    Formats a hexadecimal string like "0x12b3"

    Uses lowercase because of similarity between "B" and "8", which
    can cause security issues.
    see: https://github.com/psf/black/issues/1692
    """

    before, after = text[:2], text[2:]
    return f"{before}{after.lower()}"


def format_scientific_notation(text: str) -> str:
    """Formats a numeric string utilizing scentific notation"""
    before, after = text.split("e")
    sign = ""
    if after.startswith("-"):
        after = after[1:]
        sign = "-"
    elif after.startswith("+"):
        after = after[1:]
    before = format_float_or_int_string(before)
    return f"{before}e{sign}{after}"


def format_long_or_complex_number(text: str) -> str:
    """Formats a long or complex string like `10L` or `10j`"""
    number = text[:-1]
    suffix = text[-1]
    # Capitalize in "2L" because "l" looks too similar to "1".
    if suffix == "l":
        suffix = "L"
    return f"{format_float_or_int_string(number)}{suffix}"


def format_float_or_int_string(text: str) -> str:
    """Formats a float string like "1.0"."""
    if "." not in text:
        return text

    before, after = text.split(".")
    return f"{before or 0}.{after or 0}"


def normalize_invisible_parens(node: Node, parens_after: Set[str]) -> None:
    """Make existing optional parentheses invisible or create new ones.

    `parens_after` is a set of string leaf values immediately after which parens
    should be put.

    Standardizes on visible parentheses for single-element tuples, and keeps
    existing visible parentheses for other tuples and generator expressions.
    """
    for pc in list_comments(node.prefix, is_endmarker=False):
        if pc.value in FMT_OFF:
            # This `node` has a prefix with `# fmt: off`, don't mess with parens.
            return
    check_lpar = False
    for index, child in enumerate(list(node.children)):
        # Fixes a bug where invisible parens are not properly stripped from
        # assignment statements that contain type annotations.
        if isinstance(child, Node) and child.type == syms.annassign:
            normalize_invisible_parens(child, parens_after=parens_after)

        # Add parentheses around long tuple unpacking in assignments.
        if (
            index == 0
            and isinstance(child, Node)
            and child.type == syms.testlist_star_expr
        ):
            check_lpar = True

        if check_lpar:
            if is_walrus_assignment(child):
                pass

            elif child.type == syms.atom:
                if maybe_make_parens_invisible_in_atom(child, parent=node):
                    wrap_in_parentheses(node, child, visible=False)
            elif is_one_tuple(child):
                wrap_in_parentheses(node, child, visible=True)
            elif node.type == syms.import_from:
                # "import from" nodes store parentheses directly as part of
                # the statement
                if child.type == token.LPAR:
                    # make parentheses invisible
                    child.value = ""  # type: ignore
                    node.children[-1].value = ""  # type: ignore
                elif child.type != token.STAR:
                    # insert invisible parentheses
                    node.insert_child(index, Leaf(token.LPAR, ""))
                    node.append_child(Leaf(token.RPAR, ""))
                break
            elif node.type in [syms.assert_stmt, syms.if_stmt, syms.return_stmt]:
                pass

            elif not (isinstance(child, Leaf) and is_multiline_string(child)):
                wrap_in_parentheses(node, child, visible=False)

        check_lpar = isinstance(child, Leaf) and child.value in parens_after


def normalize_fmt_off(node: Node) -> None:
    """Convert content between `# fmt: off`/`# fmt: on` into standalone comments."""
    try_again = True
    while try_again:
        try_again = convert_one_fmt_off_pair(node)


def convert_one_fmt_off_pair(node: Node) -> bool:
    """Convert content of a single `# fmt: off`/`# fmt: on` into a standalone comment.

    Returns True if a pair was converted.
    """
    for leaf in node.leaves():
        previous_consumed = 0
        for comment in list_comments(leaf.prefix, is_endmarker=False):
            if comment.value in FMT_OFF:
                # We only want standalone comments. If there's no previous leaf or
                # the previous leaf is indentation, it's a standalone comment in
                # disguise.
                if comment.type != STANDALONE_COMMENT:
                    prev = preceding_leaf(leaf)
                    if prev and prev.type not in WHITESPACE:
                        continue

                ignored_nodes = list(generate_ignored_nodes(leaf))
                if not ignored_nodes:
                    continue

                first = ignored_nodes[0]  # Can be a container node with the `leaf`.
                parent = first.parent
                prefix = first.prefix
                first.prefix = prefix[comment.consumed :]
                hidden_value = (
                    comment.value + "\n" + "".join(str(n) for n in ignored_nodes)
                )
                if hidden_value.endswith("\n"):
                    # That happens when one of the `ignored_nodes` ended with a NEWLINE
                    # leaf (possibly followed by a DEDENT).
                    hidden_value = hidden_value[:-1]
                first_idx: Optional[int] = None
                for ignored in ignored_nodes:
                    index = ignored.remove()
                    if first_idx is None:
                        first_idx = index
                assert parent is not None, "INTERNAL ERROR: fmt: on/off handling (1)"
                assert first_idx is not None, "INTERNAL ERROR: fmt: on/off handling (2)"
                parent.insert_child(
                    first_idx,
                    Leaf(
                        STANDALONE_COMMENT,
                        hidden_value,
                        prefix=prefix[:previous_consumed] + "\n" * comment.newlines,
                    ),
                )
                return True

            previous_consumed = comment.consumed

    return False


def generate_ignored_nodes(leaf: Leaf) -> Iterator[LN]:
    """Starting from the container of `leaf`, generate all leaves until `# fmt: on`.

    Stops at the end of the block.
    """
    container: Optional[LN] = container_of(leaf)
    while container is not None and container.type != token.ENDMARKER:
        if is_fmt_on(container):
            return

        # fix for fmt: on in children
        if contains_fmt_on_at_column(container, leaf.column):
            for child in container.children:
                if contains_fmt_on_at_column(child, leaf.column):
                    return
                yield child
        else:
            yield container
            container = container.next_sibling


def is_fmt_on(container: LN) -> bool:
    """Determine whether formatting is switched on within a container.
    Determined by whether the last `# fmt:` comment is `on` or `off`.
    """
    fmt_on = False
    for comment in list_comments(container.prefix, is_endmarker=False):
        if comment.value in FMT_ON:
            fmt_on = True
        elif comment.value in FMT_OFF:
            fmt_on = False
    return fmt_on


def contains_fmt_on_at_column(container: LN, column: int) -> bool:
    """Determine if children at a given column have formatting switched on."""
    for child in container.children:
        if (
            isinstance(child, Node)
            and first_leaf_column(child) == column
            or isinstance(child, Leaf)
            and child.column == column
        ):
            if is_fmt_on(child):
                return True

    return False


def first_leaf_column(node: Node) -> Optional[int]:
    """Returns the column of the first leaf child of a node."""
    for child in node.children:
        if isinstance(child, Leaf):
            return child.column
    return None


def maybe_make_parens_invisible_in_atom(node: LN, parent: LN) -> bool:
    """If it's safe, make the parens in the atom `node` invisible, recursively.
    Additionally, remove repeated, adjacent invisible parens from the atom `node`
    as they are redundant.

    Returns whether the node should itself be wrapped in invisible parentheses.

    """
    if (
        node.type != syms.atom
        or is_empty_tuple(node)
        or is_one_tuple(node)
        or (is_yield(node) and parent.type != syms.expr_stmt)
        or max_delimiter_priority_in_atom(node) >= COMMA_PRIORITY
    ):
        return False

    first = node.children[0]
    last = node.children[-1]
    if first.type == token.LPAR and last.type == token.RPAR:
        middle = node.children[1]
        # make parentheses invisible
        first.value = ""  # type: ignore
        last.value = ""  # type: ignore
        maybe_make_parens_invisible_in_atom(middle, parent=parent)

        if is_atom_with_invisible_parens(middle):
            # Strip the invisible parens from `middle` by replacing
            # it with the child in-between the invisible parens
            middle.replace(middle.children[1])

        return False

    return True


def is_atom_with_invisible_parens(node: LN) -> bool:
    """Given a `LN`, determines whether it's an atom `node` with invisible
    parens. Useful in dedupe-ing and normalizing parens.
    """
    if isinstance(node, Leaf) or node.type != syms.atom:
        return False

    first, last = node.children[0], node.children[-1]
    return (
        isinstance(first, Leaf)
        and first.type == token.LPAR
        and first.value == ""
        and isinstance(last, Leaf)
        and last.type == token.RPAR
        and last.value == ""
    )


def is_empty_tuple(node: LN) -> bool:
    """Return True if `node` holds an empty tuple."""
    return (
        node.type == syms.atom
        and len(node.children) == 2
        and node.children[0].type == token.LPAR
        and node.children[1].type == token.RPAR
    )


def unwrap_singleton_parenthesis(node: LN) -> Optional[LN]:
    """Returns `wrapped` if `node` is of the shape ( wrapped ).

    Parenthesis can be optional. Returns None otherwise"""
    if len(node.children) != 3:
        return None

    lpar, wrapped, rpar = node.children
    if not (lpar.type == token.LPAR and rpar.type == token.RPAR):
        return None

    return wrapped


def wrap_in_parentheses(parent: Node, child: LN, *, visible: bool = True) -> None:
    """Wrap `child` in parentheses.

    This replaces `child` with an atom holding the parentheses and the old
    child.  That requires moving the prefix.

    If `visible` is False, the leaves will be valueless (and thus invisible).
    """
    lpar = Leaf(token.LPAR, "(" if visible else "")
    rpar = Leaf(token.RPAR, ")" if visible else "")
    prefix = child.prefix
    child.prefix = ""
    index = child.remove() or 0
    new_child = Node(syms.atom, [lpar, child, rpar])
    new_child.prefix = prefix
    parent.insert_child(index, new_child)


def is_one_tuple(node: LN) -> bool:
    """Return True if `node` holds a tuple with one element, with or without parens."""
    if node.type == syms.atom:
        gexp = unwrap_singleton_parenthesis(node)
        if gexp is None or gexp.type != syms.testlist_gexp:
            return False

        return len(gexp.children) == 2 and gexp.children[1].type == token.COMMA

    return (
        node.type in IMPLICIT_TUPLE
        and len(node.children) == 2
        and node.children[1].type == token.COMMA
    )


def is_walrus_assignment(node: LN) -> bool:
    """Return True iff `node` is of the shape ( test := test )"""
    inner = unwrap_singleton_parenthesis(node)
    return inner is not None and inner.type == syms.namedexpr_test


def is_simple_decorator_trailer(node: LN, last: bool = False) -> bool:
    """Return True iff `node` is a trailer valid in a simple decorator"""
    return node.type == syms.trailer and (
        (
            len(node.children) == 2
            and node.children[0].type == token.DOT
            and node.children[1].type == token.NAME
        )
        # last trailer can be arguments
        or (
            last
            and len(node.children) == 3
            and node.children[0].type == token.LPAR
            # and node.children[1].type == syms.argument
            and node.children[2].type == token.RPAR
        )
    )


def is_simple_decorator_expression(node: LN) -> bool:
    """Return True iff `node` could be a 'dotted name' decorator

    This function takes the node of the 'namedexpr_test' of the new decorator
    grammar and test if it would be valid under the old decorator grammar.

    The old grammar was: decorator: @ dotted_name [arguments] NEWLINE
    The new grammar is : decorator: @ namedexpr_test NEWLINE
    """
    if node.type == token.NAME:
        return True
    if node.type == syms.power:
        if node.children:
            return (
                node.children[0].type == token.NAME
                and all(map(is_simple_decorator_trailer, node.children[1:-1]))
                and (
                    len(node.children) < 2
                    or is_simple_decorator_trailer(node.children[-1], last=True)
                )
            )
    return False


def is_yield(node: LN) -> bool:
    """Return True if `node` holds a `yield` or `yield from` expression."""
    if node.type == syms.yield_expr:
        return True

    if node.type == token.NAME and node.value == "yield":  # type: ignore
        return True

    if node.type != syms.atom:
        return False

    if len(node.children) != 3:
        return False

    lpar, expr, rpar = node.children
    if lpar.type == token.LPAR and rpar.type == token.RPAR:
        return is_yield(expr)

    return False


def is_vararg(leaf: Leaf, within: Set[NodeType]) -> bool:
    """Return True if `leaf` is a star or double star in a vararg or kwarg.

    If `within` includes VARARGS_PARENTS, this applies to function signatures.
    If `within` includes UNPACKING_PARENTS, it applies to right hand-side
    extended iterable unpacking (PEP 3132) and additional unpacking
    generalizations (PEP 448).
    """
    if leaf.type not in VARARGS_SPECIALS or not leaf.parent:
        return False

    p = leaf.parent
    if p.type == syms.star_expr:
        # Star expressions are also used as assignment targets in extended
        # iterable unpacking (PEP 3132).  See what its parent is instead.
        if not p.parent:
            return False

        p = p.parent

    return p.type in within


def is_multiline_string(leaf: Leaf) -> bool:
    """Return True if `leaf` is a multiline string that actually spans many lines."""
    return has_triple_quotes(leaf.value) and "\n" in leaf.value


def is_stub_suite(node: Node) -> bool:
    """Return True if `node` is a suite with a stub body."""
    if (
        len(node.children) != 4
        or node.children[0].type != token.NEWLINE
        or node.children[1].type != token.INDENT
        or node.children[3].type != token.DEDENT
    ):
        return False

    return is_stub_body(node.children[2])


def is_stub_body(node: LN) -> bool:
    """Return True if `node` is a simple statement containing an ellipsis."""
    if not isinstance(node, Node) or node.type != syms.simple_stmt:
        return False

    if len(node.children) != 2:
        return False

    child = node.children[0]
    return (
        child.type == syms.atom
        and len(child.children) == 3
        and all(leaf == Leaf(token.DOT, ".") for leaf in child.children)
    )


def max_delimiter_priority_in_atom(node: LN) -> Priority:
    """Return maximum delimiter priority inside `node`.

    This is specific to atoms with contents contained in a pair of parentheses.
    If `node` isn't an atom or there are no enclosing parentheses, returns 0.
    """
    if node.type != syms.atom:
        return 0

    first = node.children[0]
    last = node.children[-1]
    if not (first.type == token.LPAR and last.type == token.RPAR):
        return 0

    bt = BracketTracker()
    for c in node.children[1:-1]:
        if isinstance(c, Leaf):
            bt.mark(c)
        else:
            for leaf in c.leaves():
                bt.mark(leaf)
    try:
        return bt.max_delimiter_priority()

    except ValueError:
        return 0


def ensure_visible(leaf: Leaf) -> None:
    """Make sure parentheses are visible.

    They could be invisible as part of some statements (see
    :func:`normalize_invisible_parens` and :func:`visit_import_from`).
    """
    if leaf.type == token.LPAR:
        leaf.value = "("
    elif leaf.type == token.RPAR:
        leaf.value = ")"


def should_split_line(line: Line, opening_bracket: Leaf) -> bool:
    """Should `line` be immediately split with `delimiter_split()` after RHS?"""

    if not (opening_bracket.parent and opening_bracket.value in "[{("):
        return False

    # We're essentially checking if the body is delimited by commas and there's more
    # than one of them (we're excluding the trailing comma and if the delimiter priority
    # is still commas, that means there's more).
    exclude = set()
    trailing_comma = False
    try:
        last_leaf = line.leaves[-1]
        if last_leaf.type == token.COMMA:
            trailing_comma = True
            exclude.add(id(last_leaf))
        max_priority = line.bracket_tracker.max_delimiter_priority(exclude=exclude)
    except (IndexError, ValueError):
        return False

    return max_priority == COMMA_PRIORITY and (
        (line.mode.magic_trailing_comma and trailing_comma)
        # always explode imports
        or opening_bracket.parent.type in {syms.atom, syms.import_from}
    )


def is_one_tuple_between(opening: Leaf, closing: Leaf, leaves: List[Leaf]) -> bool:
    """Return True if content between `opening` and `closing` looks like a one-tuple."""
    if opening.type != token.LPAR and closing.type != token.RPAR:
        return False

    depth = closing.bracket_depth + 1
    for _opening_index, leaf in enumerate(leaves):
        if leaf is opening:
            break

    else:
        raise LookupError("Opening paren not found in `leaves`")

    commas = 0
    _opening_index += 1
    for leaf in leaves[_opening_index:]:
        if leaf is closing:
            break

        bracket_depth = leaf.bracket_depth
        if bracket_depth == depth and leaf.type == token.COMMA:
            commas += 1
            if leaf.parent and leaf.parent.type in {
                syms.arglist,
                syms.typedargslist,
            }:
                commas += 1
                break

    return commas < 2


def get_features_used(node: Node) -> Set[Feature]:
    """Return a set of (relatively) new Python features used in this file.

    Currently looking for:
    - f-strings;
    - underscores in numeric literals;
    - trailing commas after * or ** in function signatures and calls;
    - positional only arguments in function signatures and lambdas;
    - assignment expression;
    - relaxed decorator syntax;
    """
    features: Set[Feature] = set()
    for n in node.pre_order():
        if n.type == token.STRING:
            value_head = n.value[:2]  # type: ignore
            if value_head in {'f"', 'F"', "f'", "F'", "rf", "fr", "RF", "FR"}:
                features.add(Feature.F_STRINGS)

        elif n.type == token.NUMBER:
            if "_" in n.value:  # type: ignore
                features.add(Feature.NUMERIC_UNDERSCORES)

        elif n.type == token.SLASH:
            if n.parent and n.parent.type in {syms.typedargslist, syms.arglist}:
                features.add(Feature.POS_ONLY_ARGUMENTS)

        elif n.type == token.COLONEQUAL:
            features.add(Feature.ASSIGNMENT_EXPRESSIONS)

        elif n.type == syms.decorator:
            if len(n.children) > 1 and not is_simple_decorator_expression(
                n.children[1]
            ):
                features.add(Feature.RELAXED_DECORATORS)

        elif (
            n.type in {syms.typedargslist, syms.arglist}
            and n.children
            and n.children[-1].type == token.COMMA
        ):
            if n.type == syms.typedargslist:
                feature = Feature.TRAILING_COMMA_IN_DEF
            else:
                feature = Feature.TRAILING_COMMA_IN_CALL

            for ch in n.children:
                if ch.type in STARS:
                    features.add(feature)

                if ch.type == syms.argument:
                    for argch in ch.children:
                        if argch.type in STARS:
                            features.add(feature)

    return features


def detect_target_versions(node: Node) -> Set[TargetVersion]:
    """Detect the version to target based on the nodes used."""
    features = get_features_used(node)
    return {
        version for version in TargetVersion if features <= VERSION_TO_FEATURES[version]
    }


def generate_trailers_to_omit(line: Line, line_length: int) -> Iterator[Set[LeafID]]:
    """Generate sets of closing bracket IDs that should be omitted in a RHS.

    Brackets can be omitted if the entire trailer up to and including
    a preceding closing bracket fits in one line.

    Yielded sets are cumulative (contain results of previous yields, too).  First
    set is empty, unless the line should explode, in which case bracket pairs until
    the one that needs to explode are omitted.
    """

    omit: Set[LeafID] = set()
    if not line.magic_trailing_comma:
        yield omit

    length = 4 * line.depth
    opening_bracket: Optional[Leaf] = None
    closing_bracket: Optional[Leaf] = None
    inner_brackets: Set[LeafID] = set()
    for index, leaf, leaf_length in enumerate_with_length(line, reversed=True):
        length += leaf_length
        if length > line_length:
            break

        has_inline_comment = leaf_length > len(leaf.value) + len(leaf.prefix)
        if leaf.type == STANDALONE_COMMENT or has_inline_comment:
            break

        if opening_bracket:
            if leaf is opening_bracket:
                opening_bracket = None
            elif leaf.type in CLOSING_BRACKETS:
                inner_brackets.add(id(leaf))
        elif leaf.type in CLOSING_BRACKETS:
            prev = line.leaves[index - 1] if index > 0 else None
            if prev and prev.type in OPENING_BRACKETS:
                # Empty brackets would fail a split so treat them as "inner"
                # brackets (e.g. only add them to the `omit` set if another
                # pair of brackets was good enough.
                inner_brackets.add(id(leaf))
                continue

            if closing_bracket:
                if line.magic_trailing_comma:
                    if closing_bracket is line.magic_trailing_comma or inner_brackets:
                        line.magic_trailing_comma = None
                        yield omit
                omit.add(id(closing_bracket))
                omit.update(inner_brackets)
                inner_brackets.clear()
                yield omit

            if leaf.value:
                opening_bracket = leaf.opening_bracket
                closing_bracket = leaf

    if line.magic_trailing_comma:
        yield omit


def get_future_imports(node: Node) -> Set[str]:
    """Return a set of __future__ imports in the file."""
    imports: Set[str] = set()

    def get_imports_from_children(children: List[LN]) -> Generator[str, None, None]:
        for child in children:
            if isinstance(child, Leaf):
                if child.type == token.NAME:
                    yield child.value

            elif child.type == syms.import_as_name:
                orig_name = child.children[0]
                assert isinstance(orig_name, Leaf), "Invalid syntax parsing imports"
                assert orig_name.type == token.NAME, "Invalid syntax parsing imports"
                yield orig_name.value

            elif child.type == syms.import_as_names:
                yield from get_imports_from_children(child.children)

            else:
                raise AssertionError("Invalid syntax parsing imports")

    for child in node.children:
        if child.type != syms.simple_stmt:
            break

        first_child = child.children[0]
        if isinstance(first_child, Leaf):
            # Continue looking if we see a docstring; otherwise stop.
            if (
                len(child.children) == 2
                and first_child.type == token.STRING
                and child.children[1].type == token.NEWLINE
            ):
                continue

            break

        elif first_child.type == syms.import_from:
            module_name = first_child.children[1]
            if not isinstance(module_name, Leaf) or module_name.value != "__future__":
                break

            imports |= set(get_imports_from_children(first_child.children[3:]))
        else:
            break

    return imports


@lru_cache()
def get_gitignore(root: Path) -> PathSpec:
    """ Return a PathSpec matching gitignore content if present."""
    gitignore = root / ".gitignore"
    lines: List[str] = []
    if gitignore.is_file():
        with gitignore.open() as gf:
            lines = gf.readlines()
    return PathSpec.from_lines("gitwildmatch", lines)


def normalize_path_maybe_ignore(
    path: Path, root: Path, report: "Report"
) -> Optional[str]:
    """Normalize `path`. May return `None` if `path` was ignored.

    `report` is where "path ignored" output goes.
    """
    try:
        abspath = path if path.is_absolute() else Path.cwd() / path
        normalized_path = abspath.resolve().relative_to(root).as_posix()
    except OSError as e:
        report.path_ignored(path, f"cannot be read because {e}")
        return None

    except ValueError:
        if path.is_symlink():
            report.path_ignored(path, f"is a symbolic link that points outside {root}")
            return None

        raise

    return normalized_path


def gen_python_files(
    paths: Iterable[Path],
    root: Path,
    include: Optional[Pattern[str]],
    exclude: Pattern[str],
    force_exclude: Optional[Pattern[str]],
    report: "Report",
    gitignore: PathSpec,
) -> Iterator[Path]:
    """Generate all files under `path` whose paths are not excluded by the
    `exclude_regex` or `force_exclude` regexes, but are included by the `include` regex.

    Symbolic links pointing outside of the `root` directory are ignored.

    `report` is where output about exclusions goes.
    """
    assert root.is_absolute(), f"INTERNAL ERROR: `root` must be absolute but is {root}"
    for child in paths:
        normalized_path = normalize_path_maybe_ignore(child, root, report)
        if normalized_path is None:
            continue

        # First ignore files matching .gitignore
        if gitignore.match_file(normalized_path):
            report.path_ignored(child, "matches the .gitignore file content")
            continue

        # Then ignore with `--exclude` and `--force-exclude` options.
        normalized_path = "/" + normalized_path
        if child.is_dir():
            normalized_path += "/"

        exclude_match = exclude.search(normalized_path) if exclude else None
        if exclude_match and exclude_match.group(0):
            report.path_ignored(child, "matches the --exclude regular expression")
            continue

        force_exclude_match = (
            force_exclude.search(normalized_path) if force_exclude else None
        )
        if force_exclude_match and force_exclude_match.group(0):
            report.path_ignored(child, "matches the --force-exclude regular expression")
            continue

        if child.is_dir():
            yield from gen_python_files(
                child.iterdir(),
                root,
                include,
                exclude,
                force_exclude,
                report,
                gitignore,
            )

        elif child.is_file():
            include_match = include.search(normalized_path) if include else True
            if include_match:
                yield child


@lru_cache()
def find_project_root(srcs: Iterable[str]) -> Path:
    """Return a directory containing .git, .hg, or pyproject.toml.

    That directory will be a common parent of all files and directories
    passed in `srcs`.

    If no directory in the tree contains a marker that would specify it's the
    project root, the root of the file system is returned.
    """
    if not srcs:
        return Path("/").resolve()

    path_srcs = [Path(Path.cwd(), src).resolve() for src in srcs]

    # A list of lists of parents for each 'src'. 'src' is included as a
    # "parent" of itself if it is a directory
    src_parents = [
        list(path.parents) + ([path] if path.is_dir() else []) for path in path_srcs
    ]

    common_base = max(
        set.intersection(*(set(parents) for parents in src_parents)),
        key=lambda path: path.parts,
    )

    for directory in (common_base, *common_base.parents):
        if (directory / ".git").exists():
            return directory

        if (directory / ".hg").is_dir():
            return directory

        if (directory / "pyproject.toml").is_file():
            return directory

    return directory


@dataclass
class Report:
    """Provides a reformatting counter. Can be rendered with `str(report)`."""

    check: bool = False
    diff: bool = False
    quiet: bool = False
    verbose: bool = False
    change_count: int = 0
    same_count: int = 0
    failure_count: int = 0

    def done(self, src: Path, changed: Changed) -> None:
        """Increment the counter for successful reformatting. Write out a message."""
        if changed is Changed.YES:
            reformatted = "would reformat" if self.check or self.diff else "reformatted"
            if self.verbose or not self.quiet:
                out(f"{reformatted} {src}")
            self.change_count += 1
        else:
            if self.verbose:
                if changed is Changed.NO:
                    msg = f"{src} already well formatted, good job."
                else:
                    msg = f"{src} wasn't modified on disk since last run."
                out(msg, bold=False)
            self.same_count += 1

    def failed(self, src: Path, message: str) -> None:
        """Increment the counter for failed reformatting. Write out a message."""
        err(f"error: cannot format {src}: {message}")
        self.failure_count += 1

    def path_ignored(self, path: Path, message: str) -> None:
        if self.verbose:
            out(f"{path} ignored: {message}", bold=False)

    @property
    def return_code(self) -> int:
        """Return the exit code that the app should use.

        This considers the current state of changed files and failures:
        - if there were any failures, return 123;
        - if any files were changed and --check is being used, return 1;
        - otherwise return 0.
        """
        # According to http://tldp.org/LDP/abs/html/exitcodes.html starting with
        # 126 we have special return codes reserved by the shell.
        if self.failure_count:
            return 123

        elif self.change_count and self.check:
            return 1

        return 0

    def __str__(self) -> str:
        """Render a color report of the current state.

        Use `click.unstyle` to remove colors.
        """
        if self.check or self.diff:
            reformatted = "would be reformatted"
            unchanged = "would be left unchanged"
            failed = "would fail to reformat"
        else:
            reformatted = "reformatted"
            unchanged = "left unchanged"
            failed = "failed to reformat"
        report = []
        if self.change_count:
            s = "s" if self.change_count > 1 else ""
            report.append(
                click.style(f"{self.change_count} file{s} {reformatted}", bold=True)
            )
        if self.same_count:
            s = "s" if self.same_count > 1 else ""
            report.append(f"{self.same_count} file{s} {unchanged}")
        if self.failure_count:
            s = "s" if self.failure_count > 1 else ""
            report.append(
                click.style(f"{self.failure_count} file{s} {failed}", fg="red")
            )
        return ", ".join(report) + "."


def parse_ast(src: str) -> Union[ast.AST, ast3.AST, ast27.AST]:
    filename = "<unknown>"
    if sys.version_info >= (3, 8):
        # TODO: support Python 4+ ;)
        for minor_version in range(sys.version_info[1], 4, -1):
            try:
                return ast.parse(src, filename, feature_version=(3, minor_version))
            except SyntaxError:
                continue
    else:
        for feature_version in (7, 6):
            try:
                return ast3.parse(src, filename, feature_version=feature_version)
            except SyntaxError:
                continue

    return ast27.parse(src)


def _fixup_ast_constants(
    node: Union[ast.AST, ast3.AST, ast27.AST]
) -> Union[ast.AST, ast3.AST, ast27.AST]:
    """Map ast nodes deprecated in 3.8 to Constant."""
    if isinstance(node, (ast.Str, ast3.Str, ast27.Str, ast.Bytes, ast3.Bytes)):
        return ast.Constant(value=node.s)

    if isinstance(node, (ast.Num, ast3.Num, ast27.Num)):
        return ast.Constant(value=node.n)

    if isinstance(node, (ast.NameConstant, ast3.NameConstant)):
        return ast.Constant(value=node.value)

    return node


def _stringify_ast(
    node: Union[ast.AST, ast3.AST, ast27.AST], depth: int = 0
) -> Iterator[str]:
    """Simple visitor generating strings to compare ASTs by content."""

    node = _fixup_ast_constants(node)

    yield f"{'  ' * depth}{node.__class__.__name__}("

    for field in sorted(node._fields):  # noqa: F402
        # TypeIgnore has only one field 'lineno' which breaks this comparison
        type_ignore_classes = (ast3.TypeIgnore, ast27.TypeIgnore)
        if sys.version_info >= (3, 8):
            type_ignore_classes += (ast.TypeIgnore,)
        if isinstance(node, type_ignore_classes):
            break

        try:
            value = getattr(node, field)
        except AttributeError:
            continue

        yield f"{'  ' * (depth+1)}{field}="

        if isinstance(value, list):
            for item in value:
                # Ignore nested tuples within del statements, because we may insert
                # parentheses and they change the AST.
                if (
                    field == "targets"
                    and isinstance(node, (ast.Delete, ast3.Delete, ast27.Delete))
                    and isinstance(item, (ast.Tuple, ast3.Tuple, ast27.Tuple))
                ):
                    for item in item.elts:
                        yield from _stringify_ast(item, depth + 2)

                elif isinstance(item, (ast.AST, ast3.AST, ast27.AST)):
                    yield from _stringify_ast(item, depth + 2)

        elif isinstance(value, (ast.AST, ast3.AST, ast27.AST)):
            yield from _stringify_ast(value, depth + 2)

        else:
            # Constant strings may be indented across newlines, if they are
            # docstrings; fold spaces after newlines when comparing. Similarly,
            # trailing and leading space may be removed.
            if (
                isinstance(node, ast.Constant)
                and field == "value"
                and isinstance(value, str)
            ):
                normalized = re.sub(r" *\n[ \t]*", "\n", value).strip()
            else:
                normalized = value
            yield f"{'  ' * (depth+2)}{normalized!r},  # {value.__class__.__name__}"

    yield f"{'  ' * depth})  # /{node.__class__.__name__}"


def assert_equivalent(src: str, dst: str) -> None:
    """Raise AssertionError if `src` and `dst` aren't equivalent."""
    try:
        src_ast = parse_ast(src)
    except Exception as exc:
        raise AssertionError(
            "cannot use --safe with this file; failed to parse source file.  AST"
            f" error message: {exc}"
        )

    try:
        dst_ast = parse_ast(dst)
    except Exception as exc:
        log = dump_to_file("".join(traceback.format_tb(exc.__traceback__)), dst)
        raise AssertionError(
            f"INTERNAL ERROR: Black produced invalid code: {exc}. Please report a bug"
            " on https://github.com/psf/black/issues.  This invalid output might be"
            f" helpful: {log}"
        ) from None

    src_ast_str = "\n".join(_stringify_ast(src_ast))
    dst_ast_str = "\n".join(_stringify_ast(dst_ast))
    if src_ast_str != dst_ast_str:
        log = dump_to_file(diff(src_ast_str, dst_ast_str, "src", "dst"))
        raise AssertionError(
            "INTERNAL ERROR: Black produced code that is not equivalent to the"
            " source.  Please report a bug on https://github.com/psf/black/issues. "
            f" This diff might be helpful: {log}"
        ) from None


def assert_stable(src: str, dst: str, mode: Mode) -> None:
    """Raise AssertionError if `dst` reformats differently the second time."""
    newdst = format_str(dst, mode=mode)
    if dst != newdst:
        log = dump_to_file(
            str(mode),
            diff(src, dst, "source", "first pass"),
            diff(dst, newdst, "first pass", "second pass"),
        )
        raise AssertionError(
            "INTERNAL ERROR: Black produced different code on the second pass of the"
            " formatter.  Please report a bug on https://github.com/psf/black/issues."
            f"  This diff might be helpful: {log}"
        ) from None


@mypyc_attr(patchable=True)
def dump_to_file(*output: str) -> str:
    """Dump `output` to a temporary file. Return path to the file."""
    with tempfile.NamedTemporaryFile(
        mode="w", prefix="blk_", suffix=".log", delete=False, encoding="utf8"
    ) as f:
        for lines in output:
            f.write(lines)
            if lines and lines[-1] != "\n":
                f.write("\n")
    return f.name


@contextmanager
def nullcontext() -> Iterator[None]:
    """Return an empty context manager.

    To be used like `nullcontext` in Python 3.7.
    """
    yield


def diff(a: str, b: str, a_name: str, b_name: str) -> str:
    """Return a unified diff string between strings `a` and `b`."""
    import difflib

    a_lines = [line + "\n" for line in a.splitlines()]
    b_lines = [line + "\n" for line in b.splitlines()]
    return "".join(
        difflib.unified_diff(a_lines, b_lines, fromfile=a_name, tofile=b_name, n=5)
    )


def cancel(tasks: Iterable["asyncio.Task[Any]"]) -> None:
    """asyncio signal handler that cancels all `tasks` and reports to stderr."""
    err("Aborted!")
    for task in tasks:
        task.cancel()


def shutdown(loop: asyncio.AbstractEventLoop) -> None:
    """Cancel all pending tasks on `loop`, wait for them, and close the loop."""
    try:
        if sys.version_info[:2] >= (3, 7):
            all_tasks = asyncio.all_tasks
        else:
            all_tasks = asyncio.Task.all_tasks
        # This part is borrowed from asyncio/runners.py in Python 3.7b2.
        to_cancel = [task for task in all_tasks(loop) if not task.done()]
        if not to_cancel:
            return

        for task in to_cancel:
            task.cancel()
        loop.run_until_complete(
            asyncio.gather(*to_cancel, loop=loop, return_exceptions=True)
        )
    finally:
        # `concurrent.futures.Future` objects cannot be cancelled once they
        # are already running. There might be some when the `shutdown()` happened.
        # Silence their logger's spew about the event loop being closed.
        cf_logger = logging.getLogger("concurrent.futures")
        cf_logger.setLevel(logging.CRITICAL)
        loop.close()


def sub_twice(regex: Pattern[str], replacement: str, original: str) -> str:
    """Replace `regex` with `replacement` twice on `original`.

    This is used by string normalization to perform replaces on
    overlapping matches.
    """
    return regex.sub(replacement, regex.sub(replacement, original))


def re_compile_maybe_verbose(regex: str) -> Pattern[str]:
    """Compile a regular expression string in `regex`.

    If it contains newlines, use verbose mode.
    """
    if "\n" in regex:
        regex = "(?x)" + regex
    compiled: Pattern[str] = re.compile(regex)
    return compiled


def enumerate_reversed(sequence: Sequence[T]) -> Iterator[Tuple[Index, T]]:
    """Like `reversed(enumerate(sequence))` if that were possible."""
    index = len(sequence) - 1
    for element in reversed(sequence):
        yield (index, element)
        index -= 1


def enumerate_with_length(
    line: Line, reversed: bool = False
) -> Iterator[Tuple[Index, Leaf, int]]:
    """Return an enumeration of leaves with their length.

    Stops prematurely on multiline strings and standalone comments.
    """
    op = cast(
        Callable[[Sequence[Leaf]], Iterator[Tuple[Index, Leaf]]],
        enumerate_reversed if reversed else enumerate,
    )
    for index, leaf in op(line.leaves):
        length = len(leaf.prefix) + len(leaf.value)
        if "\n" in leaf.value:
            return  # Multiline strings, we can't continue.

        for comment in line.comments_after(leaf):
            length += len(comment.value)

        yield index, leaf, length


def is_line_short_enough(line: Line, *, line_length: int, line_str: str = "") -> bool:
    """Return True if `line` is no longer than `line_length`.

    Uses the provided `line_str` rendering, if any, otherwise computes a new one.
    """
    if not line_str:
        line_str = line_to_string(line)
    return (
        len(line_str) <= line_length
        and "\n" not in line_str  # multiline strings
        and not line.contains_standalone_comments()
    )


def can_be_split(line: Line) -> bool:
    """Return False if the line cannot be split *for sure*.

    This is not an exhaustive search but a cheap heuristic that we can use to
    avoid some unfortunate formattings (mostly around wrapping unsplittable code
    in unnecessary parentheses).
    """
    leaves = line.leaves
    if len(leaves) < 2:
        return False

    if leaves[0].type == token.STRING and leaves[1].type == token.DOT:
        call_count = 0
        dot_count = 0
        next = leaves[-1]
        for leaf in leaves[-2::-1]:
            if leaf.type in OPENING_BRACKETS:
                if next.type not in CLOSING_BRACKETS:
                    return False

                call_count += 1
            elif leaf.type == token.DOT:
                dot_count += 1
            elif leaf.type == token.NAME:
                if not (next.type == token.DOT or next.type in OPENING_BRACKETS):
                    return False

            elif leaf.type not in CLOSING_BRACKETS:
                return False

            if dot_count > 1 and call_count > 1:
                return False

    return True


def can_omit_invisible_parens(line: Line, line_length: int) -> bool:
    """Does `line` have a shape safe to reformat without optional parens around it?

    Returns True for only a subset of potentially nice looking formattings but
    the point is to not return false positives that end up producing lines that
    are too long.
    """
    bt = line.bracket_tracker
    if not bt.delimiters:
        # Without delimiters the optional parentheses are useless.
        return True

    max_priority = bt.max_delimiter_priority()
    if bt.delimiter_count_with_priority(max_priority) > 1:
        # With more than one delimiter of a kind the optional parentheses read better.
        return False

    if max_priority == DOT_PRIORITY:
        # A single stranded method call doesn't require optional parentheses.
        return True

    assert len(line.leaves) >= 2, "Stranded delimiter"

    # With a single delimiter, omit if the expression starts or ends with
    # a bracket.
    first = line.leaves[0]
    second = line.leaves[1]
    if first.type in OPENING_BRACKETS and second.type not in CLOSING_BRACKETS:
        if _can_omit_opening_paren(line, first=first, line_length=line_length):
            return True

        # Note: we are not returning False here because a line might have *both*
        # a leading opening bracket and a trailing closing bracket.  If the
        # opening bracket doesn't match our rule, maybe the closing will.

    penultimate = line.leaves[-2]
    last = line.leaves[-1]

    if (
        last.type == token.RPAR
        or last.type == token.RBRACE
        or (
            # don't use indexing for omitting optional parentheses;
            # it looks weird
            last.type == token.RSQB
            and last.parent
            and last.parent.type != syms.trailer
        )
    ):
        if penultimate.type in OPENING_BRACKETS:
            # Empty brackets don't help.
            return False

        if is_multiline_string(first):
            # Additional wrapping of a multiline string in this situation is
            # unnecessary.
            return True

<<<<<<< HEAD
        if line.should_split and penultimate.type == token.COMMA:
=======
        if line.magic_trailing_comma and penultimate.type == token.COMMA:
>>>>>>> 9f0289ab
            # The rightmost non-omitted bracket pair is the one we want to explode on.
            return True

        if _can_omit_closing_paren(line, last=last, line_length=line_length):
            return True

    return False


def _can_omit_opening_paren(line: Line, *, first: Leaf, line_length: int) -> bool:
    """See `can_omit_invisible_parens`."""
    remainder = False
    length = 4 * line.depth
    _index = -1
    for _index, leaf, leaf_length in enumerate_with_length(line):
        if leaf.type in CLOSING_BRACKETS and leaf.opening_bracket is first:
            remainder = True
        if remainder:
            length += leaf_length
            if length > line_length:
                break

            if leaf.type in OPENING_BRACKETS:
                # There are brackets we can further split on.
                remainder = False

    else:
        # checked the entire string and line length wasn't exceeded
        if len(line.leaves) == _index + 1:
            return True

    return False


def _can_omit_closing_paren(line: Line, *, last: Leaf, line_length: int) -> bool:
    """See `can_omit_invisible_parens`."""
    length = 4 * line.depth
    seen_other_brackets = False
    for _index, leaf, leaf_length in enumerate_with_length(line):
        length += leaf_length
        if leaf is last.opening_bracket:
            if seen_other_brackets or length <= line_length:
                return True

        elif leaf.type in OPENING_BRACKETS:
            # There are brackets we can further split on.
            seen_other_brackets = True

    return False


def get_cache_file(mode: Mode) -> Path:
    return CACHE_DIR / f"cache.{mode.get_cache_key()}.pickle"


def read_cache(mode: Mode) -> Cache:
    """Read the cache if it exists and is well formed.

    If it is not well formed, the call to write_cache later should resolve the issue.
    """
    cache_file = get_cache_file(mode)
    if not cache_file.exists():
        return {}

    with cache_file.open("rb") as fobj:
        try:
            cache: Cache = pickle.load(fobj)
        except (pickle.UnpicklingError, ValueError):
            return {}

    return cache


def get_cache_info(path: Path) -> CacheInfo:
    """Return the information used to check if a file is already formatted or not."""
    stat = path.stat()
    return stat.st_mtime, stat.st_size


def filter_cached(cache: Cache, sources: Iterable[Path]) -> Tuple[Set[Path], Set[Path]]:
    """Split an iterable of paths in `sources` into two sets.

    The first contains paths of files that modified on disk or are not in the
    cache. The other contains paths to non-modified files.
    """
    todo, done = set(), set()
    for src in sources:
        res_src = src.resolve()
        if cache.get(str(res_src)) != get_cache_info(res_src):
            todo.add(src)
        else:
            done.add(src)
    return todo, done


def write_cache(cache: Cache, sources: Iterable[Path], mode: Mode) -> None:
    """Update the cache file."""
    cache_file = get_cache_file(mode)
    try:
        CACHE_DIR.mkdir(parents=True, exist_ok=True)
        new_cache = {
            **cache,
            **{str(src.resolve()): get_cache_info(src) for src in sources},
        }
        with tempfile.NamedTemporaryFile(dir=str(cache_file.parent), delete=False) as f:
            pickle.dump(new_cache, f, protocol=4)
        os.replace(f.name, cache_file)
    except OSError:
        pass


def patch_click() -> None:
    """Make Click not crash.

    On certain misconfigured environments, Python 3 selects the ASCII encoding as the
    default which restricts paths that it can access during the lifetime of the
    application.  Click refuses to work in this scenario by raising a RuntimeError.

    In case of Black the likelihood that non-ASCII characters are going to be used in
    file paths is minimal since it's Python source code.  Moreover, this crash was
    spurious on Python 3.7 thanks to PEP 538 and PEP 540.
    """
    try:
        from click import core
        from click import _unicodefun  # type: ignore
    except ModuleNotFoundError:
        return

    for module in (core, _unicodefun):
        if hasattr(module, "_verify_python3_env"):
            module._verify_python3_env = lambda: None


def patched_main() -> None:
    freeze_support()
    patch_click()
    main()


def is_docstring(leaf: Leaf) -> bool:
    if not is_multiline_string(leaf):
        # For the purposes of docstring re-indentation, we don't need to do anything
        # with single-line docstrings.
        return False

    if prev_siblings_are(
        leaf.parent, [None, token.NEWLINE, token.INDENT, syms.simple_stmt]
    ):
        return True

    # Multiline docstring on the same line as the `def`.
    if prev_siblings_are(leaf.parent, [syms.parameters, token.COLON, syms.simple_stmt]):
        # `syms.parameters` is only used in funcdefs and async_funcdefs in the Python
        # grammar. We're safe to return True without further checks.
        return True

    return False


def lines_with_leading_tabs_expanded(s: str) -> List[str]:
    """
    Splits string into lines and expands only leading tabs (following the normal
    Python rules)
    """
    lines = []
    for line in s.splitlines():
        # Find the index of the first non-whitespace character after a string of
        # whitespace that includes at least one tab
        match = re.match(r"\s*\t+\s*(\S)", line)
        if match:
            first_non_whitespace_idx = match.start(1)

            lines.append(
                line[:first_non_whitespace_idx].expandtabs()
                + line[first_non_whitespace_idx:]
            )
        else:
            lines.append(line)
    return lines


def fix_docstring(docstring: str, prefix: str) -> str:
    # https://www.python.org/dev/peps/pep-0257/#handling-docstring-indentation
    if not docstring:
        return ""
    lines = lines_with_leading_tabs_expanded(docstring)
    # Determine minimum indentation (first line doesn't count):
    indent = sys.maxsize
    for line in lines[1:]:
        stripped = line.lstrip()
        if stripped:
            indent = min(indent, len(line) - len(stripped))
    # Remove indentation (first line is special):
    trimmed = [lines[0].strip()]
    if indent < sys.maxsize:
        last_line_idx = len(lines) - 2
        for i, line in enumerate(lines[1:]):
            stripped_line = line[indent:].rstrip()
            if stripped_line or i == last_line_idx:
                trimmed.append(prefix + stripped_line)
            else:
                trimmed.append("")
    return "\n".join(trimmed)


if __name__ == "__main__":
    patched_main()<|MERGE_RESOLUTION|>--- conflicted
+++ resolved
@@ -6606,11 +6606,7 @@
             # unnecessary.
             return True
 
-<<<<<<< HEAD
-        if line.should_split and penultimate.type == token.COMMA:
-=======
         if line.magic_trailing_comma and penultimate.type == token.COMMA:
->>>>>>> 9f0289ab
             # The rightmost non-omitted bracket pair is the one we want to explode on.
             return True
 
