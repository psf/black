--- conflicted
+++ resolved
@@ -1,19 +1,7 @@
 import io
-<<<<<<< HEAD
-import itertools
-import logging
-import math
-from multiprocessing import Manager, freeze_support
-import os
-from pathlib import Path
-import pickle
-import regex as re
-import signal
-=======
 import json
 import platform
 import re
->>>>>>> 09d4acdc
 import sys
 import tokenize
 import traceback
@@ -984,3989 +972,10 @@
     could potentially be automagics or multi-line magics, which
     are currently not supported.
     """
-<<<<<<< HEAD
-    src_node = lib2to3_parse(src_contents.lstrip(), mode.target_versions)
-    dst_contents = []
-    future_imports = get_future_imports(src_node)
-    if mode.target_versions:
-        versions = mode.target_versions
-    else:
-        versions = detect_target_versions(src_node)
-    normalize_fmt_off(src_node)
-    lines = LineGenerator(
-        remove_u_prefix="unicode_literals" in future_imports
-        or supports_feature(versions, Feature.UNICODE_LITERALS),
-        is_pyi=mode.is_pyi,
-        normalize_strings=mode.string_normalization,
-    )
-    elt = EmptyLineTracker(is_pyi=mode.is_pyi)
-    empty_line = Line()
-    after = 0
-    split_line_features = {
-        feature
-        for feature in {Feature.TRAILING_COMMA_IN_CALL, Feature.TRAILING_COMMA_IN_DEF}
-        if supports_feature(versions, feature)
-    }
-    for current_line in lines.visit(src_node):
-        dst_contents.append(str(empty_line) * after)
-        before, after = elt.maybe_empty_lines(current_line)
-        dst_contents.append(str(empty_line) * before)
-        for line in transform_line(
-            current_line, mode=mode, features=split_line_features
-        ):
-            dst_contents.append(str(line))
-    return "".join(dst_contents)
-
-
-def decode_bytes(src: bytes) -> Tuple[FileContent, Encoding, NewLine]:
-    """Return a tuple of (decoded_contents, encoding, newline).
-
-    `newline` is either CRLF or LF but `decoded_contents` is decoded with
-    universal newlines (i.e. only contains LF).
-    """
-    srcbuf = io.BytesIO(src)
-    encoding, lines = tokenize.detect_encoding(srcbuf.readline)
-    if not lines:
-        return "", encoding, "\n"
-
-    newline = "\r\n" if b"\r\n" == lines[0][-2:] else "\n"
-    srcbuf.seek(0)
-    with io.TextIOWrapper(srcbuf, encoding) as tiow:
-        return tiow.read(), encoding, newline
-
-
-def get_grammars(target_versions: Set[TargetVersion]) -> List[Grammar]:
-    if not target_versions:
-        # No target_version specified, so try all grammars.
-        return [
-            # Python 3.7+
-            pygram.python_grammar_no_print_statement_no_exec_statement_async_keywords,
-            # Python 3.0-3.6
-            pygram.python_grammar_no_print_statement_no_exec_statement,
-            # Python 2.7 with future print_function import
-            pygram.python_grammar_no_print_statement,
-            # Python 2.7
-            pygram.python_grammar,
-        ]
-
-    if all(version.is_python2() for version in target_versions):
-        # Python 2-only code, so try Python 2 grammars.
-        return [
-            # Python 2.7 with future print_function import
-            pygram.python_grammar_no_print_statement,
-            # Python 2.7
-            pygram.python_grammar,
-        ]
-
-    # Python 3-compatible code, so only try Python 3 grammar.
-    grammars = []
-    # If we have to parse both, try to parse async as a keyword first
-    if not supports_feature(target_versions, Feature.ASYNC_IDENTIFIERS):
-        # Python 3.7+
-        grammars.append(
-            pygram.python_grammar_no_print_statement_no_exec_statement_async_keywords
-        )
-    if not supports_feature(target_versions, Feature.ASYNC_KEYWORDS):
-        # Python 3.0-3.6
-        grammars.append(pygram.python_grammar_no_print_statement_no_exec_statement)
-    # At least one of the above branches must have been taken, because every Python
-    # version has exactly one of the two 'ASYNC_*' flags
-    return grammars
-
-
-def lib2to3_parse(src_txt: str, target_versions: Iterable[TargetVersion] = ()) -> Node:
-    """Given a string with source, return the lib2to3 Node."""
-    if not src_txt.endswith("\n"):
-        src_txt += "\n"
-
-    for grammar in get_grammars(set(target_versions)):
-        drv = driver.Driver(grammar, pytree.convert)
-        try:
-            result = drv.parse_string(src_txt, True)
-            break
-
-        except ParseError as pe:
-            lineno, column = pe.context[1]
-            lines = src_txt.splitlines()
-            try:
-                faulty_line = lines[lineno - 1]
-            except IndexError:
-                faulty_line = "<line number missing in source>"
-            exc = InvalidInput(f"Cannot parse: {lineno}:{column}: {faulty_line}")
-    else:
-        raise exc from None
-
-    if isinstance(result, Leaf):
-        result = Node(syms.file_input, [result])
-    return result
-
-
-def lib2to3_unparse(node: Node) -> str:
-    """Given a lib2to3 node, return its string representation."""
-    code = str(node)
-    return code
-
-
-class Visitor(Generic[T]):
-    """Basic lib2to3 visitor that yields things of type `T` on `visit()`."""
-
-    def visit(self, node: LN) -> Iterator[T]:
-        """Main method to visit `node` and its children.
-
-        It tries to find a `visit_*()` method for the given `node.type`, like
-        `visit_simple_stmt` for Node objects or `visit_INDENT` for Leaf objects.
-        If no dedicated `visit_*()` method is found, chooses `visit_default()`
-        instead.
-
-        Then yields objects of type `T` from the selected visitor.
-        """
-        if node.type < 256:
-            name = token.tok_name[node.type]
-        else:
-            name = str(type_repr(node.type))
-        # We explicitly branch on whether a visitor exists (instead of
-        # using self.visit_default as the default arg to getattr) in order
-        # to save needing to create a bound method object and so mypyc can
-        # generate a native call to visit_default.
-        visitf = getattr(self, f"visit_{name}", None)
-        if visitf:
-            yield from visitf(node)
-        else:
-            yield from self.visit_default(node)
-
-    def visit_default(self, node: LN) -> Iterator[T]:
-        """Default `visit_*()` implementation. Recurses to children of `node`."""
-        if isinstance(node, Node):
-            for child in node.children:
-                yield from self.visit(child)
-
-
-@dataclass
-class DebugVisitor(Visitor[T]):
-    tree_depth: int = 0
-
-    def visit_default(self, node: LN) -> Iterator[T]:
-        indent = " " * (2 * self.tree_depth)
-        if isinstance(node, Node):
-            _type = type_repr(node.type)
-            out(f"{indent}{_type}", fg="yellow")
-            self.tree_depth += 1
-            for child in node.children:
-                yield from self.visit(child)
-
-            self.tree_depth -= 1
-            out(f"{indent}/{_type}", fg="yellow", bold=False)
-        else:
-            _type = token.tok_name.get(node.type, str(node.type))
-            out(f"{indent}{_type}", fg="blue", nl=False)
-            if node.prefix:
-                # We don't have to handle prefixes for `Node` objects since
-                # that delegates to the first child anyway.
-                out(f" {node.prefix!r}", fg="green", bold=False, nl=False)
-            out(f" {node.value!r}", fg="blue", bold=False)
-
-    @classmethod
-    def show(cls, code: Union[str, Leaf, Node]) -> None:
-        """Pretty-print the lib2to3 AST of a given string of `code`.
-
-        Convenience method for debugging.
-        """
-        v: DebugVisitor[None] = DebugVisitor()
-        if isinstance(code, str):
-            code = lib2to3_parse(code)
-        list(v.visit(code))
-
-
-WHITESPACE: Final = {token.DEDENT, token.INDENT, token.NEWLINE}
-STATEMENT: Final = {
-    syms.if_stmt,
-    syms.while_stmt,
-    syms.for_stmt,
-    syms.try_stmt,
-    syms.except_clause,
-    syms.with_stmt,
-    syms.funcdef,
-    syms.classdef,
-}
-STANDALONE_COMMENT: Final = 153
-token.tok_name[STANDALONE_COMMENT] = "STANDALONE_COMMENT"
-LOGIC_OPERATORS: Final = {"and", "or"}
-COMPARATORS: Final = {
-    token.LESS,
-    token.GREATER,
-    token.EQEQUAL,
-    token.NOTEQUAL,
-    token.LESSEQUAL,
-    token.GREATEREQUAL,
-}
-MATH_OPERATORS: Final = {
-    token.VBAR,
-    token.CIRCUMFLEX,
-    token.AMPER,
-    token.LEFTSHIFT,
-    token.RIGHTSHIFT,
-    token.PLUS,
-    token.MINUS,
-    token.STAR,
-    token.SLASH,
-    token.DOUBLESLASH,
-    token.PERCENT,
-    token.AT,
-    token.TILDE,
-    token.DOUBLESTAR,
-}
-STARS: Final = {token.STAR, token.DOUBLESTAR}
-VARARGS_SPECIALS: Final = STARS | {token.SLASH}
-VARARGS_PARENTS: Final = {
-    syms.arglist,
-    syms.argument,  # double star in arglist
-    syms.trailer,  # single argument to call
-    syms.typedargslist,
-    syms.varargslist,  # lambdas
-}
-UNPACKING_PARENTS: Final = {
-    syms.atom,  # single element of a list or set literal
-    syms.dictsetmaker,
-    syms.listmaker,
-    syms.testlist_gexp,
-    syms.testlist_star_expr,
-}
-TEST_DESCENDANTS: Final = {
-    syms.test,
-    syms.lambdef,
-    syms.or_test,
-    syms.and_test,
-    syms.not_test,
-    syms.comparison,
-    syms.star_expr,
-    syms.expr,
-    syms.xor_expr,
-    syms.and_expr,
-    syms.shift_expr,
-    syms.arith_expr,
-    syms.trailer,
-    syms.term,
-    syms.power,
-}
-ASSIGNMENTS: Final = {
-    "=",
-    "+=",
-    "-=",
-    "*=",
-    "@=",
-    "/=",
-    "%=",
-    "&=",
-    "|=",
-    "^=",
-    "<<=",
-    ">>=",
-    "**=",
-    "//=",
-}
-COMPREHENSION_PRIORITY: Final = 20
-COMMA_PRIORITY: Final = 18
-TERNARY_PRIORITY: Final = 16
-LOGIC_PRIORITY: Final = 14
-STRING_PRIORITY: Final = 12
-COMPARATOR_PRIORITY: Final = 10
-MATH_PRIORITIES: Final = {
-    token.VBAR: 9,
-    token.CIRCUMFLEX: 8,
-    token.AMPER: 7,
-    token.LEFTSHIFT: 6,
-    token.RIGHTSHIFT: 6,
-    token.PLUS: 5,
-    token.MINUS: 5,
-    token.STAR: 4,
-    token.SLASH: 4,
-    token.DOUBLESLASH: 4,
-    token.PERCENT: 4,
-    token.AT: 4,
-    token.TILDE: 3,
-    token.DOUBLESTAR: 2,
-}
-DOT_PRIORITY: Final = 1
-
-
-@dataclass
-class BracketTracker:
-    """Keeps track of brackets on a line."""
-
-    depth: int = 0
-    bracket_match: Dict[Tuple[Depth, NodeType], Leaf] = field(default_factory=dict)
-    delimiters: Dict[LeafID, Priority] = field(default_factory=dict)
-    previous: Optional[Leaf] = None
-    _for_loop_depths: List[int] = field(default_factory=list)
-    _lambda_argument_depths: List[int] = field(default_factory=list)
-    invisible: List[Leaf] = field(default_factory=list)
-
-    def mark(self, leaf: Leaf) -> None:
-        """Mark `leaf` with bracket-related metadata. Keep track of delimiters.
-
-        All leaves receive an int `bracket_depth` field that stores how deep
-        within brackets a given leaf is. 0 means there are no enclosing brackets
-        that started on this line.
-
-        If a leaf is itself a closing bracket, it receives an `opening_bracket`
-        field that it forms a pair with. This is a one-directional link to
-        avoid reference cycles.
-
-        If a leaf is a delimiter (a token on which Black can split the line if
-        needed) and it's on depth 0, its `id()` is stored in the tracker's
-        `delimiters` field.
-        """
-        if leaf.type == token.COMMENT:
-            return
-
-        self.maybe_decrement_after_for_loop_variable(leaf)
-        self.maybe_decrement_after_lambda_arguments(leaf)
-        if leaf.type in CLOSING_BRACKETS:
-            self.depth -= 1
-            try:
-                opening_bracket = self.bracket_match.pop((self.depth, leaf.type))
-            except KeyError as e:
-                raise BracketMatchError(
-                    "Unable to match a closing bracket to the following opening"
-                    f" bracket: {leaf}"
-                ) from e
-            leaf.opening_bracket = opening_bracket
-            if not leaf.value:
-                self.invisible.append(leaf)
-        leaf.bracket_depth = self.depth
-        if self.depth == 0:
-            delim = is_split_before_delimiter(leaf, self.previous)
-            if delim and self.previous is not None:
-                self.delimiters[id(self.previous)] = delim
-            else:
-                delim = is_split_after_delimiter(leaf, self.previous)
-                if delim:
-                    self.delimiters[id(leaf)] = delim
-        if leaf.type in OPENING_BRACKETS:
-            self.bracket_match[self.depth, BRACKET[leaf.type]] = leaf
-            self.depth += 1
-            if not leaf.value:
-                self.invisible.append(leaf)
-        self.previous = leaf
-        self.maybe_increment_lambda_arguments(leaf)
-        self.maybe_increment_for_loop_variable(leaf)
-
-    def any_open_brackets(self) -> bool:
-        """Return True if there is an yet unmatched open bracket on the line."""
-        return bool(self.bracket_match)
-
-    def max_delimiter_priority(self, exclude: Iterable[LeafID] = ()) -> Priority:
-        """Return the highest priority of a delimiter found on the line.
-
-        Values are consistent with what `is_split_*_delimiter()` return.
-        Raises ValueError on no delimiters.
-        """
-        return max(v for k, v in self.delimiters.items() if k not in exclude)
-
-    def delimiter_count_with_priority(self, priority: Priority = 0) -> int:
-        """Return the number of delimiters with the given `priority`.
-
-        If no `priority` is passed, defaults to max priority on the line.
-        """
-        if not self.delimiters:
-            return 0
-
-        priority = priority or self.max_delimiter_priority()
-        return sum(1 for p in self.delimiters.values() if p == priority)
-
-    def maybe_increment_for_loop_variable(self, leaf: Leaf) -> bool:
-        """In a for loop, or comprehension, the variables are often unpacks.
-
-        To avoid splitting on the comma in this situation, increase the depth of
-        tokens between `for` and `in`.
-        """
-        if leaf.type == token.NAME and leaf.value == "for":
-            self.depth += 1
-            self._for_loop_depths.append(self.depth)
-            return True
-
-        return False
-
-    def maybe_decrement_after_for_loop_variable(self, leaf: Leaf) -> bool:
-        """See `maybe_increment_for_loop_variable` above for explanation."""
-        if (
-            self._for_loop_depths
-            and self._for_loop_depths[-1] == self.depth
-            and leaf.type == token.NAME
-            and leaf.value == "in"
-        ):
-            self.depth -= 1
-            self._for_loop_depths.pop()
-            return True
-
-        return False
-
-    def maybe_increment_lambda_arguments(self, leaf: Leaf) -> bool:
-        """In a lambda expression, there might be more than one argument.
-
-        To avoid splitting on the comma in this situation, increase the depth of
-        tokens between `lambda` and `:`.
-        """
-        if leaf.type == token.NAME and leaf.value == "lambda":
-            self.depth += 1
-            self._lambda_argument_depths.append(self.depth)
-            return True
-
-        return False
-
-    def maybe_decrement_after_lambda_arguments(self, leaf: Leaf) -> bool:
-        """See `maybe_increment_lambda_arguments` above for explanation."""
-        if (
-            self._lambda_argument_depths
-            and self._lambda_argument_depths[-1] == self.depth
-            and leaf.type == token.COLON
-        ):
-            self.depth -= 1
-            self._lambda_argument_depths.pop()
-            return True
-
-        return False
-
-    def get_open_lsqb(self) -> Optional[Leaf]:
-        """Return the most recent opening square bracket (if any)."""
-        return self.bracket_match.get((self.depth - 1, token.RSQB))
-
-
-@dataclass
-class Line:
-    """Holds leaves and comments. Can be printed with `str(line)`."""
-
-    depth: int = 0
-    leaves: List[Leaf] = field(default_factory=list)
-    # keys ordered like `leaves`
-    comments: Dict[LeafID, List[Leaf]] = field(default_factory=dict)
-    bracket_tracker: BracketTracker = field(default_factory=BracketTracker)
-    inside_brackets: bool = False
-    should_explode: bool = False
-
-    def append(self, leaf: Leaf, preformatted: bool = False) -> None:
-        """Add a new `leaf` to the end of the line.
-
-        Unless `preformatted` is True, the `leaf` will receive a new consistent
-        whitespace prefix and metadata applied by :class:`BracketTracker`.
-        Trailing commas are maybe removed, unpacked for loop variables are
-        demoted from being delimiters.
-
-        Inline comments are put aside.
-        """
-        has_value = leaf.type in BRACKETS or bool(leaf.value.strip())
-        if not has_value:
-            return
-
-        if token.COLON == leaf.type and self.is_class_paren_empty:
-            del self.leaves[-2:]
-        if self.leaves and not preformatted:
-            # Note: at this point leaf.prefix should be empty except for
-            # imports, for which we only preserve newlines.
-            leaf.prefix += whitespace(
-                leaf, complex_subscript=self.is_complex_subscript(leaf)
-            )
-        if self.inside_brackets or not preformatted:
-            self.bracket_tracker.mark(leaf)
-            if self.maybe_should_explode(leaf):
-                self.should_explode = True
-        if not self.append_comment(leaf):
-            self.leaves.append(leaf)
-
-    def append_safe(self, leaf: Leaf, preformatted: bool = False) -> None:
-        """Like :func:`append()` but disallow invalid standalone comment structure.
-
-        Raises ValueError when any `leaf` is appended after a standalone comment
-        or when a standalone comment is not the first leaf on the line.
-        """
-        if self.bracket_tracker.depth == 0:
-            if self.is_comment:
-                raise ValueError("cannot append to standalone comments")
-
-            if self.leaves and leaf.type == STANDALONE_COMMENT:
-                raise ValueError(
-                    "cannot append standalone comments to a populated line"
-                )
-
-        self.append(leaf, preformatted=preformatted)
-
-    @property
-    def is_comment(self) -> bool:
-        """Is this line a standalone comment?"""
-        return len(self.leaves) == 1 and self.leaves[0].type == STANDALONE_COMMENT
-
-    @property
-    def is_decorator(self) -> bool:
-        """Is this line a decorator?"""
-        return bool(self) and self.leaves[0].type == token.AT
-
-    @property
-    def is_import(self) -> bool:
-        """Is this an import line?"""
-        return bool(self) and is_import(self.leaves[0])
-
-    @property
-    def is_class(self) -> bool:
-        """Is this line a class definition?"""
-        return (
-            bool(self)
-            and self.leaves[0].type == token.NAME
-            and self.leaves[0].value == "class"
-        )
-
-    @property
-    def is_stub_class(self) -> bool:
-        """Is this line a class definition with a body consisting only of "..."?"""
-        return self.is_class and self.leaves[-3:] == [
-            Leaf(token.DOT, ".") for _ in range(3)
-        ]
-
-    @property
-    def is_def(self) -> bool:
-        """Is this a function definition? (Also returns True for async defs.)"""
-        try:
-            first_leaf = self.leaves[0]
-        except IndexError:
-            return False
-
-        try:
-            second_leaf: Optional[Leaf] = self.leaves[1]
-        except IndexError:
-            second_leaf = None
-        return (first_leaf.type == token.NAME and first_leaf.value == "def") or (
-            first_leaf.type == token.ASYNC
-            and second_leaf is not None
-            and second_leaf.type == token.NAME
-            and second_leaf.value == "def"
-        )
-
-    @property
-    def is_class_paren_empty(self) -> bool:
-        """Is this a class with no base classes but using parentheses?
-
-        Those are unnecessary and should be removed.
-        """
-        return (
-            bool(self)
-            and len(self.leaves) == 4
-            and self.is_class
-            and self.leaves[2].type == token.LPAR
-            and self.leaves[2].value == "("
-            and self.leaves[3].type == token.RPAR
-            and self.leaves[3].value == ")"
-        )
-
-    @property
-    def is_triple_quoted_string(self) -> bool:
-        """Is the line a triple quoted string?"""
-        return (
-            bool(self)
-            and self.leaves[0].type == token.STRING
-            and self.leaves[0].value.startswith(('"""', "'''"))
-        )
-
-    def contains_standalone_comments(self, depth_limit: int = sys.maxsize) -> bool:
-        """If so, needs to be split before emitting."""
-        for leaf in self.leaves:
-            if leaf.type == STANDALONE_COMMENT and leaf.bracket_depth <= depth_limit:
-                return True
-
-        return False
-
-    def contains_uncollapsable_type_comments(self) -> bool:
-        ignored_ids = set()
-        try:
-            last_leaf = self.leaves[-1]
-            ignored_ids.add(id(last_leaf))
-            if last_leaf.type == token.COMMA or (
-                last_leaf.type == token.RPAR and not last_leaf.value
-            ):
-                # When trailing commas or optional parens are inserted by Black for
-                # consistency, comments after the previous last element are not moved
-                # (they don't have to, rendering will still be correct).  So we ignore
-                # trailing commas and invisible.
-                last_leaf = self.leaves[-2]
-                ignored_ids.add(id(last_leaf))
-        except IndexError:
-            return False
-
-        # A type comment is uncollapsable if it is attached to a leaf
-        # that isn't at the end of the line (since that could cause it
-        # to get associated to a different argument) or if there are
-        # comments before it (since that could cause it to get hidden
-        # behind a comment.
-        comment_seen = False
-        for leaf_id, comments in self.comments.items():
-            for comment in comments:
-                if is_type_comment(comment):
-                    if comment_seen or (
-                        not is_type_comment(comment, " ignore")
-                        and leaf_id not in ignored_ids
-                    ):
-                        return True
-
-                comment_seen = True
-
-        return False
-
-    def contains_unsplittable_type_ignore(self) -> bool:
-        if not self.leaves:
-            return False
-
-        # If a 'type: ignore' is attached to the end of a line, we
-        # can't split the line, because we can't know which of the
-        # subexpressions the ignore was meant to apply to.
-        #
-        # We only want this to apply to actual physical lines from the
-        # original source, though: we don't want the presence of a
-        # 'type: ignore' at the end of a multiline expression to
-        # justify pushing it all onto one line. Thus we
-        # (unfortunately) need to check the actual source lines and
-        # only report an unsplittable 'type: ignore' if this line was
-        # one line in the original code.
-
-        # Grab the first and last line numbers, skipping generated leaves
-        first_line = next((leaf.lineno for leaf in self.leaves if leaf.lineno != 0), 0)
-        last_line = next(
-            (leaf.lineno for leaf in reversed(self.leaves) if leaf.lineno != 0), 0
-        )
-
-        if first_line == last_line:
-            # We look at the last two leaves since a comma or an
-            # invisible paren could have been added at the end of the
-            # line.
-            for node in self.leaves[-2:]:
-                for comment in self.comments.get(id(node), []):
-                    if is_type_comment(comment, " ignore"):
-                        return True
-
-        return False
-
-    def contains_multiline_strings(self) -> bool:
-        return any(is_multiline_string(leaf) for leaf in self.leaves)
-
-    def maybe_should_explode(self, closing: Leaf) -> bool:
-        """Return True if this line should explode (always be split), that is when:
-        - there's a trailing comma here; and
-        - it's not a one-tuple.
-        """
-        if not (
-            closing.type in CLOSING_BRACKETS
-            and self.leaves
-            and self.leaves[-1].type == token.COMMA
-        ):
-            return False
-
-        if closing.type in {token.RBRACE, token.RSQB}:
-            return True
-
-        if self.is_import:
-            return True
-
-        if not is_one_tuple_between(closing.opening_bracket, closing, self.leaves):
-            return True
-
-        return False
-
-    def append_comment(self, comment: Leaf) -> bool:
-        """Add an inline or standalone comment to the line."""
-        if (
-            comment.type == STANDALONE_COMMENT
-            and self.bracket_tracker.any_open_brackets()
-        ):
-            comment.prefix = ""
-            return False
-
-        if comment.type != token.COMMENT:
-            return False
-
-        if not self.leaves:
-            comment.type = STANDALONE_COMMENT
-            comment.prefix = ""
-            return False
-
-        last_leaf = self.leaves[-1]
-        if (
-            last_leaf.type == token.RPAR
-            and not last_leaf.value
-            and last_leaf.parent
-            and len(list(last_leaf.parent.leaves())) <= 3
-            and not is_type_comment(comment)
-        ):
-            # Comments on an optional parens wrapping a single leaf should belong to
-            # the wrapped node except if it's a type comment. Pinning the comment like
-            # this avoids unstable formatting caused by comment migration.
-            if len(self.leaves) < 2:
-                comment.type = STANDALONE_COMMENT
-                comment.prefix = ""
-                return False
-
-            last_leaf = self.leaves[-2]
-        self.comments.setdefault(id(last_leaf), []).append(comment)
-        return True
-
-    def comments_after(self, leaf: Leaf) -> List[Leaf]:
-        """Generate comments that should appear directly after `leaf`."""
-        return self.comments.get(id(leaf), [])
-
-    def is_complex_subscript(self, leaf: Leaf) -> bool:
-        """Return True iff `leaf` is part of a slice with non-trivial exprs."""
-        open_lsqb = self.bracket_tracker.get_open_lsqb()
-        if open_lsqb is None:
-            return False
-
-        subscript_start = open_lsqb.next_sibling
-
-        if isinstance(subscript_start, Node):
-            if subscript_start.type == syms.listmaker:
-                return False
-
-            if subscript_start.type == syms.subscriptlist:
-                subscript_start = child_towards(subscript_start, leaf)
-        return subscript_start is not None and any(
-            n.type in TEST_DESCENDANTS for n in subscript_start.pre_order()
-        )
-
-    def clone(self) -> "Line":
-        return Line(
-            depth=self.depth,
-            inside_brackets=self.inside_brackets,
-            should_explode=self.should_explode,
-        )
-
-    def __str__(self) -> str:
-        """Render the line."""
-        if not self:
-            return "\n"
-
-        indent = "    " * self.depth
-        leaves = iter(self.leaves)
-        first = next(leaves)
-        res = f"{first.prefix}{indent}{first.value}"
-        for leaf in leaves:
-            res += str(leaf)
-        for comment in itertools.chain.from_iterable(self.comments.values()):
-            res += str(comment)
-
-        return res + "\n"
-
-    def __bool__(self) -> bool:
-        """Return True if the line has leaves or comments."""
-        return bool(self.leaves or self.comments)
-
-
-@dataclass
-class EmptyLineTracker:
-    """Provides a stateful method that returns the number of potential extra
-    empty lines needed before and after the currently processed line.
-
-    Note: this tracker works on lines that haven't been split yet.  It assumes
-    the prefix of the first leaf consists of optional newlines.  Those newlines
-    are consumed by `maybe_empty_lines()` and included in the computation.
-    """
-
-    is_pyi: bool = False
-    previous_line: Optional[Line] = None
-    previous_after: int = 0
-    previous_defs: List[int] = field(default_factory=list)
-
-    def maybe_empty_lines(self, current_line: Line) -> Tuple[int, int]:
-        """Return the number of extra empty lines before and after the `current_line`.
-
-        This is for separating `def`, `async def` and `class` with extra empty
-        lines (two on module-level).
-        """
-        before, after = self._maybe_empty_lines(current_line)
-        before = (
-            # Black should not insert empty lines at the beginning
-            # of the file
-            0
-            if self.previous_line is None
-            else before - self.previous_after
-        )
-        self.previous_after = after
-        self.previous_line = current_line
-        return before, after
-
-    def _maybe_empty_lines(self, current_line: Line) -> Tuple[int, int]:
-        max_allowed = 1
-        if current_line.depth == 0:
-            max_allowed = 1 if self.is_pyi else 2
-        if current_line.leaves:
-            # Consume the first leaf's extra newlines.
-            first_leaf = current_line.leaves[0]
-            before = first_leaf.prefix.count("\n")
-            before = min(before, max_allowed)
-            first_leaf.prefix = ""
-        else:
-            before = 0
-        depth = current_line.depth
-        while self.previous_defs and self.previous_defs[-1] >= depth:
-            self.previous_defs.pop()
-            if self.is_pyi:
-                before = 0 if depth else 1
-            else:
-                before = 1 if depth else 2
-        if current_line.is_decorator or current_line.is_def or current_line.is_class:
-            return self._maybe_empty_lines_for_class_or_def(current_line, before)
-
-        if (
-            self.previous_line
-            and self.previous_line.is_import
-            and not current_line.is_import
-            and depth == self.previous_line.depth
-        ):
-            return (before or 1), 0
-
-        if (
-            self.previous_line
-            and self.previous_line.is_class
-            and current_line.is_triple_quoted_string
-        ):
-            return before, 1
-
-        return before, 0
-
-    def _maybe_empty_lines_for_class_or_def(
-        self, current_line: Line, before: int
-    ) -> Tuple[int, int]:
-        if not current_line.is_decorator:
-            self.previous_defs.append(current_line.depth)
-        if self.previous_line is None:
-            # Don't insert empty lines before the first line in the file.
-            return 0, 0
-
-        if self.previous_line.is_decorator:
-            if self.is_pyi and current_line.is_stub_class:
-                # Insert an empty line after a decorated stub class
-                return 0, 1
-
-            return 0, 0
-
-        if self.previous_line.depth < current_line.depth and (
-            self.previous_line.is_class or self.previous_line.is_def
-        ):
-            return 0, 0
-
-        if (
-            self.previous_line.is_comment
-            and self.previous_line.depth == current_line.depth
-            and before == 0
-        ):
-            return 0, 0
-
-        if self.is_pyi:
-            if self.previous_line.depth > current_line.depth:
-                newlines = 1
-            elif current_line.is_class or self.previous_line.is_class:
-                if current_line.is_stub_class and self.previous_line.is_stub_class:
-                    # No blank line between classes with an empty body
-                    newlines = 0
-                else:
-                    newlines = 1
-            elif (
-                current_line.is_def or current_line.is_decorator
-            ) and not self.previous_line.is_def:
-                # Blank line between a block of functions (maybe with preceding
-                # decorators) and a block of non-functions
-                newlines = 1
-            else:
-                newlines = 0
-        else:
-            newlines = 2
-        if current_line.depth and newlines:
-            newlines -= 1
-        return newlines, 0
-
-
-@dataclass
-class LineGenerator(Visitor[Line]):
-    """Generates reformatted Line objects.  Empty lines are not emitted.
-
-    Note: destroys the tree it's visiting by mutating prefixes of its leaves
-    in ways that will no longer stringify to valid Python code on the tree.
-    """
-
-    is_pyi: bool = False
-    normalize_strings: bool = True
-    current_line: Line = field(default_factory=Line)
-    remove_u_prefix: bool = False
-
-    def line(self, indent: int = 0) -> Iterator[Line]:
-        """Generate a line.
-
-        If the line is empty, only emit if it makes sense.
-        If the line is too long, split it first and then generate.
-
-        If any lines were generated, set up a new current_line.
-        """
-        if not self.current_line:
-            self.current_line.depth += indent
-            return  # Line is empty, don't emit. Creating a new one unnecessary.
-
-        complete_line = self.current_line
-        self.current_line = Line(depth=complete_line.depth + indent)
-        yield complete_line
-
-    def visit_default(self, node: LN) -> Iterator[Line]:
-        """Default `visit_*()` implementation. Recurses to children of `node`."""
-        if isinstance(node, Leaf):
-            any_open_brackets = self.current_line.bracket_tracker.any_open_brackets()
-            for comment in generate_comments(node):
-                if any_open_brackets:
-                    # any comment within brackets is subject to splitting
-                    self.current_line.append(comment)
-                elif comment.type == token.COMMENT:
-                    # regular trailing comment
-                    self.current_line.append(comment)
-                    yield from self.line()
-
-                else:
-                    # regular standalone comment
-                    yield from self.line()
-
-                    self.current_line.append(comment)
-                    yield from self.line()
-
-            normalize_prefix(node, inside_brackets=any_open_brackets)
-            if self.normalize_strings and node.type == token.STRING:
-                normalize_string_prefix(node, remove_u_prefix=self.remove_u_prefix)
-                normalize_string_quotes(node)
-            if node.type == token.NUMBER:
-                normalize_numeric_literal(node)
-            if node.type not in WHITESPACE:
-                self.current_line.append(node)
-        yield from super().visit_default(node)
-
-    def visit_INDENT(self, node: Leaf) -> Iterator[Line]:
-        """Increase indentation level, maybe yield a line."""
-        # In blib2to3 INDENT never holds comments.
-        yield from self.line(+1)
-        yield from self.visit_default(node)
-
-    def visit_DEDENT(self, node: Leaf) -> Iterator[Line]:
-        """Decrease indentation level, maybe yield a line."""
-        # The current line might still wait for trailing comments.  At DEDENT time
-        # there won't be any (they would be prefixes on the preceding NEWLINE).
-        # Emit the line then.
-        yield from self.line()
-
-        # While DEDENT has no value, its prefix may contain standalone comments
-        # that belong to the current indentation level.  Get 'em.
-        yield from self.visit_default(node)
-
-        # Finally, emit the dedent.
-        yield from self.line(-1)
-
-    def visit_stmt(
-        self, node: Node, keywords: Set[str], parens: Set[str]
-    ) -> Iterator[Line]:
-        """Visit a statement.
-
-        This implementation is shared for `if`, `while`, `for`, `try`, `except`,
-        `def`, `with`, `class`, `assert` and assignments.
-
-        The relevant Python language `keywords` for a given statement will be
-        NAME leaves within it. This methods puts those on a separate line.
-
-        `parens` holds a set of string leaf values immediately after which
-        invisible parens should be put.
-        """
-        normalize_invisible_parens(node, parens_after=parens)
-        for child in node.children:
-            if child.type == token.NAME and child.value in keywords:  # type: ignore
-                yield from self.line()
-
-            yield from self.visit(child)
-
-    def visit_suite(self, node: Node) -> Iterator[Line]:
-        """Visit a suite."""
-        if self.is_pyi and is_stub_suite(node):
-            yield from self.visit(node.children[2])
-        else:
-            yield from self.visit_default(node)
-
-    def visit_simple_stmt(self, node: Node) -> Iterator[Line]:
-        """Visit a statement without nested statements."""
-        is_suite_like = node.parent and node.parent.type in STATEMENT
-        if is_suite_like:
-            if self.is_pyi and is_stub_body(node):
-                yield from self.visit_default(node)
-            else:
-                yield from self.line(+1)
-                yield from self.visit_default(node)
-                yield from self.line(-1)
-
-        else:
-            if not self.is_pyi or not node.parent or not is_stub_suite(node.parent):
-                yield from self.line()
-            yield from self.visit_default(node)
-
-    def visit_async_stmt(self, node: Node) -> Iterator[Line]:
-        """Visit `async def`, `async for`, `async with`."""
-        yield from self.line()
-
-        children = iter(node.children)
-        for child in children:
-            yield from self.visit(child)
-
-            if child.type == token.ASYNC:
-                break
-
-        internal_stmt = next(children)
-        for child in internal_stmt.children:
-            yield from self.visit(child)
-
-    def visit_decorators(self, node: Node) -> Iterator[Line]:
-        """Visit decorators."""
-        for child in node.children:
-            yield from self.line()
-            yield from self.visit(child)
-
-    def visit_SEMI(self, leaf: Leaf) -> Iterator[Line]:
-        """Remove a semicolon and put the other statement on a separate line."""
-        yield from self.line()
-
-    def visit_ENDMARKER(self, leaf: Leaf) -> Iterator[Line]:
-        """End of file. Process outstanding comments and end with a newline."""
-        yield from self.visit_default(leaf)
-        yield from self.line()
-
-    def visit_STANDALONE_COMMENT(self, leaf: Leaf) -> Iterator[Line]:
-        if not self.current_line.bracket_tracker.any_open_brackets():
-            yield from self.line()
-        yield from self.visit_default(leaf)
-
-    def visit_factor(self, node: Node) -> Iterator[Line]:
-        """Force parentheses between a unary op and a binary power:
-
-        -2 ** 8 -> -(2 ** 8)
-        """
-        _operator, operand = node.children
-        if (
-            operand.type == syms.power
-            and len(operand.children) == 3
-            and operand.children[1].type == token.DOUBLESTAR
-        ):
-            lpar = Leaf(token.LPAR, "(")
-            rpar = Leaf(token.RPAR, ")")
-            index = operand.remove() or 0
-            node.insert_child(index, Node(syms.atom, [lpar, operand, rpar]))
-        yield from self.visit_default(node)
-
-    def visit_STRING(self, leaf: Leaf) -> Iterator[Line]:
-        if is_docstring(leaf) and "\\\n" not in leaf.value:
-            # We're ignoring docstrings with backslash newline escapes because changing
-            # indentation of those changes the AST representation of the code.
-            prefix = get_string_prefix(leaf.value)
-            lead_len = len(prefix) + 3
-            tail_len = -3
-            indent = " " * 4 * self.current_line.depth
-            docstring = fix_docstring(leaf.value[lead_len:tail_len], indent)
-            if docstring:
-                if leaf.value[lead_len - 1] == docstring[0]:
-                    docstring = " " + docstring
-                if leaf.value[tail_len + 1] == docstring[-1]:
-                    docstring = docstring + " "
-            leaf.value = leaf.value[0:lead_len] + docstring + leaf.value[tail_len:]
-
-        yield from self.visit_default(leaf)
-
-    def __post_init__(self) -> None:
-        """You are in a twisty little maze of passages."""
-        v = self.visit_stmt
-        Ø: Set[str] = set()
-        self.visit_assert_stmt = partial(v, keywords={"assert"}, parens={"assert", ","})
-        self.visit_if_stmt = partial(
-            v, keywords={"if", "else", "elif"}, parens={"if", "elif"}
-        )
-        self.visit_while_stmt = partial(v, keywords={"while", "else"}, parens={"while"})
-        self.visit_for_stmt = partial(v, keywords={"for", "else"}, parens={"for", "in"})
-        self.visit_try_stmt = partial(
-            v, keywords={"try", "except", "else", "finally"}, parens=Ø
-        )
-        self.visit_except_clause = partial(v, keywords={"except"}, parens=Ø)
-        self.visit_with_stmt = partial(v, keywords={"with"}, parens=Ø)
-        self.visit_funcdef = partial(v, keywords={"def"}, parens=Ø)
-        self.visit_classdef = partial(v, keywords={"class"}, parens=Ø)
-        self.visit_expr_stmt = partial(v, keywords=Ø, parens=ASSIGNMENTS)
-        self.visit_return_stmt = partial(v, keywords={"return"}, parens={"return"})
-        self.visit_import_from = partial(v, keywords=Ø, parens={"import"})
-        self.visit_del_stmt = partial(v, keywords=Ø, parens={"del"})
-        self.visit_async_funcdef = self.visit_async_stmt
-        self.visit_decorated = self.visit_decorators
-
-
-IMPLICIT_TUPLE = {syms.testlist, syms.testlist_star_expr, syms.exprlist}
-BRACKET = {token.LPAR: token.RPAR, token.LSQB: token.RSQB, token.LBRACE: token.RBRACE}
-OPENING_BRACKETS = set(BRACKET.keys())
-CLOSING_BRACKETS = set(BRACKET.values())
-BRACKETS = OPENING_BRACKETS | CLOSING_BRACKETS
-ALWAYS_NO_SPACE = CLOSING_BRACKETS | {token.COMMA, STANDALONE_COMMENT}
-
-
-def whitespace(leaf: Leaf, *, complex_subscript: bool) -> str:  # noqa: C901
-    """Return whitespace prefix if needed for the given `leaf`.
-
-    `complex_subscript` signals whether the given leaf is part of a subscription
-    which has non-trivial arguments, like arithmetic expressions or function calls.
-    """
-    NO = ""
-    SPACE = " "
-    DOUBLESPACE = "  "
-    t = leaf.type
-    p = leaf.parent
-    v = leaf.value
-    if t in ALWAYS_NO_SPACE:
-        return NO
-
-    if t == token.COMMENT:
-        return DOUBLESPACE
-
-    assert p is not None, f"INTERNAL ERROR: hand-made leaf without parent: {leaf!r}"
-    if t == token.COLON and p.type not in {
-        syms.subscript,
-        syms.subscriptlist,
-        syms.sliceop,
-    }:
-        return NO
-
-    prev = leaf.prev_sibling
-    if not prev:
-        prevp = preceding_leaf(p)
-        if not prevp or prevp.type in OPENING_BRACKETS:
-            return NO
-
-        if t == token.COLON:
-            if prevp.type == token.COLON:
-                return NO
-
-            elif prevp.type != token.COMMA and not complex_subscript:
-                return NO
-
-            return SPACE
-
-        if prevp.type == token.EQUAL:
-            if prevp.parent:
-                if prevp.parent.type in {
-                    syms.arglist,
-                    syms.argument,
-                    syms.parameters,
-                    syms.varargslist,
-                }:
-                    return NO
-
-                elif prevp.parent.type == syms.typedargslist:
-                    # A bit hacky: if the equal sign has whitespace, it means we
-                    # previously found it's a typed argument.  So, we're using
-                    # that, too.
-                    return prevp.prefix
-
-        elif prevp.type in VARARGS_SPECIALS:
-            if is_vararg(prevp, within=VARARGS_PARENTS | UNPACKING_PARENTS):
-                return NO
-
-        elif prevp.type == token.COLON:
-            if prevp.parent and prevp.parent.type in {syms.subscript, syms.sliceop}:
-                return SPACE if complex_subscript else NO
-
-        elif (
-            prevp.parent
-            and prevp.parent.type == syms.factor
-            and prevp.type in MATH_OPERATORS
-        ):
-            return NO
-
-        elif (
-            prevp.type == token.RIGHTSHIFT
-            and prevp.parent
-            and prevp.parent.type == syms.shift_expr
-            and prevp.prev_sibling
-            and prevp.prev_sibling.type == token.NAME
-            and prevp.prev_sibling.value == "print"  # type: ignore
-        ):
-            # Python 2 print chevron
-            return NO
-        elif prevp.type == token.AT and p.parent and p.parent.type == syms.decorator:
-            # no space in decorators
-            return NO
-
-    elif prev.type in OPENING_BRACKETS:
-        return NO
-
-    if p.type in {syms.parameters, syms.arglist}:
-        # untyped function signatures or calls
-        if not prev or prev.type != token.COMMA:
-            return NO
-
-    elif p.type == syms.varargslist:
-        # lambdas
-        if prev and prev.type != token.COMMA:
-            return NO
-
-    elif p.type == syms.typedargslist:
-        # typed function signatures
-        if not prev:
-            return NO
-
-        if t == token.EQUAL:
-            if prev.type != syms.tname:
-                return NO
-
-        elif prev.type == token.EQUAL:
-            # A bit hacky: if the equal sign has whitespace, it means we
-            # previously found it's a typed argument.  So, we're using that, too.
-            return prev.prefix
-
-        elif prev.type != token.COMMA:
-            return NO
-
-    elif p.type == syms.tname:
-        # type names
-        if not prev:
-            prevp = preceding_leaf(p)
-            if not prevp or prevp.type != token.COMMA:
-                return NO
-
-    elif p.type == syms.trailer:
-        # attributes and calls
-        if t == token.LPAR or t == token.RPAR:
-            return NO
-
-        if not prev:
-            if t == token.DOT:
-                prevp = preceding_leaf(p)
-                if not prevp or prevp.type != token.NUMBER:
-                    return NO
-
-            elif t == token.LSQB:
-                return NO
-
-        elif prev.type != token.COMMA:
-            return NO
-
-    elif p.type == syms.argument:
-        # single argument
-        if t == token.EQUAL:
-            return NO
-
-        if not prev:
-            prevp = preceding_leaf(p)
-            if not prevp or prevp.type == token.LPAR:
-                return NO
-
-        elif prev.type in {token.EQUAL} | VARARGS_SPECIALS:
-            return NO
-
-    elif p.type == syms.decorator:
-        # decorators
-        return NO
-
-    elif p.type == syms.dotted_name:
-        if prev:
-            return NO
-
-        prevp = preceding_leaf(p)
-        if not prevp or prevp.type == token.AT or prevp.type == token.DOT:
-            return NO
-
-    elif p.type == syms.classdef:
-        if t == token.LPAR:
-            return NO
-
-        if prev and prev.type == token.LPAR:
-            return NO
-
-    elif p.type in {syms.subscript, syms.sliceop}:
-        # indexing
-        if not prev:
-            assert p.parent is not None, "subscripts are always parented"
-            if p.parent.type == syms.subscriptlist:
-                return SPACE
-
-            return NO
-
-        elif not complex_subscript:
-            return NO
-
-    elif p.type == syms.atom:
-        if prev and t == token.DOT:
-            # dots, but not the first one.
-            return NO
-
-    elif p.type == syms.dictsetmaker:
-        # dict unpacking
-        if prev and prev.type == token.DOUBLESTAR:
-            return NO
-
-    elif p.type in {syms.factor, syms.star_expr}:
-        # unary ops
-        if not prev:
-            prevp = preceding_leaf(p)
-            if not prevp or prevp.type in OPENING_BRACKETS:
-                return NO
-
-            prevp_parent = prevp.parent
-            assert prevp_parent is not None
-            if prevp.type == token.COLON and prevp_parent.type in {
-                syms.subscript,
-                syms.sliceop,
-            }:
-                return NO
-
-            elif prevp.type == token.EQUAL and prevp_parent.type == syms.argument:
-                return NO
-
-        elif t in {token.NAME, token.NUMBER, token.STRING}:
-            return NO
-
-    elif p.type == syms.import_from:
-        if t == token.DOT:
-            if prev and prev.type == token.DOT:
-                return NO
-
-        elif t == token.NAME:
-            if v == "import":
-                return SPACE
-
-            if prev and prev.type == token.DOT:
-                return NO
-
-    elif p.type == syms.sliceop:
-        return NO
-
-    return SPACE
-
-
-def preceding_leaf(node: Optional[LN]) -> Optional[Leaf]:
-    """Return the first leaf that precedes `node`, if any."""
-    while node:
-        res = node.prev_sibling
-        if res:
-            if isinstance(res, Leaf):
-                return res
-
-            try:
-                return list(res.leaves())[-1]
-
-            except IndexError:
-                return None
-
-        node = node.parent
-    return None
-
-
-def prev_siblings_are(node: Optional[LN], tokens: List[Optional[NodeType]]) -> bool:
-    """Return if the `node` and its previous siblings match types against the provided
-    list of tokens; the provided `node`has its type matched against the last element in
-    the list.  `None` can be used as the first element to declare that the start of the
-    list is anchored at the start of its parent's children."""
-    if not tokens:
-        return True
-    if tokens[-1] is None:
-        return node is None
-    if not node:
-        return False
-    if node.type != tokens[-1]:
-        return False
-    return prev_siblings_are(node.prev_sibling, tokens[:-1])
-
-
-def child_towards(ancestor: Node, descendant: LN) -> Optional[LN]:
-    """Return the child of `ancestor` that contains `descendant`."""
-    node: Optional[LN] = descendant
-    while node and node.parent != ancestor:
-        node = node.parent
-    return node
-
-
-def container_of(leaf: Leaf) -> LN:
-    """Return `leaf` or one of its ancestors that is the topmost container of it.
-
-    By "container" we mean a node where `leaf` is the very first child.
-    """
-    same_prefix = leaf.prefix
-    container: LN = leaf
-    while container:
-        parent = container.parent
-        if parent is None:
-            break
-
-        if parent.children[0].prefix != same_prefix:
-            break
-
-        if parent.type == syms.file_input:
-            break
-
-        if parent.prev_sibling is not None and parent.prev_sibling.type in BRACKETS:
-            break
-
-        container = parent
-    return container
-
-
-def is_split_after_delimiter(leaf: Leaf, previous: Optional[Leaf] = None) -> Priority:
-    """Return the priority of the `leaf` delimiter, given a line break after it.
-
-    The delimiter priorities returned here are from those delimiters that would
-    cause a line break after themselves.
-
-    Higher numbers are higher priority.
-    """
-    if leaf.type == token.COMMA:
-        return COMMA_PRIORITY
-
-    return 0
-
-
-def is_split_before_delimiter(leaf: Leaf, previous: Optional[Leaf] = None) -> Priority:
-    """Return the priority of the `leaf` delimiter, given a line break before it.
-
-    The delimiter priorities returned here are from those delimiters that would
-    cause a line break before themselves.
-
-    Higher numbers are higher priority.
-    """
-    if is_vararg(leaf, within=VARARGS_PARENTS | UNPACKING_PARENTS):
-        # * and ** might also be MATH_OPERATORS but in this case they are not.
-        # Don't treat them as a delimiter.
-        return 0
-
-    if (
-        leaf.type == token.DOT
-        and leaf.parent
-        and leaf.parent.type not in {syms.import_from, syms.dotted_name}
-        and (previous is None or previous.type in CLOSING_BRACKETS)
-    ):
-        return DOT_PRIORITY
-
-    if (
-        leaf.type in MATH_OPERATORS
-        and leaf.parent
-        and leaf.parent.type not in {syms.factor, syms.star_expr}
-    ):
-        return MATH_PRIORITIES[leaf.type]
-
-    if leaf.type in COMPARATORS:
-        return COMPARATOR_PRIORITY
-
-    if (
-        leaf.type == token.STRING
-        and previous is not None
-        and previous.type == token.STRING
-    ):
-        return STRING_PRIORITY
-
-    if leaf.type not in {token.NAME, token.ASYNC}:
-        return 0
-
-    if (
-        leaf.value == "for"
-        and leaf.parent
-        and leaf.parent.type in {syms.comp_for, syms.old_comp_for}
-        or leaf.type == token.ASYNC
-    ):
-        if (
-            not isinstance(leaf.prev_sibling, Leaf)
-            or leaf.prev_sibling.value != "async"
-        ):
-            return COMPREHENSION_PRIORITY
-
-    if (
-        leaf.value == "if"
-        and leaf.parent
-        and leaf.parent.type in {syms.comp_if, syms.old_comp_if}
-    ):
-        return COMPREHENSION_PRIORITY
-
-    if leaf.value in {"if", "else"} and leaf.parent and leaf.parent.type == syms.test:
-        return TERNARY_PRIORITY
-
-    if leaf.value == "is":
-        return COMPARATOR_PRIORITY
-
-    if (
-        leaf.value == "in"
-        and leaf.parent
-        and leaf.parent.type in {syms.comp_op, syms.comparison}
-        and not (
-            previous is not None
-            and previous.type == token.NAME
-            and previous.value == "not"
-        )
-    ):
-        return COMPARATOR_PRIORITY
-
-    if (
-        leaf.value == "not"
-        and leaf.parent
-        and leaf.parent.type == syms.comp_op
-        and not (
-            previous is not None
-            and previous.type == token.NAME
-            and previous.value == "is"
-        )
-    ):
-        return COMPARATOR_PRIORITY
-
-    if leaf.value in LOGIC_OPERATORS and leaf.parent:
-        return LOGIC_PRIORITY
-
-    return 0
-
-
-FMT_OFF = {"# fmt: off", "# fmt:off", "# yapf: disable"}
-FMT_ON = {"# fmt: on", "# fmt:on", "# yapf: enable"}
-
-
-def generate_comments(leaf: LN) -> Iterator[Leaf]:
-    """Clean the prefix of the `leaf` and generate comments from it, if any.
-
-    Comments in lib2to3 are shoved into the whitespace prefix.  This happens
-    in `pgen2/driver.py:Driver.parse_tokens()`.  This was a brilliant implementation
-    move because it does away with modifying the grammar to include all the
-    possible places in which comments can be placed.
-
-    The sad consequence for us though is that comments don't "belong" anywhere.
-    This is why this function generates simple parentless Leaf objects for
-    comments.  We simply don't know what the correct parent should be.
-
-    No matter though, we can live without this.  We really only need to
-    differentiate between inline and standalone comments.  The latter don't
-    share the line with any code.
-
-    Inline comments are emitted as regular token.COMMENT leaves.  Standalone
-    are emitted with a fake STANDALONE_COMMENT token identifier.
-    """
-    for pc in list_comments(leaf.prefix, is_endmarker=leaf.type == token.ENDMARKER):
-        yield Leaf(pc.type, pc.value, prefix="\n" * pc.newlines)
-
-
-@dataclass
-class ProtoComment:
-    """Describes a piece of syntax that is a comment.
-
-    It's not a :class:`blib2to3.pytree.Leaf` so that:
-
-    * it can be cached (`Leaf` objects should not be reused more than once as
-      they store their lineno, column, prefix, and parent information);
-    * `newlines` and `consumed` fields are kept separate from the `value`. This
-      simplifies handling of special marker comments like ``# fmt: off/on``.
-    """
-
-    type: int  # token.COMMENT or STANDALONE_COMMENT
-    value: str  # content of the comment
-    newlines: int  # how many newlines before the comment
-    consumed: int  # how many characters of the original leaf's prefix did we consume
-
-
-@lru_cache(maxsize=4096)
-def list_comments(prefix: str, *, is_endmarker: bool) -> List[ProtoComment]:
-    """Return a list of :class:`ProtoComment` objects parsed from the given `prefix`."""
-    result: List[ProtoComment] = []
-    if not prefix or "#" not in prefix:
-        return result
-
-    consumed = 0
-    nlines = 0
-    ignored_lines = 0
-    for index, line in enumerate(prefix.split("\n")):
-        consumed += len(line) + 1  # adding the length of the split '\n'
-        line = line.lstrip()
-        if not line:
-            nlines += 1
-        if not line.startswith("#"):
-            # Escaped newlines outside of a comment are not really newlines at
-            # all. We treat a single-line comment following an escaped newline
-            # as a simple trailing comment.
-            if line.endswith("\\"):
-                ignored_lines += 1
-            continue
-
-        if index == ignored_lines and not is_endmarker:
-            comment_type = token.COMMENT  # simple trailing comment
-        else:
-            comment_type = STANDALONE_COMMENT
-        comment = make_comment(line)
-        result.append(
-            ProtoComment(
-                type=comment_type, value=comment, newlines=nlines, consumed=consumed
-            )
-        )
-        nlines = 0
-    return result
-
-
-def make_comment(content: str) -> str:
-    """Return a consistently formatted comment from the given `content` string.
-
-    All comments (except for "##", "#!", "#:", '#'", "#%%") should have a single
-    space between the hash sign and the content.
-
-    If `content` didn't start with a hash sign, one is provided.
-    """
-    content = content.rstrip()
-    if not content:
-        return "#"
-
-    if content[0] == "#":
-        content = content[1:]
-    if content and content[0] not in " !:#'%":
-        content = " " + content
-    return "#" + content
-
-
-def transform_line(
-    line: Line, mode: Mode, features: Collection[Feature] = ()
-) -> Iterator[Line]:
-    """Transform a `line`, potentially splitting it into many lines.
-
-    They should fit in the allotted `line_length` but might not be able to.
-
-    `features` are syntactical features that may be used in the output.
-    """
-    if line.is_comment:
-        yield line
-        return
-
-    line_str = line_to_string(line)
-
-    def init_st(ST: Type[StringTransformer]) -> StringTransformer:
-        """Initialize StringTransformer"""
-        return ST(mode.line_length, mode.string_normalization)
-
-    string_merge = init_st(StringMerger)
-    string_paren_strip = init_st(StringParenStripper)
-    string_split = init_st(StringSplitter)
-    string_paren_wrap = init_st(StringParenWrapper)
-
-    transformers: List[Transformer]
-    if (
-        not line.contains_uncollapsable_type_comments()
-        and not line.should_explode
-        and (
-            is_line_short_enough(line, line_length=mode.line_length, line_str=line_str)
-            or line.contains_unsplittable_type_ignore()
-        )
-        and not (line.inside_brackets and line.contains_standalone_comments())
-    ):
-        # Only apply basic string preprocessing, since lines shouldn't be split here.
-        if mode.experimental_string_processing:
-            transformers = [string_merge, string_paren_strip]
-        else:
-            transformers = []
-    elif line.is_def:
-        transformers = [left_hand_split]
-    else:
-
-        def rhs(line: Line, features: Collection[Feature]) -> Iterator[Line]:
-            """Wraps calls to `right_hand_split`.
-
-            The calls increasingly `omit` right-hand trailers (bracket pairs with
-            content), meaning the trailers get glued together to split on another
-            bracket pair instead.
-            """
-            for omit in generate_trailers_to_omit(line, mode.line_length):
-                lines = list(
-                    right_hand_split(line, mode.line_length, features, omit=omit)
-                )
-                # Note: this check is only able to figure out if the first line of the
-                # *current* transformation fits in the line length.  This is true only
-                # for simple cases.  All others require running more transforms via
-                # `transform_line()`.  This check doesn't know if those would succeed.
-                if is_line_short_enough(lines[0], line_length=mode.line_length):
-                    yield from lines
-                    return
-
-            # All splits failed, best effort split with no omits.
-            # This mostly happens to multiline strings that are by definition
-            # reported as not fitting a single line, as well as lines that contain
-            # trailing commas (those have to be exploded).
-            yield from right_hand_split(
-                line, line_length=mode.line_length, features=features
-            )
-
-        if mode.experimental_string_processing:
-            if line.inside_brackets:
-                transformers = [
-                    string_merge,
-                    string_paren_strip,
-                    string_split,
-                    delimiter_split,
-                    standalone_comment_split,
-                    string_paren_wrap,
-                    rhs,
-                ]
-            else:
-                transformers = [
-                    string_merge,
-                    string_paren_strip,
-                    string_split,
-                    string_paren_wrap,
-                    rhs,
-                ]
-        else:
-            if line.inside_brackets:
-                transformers = [delimiter_split, standalone_comment_split, rhs]
-            else:
-                transformers = [rhs]
-
-    for transform in transformers:
-        # We are accumulating lines in `result` because we might want to abort
-        # mission and return the original line in the end, or attempt a different
-        # split altogether.
-        try:
-            result = run_transformer(line, transform, mode, features, line_str=line_str)
-        except CannotTransform:
-            continue
-        else:
-            yield from result
-            break
-
-    else:
-        yield line
-
-
-@dataclass  # type: ignore
-class StringTransformer(ABC):
-    """
-    An implementation of the Transformer protocol that relies on its
-    subclasses overriding the template methods `do_match(...)` and
-    `do_transform(...)`.
-
-    This Transformer works exclusively on strings (for example, by merging
-    or splitting them).
-
-    The following sections can be found among the docstrings of each concrete
-    StringTransformer subclass.
-
-    Requirements:
-        Which requirements must be met of the given Line for this
-        StringTransformer to be applied?
-
-    Transformations:
-        If the given Line meets all of the above requirements, which string
-        transformations can you expect to be applied to it by this
-        StringTransformer?
-
-    Collaborations:
-        What contractual agreements does this StringTransformer have with other
-        StringTransfomers? Such collaborations should be eliminated/minimized
-        as much as possible.
-    """
-
-    line_length: int
-    normalize_strings: bool
-    __name__ = "StringTransformer"
-
-    @abstractmethod
-    def do_match(self, line: Line) -> TMatchResult:
-        """
-        Returns:
-            * Ok(string_idx) such that `line.leaves[string_idx]` is our target
-            string, if a match was able to be made.
-                OR
-            * Err(CannotTransform), if a match was not able to be made.
-        """
-
-    @abstractmethod
-    def do_transform(self, line: Line, string_idx: int) -> Iterator[TResult[Line]]:
-        """
-        Yields:
-            * Ok(new_line) where new_line is the new transformed line.
-                OR
-            * Err(CannotTransform) if the transformation failed for some reason. The
-            `do_match(...)` template method should usually be used to reject
-            the form of the given Line, but in some cases it is difficult to
-            know whether or not a Line meets the StringTransformer's
-            requirements until the transformation is already midway.
-
-        Side Effects:
-            This method should NOT mutate @line directly, but it MAY mutate the
-            Line's underlying Node structure. (WARNING: If the underlying Node
-            structure IS altered, then this method should NOT be allowed to
-            yield an CannotTransform after that point.)
-        """
-
-    def __call__(self, line: Line, _features: Collection[Feature]) -> Iterator[Line]:
-        """
-        StringTransformer instances have a call signature that mirrors that of
-        the Transformer type.
-
-        Raises:
-            CannotTransform(...) if the concrete StringTransformer class is unable
-            to transform @line.
-        """
-        # Optimization to avoid calling `self.do_match(...)` when the line does
-        # not contain any string.
-        if not any(leaf.type == token.STRING for leaf in line.leaves):
-            raise CannotTransform("There are no strings in this line.")
-
-        match_result = self.do_match(line)
-
-        if isinstance(match_result, Err):
-            cant_transform = match_result.err()
-            raise CannotTransform(
-                f"The string transformer {self.__class__.__name__} does not recognize"
-                " this line as one that it can transform."
-            ) from cant_transform
-
-        string_idx = match_result.ok()
-
-        for line_result in self.do_transform(line, string_idx):
-            if isinstance(line_result, Err):
-                cant_transform = line_result.err()
-                raise CannotTransform(
-                    "StringTransformer failed while attempting to transform string."
-                ) from cant_transform
-            line = line_result.ok()
-            yield line
-
-
-@dataclass
-class CustomSplit:
-    """A custom (i.e. manual) string split.
-
-    A single CustomSplit instance represents a single substring.
-
-    Examples:
-        Consider the following string:
-        ```
-        "Hi there friend."
-        " This is a custom"
-        f" string {split}."
-        ```
-
-        This string will correspond to the following three CustomSplit instances:
-        ```
-        CustomSplit(False, 16)
-        CustomSplit(False, 17)
-        CustomSplit(True, 16)
-        ```
-    """
-
-    has_prefix: bool
-    break_idx: int
-
-
-class CustomSplitMapMixin:
-    """
-    This mixin class is used to map merged strings to a sequence of
-    CustomSplits, which will then be used to re-split the strings iff none of
-    the resultant substrings go over the configured max line length.
-    """
-
-    _Key = Tuple[StringID, str]
-    _CUSTOM_SPLIT_MAP: Dict[_Key, Tuple[CustomSplit, ...]] = defaultdict(tuple)
-
-    @staticmethod
-    def _get_key(string: str) -> "CustomSplitMapMixin._Key":
-        """
-        Returns:
-            A unique identifier that is used internally to map @string to a
-            group of custom splits.
-        """
-        return (id(string), string)
-
-    def add_custom_splits(
-        self, string: str, custom_splits: Iterable[CustomSplit]
-    ) -> None:
-        """Custom Split Map Setter Method
-
-        Side Effects:
-            Adds a mapping from @string to the custom splits @custom_splits.
-        """
-        key = self._get_key(string)
-        self._CUSTOM_SPLIT_MAP[key] = tuple(custom_splits)
-
-    def pop_custom_splits(self, string: str) -> List[CustomSplit]:
-        """Custom Split Map Getter Method
-
-        Returns:
-            * A list of the custom splits that are mapped to @string, if any
-            exist.
-                OR
-            * [], otherwise.
-
-        Side Effects:
-            Deletes the mapping between @string and its associated custom
-            splits (which are returned to the caller).
-        """
-        key = self._get_key(string)
-
-        custom_splits = self._CUSTOM_SPLIT_MAP[key]
-        del self._CUSTOM_SPLIT_MAP[key]
-
-        return list(custom_splits)
-
-    def has_custom_splits(self, string: str) -> bool:
-        """
-        Returns:
-            True iff @string is associated with a set of custom splits.
-        """
-        key = self._get_key(string)
-        return key in self._CUSTOM_SPLIT_MAP
-
-
-class StringMerger(CustomSplitMapMixin, StringTransformer):
-    """StringTransformer that merges strings together.
-
-    Requirements:
-        (A) The line contains adjacent strings such that ALL of the validation checks
-        listed in StringMerger.__validate_msg(...)'s docstring pass.
-            OR
-        (B) The line contains a string which uses line continuation backslashes.
-
-    Transformations:
-        Depending on which of the two requirements above where met, either:
-
-        (A) The string group associated with the target string is merged.
-            OR
-        (B) All line-continuation backslashes are removed from the target string.
-
-    Collaborations:
-        StringMerger provides custom split information to StringSplitter.
-    """
-
-    def do_match(self, line: Line) -> TMatchResult:
-        LL = line.leaves
-
-        is_valid_index = is_valid_index_factory(LL)
-
-        for (i, leaf) in enumerate(LL):
-            if (
-                leaf.type == token.STRING
-                and is_valid_index(i + 1)
-                and LL[i + 1].type == token.STRING
-            ):
-                return Ok(i)
-
-            if leaf.type == token.STRING and "\\\n" in leaf.value:
-                return Ok(i)
-
-        return TErr("This line has no strings that need merging.")
-
-    def do_transform(self, line: Line, string_idx: int) -> Iterator[TResult[Line]]:
-        new_line = line
-        rblc_result = self.__remove_backslash_line_continuation_chars(
-            new_line, string_idx
-        )
-        if isinstance(rblc_result, Ok):
-            new_line = rblc_result.ok()
-
-        msg_result = self.__merge_string_group(new_line, string_idx)
-        if isinstance(msg_result, Ok):
-            new_line = msg_result.ok()
-
-        if isinstance(rblc_result, Err) and isinstance(msg_result, Err):
-            msg_cant_transform = msg_result.err()
-            rblc_cant_transform = rblc_result.err()
-            cant_transform = CannotTransform(
-                "StringMerger failed to merge any strings in this line."
-            )
-
-            # Chain the errors together using `__cause__`.
-            msg_cant_transform.__cause__ = rblc_cant_transform
-            cant_transform.__cause__ = msg_cant_transform
-
-            yield Err(cant_transform)
-        else:
-            yield Ok(new_line)
-
-    @staticmethod
-    def __remove_backslash_line_continuation_chars(
-        line: Line, string_idx: int
-    ) -> TResult[Line]:
-        """
-        Merge strings that were split across multiple lines using
-        line-continuation backslashes.
-
-        Returns:
-            Ok(new_line), if @line contains backslash line-continuation
-            characters.
-                OR
-            Err(CannotTransform), otherwise.
-        """
-        LL = line.leaves
-
-        string_leaf = LL[string_idx]
-        if not (
-            string_leaf.type == token.STRING
-            and "\\\n" in string_leaf.value
-            and not has_triple_quotes(string_leaf.value)
-        ):
-            return TErr(
-                f"String leaf {string_leaf} does not contain any backslash line"
-                " continuation characters."
-            )
-
-        new_line = line.clone()
-        new_line.comments = line.comments.copy()
-        append_leaves(new_line, line, LL)
-
-        new_string_leaf = new_line.leaves[string_idx]
-        new_string_leaf.value = new_string_leaf.value.replace("\\\n", "")
-
-        return Ok(new_line)
-
-    def __merge_string_group(self, line: Line, string_idx: int) -> TResult[Line]:
-        """
-        Merges string group (i.e. set of adjacent strings) where the first
-        string in the group is `line.leaves[string_idx]`.
-
-        Returns:
-            Ok(new_line), if ALL of the validation checks found in
-            __validate_msg(...) pass.
-                OR
-            Err(CannotTransform), otherwise.
-        """
-        LL = line.leaves
-
-        is_valid_index = is_valid_index_factory(LL)
-
-        vresult = self.__validate_msg(line, string_idx)
-        if isinstance(vresult, Err):
-            return vresult
-
-        # If the string group is wrapped inside an Atom node, we must make sure
-        # to later replace that Atom with our new (merged) string leaf.
-        atom_node = LL[string_idx].parent
-
-        # We will place BREAK_MARK in between every two substrings that we
-        # merge. We will then later go through our final result and use the
-        # various instances of BREAK_MARK we find to add the right values to
-        # the custom split map.
-        BREAK_MARK = "@@@@@ BLACK BREAKPOINT MARKER @@@@@"
-
-        QUOTE = LL[string_idx].value[-1]
-
-        def make_naked(string: str, string_prefix: str) -> str:
-            """Strip @string (i.e. make it a "naked" string)
-
-            Pre-conditions:
-                * assert_is_leaf_string(@string)
-
-            Returns:
-                A string that is identical to @string except that
-                @string_prefix has been stripped, the surrounding QUOTE
-                characters have been removed, and any remaining QUOTE
-                characters have been escaped.
-            """
-            assert_is_leaf_string(string)
-
-            RE_EVEN_BACKSLASHES = r"(?:(?<!\\)(?:\\\\)*)"
-            naked_string = string[len(string_prefix) + 1 : -1]
-            naked_string = re.sub(
-                "(" + RE_EVEN_BACKSLASHES + ")" + QUOTE, r"\1\\" + QUOTE, naked_string
-            )
-            return naked_string
-
-        # Holds the CustomSplit objects that will later be added to the custom
-        # split map.
-        custom_splits = []
-
-        # Temporary storage for the 'has_prefix' part of the CustomSplit objects.
-        prefix_tracker = []
-
-        # Sets the 'prefix' variable. This is the prefix that the final merged
-        # string will have.
-        next_str_idx = string_idx
-        prefix = ""
-        while (
-            not prefix
-            and is_valid_index(next_str_idx)
-            and LL[next_str_idx].type == token.STRING
-        ):
-            prefix = get_string_prefix(LL[next_str_idx].value)
-            next_str_idx += 1
-
-        # The next loop merges the string group. The final string will be
-        # contained in 'S'.
-        #
-        # The following convenience variables are used:
-        #
-        #   S: string
-        #   NS: naked string
-        #   SS: next string
-        #   NSS: naked next string
-        S = ""
-        NS = ""
-        num_of_strings = 0
-        next_str_idx = string_idx
-        while is_valid_index(next_str_idx) and LL[next_str_idx].type == token.STRING:
-            num_of_strings += 1
-
-            SS = LL[next_str_idx].value
-            next_prefix = get_string_prefix(SS)
-
-            # If this is an f-string group but this substring is not prefixed
-            # with 'f'...
-            if "f" in prefix and "f" not in next_prefix:
-                # Then we must escape any braces contained in this substring.
-                SS = re.subf(r"(\{|\})", "{1}{1}", SS)
-
-            NSS = make_naked(SS, next_prefix)
-
-            has_prefix = bool(next_prefix)
-            prefix_tracker.append(has_prefix)
-
-            S = prefix + QUOTE + NS + NSS + BREAK_MARK + QUOTE
-            NS = make_naked(S, prefix)
-
-            next_str_idx += 1
-
-        S_leaf = Leaf(token.STRING, S)
-        if self.normalize_strings:
-            normalize_string_quotes(S_leaf)
-
-        # Fill the 'custom_splits' list with the appropriate CustomSplit objects.
-        temp_string = S_leaf.value[len(prefix) + 1 : -1]
-        for has_prefix in prefix_tracker:
-            mark_idx = temp_string.find(BREAK_MARK)
-            assert (
-                mark_idx >= 0
-            ), "Logic error while filling the custom string breakpoint cache."
-
-            temp_string = temp_string[mark_idx + len(BREAK_MARK) :]
-            breakpoint_idx = mark_idx + (len(prefix) if has_prefix else 0) + 1
-            custom_splits.append(CustomSplit(has_prefix, breakpoint_idx))
-
-        string_leaf = Leaf(token.STRING, S_leaf.value.replace(BREAK_MARK, ""))
-
-        if atom_node is not None:
-            replace_child(atom_node, string_leaf)
-
-        # Build the final line ('new_line') that this method will later return.
-        new_line = line.clone()
-        for (i, leaf) in enumerate(LL):
-            if i == string_idx:
-                new_line.append(string_leaf)
-
-            if string_idx <= i < string_idx + num_of_strings:
-                for comment_leaf in line.comments_after(LL[i]):
-                    new_line.append(comment_leaf, preformatted=True)
-                continue
-
-            append_leaves(new_line, line, [leaf])
-
-        self.add_custom_splits(string_leaf.value, custom_splits)
-        return Ok(new_line)
-
-    @staticmethod
-    def __validate_msg(line: Line, string_idx: int) -> TResult[None]:
-        """Validate (M)erge (S)tring (G)roup
-
-        Transform-time string validation logic for __merge_string_group(...).
-
-        Returns:
-            * Ok(None), if ALL validation checks (listed below) pass.
-                OR
-            * Err(CannotTransform), if any of the following are true:
-                - The target string group does not contain ANY stand-alone comments.
-                - The target string is not in a string group (i.e. it has no
-                  adjacent strings).
-                - The string group has more than one inline comment.
-                - The string group has an inline comment that appears to be a pragma.
-                - The set of all string prefixes in the string group is of
-                  length greater than one and is not equal to {"", "f"}.
-                - The string group consists of raw strings.
-        """
-        # We first check for "inner" stand-alone comments (i.e. stand-alone
-        # comments that have a string leaf before them AND after them).
-        for inc in [1, -1]:
-            i = string_idx
-            found_sa_comment = False
-            is_valid_index = is_valid_index_factory(line.leaves)
-            while is_valid_index(i) and line.leaves[i].type in [
-                token.STRING,
-                STANDALONE_COMMENT,
-            ]:
-                if line.leaves[i].type == STANDALONE_COMMENT:
-                    found_sa_comment = True
-                elif found_sa_comment:
-                    return TErr(
-                        "StringMerger does NOT merge string groups which contain "
-                        "stand-alone comments."
-                    )
-
-                i += inc
-
-        num_of_inline_string_comments = 0
-        set_of_prefixes = set()
-        num_of_strings = 0
-        for leaf in line.leaves[string_idx:]:
-            if leaf.type != token.STRING:
-                # If the string group is trailed by a comma, we count the
-                # comments trailing the comma to be one of the string group's
-                # comments.
-                if leaf.type == token.COMMA and id(leaf) in line.comments:
-                    num_of_inline_string_comments += 1
-                break
-
-            if has_triple_quotes(leaf.value):
-                return TErr("StringMerger does NOT merge multiline strings.")
-
-            num_of_strings += 1
-            prefix = get_string_prefix(leaf.value)
-            if "r" in prefix:
-                return TErr("StringMerger does NOT merge raw strings.")
-
-            set_of_prefixes.add(prefix)
-
-            if id(leaf) in line.comments:
-                num_of_inline_string_comments += 1
-                if contains_pragma_comment(line.comments[id(leaf)]):
-                    return TErr("Cannot merge strings which have pragma comments.")
-
-        if num_of_strings < 2:
-            return TErr(
-                f"Not enough strings to merge (num_of_strings={num_of_strings})."
-            )
-
-        if num_of_inline_string_comments > 1:
-            return TErr(
-                f"Too many inline string comments ({num_of_inline_string_comments})."
-            )
-
-        if len(set_of_prefixes) > 1 and set_of_prefixes != {"", "f"}:
-            return TErr(f"Too many different prefixes ({set_of_prefixes}).")
-
-        return Ok(None)
-
-
-class StringParenStripper(StringTransformer):
-    """StringTransformer that strips surrounding parentheses from strings.
-
-    Requirements:
-        The line contains a string which is surrounded by parentheses and:
-            - The target string is NOT the only argument to a function call).
-            - If the target string contains a PERCENT, the brackets are not
-              preceeded or followed by an operator with higher precedence than
-              PERCENT.
-
-    Transformations:
-        The parentheses mentioned in the 'Requirements' section are stripped.
-
-    Collaborations:
-        StringParenStripper has its own inherent usefulness, but it is also
-        relied on to clean up the parentheses created by StringParenWrapper (in
-        the event that they are no longer needed).
-    """
-
-    def do_match(self, line: Line) -> TMatchResult:
-        LL = line.leaves
-
-        is_valid_index = is_valid_index_factory(LL)
-
-        for (idx, leaf) in enumerate(LL):
-            # Should be a string...
-            if leaf.type != token.STRING:
-                continue
-
-            # Should be preceded by a non-empty LPAR...
-            if (
-                not is_valid_index(idx - 1)
-                or LL[idx - 1].type != token.LPAR
-                or is_empty_lpar(LL[idx - 1])
-            ):
-                continue
-
-            # That LPAR should NOT be preceded by a function name or a closing
-            # bracket (which could be a function which returns a function or a
-            # list/dictionary that contains a function)...
-            if is_valid_index(idx - 2) and (
-                LL[idx - 2].type == token.NAME or LL[idx - 2].type in CLOSING_BRACKETS
-            ):
-                continue
-
-            string_idx = idx
-
-            # Skip the string trailer, if one exists.
-            string_parser = StringParser()
-            next_idx = string_parser.parse(LL, string_idx)
-
-            # if the leaves in the parsed string include a PERCENT, we need to
-            # make sure the initial LPAR is NOT preceded by an operator with
-            # higher or equal precedence to PERCENT
-            if is_valid_index(idx - 2):
-                # mypy can't quite follow unless we name this
-                before_lpar = LL[idx - 2]
-                if token.PERCENT in {leaf.type for leaf in LL[idx - 1 : next_idx]} and (
-                    (
-                        before_lpar.type
-                        in {
-                            token.STAR,
-                            token.AT,
-                            token.SLASH,
-                            token.DOUBLESLASH,
-                            token.PERCENT,
-                            token.TILDE,
-                            token.DOUBLESTAR,
-                            token.AWAIT,
-                            token.LSQB,
-                            token.LPAR,
-                        }
-                    )
-                    or (
-                        # only unary PLUS/MINUS
-                        before_lpar.parent
-                        and before_lpar.parent.type == syms.factor
-                        and (before_lpar.type in {token.PLUS, token.MINUS})
-                    )
-                ):
-                    continue
-
-            # Should be followed by a non-empty RPAR...
-            if (
-                is_valid_index(next_idx)
-                and LL[next_idx].type == token.RPAR
-                and not is_empty_rpar(LL[next_idx])
-            ):
-                # That RPAR should NOT be followed by anything with higher
-                # precedence than PERCENT
-                if is_valid_index(next_idx + 1) and LL[next_idx + 1].type in {
-                    token.DOUBLESTAR,
-                    token.LSQB,
-                    token.LPAR,
-                    token.DOT,
-                }:
-                    continue
-
-                return Ok(string_idx)
-
-        return TErr("This line has no strings wrapped in parens.")
-
-    def do_transform(self, line: Line, string_idx: int) -> Iterator[TResult[Line]]:
-        LL = line.leaves
-
-        string_parser = StringParser()
-        rpar_idx = string_parser.parse(LL, string_idx)
-
-        for leaf in (LL[string_idx - 1], LL[rpar_idx]):
-            if line.comments_after(leaf):
-                yield TErr(
-                    "Will not strip parentheses which have comments attached to them."
-                )
-                return
-
-        new_line = line.clone()
-        new_line.comments = line.comments.copy()
-        try:
-            append_leaves(new_line, line, LL[: string_idx - 1])
-        except BracketMatchError:
-            # HACK: I believe there is currently a bug somewhere in
-            # right_hand_split() that is causing brackets to not be tracked
-            # properly by a shared BracketTracker.
-            append_leaves(new_line, line, LL[: string_idx - 1], preformatted=True)
-
-        string_leaf = Leaf(token.STRING, LL[string_idx].value)
-        LL[string_idx - 1].remove()
-        replace_child(LL[string_idx], string_leaf)
-        new_line.append(string_leaf)
-
-        append_leaves(
-            new_line, line, LL[string_idx + 1 : rpar_idx] + LL[rpar_idx + 1 :]
-        )
-
-        LL[rpar_idx].remove()
-
-        yield Ok(new_line)
-
-
-class BaseStringSplitter(StringTransformer):
-    """
-    Abstract class for StringTransformers which transform a Line's strings by splitting
-    them or placing them on their own lines where necessary to avoid going over
-    the configured line length.
-
-    Requirements:
-        * The target string value is responsible for the line going over the
-        line length limit. It follows that after all of black's other line
-        split methods have been exhausted, this line (or one of the resulting
-        lines after all line splits are performed) would still be over the
-        line_length limit unless we split this string.
-            AND
-        * The target string is NOT a "pointless" string (i.e. a string that has
-        no parent or siblings).
-            AND
-        * The target string is not followed by an inline comment that appears
-        to be a pragma.
-            AND
-        * The target string is not a multiline (i.e. triple-quote) string.
-    """
-
-    @abstractmethod
-    def do_splitter_match(self, line: Line) -> TMatchResult:
-        """
-        BaseStringSplitter asks its clients to override this method instead of
-        `StringTransformer.do_match(...)`.
-
-        Follows the same protocol as `StringTransformer.do_match(...)`.
-
-        Refer to `help(StringTransformer.do_match)` for more information.
-        """
-
-    def do_match(self, line: Line) -> TMatchResult:
-        match_result = self.do_splitter_match(line)
-        if isinstance(match_result, Err):
-            return match_result
-
-        string_idx = match_result.ok()
-        vresult = self.__validate(line, string_idx)
-        if isinstance(vresult, Err):
-            return vresult
-
-        return match_result
-
-    def __validate(self, line: Line, string_idx: int) -> TResult[None]:
-        """
-        Checks that @line meets all of the requirements listed in this classes'
-        docstring. Refer to `help(BaseStringSplitter)` for a detailed
-        description of those requirements.
-
-        Returns:
-            * Ok(None), if ALL of the requirements are met.
-                OR
-            * Err(CannotTransform), if ANY of the requirements are NOT met.
-        """
-        LL = line.leaves
-
-        string_leaf = LL[string_idx]
-
-        max_string_length = self.__get_max_string_length(line, string_idx)
-        if len(string_leaf.value) <= max_string_length:
-            return TErr(
-                "The string itself is not what is causing this line to be too long."
-            )
-
-        if not string_leaf.parent or [L.type for L in string_leaf.parent.children] == [
-            token.STRING,
-            token.NEWLINE,
-        ]:
-            return TErr(
-                f"This string ({string_leaf.value}) appears to be pointless (i.e. has"
-                " no parent)."
-            )
-
-        if id(line.leaves[string_idx]) in line.comments and contains_pragma_comment(
-            line.comments[id(line.leaves[string_idx])]
-        ):
-            return TErr(
-                "Line appears to end with an inline pragma comment. Splitting the line"
-                " could modify the pragma's behavior."
-            )
-
-        if has_triple_quotes(string_leaf.value):
-            return TErr("We cannot split multiline strings.")
-
-        return Ok(None)
-
-    def __get_max_string_length(self, line: Line, string_idx: int) -> int:
-        """
-        Calculates the max string length used when attempting to determine
-        whether or not the target string is responsible for causing the line to
-        go over the line length limit.
-
-        WARNING: This method is tightly coupled to both StringSplitter and
-        (especially) StringParenWrapper. There is probably a better way to
-        accomplish what is being done here.
-
-        Returns:
-            max_string_length: such that `line.leaves[string_idx].value >
-            max_string_length` implies that the target string IS responsible
-            for causing this line to exceed the line length limit.
-        """
-        LL = line.leaves
-
-        is_valid_index = is_valid_index_factory(LL)
-
-        # We use the shorthand "WMA4" in comments to abbreviate "We must
-        # account for". When giving examples, we use STRING to mean some/any
-        # valid string.
-        #
-        # Finally, we use the following convenience variables:
-        #
-        #   P:  The leaf that is before the target string leaf.
-        #   N:  The leaf that is after the target string leaf.
-        #   NN: The leaf that is after N.
-
-        # WMA4 the whitespace at the beginning of the line.
-        offset = line.depth * 4
-
-        if is_valid_index(string_idx - 1):
-            p_idx = string_idx - 1
-            if (
-                LL[string_idx - 1].type == token.LPAR
-                and LL[string_idx - 1].value == ""
-                and string_idx >= 2
-            ):
-                # If the previous leaf is an empty LPAR placeholder, we should skip it.
-                p_idx -= 1
-
-            P = LL[p_idx]
-            if P.type == token.PLUS:
-                # WMA4 a space and a '+' character (e.g. `+ STRING`).
-                offset += 2
-
-            if P.type == token.COMMA:
-                # WMA4 a space, a comma, and a closing bracket [e.g. `), STRING`].
-                offset += 3
-
-            if P.type in [token.COLON, token.EQUAL, token.NAME]:
-                # This conditional branch is meant to handle dictionary keys,
-                # variable assignments, 'return STRING' statement lines, and
-                # 'else STRING' ternary expression lines.
-
-                # WMA4 a single space.
-                offset += 1
-
-                # WMA4 the lengths of any leaves that came before that space,
-                # but after any closing bracket before that space.
-                for leaf in reversed(LL[: p_idx + 1]):
-                    offset += len(str(leaf))
-                    if leaf.type in CLOSING_BRACKETS:
-                        break
-
-        if is_valid_index(string_idx + 1):
-            N = LL[string_idx + 1]
-            if N.type == token.RPAR and N.value == "" and len(LL) > string_idx + 2:
-                # If the next leaf is an empty RPAR placeholder, we should skip it.
-                N = LL[string_idx + 2]
-
-            if N.type == token.COMMA:
-                # WMA4 a single comma at the end of the string (e.g `STRING,`).
-                offset += 1
-
-            if is_valid_index(string_idx + 2):
-                NN = LL[string_idx + 2]
-
-                if N.type == token.DOT and NN.type == token.NAME:
-                    # This conditional branch is meant to handle method calls invoked
-                    # off of a string literal up to and including the LPAR character.
-
-                    # WMA4 the '.' character.
-                    offset += 1
-
-                    if (
-                        is_valid_index(string_idx + 3)
-                        and LL[string_idx + 3].type == token.LPAR
-                    ):
-                        # WMA4 the left parenthesis character.
-                        offset += 1
-
-                    # WMA4 the length of the method's name.
-                    offset += len(NN.value)
-
-        has_comments = False
-        for comment_leaf in line.comments_after(LL[string_idx]):
-            if not has_comments:
-                has_comments = True
-                # WMA4 two spaces before the '#' character.
-                offset += 2
-
-            # WMA4 the length of the inline comment.
-            offset += len(comment_leaf.value)
-
-        max_string_length = self.line_length - offset
-        return max_string_length
-
-
-class StringSplitter(CustomSplitMapMixin, BaseStringSplitter):
-    """
-    StringTransformer that splits "atom" strings (i.e. strings which exist on
-    lines by themselves).
-
-    Requirements:
-        * The line consists ONLY of a single string (with the exception of a
-        '+' symbol which MAY exist at the start of the line), MAYBE a string
-        trailer, and MAYBE a trailing comma.
-            AND
-        * All of the requirements listed in BaseStringSplitter's docstring.
-
-    Transformations:
-        The string mentioned in the 'Requirements' section is split into as
-        many substrings as necessary to adhere to the configured line length.
-
-        In the final set of substrings, no substring should be smaller than
-        MIN_SUBSTR_SIZE characters.
-
-        The string will ONLY be split on spaces (i.e. each new substring should
-        start with a space). Note that the string will NOT be split on a space
-        which is escaped with a backslash.
-
-        If the string is an f-string, it will NOT be split in the middle of an
-        f-expression (e.g. in f"FooBar: {foo() if x else bar()}", {foo() if x
-        else bar()} is an f-expression).
-
-        If the string that is being split has an associated set of custom split
-        records and those custom splits will NOT result in any line going over
-        the configured line length, those custom splits are used. Otherwise the
-        string is split as late as possible (from left-to-right) while still
-        adhering to the transformation rules listed above.
-
-    Collaborations:
-        StringSplitter relies on StringMerger to construct the appropriate
-        CustomSplit objects and add them to the custom split map.
-    """
-
-    MIN_SUBSTR_SIZE = 6
-    # Matches an "f-expression" (e.g. {var}) that might be found in an f-string.
-    RE_FEXPR = r"""
-    (?<!\{) (?:\{\{)* \{ (?!\{)
-        (?:
-            [^\{\}]
-            | \{\{
-            | \}\}
-            | (?R)
-        )+?
-    (?<!\}) \} (?:\}\})* (?!\})
-    """
-
-    def do_splitter_match(self, line: Line) -> TMatchResult:
-        LL = line.leaves
-
-        is_valid_index = is_valid_index_factory(LL)
-
-        idx = 0
-
-        # The first leaf MAY be a '+' symbol...
-        if is_valid_index(idx) and LL[idx].type == token.PLUS:
-            idx += 1
-
-        # The next/first leaf MAY be an empty LPAR...
-        if is_valid_index(idx) and is_empty_lpar(LL[idx]):
-            idx += 1
-
-        # The next/first leaf MUST be a string...
-        if not is_valid_index(idx) or LL[idx].type != token.STRING:
-            return TErr("Line does not start with a string.")
-
-        string_idx = idx
-
-        # Skip the string trailer, if one exists.
-        string_parser = StringParser()
-        idx = string_parser.parse(LL, string_idx)
-
-        # That string MAY be followed by an empty RPAR...
-        if is_valid_index(idx) and is_empty_rpar(LL[idx]):
-            idx += 1
-
-        # That string / empty RPAR leaf MAY be followed by a comma...
-        if is_valid_index(idx) and LL[idx].type == token.COMMA:
-            idx += 1
-
-        # But no more leaves are allowed...
-        if is_valid_index(idx):
-            return TErr("This line does not end with a string.")
-
-        return Ok(string_idx)
-
-    def do_transform(self, line: Line, string_idx: int) -> Iterator[TResult[Line]]:
-        LL = line.leaves
-
-        QUOTE = LL[string_idx].value[-1]
-
-        is_valid_index = is_valid_index_factory(LL)
-        insert_str_child = insert_str_child_factory(LL[string_idx])
-
-        prefix = get_string_prefix(LL[string_idx].value)
-
-        # We MAY choose to drop the 'f' prefix from substrings that don't
-        # contain any f-expressions, but ONLY if the original f-string
-        # contains at least one f-expression. Otherwise, we will alter the AST
-        # of the program.
-        drop_pointless_f_prefix = ("f" in prefix) and re.search(
-            self.RE_FEXPR, LL[string_idx].value, re.VERBOSE
-        )
-
-        first_string_line = True
-        starts_with_plus = LL[0].type == token.PLUS
-
-        def line_needs_plus() -> bool:
-            return first_string_line and starts_with_plus
-
-        def maybe_append_plus(new_line: Line) -> None:
-            """
-            Side Effects:
-                If @line starts with a plus and this is the first line we are
-                constructing, this function appends a PLUS leaf to @new_line
-                and replaces the old PLUS leaf in the node structure. Otherwise
-                this function does nothing.
-            """
-            if line_needs_plus():
-                plus_leaf = Leaf(token.PLUS, "+")
-                replace_child(LL[0], plus_leaf)
-                new_line.append(plus_leaf)
-
-        ends_with_comma = (
-            is_valid_index(string_idx + 1) and LL[string_idx + 1].type == token.COMMA
-        )
-
-        def max_last_string() -> int:
-            """
-            Returns:
-                The max allowed length of the string value used for the last
-                line we will construct.
-            """
-            result = self.line_length
-            result -= line.depth * 4
-            result -= 1 if ends_with_comma else 0
-            result -= 2 if line_needs_plus() else 0
-            return result
-
-        # --- Calculate Max Break Index (for string value)
-        # We start with the line length limit
-        max_break_idx = self.line_length
-        # The last index of a string of length N is N-1.
-        max_break_idx -= 1
-        # Leading whitespace is not present in the string value (e.g. Leaf.value).
-        max_break_idx -= line.depth * 4
-        if max_break_idx < 0:
-            yield TErr(
-                f"Unable to split {LL[string_idx].value} at such high of a line depth:"
-                f" {line.depth}"
-            )
-            return
-
-        # Check if StringMerger registered any custom splits.
-        custom_splits = self.pop_custom_splits(LL[string_idx].value)
-        # We use them ONLY if none of them would produce lines that exceed the
-        # line limit.
-        use_custom_breakpoints = bool(
-            custom_splits
-            and all(csplit.break_idx <= max_break_idx for csplit in custom_splits)
-        )
-
-        # Temporary storage for the remaining chunk of the string line that
-        # can't fit onto the line currently being constructed.
-        rest_value = LL[string_idx].value
-
-        def more_splits_should_be_made() -> bool:
-            """
-            Returns:
-                True iff `rest_value` (the remaining string value from the last
-                split), should be split again.
-            """
-            if use_custom_breakpoints:
-                return len(custom_splits) > 1
-            else:
-                return len(rest_value) > max_last_string()
-
-        string_line_results: List[Ok[Line]] = []
-        while more_splits_should_be_made():
-            if use_custom_breakpoints:
-                # Custom User Split (manual)
-                csplit = custom_splits.pop(0)
-                break_idx = csplit.break_idx
-            else:
-                # Algorithmic Split (automatic)
-                max_bidx = max_break_idx - 2 if line_needs_plus() else max_break_idx
-                maybe_break_idx = self.__get_break_idx(rest_value, max_bidx)
-                if maybe_break_idx is None:
-                    # If we are unable to algorithmically determine a good split
-                    # and this string has custom splits registered to it, we
-                    # fall back to using them--which means we have to start
-                    # over from the beginning.
-                    if custom_splits:
-                        rest_value = LL[string_idx].value
-                        string_line_results = []
-                        first_string_line = True
-                        use_custom_breakpoints = True
-                        continue
-
-                    # Otherwise, we stop splitting here.
-                    break
-
-                break_idx = maybe_break_idx
-
-            # --- Construct `next_value`
-            next_value = rest_value[:break_idx] + QUOTE
-            if (
-                # Are we allowed to try to drop a pointless 'f' prefix?
-                drop_pointless_f_prefix
-                # If we are, will we be successful?
-                and next_value != self.__normalize_f_string(next_value, prefix)
-            ):
-                # If the current custom split did NOT originally use a prefix,
-                # then `csplit.break_idx` will be off by one after removing
-                # the 'f' prefix.
-                break_idx = (
-                    break_idx + 1
-                    if use_custom_breakpoints and not csplit.has_prefix
-                    else break_idx
-                )
-                next_value = rest_value[:break_idx] + QUOTE
-                next_value = self.__normalize_f_string(next_value, prefix)
-
-            # --- Construct `next_leaf`
-            next_leaf = Leaf(token.STRING, next_value)
-            insert_str_child(next_leaf)
-            self.__maybe_normalize_string_quotes(next_leaf)
-
-            # --- Construct `next_line`
-            next_line = line.clone()
-            maybe_append_plus(next_line)
-            next_line.append(next_leaf)
-            string_line_results.append(Ok(next_line))
-
-            rest_value = prefix + QUOTE + rest_value[break_idx:]
-            first_string_line = False
-
-        yield from string_line_results
-
-        if drop_pointless_f_prefix:
-            rest_value = self.__normalize_f_string(rest_value, prefix)
-
-        rest_leaf = Leaf(token.STRING, rest_value)
-        insert_str_child(rest_leaf)
-
-        # NOTE: I could not find a test case that verifies that the following
-        # line is actually necessary, but it seems to be. Otherwise we risk
-        # not normalizing the last substring, right?
-        self.__maybe_normalize_string_quotes(rest_leaf)
-
-        last_line = line.clone()
-        maybe_append_plus(last_line)
-
-        # If there are any leaves to the right of the target string...
-        if is_valid_index(string_idx + 1):
-            # We use `temp_value` here to determine how long the last line
-            # would be if we were to append all the leaves to the right of the
-            # target string to the last string line.
-            temp_value = rest_value
-            for leaf in LL[string_idx + 1 :]:
-                temp_value += str(leaf)
-                if leaf.type == token.LPAR:
-                    break
-
-            # Try to fit them all on the same line with the last substring...
-            if (
-                len(temp_value) <= max_last_string()
-                or LL[string_idx + 1].type == token.COMMA
-            ):
-                last_line.append(rest_leaf)
-                append_leaves(last_line, line, LL[string_idx + 1 :])
-                yield Ok(last_line)
-            # Otherwise, place the last substring on one line and everything
-            # else on a line below that...
-            else:
-                last_line.append(rest_leaf)
-                yield Ok(last_line)
-
-                non_string_line = line.clone()
-                append_leaves(non_string_line, line, LL[string_idx + 1 :])
-                yield Ok(non_string_line)
-        # Else the target string was the last leaf...
-        else:
-            last_line.append(rest_leaf)
-            last_line.comments = line.comments.copy()
-            yield Ok(last_line)
-
-    def __get_break_idx(self, string: str, max_break_idx: int) -> Optional[int]:
-        """
-        This method contains the algorithm that StringSplitter uses to
-        determine which character to split each string at.
-
-        Args:
-            @string: The substring that we are attempting to split.
-            @max_break_idx: The ideal break index. We will return this value if it
-            meets all the necessary conditions. In the likely event that it
-            doesn't we will try to find the closest index BELOW @max_break_idx
-            that does. If that fails, we will expand our search by also
-            considering all valid indices ABOVE @max_break_idx.
-
-        Pre-Conditions:
-            * assert_is_leaf_string(@string)
-            * 0 <= @max_break_idx < len(@string)
-
-        Returns:
-            break_idx, if an index is able to be found that meets all of the
-            conditions listed in the 'Transformations' section of this classes'
-            docstring.
-                OR
-            None, otherwise.
-        """
-        is_valid_index = is_valid_index_factory(string)
-
-        assert is_valid_index(max_break_idx)
-        assert_is_leaf_string(string)
-
-        _fexpr_slices: Optional[List[Tuple[Index, Index]]] = None
-
-        def fexpr_slices() -> Iterator[Tuple[Index, Index]]:
-            """
-            Yields:
-                All ranges of @string which, if @string were to be split there,
-                would result in the splitting of an f-expression (which is NOT
-                allowed).
-            """
-            nonlocal _fexpr_slices
-
-            if _fexpr_slices is None:
-                _fexpr_slices = []
-                for match in re.finditer(self.RE_FEXPR, string, re.VERBOSE):
-                    _fexpr_slices.append(match.span())
-
-            yield from _fexpr_slices
-
-        is_fstring = "f" in get_string_prefix(string)
-
-        def breaks_fstring_expression(i: Index) -> bool:
-            """
-            Returns:
-                True iff returning @i would result in the splitting of an
-                f-expression (which is NOT allowed).
-            """
-            if not is_fstring:
-                return False
-
-            for (start, end) in fexpr_slices():
-                if start <= i < end:
-                    return True
-
-            return False
-
-        def passes_all_checks(i: Index) -> bool:
-            """
-            Returns:
-                True iff ALL of the conditions listed in the 'Transformations'
-                section of this classes' docstring would be be met by returning @i.
-            """
-            is_space = string[i] == " "
-
-            is_not_escaped = True
-            j = i - 1
-            while is_valid_index(j) and string[j] == "\\":
-                is_not_escaped = not is_not_escaped
-                j -= 1
-
-            is_big_enough = (
-                len(string[i:]) >= self.MIN_SUBSTR_SIZE
-                and len(string[:i]) >= self.MIN_SUBSTR_SIZE
-            )
-            return (
-                is_space
-                and is_not_escaped
-                and is_big_enough
-                and not breaks_fstring_expression(i)
-            )
-
-        # First, we check all indices BELOW @max_break_idx.
-        break_idx = max_break_idx
-        while is_valid_index(break_idx - 1) and not passes_all_checks(break_idx):
-            break_idx -= 1
-
-        if not passes_all_checks(break_idx):
-            # If that fails, we check all indices ABOVE @max_break_idx.
-            #
-            # If we are able to find a valid index here, the next line is going
-            # to be longer than the specified line length, but it's probably
-            # better than doing nothing at all.
-            break_idx = max_break_idx + 1
-            while is_valid_index(break_idx + 1) and not passes_all_checks(break_idx):
-                break_idx += 1
-
-            if not is_valid_index(break_idx) or not passes_all_checks(break_idx):
-                return None
-
-        return break_idx
-
-    def __maybe_normalize_string_quotes(self, leaf: Leaf) -> None:
-        if self.normalize_strings:
-            normalize_string_quotes(leaf)
-
-    def __normalize_f_string(self, string: str, prefix: str) -> str:
-        """
-        Pre-Conditions:
-            * assert_is_leaf_string(@string)
-
-        Returns:
-            * If @string is an f-string that contains no f-expressions, we
-            return a string identical to @string except that the 'f' prefix
-            has been stripped and all double braces (i.e. '{{' or '}}') have
-            been normalized (i.e. turned into '{' or '}').
-                OR
-            * Otherwise, we return @string.
-        """
-        assert_is_leaf_string(string)
-
-        if "f" in prefix and not re.search(self.RE_FEXPR, string, re.VERBOSE):
-            new_prefix = prefix.replace("f", "")
-
-            temp = string[len(prefix) :]
-            temp = re.sub(r"\{\{", "{", temp)
-            temp = re.sub(r"\}\}", "}", temp)
-            new_string = temp
-
-            return f"{new_prefix}{new_string}"
-        else:
-            return string
-
-
-class StringParenWrapper(CustomSplitMapMixin, BaseStringSplitter):
-    """
-    StringTransformer that splits non-"atom" strings (i.e. strings that do not
-    exist on lines by themselves).
-
-    Requirements:
-        All of the requirements listed in BaseStringSplitter's docstring in
-        addition to the requirements listed below:
-
-        * The line is a return/yield statement, which returns/yields a string.
-            OR
-        * The line is part of a ternary expression (e.g. `x = y if cond else
-        z`) such that the line starts with `else <string>`, where <string> is
-        some string.
-            OR
-        * The line is an assert statement, which ends with a string.
-            OR
-        * The line is an assignment statement (e.g. `x = <string>` or `x +=
-        <string>`) such that the variable is being assigned the value of some
-        string.
-            OR
-        * The line is a dictionary key assignment where some valid key is being
-        assigned the value of some string.
-
-    Transformations:
-        The chosen string is wrapped in parentheses and then split at the LPAR.
-
-        We then have one line which ends with an LPAR and another line that
-        starts with the chosen string. The latter line is then split again at
-        the RPAR. This results in the RPAR (and possibly a trailing comma)
-        being placed on its own line.
-
-        NOTE: If any leaves exist to the right of the chosen string (except
-        for a trailing comma, which would be placed after the RPAR), those
-        leaves are placed inside the parentheses.  In effect, the chosen
-        string is not necessarily being "wrapped" by parentheses. We can,
-        however, count on the LPAR being placed directly before the chosen
-        string.
-
-        In other words, StringParenWrapper creates "atom" strings. These
-        can then be split again by StringSplitter, if necessary.
-
-    Collaborations:
-        In the event that a string line split by StringParenWrapper is
-        changed such that it no longer needs to be given its own line,
-        StringParenWrapper relies on StringParenStripper to clean up the
-        parentheses it created.
-    """
-
-    def do_splitter_match(self, line: Line) -> TMatchResult:
-        LL = line.leaves
-
-        string_idx = (
-            self._return_match(LL)
-            or self._else_match(LL)
-            or self._assert_match(LL)
-            or self._assign_match(LL)
-            or self._dict_match(LL)
-        )
-
-        if string_idx is not None:
-            string_value = line.leaves[string_idx].value
-            # If the string has no spaces...
-            if " " not in string_value:
-                # And will still violate the line length limit when split...
-                max_string_length = self.line_length - ((line.depth + 1) * 4)
-                if len(string_value) > max_string_length:
-                    # And has no associated custom splits...
-                    if not self.has_custom_splits(string_value):
-                        # Then we should NOT put this string on its own line.
-                        return TErr(
-                            "We do not wrap long strings in parentheses when the"
-                            " resultant line would still be over the specified line"
-                            " length and can't be split further by StringSplitter."
-                        )
-            return Ok(string_idx)
-
-        return TErr("This line does not contain any non-atomic strings.")
-
-    @staticmethod
-    def _return_match(LL: List[Leaf]) -> Optional[int]:
-        """
-        Returns:
-            string_idx such that @LL[string_idx] is equal to our target (i.e.
-            matched) string, if this line matches the return/yield statement
-            requirements listed in the 'Requirements' section of this classes'
-            docstring.
-                OR
-            None, otherwise.
-        """
-        # If this line is apart of a return/yield statement and the first leaf
-        # contains either the "return" or "yield" keywords...
-        if parent_type(LL[0]) in [syms.return_stmt, syms.yield_expr] and LL[
-            0
-        ].value in ["return", "yield"]:
-            is_valid_index = is_valid_index_factory(LL)
-
-            idx = 2 if is_valid_index(1) and is_empty_par(LL[1]) else 1
-            # The next visible leaf MUST contain a string...
-            if is_valid_index(idx) and LL[idx].type == token.STRING:
-                return idx
-
-        return None
-
-    @staticmethod
-    def _else_match(LL: List[Leaf]) -> Optional[int]:
-        """
-        Returns:
-            string_idx such that @LL[string_idx] is equal to our target (i.e.
-            matched) string, if this line matches the ternary expression
-            requirements listed in the 'Requirements' section of this classes'
-            docstring.
-                OR
-            None, otherwise.
-        """
-        # If this line is apart of a ternary expression and the first leaf
-        # contains the "else" keyword...
-        if (
-            parent_type(LL[0]) == syms.test
-            and LL[0].type == token.NAME
-            and LL[0].value == "else"
-        ):
-            is_valid_index = is_valid_index_factory(LL)
-
-            idx = 2 if is_valid_index(1) and is_empty_par(LL[1]) else 1
-            # The next visible leaf MUST contain a string...
-            if is_valid_index(idx) and LL[idx].type == token.STRING:
-                return idx
-
-        return None
-
-    @staticmethod
-    def _assert_match(LL: List[Leaf]) -> Optional[int]:
-        """
-        Returns:
-            string_idx such that @LL[string_idx] is equal to our target (i.e.
-            matched) string, if this line matches the assert statement
-            requirements listed in the 'Requirements' section of this classes'
-            docstring.
-                OR
-            None, otherwise.
-        """
-        # If this line is apart of an assert statement and the first leaf
-        # contains the "assert" keyword...
-        if parent_type(LL[0]) == syms.assert_stmt and LL[0].value == "assert":
-            is_valid_index = is_valid_index_factory(LL)
-
-            for (i, leaf) in enumerate(LL):
-                # We MUST find a comma...
-                if leaf.type == token.COMMA:
-                    idx = i + 2 if is_empty_par(LL[i + 1]) else i + 1
-
-                    # That comma MUST be followed by a string...
-                    if is_valid_index(idx) and LL[idx].type == token.STRING:
-                        string_idx = idx
-
-                        # Skip the string trailer, if one exists.
-                        string_parser = StringParser()
-                        idx = string_parser.parse(LL, string_idx)
-
-                        # But no more leaves are allowed...
-                        if not is_valid_index(idx):
-                            return string_idx
-
-        return None
-
-    @staticmethod
-    def _assign_match(LL: List[Leaf]) -> Optional[int]:
-        """
-        Returns:
-            string_idx such that @LL[string_idx] is equal to our target (i.e.
-            matched) string, if this line matches the assignment statement
-            requirements listed in the 'Requirements' section of this classes'
-            docstring.
-                OR
-            None, otherwise.
-        """
-        # If this line is apart of an expression statement or is a function
-        # argument AND the first leaf contains a variable name...
-        if (
-            parent_type(LL[0]) in [syms.expr_stmt, syms.argument, syms.power]
-            and LL[0].type == token.NAME
-        ):
-            is_valid_index = is_valid_index_factory(LL)
-
-            for (i, leaf) in enumerate(LL):
-                # We MUST find either an '=' or '+=' symbol...
-                if leaf.type in [token.EQUAL, token.PLUSEQUAL]:
-                    idx = i + 2 if is_empty_par(LL[i + 1]) else i + 1
-
-                    # That symbol MUST be followed by a string...
-                    if is_valid_index(idx) and LL[idx].type == token.STRING:
-                        string_idx = idx
-
-                        # Skip the string trailer, if one exists.
-                        string_parser = StringParser()
-                        idx = string_parser.parse(LL, string_idx)
-
-                        # The next leaf MAY be a comma iff this line is apart
-                        # of a function argument...
-                        if (
-                            parent_type(LL[0]) == syms.argument
-                            and is_valid_index(idx)
-                            and LL[idx].type == token.COMMA
-                        ):
-                            idx += 1
-
-                        # But no more leaves are allowed...
-                        if not is_valid_index(idx):
-                            return string_idx
-
-        return None
-
-    @staticmethod
-    def _dict_match(LL: List[Leaf]) -> Optional[int]:
-        """
-        Returns:
-            string_idx such that @LL[string_idx] is equal to our target (i.e.
-            matched) string, if this line matches the dictionary key assignment
-            statement requirements listed in the 'Requirements' section of this
-            classes' docstring.
-                OR
-            None, otherwise.
-        """
-        # If this line is apart of a dictionary key assignment...
-        if syms.dictsetmaker in [parent_type(LL[0]), parent_type(LL[0].parent)]:
-            is_valid_index = is_valid_index_factory(LL)
-
-            for (i, leaf) in enumerate(LL):
-                # We MUST find a colon...
-                if leaf.type == token.COLON:
-                    idx = i + 2 if is_empty_par(LL[i + 1]) else i + 1
-
-                    # That colon MUST be followed by a string...
-                    if is_valid_index(idx) and LL[idx].type == token.STRING:
-                        string_idx = idx
-
-                        # Skip the string trailer, if one exists.
-                        string_parser = StringParser()
-                        idx = string_parser.parse(LL, string_idx)
-
-                        # That string MAY be followed by a comma...
-                        if is_valid_index(idx) and LL[idx].type == token.COMMA:
-                            idx += 1
-
-                        # But no more leaves are allowed...
-                        if not is_valid_index(idx):
-                            return string_idx
-
-        return None
-
-    def do_transform(self, line: Line, string_idx: int) -> Iterator[TResult[Line]]:
-        LL = line.leaves
-
-        is_valid_index = is_valid_index_factory(LL)
-        insert_str_child = insert_str_child_factory(LL[string_idx])
-
-        comma_idx = -1
-        ends_with_comma = False
-        if LL[comma_idx].type == token.COMMA:
-            ends_with_comma = True
-
-        leaves_to_steal_comments_from = [LL[string_idx]]
-        if ends_with_comma:
-            leaves_to_steal_comments_from.append(LL[comma_idx])
-
-        # --- First Line
-        first_line = line.clone()
-        left_leaves = LL[:string_idx]
-
-        # We have to remember to account for (possibly invisible) LPAR and RPAR
-        # leaves that already wrapped the target string. If these leaves do
-        # exist, we will replace them with our own LPAR and RPAR leaves.
-        old_parens_exist = False
-        if left_leaves and left_leaves[-1].type == token.LPAR:
-            old_parens_exist = True
-            leaves_to_steal_comments_from.append(left_leaves[-1])
-            left_leaves.pop()
-
-        append_leaves(first_line, line, left_leaves)
-
-        lpar_leaf = Leaf(token.LPAR, "(")
-        if old_parens_exist:
-            replace_child(LL[string_idx - 1], lpar_leaf)
-        else:
-            insert_str_child(lpar_leaf)
-        first_line.append(lpar_leaf)
-
-        # We throw inline comments that were originally to the right of the
-        # target string to the top line. They will now be shown to the right of
-        # the LPAR.
-        for leaf in leaves_to_steal_comments_from:
-            for comment_leaf in line.comments_after(leaf):
-                first_line.append(comment_leaf, preformatted=True)
-
-        yield Ok(first_line)
-
-        # --- Middle (String) Line
-        # We only need to yield one (possibly too long) string line, since the
-        # `StringSplitter` will break it down further if necessary.
-        string_value = LL[string_idx].value
-        string_line = Line(
-            depth=line.depth + 1,
-            inside_brackets=True,
-            should_explode=line.should_explode,
-        )
-        string_leaf = Leaf(token.STRING, string_value)
-        insert_str_child(string_leaf)
-        string_line.append(string_leaf)
-
-        old_rpar_leaf = None
-        if is_valid_index(string_idx + 1):
-            right_leaves = LL[string_idx + 1 :]
-            if ends_with_comma:
-                right_leaves.pop()
-
-            if old_parens_exist:
-                assert (
-                    right_leaves and right_leaves[-1].type == token.RPAR
-                ), "Apparently, old parentheses do NOT exist?!"
-                old_rpar_leaf = right_leaves.pop()
-
-            append_leaves(string_line, line, right_leaves)
-
-        yield Ok(string_line)
-
-        # --- Last Line
-        last_line = line.clone()
-        last_line.bracket_tracker = first_line.bracket_tracker
-
-        new_rpar_leaf = Leaf(token.RPAR, ")")
-        if old_rpar_leaf is not None:
-            replace_child(old_rpar_leaf, new_rpar_leaf)
-        else:
-            insert_str_child(new_rpar_leaf)
-        last_line.append(new_rpar_leaf)
-
-        # If the target string ended with a comma, we place this comma to the
-        # right of the RPAR on the last line.
-        if ends_with_comma:
-            comma_leaf = Leaf(token.COMMA, ",")
-            replace_child(LL[comma_idx], comma_leaf)
-            last_line.append(comma_leaf)
-
-        yield Ok(last_line)
-
-
-class StringParser:
-    """
-    A state machine that aids in parsing a string's "trailer", which can be
-    either non-existent, an old-style formatting sequence (e.g. `% varX` or `%
-    (varX, varY)`), or a method-call / attribute access (e.g. `.format(varX,
-    varY)`).
-
-    NOTE: A new StringParser object MUST be instantiated for each string
-    trailer we need to parse.
-
-    Examples:
-        We shall assume that `line` equals the `Line` object that corresponds
-        to the following line of python code:
-        ```
-        x = "Some {}.".format("String") + some_other_string
-        ```
-
-        Furthermore, we will assume that `string_idx` is some index such that:
-        ```
-        assert line.leaves[string_idx].value == "Some {}."
-        ```
-
-        The following code snippet then holds:
-        ```
-        string_parser = StringParser()
-        idx = string_parser.parse(line.leaves, string_idx)
-        assert line.leaves[idx].type == token.PLUS
-        ```
-    """
-
-    DEFAULT_TOKEN = -1
-
-    # String Parser States
-    START = 1
-    DOT = 2
-    NAME = 3
-    PERCENT = 4
-    SINGLE_FMT_ARG = 5
-    LPAR = 6
-    RPAR = 7
-    DONE = 8
-
-    # Lookup Table for Next State
-    _goto: Dict[Tuple[ParserState, NodeType], ParserState] = {
-        # A string trailer may start with '.' OR '%'.
-        (START, token.DOT): DOT,
-        (START, token.PERCENT): PERCENT,
-        (START, DEFAULT_TOKEN): DONE,
-        # A '.' MUST be followed by an attribute or method name.
-        (DOT, token.NAME): NAME,
-        # A method name MUST be followed by an '(', whereas an attribute name
-        # is the last symbol in the string trailer.
-        (NAME, token.LPAR): LPAR,
-        (NAME, DEFAULT_TOKEN): DONE,
-        # A '%' symbol can be followed by an '(' or a single argument (e.g. a
-        # string or variable name).
-        (PERCENT, token.LPAR): LPAR,
-        (PERCENT, DEFAULT_TOKEN): SINGLE_FMT_ARG,
-        # If a '%' symbol is followed by a single argument, that argument is
-        # the last leaf in the string trailer.
-        (SINGLE_FMT_ARG, DEFAULT_TOKEN): DONE,
-        # If present, a ')' symbol is the last symbol in a string trailer.
-        # (NOTE: LPARS and nested RPARS are not included in this lookup table,
-        # since they are treated as a special case by the parsing logic in this
-        # classes' implementation.)
-        (RPAR, DEFAULT_TOKEN): DONE,
-    }
-
-    def __init__(self) -> None:
-        self._state = self.START
-        self._unmatched_lpars = 0
-
-    def parse(self, leaves: List[Leaf], string_idx: int) -> int:
-        """
-        Pre-conditions:
-            * @leaves[@string_idx].type == token.STRING
-
-        Returns:
-            The index directly after the last leaf which is apart of the string
-            trailer, if a "trailer" exists.
-                OR
-            @string_idx + 1, if no string "trailer" exists.
-        """
-        assert leaves[string_idx].type == token.STRING
-
-        idx = string_idx + 1
-        while idx < len(leaves) and self._next_state(leaves[idx]):
-            idx += 1
-        return idx
-
-    def _next_state(self, leaf: Leaf) -> bool:
-        """
-        Pre-conditions:
-            * On the first call to this function, @leaf MUST be the leaf that
-            was directly after the string leaf in question (e.g. if our target
-            string is `line.leaves[i]` then the first call to this method must
-            be `line.leaves[i + 1]`).
-            * On the next call to this function, the leaf parameter passed in
-            MUST be the leaf directly following @leaf.
-
-        Returns:
-            True iff @leaf is apart of the string's trailer.
-        """
-        # We ignore empty LPAR or RPAR leaves.
-        if is_empty_par(leaf):
-            return True
-
-        next_token = leaf.type
-        if next_token == token.LPAR:
-            self._unmatched_lpars += 1
-
-        current_state = self._state
-
-        # The LPAR parser state is a special case. We will return True until we
-        # find the matching RPAR token.
-        if current_state == self.LPAR:
-            if next_token == token.RPAR:
-                self._unmatched_lpars -= 1
-                if self._unmatched_lpars == 0:
-                    self._state = self.RPAR
-        # Otherwise, we use a lookup table to determine the next state.
-        else:
-            # If the lookup table matches the current state to the next
-            # token, we use the lookup table.
-            if (current_state, next_token) in self._goto:
-                self._state = self._goto[current_state, next_token]
-            else:
-                # Otherwise, we check if a the current state was assigned a
-                # default.
-                if (current_state, self.DEFAULT_TOKEN) in self._goto:
-                    self._state = self._goto[current_state, self.DEFAULT_TOKEN]
-                # If no default has been assigned, then this parser has a logic
-                # error.
-                else:
-                    raise RuntimeError(f"{self.__class__.__name__} LOGIC ERROR!")
-
-            if self._state == self.DONE:
-                return False
-
-        return True
-
-
-def TErr(err_msg: str) -> Err[CannotTransform]:
-    """(T)ransform Err
-
-    Convenience function used when working with the TResult type.
-    """
-    cant_transform = CannotTransform(err_msg)
-    return Err(cant_transform)
-
-
-def contains_pragma_comment(comment_list: List[Leaf]) -> bool:
-    """
-    Returns:
-        True iff one of the comments in @comment_list is a pragma used by one
-        of the more common static analysis tools for python (e.g. mypy, flake8,
-        pylint).
-    """
-    for comment in comment_list:
-        if comment.value.startswith(("# type:", "# noqa", "# pylint:")):
-            return True
-
-    return False
-
-
-def insert_str_child_factory(string_leaf: Leaf) -> Callable[[LN], None]:
-    """
-    Factory for a convenience function that is used to orphan @string_leaf
-    and then insert multiple new leaves into the same part of the node
-    structure that @string_leaf had originally occupied.
-
-    Examples:
-        Let `string_leaf = Leaf(token.STRING, '"foo"')` and `N =
-        string_leaf.parent`. Assume the node `N` has the following
-        original structure:
-
-        Node(
-            expr_stmt, [
-                Leaf(NAME, 'x'),
-                Leaf(EQUAL, '='),
-                Leaf(STRING, '"foo"'),
-            ]
-        )
-
-        We then run the code snippet shown below.
-        ```
-        insert_str_child = insert_str_child_factory(string_leaf)
-
-        lpar = Leaf(token.LPAR, '(')
-        insert_str_child(lpar)
-
-        bar = Leaf(token.STRING, '"bar"')
-        insert_str_child(bar)
-
-        rpar = Leaf(token.RPAR, ')')
-        insert_str_child(rpar)
-        ```
-
-        After which point, it follows that `string_leaf.parent is None` and
-        the node `N` now has the following structure:
-
-        Node(
-            expr_stmt, [
-                Leaf(NAME, 'x'),
-                Leaf(EQUAL, '='),
-                Leaf(LPAR, '('),
-                Leaf(STRING, '"bar"'),
-                Leaf(RPAR, ')'),
-            ]
-        )
-    """
-    string_parent = string_leaf.parent
-    string_child_idx = string_leaf.remove()
-
-    def insert_str_child(child: LN) -> None:
-        nonlocal string_child_idx
-
-        assert string_parent is not None
-        assert string_child_idx is not None
-
-        string_parent.insert_child(string_child_idx, child)
-        string_child_idx += 1
-
-    return insert_str_child
-
-
-def has_triple_quotes(string: str) -> bool:
-    """
-    Returns:
-        True iff @string starts with three quotation characters.
-    """
-    raw_string = string.lstrip(STRING_PREFIX_CHARS)
-    return raw_string[:3] in {'"""', "'''"}
-
-
-def parent_type(node: Optional[LN]) -> Optional[NodeType]:
-    """
-    Returns:
-        @node.parent.type, if @node is not None and has a parent.
-            OR
-        None, otherwise.
-    """
-    if node is None or node.parent is None:
-        return None
-
-    return node.parent.type
-
-
-def is_empty_par(leaf: Leaf) -> bool:
-    return is_empty_lpar(leaf) or is_empty_rpar(leaf)
-
-
-def is_empty_lpar(leaf: Leaf) -> bool:
-    return leaf.type == token.LPAR and leaf.value == ""
-
-
-def is_empty_rpar(leaf: Leaf) -> bool:
-    return leaf.type == token.RPAR and leaf.value == ""
-
-
-def is_valid_index_factory(seq: Sequence[Any]) -> Callable[[int], bool]:
-    """
-    Examples:
-        ```
-        my_list = [1, 2, 3]
-
-        is_valid_index = is_valid_index_factory(my_list)
-
-        assert is_valid_index(0)
-        assert is_valid_index(2)
-
-        assert not is_valid_index(3)
-        assert not is_valid_index(-1)
-        ```
-    """
-
-    def is_valid_index(idx: int) -> bool:
-        """
-        Returns:
-            True iff @idx is positive AND seq[@idx] does NOT raise an
-            IndexError.
-        """
-        return 0 <= idx < len(seq)
-
-    return is_valid_index
-
-
-def line_to_string(line: Line) -> str:
-    """Returns the string representation of @line.
-
-    WARNING: This is known to be computationally expensive.
-    """
-    return str(line).strip("\n")
-
-
-def append_leaves(
-    new_line: Line, old_line: Line, leaves: List[Leaf], preformatted: bool = False
-) -> None:
-    """
-    Append leaves (taken from @old_line) to @new_line, making sure to fix the
-    underlying Node structure where appropriate.
-
-    All of the leaves in @leaves are duplicated. The duplicates are then
-    appended to @new_line and used to replace their originals in the underlying
-    Node structure. Any comments attached to the old leaves are reattached to
-    the new leaves.
-
-    Pre-conditions:
-        set(@leaves) is a subset of set(@old_line.leaves).
-    """
-    for old_leaf in leaves:
-        new_leaf = Leaf(old_leaf.type, old_leaf.value)
-        replace_child(old_leaf, new_leaf)
-        new_line.append(new_leaf, preformatted=preformatted)
-
-        for comment_leaf in old_line.comments_after(old_leaf):
-            new_line.append(comment_leaf, preformatted=True)
-
-
-def replace_child(old_child: LN, new_child: LN) -> None:
-    """
-    Side Effects:
-        * If @old_child.parent is set, replace @old_child with @new_child in
-        @old_child's underlying Node structure.
-            OR
-        * Otherwise, this function does nothing.
-    """
-    parent = old_child.parent
-    if not parent:
-        return
-
-    child_idx = old_child.remove()
-    if child_idx is not None:
-        parent.insert_child(child_idx, new_child)
-
-
-def get_string_prefix(string: str) -> str:
-    """
-    Pre-conditions:
-        * assert_is_leaf_string(@string)
-
-    Returns:
-        @string's prefix (e.g. '', 'r', 'f', or 'rf').
-    """
-    assert_is_leaf_string(string)
-
-    prefix = ""
-    prefix_idx = 0
-    while string[prefix_idx] in STRING_PREFIX_CHARS:
-        prefix += string[prefix_idx].lower()
-        prefix_idx += 1
-
-    return prefix
-
-
-def assert_is_leaf_string(string: str) -> None:
-    """
-    Checks the pre-condition that @string has the format that you would expect
-    of `leaf.value` where `leaf` is some Leaf such that `leaf.type ==
-    token.STRING`. A more precise description of the pre-conditions that are
-    checked are listed below.
-
-    Pre-conditions:
-        * @string starts with either ', ", <prefix>', or <prefix>" where
-        `set(<prefix>)` is some subset of `set(STRING_PREFIX_CHARS)`.
-        * @string ends with a quote character (' or ").
-
-    Raises:
-        AssertionError(...) if the pre-conditions listed above are not
-        satisfied.
-    """
-    dquote_idx = string.find('"')
-    squote_idx = string.find("'")
-    if -1 in [dquote_idx, squote_idx]:
-        quote_idx = max(dquote_idx, squote_idx)
-    else:
-        quote_idx = min(squote_idx, dquote_idx)
-
-    assert (
-        0 <= quote_idx < len(string) - 1
-    ), f"{string!r} is missing a starting quote character (' or \")."
-    assert string[-1] in (
-        "'",
-        '"',
-    ), f"{string!r} is missing an ending quote character (' or \")."
-    assert set(string[:quote_idx]).issubset(
-        set(STRING_PREFIX_CHARS)
-    ), f"{set(string[:quote_idx])} is NOT a subset of {set(STRING_PREFIX_CHARS)}."
-
-
-def left_hand_split(line: Line, _features: Collection[Feature] = ()) -> Iterator[Line]:
-    """Split line into many lines, starting with the first matching bracket pair.
-
-    Note: this usually looks weird, only use this for function definitions.
-    Prefer RHS otherwise.  This is why this function is not symmetrical with
-    :func:`right_hand_split` which also handles optional parentheses.
-    """
-    tail_leaves: List[Leaf] = []
-    body_leaves: List[Leaf] = []
-    head_leaves: List[Leaf] = []
-    current_leaves = head_leaves
-    matching_bracket: Optional[Leaf] = None
-    for leaf in line.leaves:
-        if (
-            current_leaves is body_leaves
-            and leaf.type in CLOSING_BRACKETS
-            and leaf.opening_bracket is matching_bracket
-        ):
-            current_leaves = tail_leaves if body_leaves else head_leaves
-        current_leaves.append(leaf)
-        if current_leaves is head_leaves:
-            if leaf.type in OPENING_BRACKETS:
-                matching_bracket = leaf
-                current_leaves = body_leaves
-    if not matching_bracket:
-        raise CannotSplit("No brackets found")
-
-    head = bracket_split_build_line(head_leaves, line, matching_bracket)
-    body = bracket_split_build_line(body_leaves, line, matching_bracket, is_body=True)
-    tail = bracket_split_build_line(tail_leaves, line, matching_bracket)
-    bracket_split_succeeded_or_raise(head, body, tail)
-    for result in (head, body, tail):
-        if result:
-            yield result
-
-
-def right_hand_split(
-    line: Line,
-    line_length: int,
-    features: Collection[Feature] = (),
-    omit: Collection[LeafID] = (),
-) -> Iterator[Line]:
-    """Split line into many lines, starting with the last matching bracket pair.
-
-    If the split was by optional parentheses, attempt splitting without them, too.
-    `omit` is a collection of closing bracket IDs that shouldn't be considered for
-    this split.
-
-    Note: running this function modifies `bracket_depth` on the leaves of `line`.
-    """
-    tail_leaves: List[Leaf] = []
-    body_leaves: List[Leaf] = []
-    head_leaves: List[Leaf] = []
-    current_leaves = tail_leaves
-    opening_bracket: Optional[Leaf] = None
-    closing_bracket: Optional[Leaf] = None
-    for leaf in reversed(line.leaves):
-        if current_leaves is body_leaves:
-            if leaf is opening_bracket:
-                current_leaves = head_leaves if body_leaves else tail_leaves
-        current_leaves.append(leaf)
-        if current_leaves is tail_leaves:
-            if leaf.type in CLOSING_BRACKETS and id(leaf) not in omit:
-                opening_bracket = leaf.opening_bracket
-                closing_bracket = leaf
-                current_leaves = body_leaves
-    if not (opening_bracket and closing_bracket and head_leaves):
-        # If there is no opening or closing_bracket that means the split failed and
-        # all content is in the tail.  Otherwise, if `head_leaves` are empty, it means
-        # the matching `opening_bracket` wasn't available on `line` anymore.
-        raise CannotSplit("No brackets found")
-
-    tail_leaves.reverse()
-    body_leaves.reverse()
-    head_leaves.reverse()
-    head = bracket_split_build_line(head_leaves, line, opening_bracket)
-    body = bracket_split_build_line(body_leaves, line, opening_bracket, is_body=True)
-    tail = bracket_split_build_line(tail_leaves, line, opening_bracket)
-    bracket_split_succeeded_or_raise(head, body, tail)
-    if (
-        Feature.FORCE_OPTIONAL_PARENTHESES not in features
-        # the opening bracket is an optional paren
-        and opening_bracket.type == token.LPAR
-        and not opening_bracket.value
-        # the closing bracket is an optional paren
-        and closing_bracket.type == token.RPAR
-        and not closing_bracket.value
-        # it's not an import (optional parens are the only thing we can split on
-        # in this case; attempting a split without them is a waste of time)
-        and not line.is_import
-        # there are no standalone comments in the body
-        and not body.contains_standalone_comments(0)
-        # and we can actually remove the parens
-        and can_omit_invisible_parens(body, line_length, omit_on_explode=omit)
-    ):
-        omit = {id(closing_bracket), *omit}
-        try:
-            yield from right_hand_split(line, line_length, features=features, omit=omit)
-            return
-
-        except CannotSplit:
-            if not (
-                can_be_split(body)
-                or is_line_short_enough(body, line_length=line_length)
-            ):
-                raise CannotSplit(
-                    "Splitting failed, body is still too long and can't be split."
-                )
-
-            elif head.contains_multiline_strings() or tail.contains_multiline_strings():
-                raise CannotSplit(
-                    "The current optional pair of parentheses is bound to fail to"
-                    " satisfy the splitting algorithm because the head or the tail"
-                    " contains multiline strings which by definition never fit one"
-                    " line."
-                )
-
-    ensure_visible(opening_bracket)
-    ensure_visible(closing_bracket)
-    for result in (head, body, tail):
-        if result:
-            yield result
-
-
-def bracket_split_succeeded_or_raise(head: Line, body: Line, tail: Line) -> None:
-    """Raise :exc:`CannotSplit` if the last left- or right-hand split failed.
-
-    Do nothing otherwise.
-
-    A left- or right-hand split is based on a pair of brackets. Content before
-    (and including) the opening bracket is left on one line, content inside the
-    brackets is put on a separate line, and finally content starting with and
-    following the closing bracket is put on a separate line.
-
-    Those are called `head`, `body`, and `tail`, respectively. If the split
-    produced the same line (all content in `head`) or ended up with an empty `body`
-    and the `tail` is just the closing bracket, then it's considered failed.
-    """
-    tail_len = len(str(tail).strip())
-    if not body:
-        if tail_len == 0:
-            raise CannotSplit("Splitting brackets produced the same line")
-
-        elif tail_len < 3:
-            raise CannotSplit(
-                f"Splitting brackets on an empty body to save {tail_len} characters is"
-                " not worth it"
-            )
-
-
-def bracket_split_build_line(
-    leaves: List[Leaf], original: Line, opening_bracket: Leaf, *, is_body: bool = False
-) -> Line:
-    """Return a new line with given `leaves` and respective comments from `original`.
-
-    If `is_body` is True, the result line is one-indented inside brackets and as such
-    has its first leaf's prefix normalized and a trailing comma added when expected.
-    """
-    result = Line(depth=original.depth)
-    if is_body:
-        result.inside_brackets = True
-        result.depth += 1
-        if leaves:
-            # Since body is a new indent level, remove spurious leading whitespace.
-            normalize_prefix(leaves[0], inside_brackets=True)
-            # Ensure a trailing comma for imports and standalone function arguments, but
-            # be careful not to add one after any comments or within type annotations.
-            no_commas = (
-                original.is_def
-                and opening_bracket.value == "("
-                and not any(leaf.type == token.COMMA for leaf in leaves)
-            )
-
-            if original.is_import or no_commas:
-                for i in range(len(leaves) - 1, -1, -1):
-                    if leaves[i].type == STANDALONE_COMMENT:
-                        continue
-
-                    if leaves[i].type != token.COMMA:
-                        new_comma = Leaf(token.COMMA, ",")
-                        leaves.insert(i + 1, new_comma)
-                    break
-
-    # Populate the line
-    for leaf in leaves:
-        result.append(leaf, preformatted=True)
-        for comment_after in original.comments_after(leaf):
-            result.append(comment_after, preformatted=True)
-    if is_body and should_split_body_explode(result, opening_bracket):
-        result.should_explode = True
-    return result
-
-
-def dont_increase_indentation(split_func: Transformer) -> Transformer:
-    """Normalize prefix of the first leaf in every line returned by `split_func`.
-
-    This is a decorator over relevant split functions.
-    """
-
-    @wraps(split_func)
-    def split_wrapper(line: Line, features: Collection[Feature] = ()) -> Iterator[Line]:
-        for line in split_func(line, features):
-            normalize_prefix(line.leaves[0], inside_brackets=True)
-            yield line
-
-    return split_wrapper
-
-
-@dont_increase_indentation
-def delimiter_split(line: Line, features: Collection[Feature] = ()) -> Iterator[Line]:
-    """Split according to delimiters of the highest priority.
-
-    If the appropriate Features are given, the split will add trailing commas
-    also in function signatures and calls that contain `*` and `**`.
-    """
-    try:
-        last_leaf = line.leaves[-1]
-    except IndexError:
-        raise CannotSplit("Line empty")
-
-    bt = line.bracket_tracker
-=======
     validate_cell(src, mode)
     src_without_trailing_semicolon, has_trailing_semicolon = remove_trailing_semicolon(
         src
     )
->>>>>>> 09d4acdc
     try:
         masked_src, replacements = mask_cell(src_without_trailing_semicolon)
     except SyntaxError:
@@ -5347,450 +1356,6 @@
     yield
 
 
-<<<<<<< HEAD
-def diff(a: str, b: str, a_name: str, b_name: str) -> str:
-    """Return a unified diff string between strings `a` and `b`."""
-    import difflib
-
-    a_lines = [line + "\n" for line in a.splitlines()]
-    b_lines = [line + "\n" for line in b.splitlines()]
-    return "".join(
-        difflib.unified_diff(a_lines, b_lines, fromfile=a_name, tofile=b_name, n=5)
-    )
-
-
-def cancel(tasks: Iterable["asyncio.Task[Any]"]) -> None:
-    """asyncio signal handler that cancels all `tasks` and reports to stderr."""
-    err("Aborted!")
-    for task in tasks:
-        task.cancel()
-
-
-def shutdown(loop: asyncio.AbstractEventLoop) -> None:
-    """Cancel all pending tasks on `loop`, wait for them, and close the loop."""
-    try:
-        if sys.version_info[:2] >= (3, 7):
-            all_tasks = asyncio.all_tasks
-        else:
-            all_tasks = asyncio.Task.all_tasks
-        # This part is borrowed from asyncio/runners.py in Python 3.7b2.
-        to_cancel = [task for task in all_tasks(loop) if not task.done()]
-        if not to_cancel:
-            return
-
-        for task in to_cancel:
-            task.cancel()
-        loop.run_until_complete(
-            asyncio.gather(*to_cancel, loop=loop, return_exceptions=True)
-        )
-    finally:
-        # `concurrent.futures.Future` objects cannot be cancelled once they
-        # are already running. There might be some when the `shutdown()` happened.
-        # Silence their logger's spew about the event loop being closed.
-        cf_logger = logging.getLogger("concurrent.futures")
-        cf_logger.setLevel(logging.CRITICAL)
-        loop.close()
-
-
-def sub_twice(regex: Pattern[str], replacement: str, original: str) -> str:
-    """Replace `regex` with `replacement` twice on `original`.
-
-    This is used by string normalization to perform replaces on
-    overlapping matches.
-    """
-    return regex.sub(replacement, regex.sub(replacement, original))
-
-
-def re_compile_maybe_verbose(regex: str) -> Pattern[str]:
-    """Compile a regular expression string in `regex`.
-
-    If it contains newlines, use verbose mode.
-    """
-    if "\n" in regex:
-        regex = "(?x)" + regex
-    compiled: Pattern[str] = re.compile(regex)
-    return compiled
-
-
-def enumerate_reversed(sequence: Sequence[T]) -> Iterator[Tuple[Index, T]]:
-    """Like `reversed(enumerate(sequence))` if that were possible."""
-    index = len(sequence) - 1
-    for element in reversed(sequence):
-        yield (index, element)
-        index -= 1
-
-
-def enumerate_with_length(
-    line: Line, reversed: bool = False
-) -> Iterator[Tuple[Index, Leaf, int]]:
-    """Return an enumeration of leaves with their length.
-
-    Stops prematurely on multiline strings and standalone comments.
-    """
-    op = cast(
-        Callable[[Sequence[Leaf]], Iterator[Tuple[Index, Leaf]]],
-        enumerate_reversed if reversed else enumerate,
-    )
-    for index, leaf in op(line.leaves):
-        length = len(leaf.prefix) + len(leaf.value)
-        if "\n" in leaf.value:
-            return  # Multiline strings, we can't continue.
-
-        for comment in line.comments_after(leaf):
-            length += len(comment.value)
-
-        yield index, leaf, length
-
-
-def is_line_short_enough(line: Line, *, line_length: int, line_str: str = "") -> bool:
-    """Return True if `line` is no longer than `line_length`.
-
-    Uses the provided `line_str` rendering, if any, otherwise computes a new one.
-    """
-
-    if not line_str:
-        line_str = line_to_string(line)
-    if line.contains_standalone_comments():
-        return False
-    if "\n" not in line_str:
-        # No multi-line strings present
-        return len(line_str) <= line_length
-    else:
-        first, *_, last = line_str.split("\n")
-        if len(first) > line_length or len(last) > line_length:
-            return False
-
-        commas: List[int] = []
-        multiline_string = None
-        multiline_string_contexts: List[LN] = []
-
-        max_level_to_update = math.inf
-        # TODO: need to take into account bits from BracketTracker re: fixups for for/in, lambdas
-        for i, leaf in enumerate(line.leaves):
-            if max_level_to_update == math.inf:
-                had_comma = None
-                if leaf.bracket_depth + 1 > len(commas):
-                    commas.append(0)
-                elif leaf.bracket_depth + 1 < len(commas):
-                    had_comma = commas.pop()
-                if (
-                    had_comma is not None
-                    and multiline_string is not None
-                    and multiline_string.bracket_depth == leaf.bracket_depth + 1
-                ):
-                    # Have left the level with the MLS, stop tracking commas
-                    max_level_to_update = leaf.bracket_depth
-                    if had_comma > 0:
-                        # MLS was in parens with at least one comma - force split
-                        return False
-
-            if leaf.bracket_depth <= max_level_to_update and leaf.type == token.COMMA:
-                # Ignore non-nested trailing comma
-                # directly after MLS/MLS-containing expression
-                ignore_ctxs: List[Optional[LN]] = [None]
-                ignore_ctxs += multiline_string_contexts
-                if not (leaf.prev_sibling in ignore_ctxs and i == len(line.leaves) - 1):
-                    commas[leaf.bracket_depth] += 1
-            if max_level_to_update != math.inf:
-                max_level_to_update = min(max_level_to_update, leaf.bracket_depth)
-
-            if is_multiline_string(leaf):
-                if len(multiline_string_contexts) > 0:
-                    # >1 multiline string cannot fit on a single line - force split
-                    return False
-                multiline_string = leaf
-                ctx: LN = leaf
-                while str(ctx) in line_str:
-                    multiline_string_contexts.append(ctx)
-                    if ctx.parent is None:
-                        break
-                    ctx = ctx.parent
-
-        # May not have a triple-quoted multiline string at all,
-        # in case of a regular string with embedded newlines and line continuations
-        if len(multiline_string_contexts) == 0:
-            return True
-
-        return all(val == 0 for val in commas)
-
-
-def can_be_split(line: Line) -> bool:
-    """Return False if the line cannot be split *for sure*.
-
-    This is not an exhaustive search but a cheap heuristic that we can use to
-    avoid some unfortunate formattings (mostly around wrapping unsplittable code
-    in unnecessary parentheses).
-    """
-    leaves = line.leaves
-    if len(leaves) < 2:
-        return False
-
-    if leaves[0].type == token.STRING and leaves[1].type == token.DOT:
-        call_count = 0
-        dot_count = 0
-        next = leaves[-1]
-        for leaf in leaves[-2::-1]:
-            if leaf.type in OPENING_BRACKETS:
-                if next.type not in CLOSING_BRACKETS:
-                    return False
-
-                call_count += 1
-            elif leaf.type == token.DOT:
-                dot_count += 1
-            elif leaf.type == token.NAME:
-                if not (next.type == token.DOT or next.type in OPENING_BRACKETS):
-                    return False
-
-            elif leaf.type not in CLOSING_BRACKETS:
-                return False
-
-            if dot_count > 1 and call_count > 1:
-                return False
-
-    return True
-
-
-def can_omit_invisible_parens(
-    line: Line,
-    line_length: int,
-    omit_on_explode: Collection[LeafID] = (),
-) -> bool:
-    """Does `line` have a shape safe to reformat without optional parens around it?
-
-    Returns True for only a subset of potentially nice looking formattings but
-    the point is to not return false positives that end up producing lines that
-    are too long.
-    """
-    bt = line.bracket_tracker
-    if not bt.delimiters:
-        # Without delimiters the optional parentheses are useless.
-        return True
-
-    max_priority = bt.max_delimiter_priority()
-    if bt.delimiter_count_with_priority(max_priority) > 1:
-        # With more than one delimiter of a kind the optional parentheses read better.
-        return False
-
-    if max_priority == DOT_PRIORITY:
-        # A single stranded method call doesn't require optional parentheses.
-        return True
-
-    assert len(line.leaves) >= 2, "Stranded delimiter"
-
-    # With a single delimiter, omit if the expression starts or ends with
-    # a bracket.
-    first = line.leaves[0]
-    second = line.leaves[1]
-    if first.type in OPENING_BRACKETS and second.type not in CLOSING_BRACKETS:
-        if _can_omit_opening_paren(line, first=first, line_length=line_length):
-            return True
-
-        # Note: we are not returning False here because a line might have *both*
-        # a leading opening bracket and a trailing closing bracket.  If the
-        # opening bracket doesn't match our rule, maybe the closing will.
-
-    penultimate = line.leaves[-2]
-    last = line.leaves[-1]
-    if line.should_explode:
-        try:
-            penultimate, last = last_two_except(line.leaves, omit=omit_on_explode)
-        except LookupError:
-            # Turns out we'd omit everything.  We cannot skip the optional parentheses.
-            return False
-
-    if (
-        last.type == token.RPAR
-        or last.type == token.RBRACE
-        or (
-            # don't use indexing for omitting optional parentheses;
-            # it looks weird
-            last.type == token.RSQB
-            and last.parent
-            and last.parent.type != syms.trailer
-        )
-    ):
-        if penultimate.type in OPENING_BRACKETS:
-            # Empty brackets don't help.
-            return False
-
-        if is_multiline_string(first):
-            # Additional wrapping of a multiline string in this situation is
-            # unnecessary.
-            return True
-
-        if line.should_explode and penultimate.type == token.COMMA:
-            # The rightmost non-omitted bracket pair is the one we want to explode on.
-            return True
-
-        if _can_omit_closing_paren(line, last=last, line_length=line_length):
-            return True
-
-    return False
-
-
-def _can_omit_opening_paren(line: Line, *, first: Leaf, line_length: int) -> bool:
-    """See `can_omit_invisible_parens`."""
-    remainder = False
-    length = 4 * line.depth
-    _index = -1
-    for _index, leaf, leaf_length in enumerate_with_length(line):
-        if leaf.type in CLOSING_BRACKETS and leaf.opening_bracket is first:
-            remainder = True
-        if remainder:
-            length += leaf_length
-            if length > line_length:
-                break
-
-            if leaf.type in OPENING_BRACKETS:
-                # There are brackets we can further split on.
-                remainder = False
-
-    else:
-        # checked the entire string and line length wasn't exceeded
-        if len(line.leaves) == _index + 1:
-            return True
-
-    return False
-
-
-def _can_omit_closing_paren(line: Line, *, last: Leaf, line_length: int) -> bool:
-    """See `can_omit_invisible_parens`."""
-    length = 4 * line.depth
-    seen_other_brackets = False
-    for _index, leaf, leaf_length in enumerate_with_length(line):
-        length += leaf_length
-        if leaf is last.opening_bracket:
-            if seen_other_brackets or length <= line_length:
-                return True
-
-        elif leaf.type in OPENING_BRACKETS:
-            # There are brackets we can further split on.
-            seen_other_brackets = True
-
-    return False
-
-
-def last_two_except(leaves: List[Leaf], omit: Collection[LeafID]) -> Tuple[Leaf, Leaf]:
-    """Return (penultimate, last) leaves skipping brackets in `omit` and contents."""
-    stop_after = None
-    last = None
-    for leaf in reversed(leaves):
-        if stop_after:
-            if leaf is stop_after:
-                stop_after = None
-            continue
-
-        if last:
-            return leaf, last
-
-        if id(leaf) in omit:
-            stop_after = leaf.opening_bracket
-        else:
-            last = leaf
-    else:
-        raise LookupError("Last two leaves were also skipped")
-
-
-def run_transformer(
-    line: Line,
-    transform: Transformer,
-    mode: Mode,
-    features: Collection[Feature],
-    *,
-    line_str: str = "",
-) -> List[Line]:
-    if not line_str:
-        line_str = line_to_string(line)
-    result: List[Line] = []
-    for transformed_line in transform(line, features):
-        if str(transformed_line).strip("\n") == line_str:
-            raise CannotTransform("Line transformer returned an unchanged result")
-
-        result.extend(transform_line(transformed_line, mode=mode, features=features))
-
-    if not (
-        transform.__name__ == "rhs"
-        and line.bracket_tracker.invisible
-        and not any(bracket.value for bracket in line.bracket_tracker.invisible)
-        and not line.contains_multiline_strings()
-        and not result[0].contains_uncollapsable_type_comments()
-        and not result[0].contains_unsplittable_type_ignore()
-        and not is_line_short_enough(result[0], line_length=mode.line_length)
-    ):
-        return result
-
-    line_copy = line.clone()
-    append_leaves(line_copy, line, line.leaves)
-    features_fop = set(features) | {Feature.FORCE_OPTIONAL_PARENTHESES}
-    second_opinion = run_transformer(
-        line_copy, transform, mode, features_fop, line_str=line_str
-    )
-    if all(
-        is_line_short_enough(ln, line_length=mode.line_length) for ln in second_opinion
-    ):
-        result = second_opinion
-    return result
-
-
-def get_cache_file(mode: Mode) -> Path:
-    return CACHE_DIR / f"cache.{mode.get_cache_key()}.pickle"
-
-
-def read_cache(mode: Mode) -> Cache:
-    """Read the cache if it exists and is well formed.
-
-    If it is not well formed, the call to write_cache later should resolve the issue.
-    """
-    cache_file = get_cache_file(mode)
-    if not cache_file.exists():
-        return {}
-
-    with cache_file.open("rb") as fobj:
-        try:
-            cache: Cache = pickle.load(fobj)
-        except (pickle.UnpicklingError, ValueError):
-            return {}
-
-    return cache
-
-
-def get_cache_info(path: Path) -> CacheInfo:
-    """Return the information used to check if a file is already formatted or not."""
-    stat = path.stat()
-    return stat.st_mtime, stat.st_size
-
-
-def filter_cached(cache: Cache, sources: Iterable[Path]) -> Tuple[Set[Path], Set[Path]]:
-    """Split an iterable of paths in `sources` into two sets.
-
-    The first contains paths of files that modified on disk or are not in the
-    cache. The other contains paths to non-modified files.
-    """
-    todo, done = set(), set()
-    for src in sources:
-        src = src.resolve()
-        if cache.get(src) != get_cache_info(src):
-            todo.add(src)
-        else:
-            done.add(src)
-    return todo, done
-
-
-def write_cache(cache: Cache, sources: Iterable[Path], mode: Mode) -> None:
-    """Update the cache file."""
-    cache_file = get_cache_file(mode)
-    try:
-        CACHE_DIR.mkdir(parents=True, exist_ok=True)
-        new_cache = {**cache, **{src.resolve(): get_cache_info(src) for src in sources}}
-        with tempfile.NamedTemporaryFile(dir=str(cache_file.parent), delete=False) as f:
-            pickle.dump(new_cache, f, protocol=4)
-        os.replace(f.name, cache_file)
-    except OSError:
-        pass
-
-
-=======
->>>>>>> 09d4acdc
 def patch_click() -> None:
     """Make Click not crash on Python 3.6 with LANG=C.
 
