import asyncio
from json.decoder import JSONDecodeError
import json
from concurrent.futures import Executor, ThreadPoolExecutor, ProcessPoolExecutor
from contextlib import contextmanager
from datetime import datetime
from enum import Enum
import io
from multiprocessing import Manager, freeze_support
import os
from pathlib import Path
from pathspec.patterns.gitwildmatch import GitWildMatchPatternError
import regex as re
import signal
import sys
import tokenize
import traceback
from typing import (
    Any,
    Dict,
    Generator,
    Iterator,
    List,
    MutableMapping,
    Optional,
    Pattern,
    Set,
    Sized,
    Tuple,
    Union,
)

import click
from dataclasses import replace
from mypy_extensions import mypyc_attr

from black.const import DEFAULT_LINE_LENGTH, DEFAULT_INCLUDES, DEFAULT_EXCLUDES
from black.const import STDIN_PLACEHOLDER
from black.nodes import STARS, syms, is_simple_decorator_expression
from black.lines import Line, EmptyLineTracker
from black.linegen import transform_line, LineGenerator, LN
from black.comments import normalize_fmt_off
from black.mode import Mode, TargetVersion
from black.mode import Feature, supports_feature, VERSION_TO_FEATURES
from black.cache import read_cache, write_cache, get_cache_info, filter_cached, Cache
from black.concurrency import cancel, shutdown, maybe_install_uvloop
from black.output import dump_to_file, ipynb_diff, diff, color_diff, out, err
from black.report import Report, Changed, NothingChanged
from black.files import find_project_root, find_pyproject_toml, parse_pyproject_toml
from black.files import gen_python_files, get_gitignore, normalize_path_maybe_ignore
from black.files import wrap_stream_for_windows
from black.parsing import InvalidInput  # noqa F401
from black.parsing import lib2to3_parse, parse_ast, stringify_ast
from black.handle_ipynb_magics import (
    mask_cell,
    unmask_cell,
    remove_trailing_semicolon,
    put_trailing_semicolon_back,
    TRANSFORMED_MAGICS,
    jupyter_dependencies_are_installed,
)


# lib2to3 fork
from blib2to3.pytree import Node, Leaf
from blib2to3.pgen2 import token

from _black_version import version as __version__

COMPILED = Path(__file__).suffix in (".pyd", ".so")

# types
FileContent = str
Encoding = str
NewLine = str


class WriteBack(Enum):
    NO = 0
    YES = 1
    DIFF = 2
    CHECK = 3
    COLOR_DIFF = 4

    @classmethod
    def from_configuration(
        cls, *, check: bool, diff: bool, color: bool = False
    ) -> "WriteBack":
        if check and not diff:
            return cls.CHECK

        if diff and color:
            return cls.COLOR_DIFF

        return cls.DIFF if diff else cls.YES


# Legacy name, left for integrations.
FileMode = Mode

DEFAULT_WORKERS = os.cpu_count()


def read_pyproject_toml(
    ctx: click.Context, param: click.Parameter, value: Optional[str]
) -> Optional[str]:
    """Inject Black configuration from "pyproject.toml" into defaults in `ctx`.

    Returns the path to a successfully found and read configuration file, None
    otherwise.
    """
    if not value:
        value = find_pyproject_toml(ctx.params.get("src", ()))
        if value is None:
            return None

    try:
        config = parse_pyproject_toml(value)
    except (OSError, ValueError) as e:
        raise click.FileError(
            filename=value, hint=f"Error reading configuration file: {e}"
        ) from None

    if not config:
        return None
    else:
        # Sanitize the values to be Click friendly. For more information please see:
        # https://github.com/psf/black/issues/1458
        # https://github.com/pallets/click/issues/1567
        config = {
            k: str(v) if not isinstance(v, (list, dict)) else v
            for k, v in config.items()
        }

    target_version = config.get("target_version")
    if target_version is not None and not isinstance(target_version, list):
        raise click.BadOptionUsage(
            "target-version", "Config key target-version must be a list"
        )

    default_map: Dict[str, Any] = {}
    if ctx.default_map:
        default_map.update(ctx.default_map)
    default_map.update(config)

    ctx.default_map = default_map
    return value


def target_version_option_callback(
    c: click.Context, p: Union[click.Option, click.Parameter], v: Tuple[str, ...]
) -> List[TargetVersion]:
    """Compute the target versions from a --target-version flag.

    This is its own function because mypy couldn't infer the type correctly
    when it was a lambda, causing mypyc trouble.
    """
    return [TargetVersion[val.upper()] for val in v]


def re_compile_maybe_verbose(regex: str) -> Pattern[str]:
    """Compile a regular expression string in `regex`.

    If it contains newlines, use verbose mode.
    """
    if "\n" in regex:
        regex = "(?x)" + regex
    compiled: Pattern[str] = re.compile(regex)
    return compiled


def validate_regex(
    ctx: click.Context,
    param: click.Parameter,
    value: Optional[str],
) -> Optional[Pattern[str]]:
    try:
        return re_compile_maybe_verbose(value) if value is not None else None
    except re.error:
        raise click.BadParameter("Not a valid regular expression") from None


@click.command(
    context_settings=dict(help_option_names=["-h", "--help"]),
    # While Click does set this field automatically using the docstring, mypyc
    # (annoyingly) strips 'em so we need to set it here too.
    help="The uncompromising code formatter.",
)
@click.option("-c", "--code", type=str, help="Format the code passed in as a string.")
@click.option(
    "-l",
    "--line-length",
    type=int,
    default=DEFAULT_LINE_LENGTH,
    help="How many characters per line to allow.",
    show_default=True,
)
@click.option(
    "-t",
    "--target-version",
    type=click.Choice([v.name.lower() for v in TargetVersion]),
    callback=target_version_option_callback,
    multiple=True,
    help=(
        "Python versions that should be supported by Black's output. [default: per-file"
        " auto-detection]"
    ),
)
@click.option(
    "--pyi",
    is_flag=True,
    help=(
        "Format all input files like typing stubs regardless of file extension (useful"
        " when piping source on standard input)."
    ),
)
@click.option(
    "--ipynb",
    is_flag=True,
    help=(
        "Format all input files like Jupyter Notebooks regardless of file extension "
        "(useful when piping source on standard input)."
    ),
)
@click.option(
    "-S",
    "--skip-string-normalization",
    is_flag=True,
    help="Don't normalize string quotes or prefixes.",
)
@click.option(
    "-C",
    "--skip-magic-trailing-comma",
    is_flag=True,
    help="Don't use trailing commas as a reason to split lines.",
)
@click.option(
    "--experimental-string-processing",
    is_flag=True,
    hidden=True,
    help=(
        "Experimental option that performs more normalization on string literals."
        " Currently disabled because it leads to some crashes."
    ),
)
@click.option(
    "--check",
    is_flag=True,
    help=(
        "Don't write the files back, just return the status. Return code 0 means"
        " nothing would change. Return code 1 means some files would be reformatted."
        " Return code 123 means there was an internal error."
    ),
)
@click.option(
    "--diff",
    is_flag=True,
    help="Don't write the files back, just output a diff for each file on stdout.",
)
@click.option(
    "--color/--no-color",
    is_flag=True,
    help="Show colored diff. Only applies when `--diff` is given.",
)
@click.option(
    "--fast/--safe",
    is_flag=True,
    help="If --fast given, skip temporary sanity checks. [default: --safe]",
)
@click.option(
    "--required-version",
    type=str,
    help=(
        "Require a specific version of Black to be running (useful for unifying results"
        " across many environments e.g. with a pyproject.toml file)."
    ),
)
@click.option(
    "--include",
    type=str,
    default=DEFAULT_INCLUDES,
    callback=validate_regex,
    help=(
        "A regular expression that matches files and directories that should be"
        " included on recursive searches. An empty value means all files are included"
        " regardless of the name. Use forward slashes for directories on all platforms"
        " (Windows, too). Exclusions are calculated first, inclusions later."
    ),
    show_default=True,
)
@click.option(
    "--exclude",
    type=str,
    callback=validate_regex,
    help=(
        "A regular expression that matches files and directories that should be"
        " excluded on recursive searches. An empty value means no paths are excluded."
        " Use forward slashes for directories on all platforms (Windows, too)."
        " Exclusions are calculated first, inclusions later. [default:"
        f" {DEFAULT_EXCLUDES}]"
    ),
    show_default=False,
)
@click.option(
    "--extend-exclude",
    type=str,
    callback=validate_regex,
    help=(
        "Like --exclude, but adds additional files and directories on top of the"
        " excluded ones. (Useful if you simply want to add to the default)"
    ),
)
@click.option(
    "--force-exclude",
    type=str,
    callback=validate_regex,
    help=(
        "Like --exclude, but files and directories matching this regex will be "
        "excluded even when they are passed explicitly as arguments."
    ),
)
@click.option(
    "--stdin-filename",
    type=str,
    help=(
        "The name of the file when passing it through stdin. Useful to make "
        "sure Black will respect --force-exclude option on some "
        "editors that rely on using stdin."
    ),
)
@click.option(
    "-W",
    "--workers",
    type=click.IntRange(min=1),
    default=DEFAULT_WORKERS,
    show_default=True,
    help="Number of parallel workers",
)
@click.option(
    "-q",
    "--quiet",
    is_flag=True,
    help=(
        "Don't emit non-error messages to stderr. Errors are still emitted; silence"
        " those with 2>/dev/null."
    ),
)
@click.option(
    "-v",
    "--verbose",
    is_flag=True,
    help=(
        "Also emit messages to stderr about files that were not changed or were ignored"
        " due to exclusion patterns."
    ),
)
@click.version_option(
    version=__version__,
    message=f"%(prog)s, %(version)s (compiled: {'yes' if COMPILED else 'no'})",
)
@click.argument(
    "src",
    nargs=-1,
    type=click.Path(
        exists=True, file_okay=True, dir_okay=True, readable=True, allow_dash=True
    ),
    is_eager=True,
    metavar="SRC ...",
)
@click.option(
    "--config",
    type=click.Path(
        exists=True,
        file_okay=True,
        dir_okay=False,
        readable=True,
        allow_dash=False,
        path_type=str,
    ),
    is_eager=True,
    callback=read_pyproject_toml,
    help="Read configuration from FILE path.",
)
@click.pass_context
def main(
    ctx: click.Context,
    code: Optional[str],
    line_length: int,
    target_version: List[TargetVersion],
    check: bool,
    diff: bool,
    color: bool,
    fast: bool,
    pyi: bool,
    ipynb: bool,
    skip_string_normalization: bool,
    skip_magic_trailing_comma: bool,
    experimental_string_processing: bool,
    quiet: bool,
    verbose: bool,
<<<<<<< HEAD
    required_version: Optional[str],
    include: Pattern,
    exclude: Optional[Pattern],
    extend_exclude: Optional[Pattern],
    force_exclude: Optional[Pattern],
=======
    required_version: str,
    include: Pattern[str],
    exclude: Optional[Pattern[str]],
    extend_exclude: Optional[Pattern[str]],
    force_exclude: Optional[Pattern[str]],
>>>>>>> 5434407a
    stdin_filename: Optional[str],
    workers: int,
    src: Tuple[str, ...],
    config: Optional[str],
) -> None:
    """The uncompromising code formatter."""
    if config and verbose:
        out(f"Using configuration from {config}.", bold=False, fg="blue")

    error_msg = "Oh no! 💥 💔 💥"
    if required_version and required_version != __version__:
        err(
            f"{error_msg} The required version `{required_version}` does not match"
            f" the running version `{__version__}`!"
        )
        ctx.exit(1)
    if ipynb and pyi:
        err("Cannot pass both `pyi` and `ipynb` flags!")
        ctx.exit(1)

    write_back = WriteBack.from_configuration(check=check, diff=diff, color=color)
    if target_version:
        versions = set(target_version)
    else:
        # We'll autodetect later.
        versions = set()
    mode = Mode(
        target_versions=versions,
        line_length=line_length,
        is_pyi=pyi,
        is_ipynb=ipynb,
        string_normalization=not skip_string_normalization,
        magic_trailing_comma=not skip_magic_trailing_comma,
        experimental_string_processing=experimental_string_processing,
    )

    if code is not None:
        # Run in quiet mode by default with -c; the extra output isn't useful.
        # You can still pass -v to get verbose output.
        quiet = True

    report = Report(check=check, diff=diff, quiet=quiet, verbose=verbose)

    if code is not None:
        reformat_code(
            content=code, fast=fast, write_back=write_back, mode=mode, report=report
        )
    else:
        try:
            sources = get_sources(
                ctx=ctx,
                src=src,
                quiet=quiet,
                verbose=verbose,
                include=include,
                exclude=exclude,
                extend_exclude=extend_exclude,
                force_exclude=force_exclude,
                report=report,
                stdin_filename=stdin_filename,
            )
        except GitWildMatchPatternError:
            ctx.exit(1)

        path_empty(
            sources,
            "No Python files are present to be formatted. Nothing to do 😴",
            quiet,
            verbose,
            ctx,
        )

        if len(sources) == 1:
            reformat_one(
                src=sources.pop(),
                fast=fast,
                write_back=write_back,
                mode=mode,
                report=report,
            )
        else:
            reformat_many(
                sources=sources,
                fast=fast,
                write_back=write_back,
                mode=mode,
                report=report,
                workers=workers,
            )

    if verbose or not quiet:
        out(error_msg if report.return_code else "All done! ✨ 🍰 ✨")
        if code is None:
            click.echo(str(report), err=True)
    ctx.exit(report.return_code)


def get_sources(
    *,
    ctx: click.Context,
    src: Tuple[str, ...],
    quiet: bool,
    verbose: bool,
    include: Pattern[str],
    exclude: Optional[Pattern[str]],
    extend_exclude: Optional[Pattern[str]],
    force_exclude: Optional[Pattern[str]],
    report: "Report",
    stdin_filename: Optional[str],
) -> Set[Path]:
    """Compute the set of files to be formatted."""

    root = find_project_root(src)
    sources: Set[Path] = set()
    path_empty(src, "No Path provided. Nothing to do 😴", quiet, verbose, ctx)

    if exclude is None:
        exclude = re_compile_maybe_verbose(DEFAULT_EXCLUDES)
        gitignore = get_gitignore(root)
    else:
        gitignore = None

    for s in src:
        if s == "-" and stdin_filename:
            p = Path(stdin_filename)
            is_stdin = True
        else:
            p = Path(s)
            is_stdin = False

        if is_stdin or p.is_file():
            normalized_path = normalize_path_maybe_ignore(p, root, report)
            if normalized_path is None:
                continue

            normalized_path = "/" + normalized_path
            # Hard-exclude any files that matches the `--force-exclude` regex.
            if force_exclude:
                force_exclude_match = force_exclude.search(normalized_path)
            else:
                force_exclude_match = None
            if force_exclude_match and force_exclude_match.group(0):
                report.path_ignored(p, "matches the --force-exclude regular expression")
                continue

            if is_stdin:
                p = Path(f"{STDIN_PLACEHOLDER}{str(p)}")

            if p.suffix == ".ipynb" and not jupyter_dependencies_are_installed(
                verbose=verbose, quiet=quiet
            ):
                continue

            sources.add(p)
        elif p.is_dir():
            sources.update(
                gen_python_files(
                    p.iterdir(),
                    root,
                    include,
                    exclude,
                    extend_exclude,
                    force_exclude,
                    report,
                    gitignore,
                    verbose=verbose,
                    quiet=quiet,
                )
            )
        elif s == "-":
            sources.add(p)
        else:
            err(f"invalid path: {s}")
    return sources


def path_empty(
    src: Sized, msg: str, quiet: bool, verbose: bool, ctx: click.Context
) -> None:
    """
    Exit if there is no `src` provided for formatting
    """
    if not src:
        if verbose or not quiet:
            out(msg)
        ctx.exit(0)


def reformat_code(
    content: str, fast: bool, write_back: WriteBack, mode: Mode, report: Report
) -> None:
    """
    Reformat and print out `content` without spawning child processes.
    Similar to `reformat_one`, but for string content.

    `fast`, `write_back`, and `mode` options are passed to
    :func:`format_file_in_place` or :func:`format_stdin_to_stdout`.
    """
    path = Path("<string>")
    try:
        changed = Changed.NO
        if format_stdin_to_stdout(
            content=content, fast=fast, write_back=write_back, mode=mode
        ):
            changed = Changed.YES
        report.done(path, changed)
    except Exception as exc:
        if report.verbose:
            traceback.print_exc()
        report.failed(path, str(exc))


def reformat_one(
    src: Path, fast: bool, write_back: WriteBack, mode: Mode, report: "Report"
) -> None:
    """Reformat a single file under `src` without spawning child processes.

    `fast`, `write_back`, and `mode` options are passed to
    :func:`format_file_in_place` or :func:`format_stdin_to_stdout`.
    """
    try:
        changed = Changed.NO

        if str(src) == "-":
            is_stdin = True
        elif str(src).startswith(STDIN_PLACEHOLDER):
            is_stdin = True
            # Use the original name again in case we want to print something
            # to the user
            src = Path(str(src)[len(STDIN_PLACEHOLDER) :])
        else:
            is_stdin = False

        if is_stdin:
            if src.suffix == ".pyi":
                mode = replace(mode, is_pyi=True)
            elif src.suffix == ".ipynb":
                mode = replace(mode, is_ipynb=True)
            if format_stdin_to_stdout(fast=fast, write_back=write_back, mode=mode):
                changed = Changed.YES
        else:
            cache: Cache = {}
            if write_back not in (WriteBack.DIFF, WriteBack.COLOR_DIFF):
                cache = read_cache(mode)
                res_src = src.resolve()
                res_src_s = str(res_src)
                if res_src_s in cache and cache[res_src_s] == get_cache_info(res_src):
                    changed = Changed.CACHED
            if changed is not Changed.CACHED and format_file_in_place(
                src, fast=fast, write_back=write_back, mode=mode
            ):
                changed = Changed.YES
            if (write_back is WriteBack.YES and changed is not Changed.CACHED) or (
                write_back is WriteBack.CHECK and changed is Changed.NO
            ):
                write_cache(cache, [src], mode)
        report.done(src, changed)
    except Exception as exc:
        if report.verbose:
            traceback.print_exc()
        report.failed(src, str(exc))


@mypyc_attr(patchable=True)
def reformat_many(
    sources: Set[Path],
    fast: bool,
    write_back: WriteBack,
    mode: Mode,
    report: "Report",
    workers: Optional[int],
) -> None:
    """Reformat multiple files using a ProcessPoolExecutor."""
    executor: Executor
    loop = asyncio.get_event_loop()
    worker_count = workers if workers is not None else DEFAULT_WORKERS
    if sys.platform == "win32":
        # Work around https://bugs.python.org/issue26903
        assert worker_count is not None
        worker_count = min(worker_count, 60)
    try:
        executor = ProcessPoolExecutor(max_workers=worker_count)
    except (ImportError, OSError):
        # we arrive here if the underlying system does not support multi-processing
        # like in AWS Lambda or Termux, in which case we gracefully fallback to
        # a ThreadPoolExecutor with just a single worker (more workers would not do us
        # any good due to the Global Interpreter Lock)
        executor = ThreadPoolExecutor(max_workers=1)

    try:
        loop.run_until_complete(
            schedule_formatting(
                sources=sources,
                fast=fast,
                write_back=write_back,
                mode=mode,
                report=report,
                loop=loop,
                executor=executor,
            )
        )
    finally:
        shutdown(loop)
        if executor is not None:
            executor.shutdown()


async def schedule_formatting(
    sources: Set[Path],
    fast: bool,
    write_back: WriteBack,
    mode: Mode,
    report: "Report",
    loop: asyncio.AbstractEventLoop,
    executor: Executor,
) -> None:
    """Run formatting of `sources` in parallel using the provided `executor`.

    (Use ProcessPoolExecutors for actual parallelism.)

    `write_back`, `fast`, and `mode` options are passed to
    :func:`format_file_in_place`.
    """
    cache: Cache = {}
    if write_back not in (WriteBack.DIFF, WriteBack.COLOR_DIFF):
        cache = read_cache(mode)
        sources, cached = filter_cached(cache, sources)
        for src in sorted(cached):
            report.done(src, Changed.CACHED)
    if not sources:
        return

    cancelled = []
    sources_to_cache = []
    lock = None
    if write_back in (WriteBack.DIFF, WriteBack.COLOR_DIFF):
        # For diff output, we need locks to ensure we don't interleave output
        # from different processes.
        manager = Manager()
        lock = manager.Lock()
    tasks = {
        asyncio.ensure_future(
            loop.run_in_executor(
                executor, format_file_in_place, src, fast, mode, write_back, lock
            )
        ): src
        for src in sorted(sources)
    }
    pending = tasks.keys()
    try:
        loop.add_signal_handler(signal.SIGINT, cancel, pending)
        loop.add_signal_handler(signal.SIGTERM, cancel, pending)
    except NotImplementedError:
        # There are no good alternatives for these on Windows.
        pass
    while pending:
        done, _ = await asyncio.wait(pending, return_when=asyncio.FIRST_COMPLETED)
        for task in done:
            src = tasks.pop(task)
            if task.cancelled():
                cancelled.append(task)
            elif task.exception():
                report.failed(src, str(task.exception()))
            else:
                changed = Changed.YES if task.result() else Changed.NO
                # If the file was written back or was successfully checked as
                # well-formatted, store this information in the cache.
                if write_back is WriteBack.YES or (
                    write_back is WriteBack.CHECK and changed is Changed.NO
                ):
                    sources_to_cache.append(src)
                report.done(src, changed)
    if cancelled:
        await asyncio.gather(*cancelled, loop=loop, return_exceptions=True)
    if sources_to_cache:
        write_cache(cache, sources_to_cache, mode)


def format_file_in_place(
    src: Path,
    fast: bool,
    mode: Mode,
    write_back: WriteBack = WriteBack.NO,
    lock: Any = None,  # multiprocessing.Manager().Lock() is some crazy proxy
) -> bool:
    """Format file under `src` path. Return True if changed.

    If `write_back` is DIFF, write a diff to stdout. If it is YES, write reformatted
    code to the file.
    `mode` and `fast` options are passed to :func:`format_file_contents`.
    """
    if src.suffix == ".pyi":
        mode = replace(mode, is_pyi=True)
    elif src.suffix == ".ipynb":
        mode = replace(mode, is_ipynb=True)

    then = datetime.utcfromtimestamp(src.stat().st_mtime)
    with open(src, "rb") as buf:
        src_contents, encoding, newline = decode_bytes(buf.read())
    try:
        dst_contents = format_file_contents(src_contents, fast=fast, mode=mode)
    except NothingChanged:
        return False
    except JSONDecodeError:
        raise ValueError(
            f"File '{src}' cannot be parsed as valid Jupyter notebook."
        ) from None

    if write_back == WriteBack.YES:
        with open(src, "w", encoding=encoding, newline=newline) as f:
            f.write(dst_contents)
    elif write_back in (WriteBack.DIFF, WriteBack.COLOR_DIFF):
        now = datetime.utcnow()
        src_name = f"{src}\t{then} +0000"
        dst_name = f"{src}\t{now} +0000"
        if mode.is_ipynb:
            diff_contents = ipynb_diff(src_contents, dst_contents, src_name, dst_name)
        else:
            diff_contents = diff(src_contents, dst_contents, src_name, dst_name)

        if write_back == WriteBack.COLOR_DIFF:
            diff_contents = color_diff(diff_contents)

        with lock or nullcontext():
            f = io.TextIOWrapper(
                sys.stdout.buffer,
                encoding=encoding,
                newline=newline,
                write_through=True,
            )
            f = wrap_stream_for_windows(f)
            f.write(diff_contents)
            f.detach()

    return True


def format_stdin_to_stdout(
    fast: bool,
    *,
    content: Optional[str] = None,
    write_back: WriteBack = WriteBack.NO,
    mode: Mode,
) -> bool:
    """Format file on stdin. Return True if changed.

    If content is None, it's read from sys.stdin.

    If `write_back` is YES, write reformatted code back to stdout. If it is DIFF,
    write a diff to stdout. The `mode` argument is passed to
    :func:`format_file_contents`.
    """
    then = datetime.utcnow()

    if content is None:
        src, encoding, newline = decode_bytes(sys.stdin.buffer.read())
    else:
        src, encoding, newline = content, "utf-8", ""

    dst = src
    try:
        dst = format_file_contents(src, fast=fast, mode=mode)
        return True

    except NothingChanged:
        return False

    finally:
        f = io.TextIOWrapper(
            sys.stdout.buffer, encoding=encoding, newline=newline, write_through=True
        )
        if write_back == WriteBack.YES:
            # Make sure there's a newline after the content
            if dst and dst[-1] != "\n":
                dst += "\n"
            f.write(dst)
        elif write_back in (WriteBack.DIFF, WriteBack.COLOR_DIFF):
            now = datetime.utcnow()
            src_name = f"STDIN\t{then} +0000"
            dst_name = f"STDOUT\t{now} +0000"
            d = diff(src, dst, src_name, dst_name)
            if write_back == WriteBack.COLOR_DIFF:
                d = color_diff(d)
                f = wrap_stream_for_windows(f)
            f.write(d)
        f.detach()


def check_stability_and_equivalence(
    src_contents: str, dst_contents: str, *, mode: Mode
) -> None:
    """Perform stability and equivalence checks.

    Raise AssertionError if source and destination contents are not
    equivalent, or if a second pass of the formatter would format the
    content differently.
    """
    assert_equivalent(src_contents, dst_contents)

    # Forced second pass to work around optional trailing commas (becoming
    # forced trailing commas on pass 2) interacting differently with optional
    # parentheses.  Admittedly ugly.
    dst_contents_pass2 = format_str(dst_contents, mode=mode)
    if dst_contents != dst_contents_pass2:
        dst_contents = dst_contents_pass2
        assert_equivalent(src_contents, dst_contents, pass_num=2)
        assert_stable(src_contents, dst_contents, mode=mode)
    # Note: no need to explicitly call `assert_stable` if `dst_contents` was
    # the same as `dst_contents_pass2`.


def format_file_contents(src_contents: str, *, fast: bool, mode: Mode) -> FileContent:
    """Reformat contents of a file and return new contents.

    If `fast` is False, additionally confirm that the reformatted code is
    valid by calling :func:`assert_equivalent` and :func:`assert_stable` on it.
    `mode` is passed to :func:`format_str`.
    """
    if not src_contents.strip():
        raise NothingChanged

    if mode.is_ipynb:
        dst_contents = format_ipynb_string(src_contents, fast=fast, mode=mode)
    else:
        dst_contents = format_str(src_contents, mode=mode)
    if src_contents == dst_contents:
        raise NothingChanged

    if not fast and not mode.is_ipynb:
        # Jupyter notebooks will already have been checked above.
        check_stability_and_equivalence(src_contents, dst_contents, mode=mode)
    return dst_contents


def validate_cell(src: str) -> None:
    """Check that cell does not already contain TransformerManager transformations.

    If a cell contains ``!ls``, then it'll be transformed to
    ``get_ipython().system('ls')``. However, if the cell originally contained
    ``get_ipython().system('ls')``, then it would get transformed in the same way:

        >>> TransformerManager().transform_cell("get_ipython().system('ls')")
        "get_ipython().system('ls')\n"
        >>> TransformerManager().transform_cell("!ls")
        "get_ipython().system('ls')\n"

    Due to the impossibility of safely roundtripping in such situations, cells
    containing transformed magics will be ignored.
    """
    if any(transformed_magic in src for transformed_magic in TRANSFORMED_MAGICS):
        raise NothingChanged


def format_cell(src: str, *, fast: bool, mode: Mode) -> str:
    """Format code in given cell of Jupyter notebook.

    General idea is:

      - if cell has trailing semicolon, remove it;
      - if cell has IPython magics, mask them;
      - format cell;
      - reinstate IPython magics;
      - reinstate trailing semicolon (if originally present);
      - strip trailing newlines.

    Cells with syntax errors will not be processed, as they
    could potentially be automagics or multi-line magics, which
    are currently not supported.
    """
    validate_cell(src)
    src_without_trailing_semicolon, has_trailing_semicolon = remove_trailing_semicolon(
        src
    )
    try:
        masked_src, replacements = mask_cell(src_without_trailing_semicolon)
    except SyntaxError:
        raise NothingChanged from None
    masked_dst = format_str(masked_src, mode=mode)
    if not fast:
        check_stability_and_equivalence(masked_src, masked_dst, mode=mode)
    dst_without_trailing_semicolon = unmask_cell(masked_dst, replacements)
    dst = put_trailing_semicolon_back(
        dst_without_trailing_semicolon, has_trailing_semicolon
    )
    dst = dst.rstrip("\n")
    if dst == src:
        raise NothingChanged from None
    return dst


def validate_metadata(nb: MutableMapping[str, Any]) -> None:
    """If notebook is marked as non-Python, don't format it.

    All notebook metadata fields are optional, see
    https://nbformat.readthedocs.io/en/latest/format_description.html. So
    if a notebook has empty metadata, we will try to parse it anyway.
    """
    language = nb.get("metadata", {}).get("language_info", {}).get("name", None)
    if language is not None and language != "python":
        raise NothingChanged from None


def format_ipynb_string(src_contents: str, *, fast: bool, mode: Mode) -> FileContent:
    """Format Jupyter notebook.

    Operate cell-by-cell, only on code cells, only for Python notebooks.
    If the ``.ipynb`` originally had a trailing newline, it'll be preserved.
    """
    trailing_newline = src_contents[-1] == "\n"
    modified = False
    nb = json.loads(src_contents)
    validate_metadata(nb)
    for cell in nb["cells"]:
        if cell.get("cell_type", None) == "code":
            try:
                src = "".join(cell["source"])
                dst = format_cell(src, fast=fast, mode=mode)
            except NothingChanged:
                pass
            else:
                cell["source"] = dst.splitlines(keepends=True)
                modified = True
    if modified:
        dst_contents = json.dumps(nb, indent=1, ensure_ascii=False)
        if trailing_newline:
            dst_contents = dst_contents + "\n"
        return dst_contents
    else:
        raise NothingChanged


def format_str(src_contents: str, *, mode: Mode) -> FileContent:
    """Reformat a string and return new contents.

    `mode` determines formatting options, such as how many characters per line are
    allowed.  Example:

    >>> import black
    >>> print(black.format_str("def f(arg:str='')->None:...", mode=black.Mode()))
    def f(arg: str = "") -> None:
        ...

    A more complex example:

    >>> print(
    ...   black.format_str(
    ...     "def f(arg:str='')->None: hey",
    ...     mode=black.Mode(
    ...       target_versions={black.TargetVersion.PY36},
    ...       line_length=10,
    ...       string_normalization=False,
    ...       is_pyi=False,
    ...     ),
    ...   ),
    ... )
    def f(
        arg: str = '',
    ) -> None:
        hey

    """
    src_node = lib2to3_parse(src_contents.lstrip(), mode.target_versions)
    dst_contents = []
    future_imports = get_future_imports(src_node)
    if mode.target_versions:
        versions = mode.target_versions
    else:
        versions = detect_target_versions(src_node)
    normalize_fmt_off(src_node)
    lines = LineGenerator(
        mode=mode,
        remove_u_prefix="unicode_literals" in future_imports
        or supports_feature(versions, Feature.UNICODE_LITERALS),
    )
    elt = EmptyLineTracker(is_pyi=mode.is_pyi)
    empty_line = Line(mode=mode)
    after = 0
    split_line_features = {
        feature
        for feature in {Feature.TRAILING_COMMA_IN_CALL, Feature.TRAILING_COMMA_IN_DEF}
        if supports_feature(versions, feature)
    }
    for current_line in lines.visit(src_node):
        dst_contents.append(str(empty_line) * after)
        before, after = elt.maybe_empty_lines(current_line)
        dst_contents.append(str(empty_line) * before)
        for line in transform_line(
            current_line, mode=mode, features=split_line_features
        ):
            dst_contents.append(str(line))
    return "".join(dst_contents)


def decode_bytes(src: bytes) -> Tuple[FileContent, Encoding, NewLine]:
    """Return a tuple of (decoded_contents, encoding, newline).

    `newline` is either CRLF or LF but `decoded_contents` is decoded with
    universal newlines (i.e. only contains LF).
    """
    srcbuf = io.BytesIO(src)
    encoding, lines = tokenize.detect_encoding(srcbuf.readline)
    if not lines:
        return "", encoding, "\n"

    newline = "\r\n" if b"\r\n" == lines[0][-2:] else "\n"
    srcbuf.seek(0)
    with io.TextIOWrapper(srcbuf, encoding) as tiow:
        return tiow.read(), encoding, newline


def get_features_used(node: Node) -> Set[Feature]:
    """Return a set of (relatively) new Python features used in this file.

    Currently looking for:
    - f-strings;
    - underscores in numeric literals;
    - trailing commas after * or ** in function signatures and calls;
    - positional only arguments in function signatures and lambdas;
    - assignment expression;
    - relaxed decorator syntax;
    """
    features: Set[Feature] = set()
    for n in node.pre_order():
        if n.type == token.STRING:
            value_head = n.value[:2]  # type: ignore
            if value_head in {'f"', 'F"', "f'", "F'", "rf", "fr", "RF", "FR"}:
                features.add(Feature.F_STRINGS)

        elif n.type == token.NUMBER:
            if "_" in n.value:  # type: ignore
                features.add(Feature.NUMERIC_UNDERSCORES)

        elif n.type == token.SLASH:
            if n.parent and n.parent.type in {
                syms.typedargslist,
                syms.arglist,
                syms.varargslist,
            }:
                features.add(Feature.POS_ONLY_ARGUMENTS)

        elif n.type == token.COLONEQUAL:
            features.add(Feature.ASSIGNMENT_EXPRESSIONS)

        elif n.type == syms.decorator:
            if len(n.children) > 1 and not is_simple_decorator_expression(
                n.children[1]
            ):
                features.add(Feature.RELAXED_DECORATORS)

        elif (
            n.type in {syms.typedargslist, syms.arglist}
            and n.children
            and n.children[-1].type == token.COMMA
        ):
            if n.type == syms.typedargslist:
                feature = Feature.TRAILING_COMMA_IN_DEF
            else:
                feature = Feature.TRAILING_COMMA_IN_CALL

            for ch in n.children:
                if ch.type in STARS:
                    features.add(feature)

                if ch.type == syms.argument:
                    for argch in ch.children:
                        if argch.type in STARS:
                            features.add(feature)

    return features


def detect_target_versions(node: Node) -> Set[TargetVersion]:
    """Detect the version to target based on the nodes used."""
    features = get_features_used(node)
    return {
        version for version in TargetVersion if features <= VERSION_TO_FEATURES[version]
    }


def get_future_imports(node: Node) -> Set[str]:
    """Return a set of __future__ imports in the file."""
    imports: Set[str] = set()

    def get_imports_from_children(children: List[LN]) -> Generator[str, None, None]:
        for child in children:
            if isinstance(child, Leaf):
                if child.type == token.NAME:
                    yield child.value

            elif child.type == syms.import_as_name:
                orig_name = child.children[0]
                assert isinstance(orig_name, Leaf), "Invalid syntax parsing imports"
                assert orig_name.type == token.NAME, "Invalid syntax parsing imports"
                yield orig_name.value

            elif child.type == syms.import_as_names:
                yield from get_imports_from_children(child.children)

            else:
                raise AssertionError("Invalid syntax parsing imports")

    for child in node.children:
        if child.type != syms.simple_stmt:
            break

        first_child = child.children[0]
        if isinstance(first_child, Leaf):
            # Continue looking if we see a docstring; otherwise stop.
            if (
                len(child.children) == 2
                and first_child.type == token.STRING
                and child.children[1].type == token.NEWLINE
            ):
                continue

            break

        elif first_child.type == syms.import_from:
            module_name = first_child.children[1]
            if not isinstance(module_name, Leaf) or module_name.value != "__future__":
                break

            imports |= set(get_imports_from_children(first_child.children[3:]))
        else:
            break

    return imports


def assert_equivalent(src: str, dst: str, *, pass_num: int = 1) -> None:
    """Raise AssertionError if `src` and `dst` aren't equivalent."""
    try:
        src_ast = parse_ast(src)
    except Exception as exc:
        raise AssertionError(
            "cannot use --safe with this file; failed to parse source file."
        ) from exc

    try:
        dst_ast = parse_ast(dst)
    except Exception as exc:
        log = dump_to_file("".join(traceback.format_tb(exc.__traceback__)), dst)
        raise AssertionError(
            f"INTERNAL ERROR: Black produced invalid code on pass {pass_num}: {exc}. "
            "Please report a bug on https://github.com/psf/black/issues.  "
            f"This invalid output might be helpful: {log}"
        ) from None

    src_ast_str = "\n".join(stringify_ast(src_ast))
    dst_ast_str = "\n".join(stringify_ast(dst_ast))
    if src_ast_str != dst_ast_str:
        log = dump_to_file(diff(src_ast_str, dst_ast_str, "src", "dst"))
        raise AssertionError(
            "INTERNAL ERROR: Black produced code that is not equivalent to the"
            f" source on pass {pass_num}.  Please report a bug on "
            f"https://github.com/psf/black/issues.  This diff might be helpful: {log}"
        ) from None


def assert_stable(src: str, dst: str, mode: Mode) -> None:
    """Raise AssertionError if `dst` reformats differently the second time."""
    newdst = format_str(dst, mode=mode)
    if dst != newdst:
        log = dump_to_file(
            str(mode),
            diff(src, dst, "source", "first pass"),
            diff(dst, newdst, "first pass", "second pass"),
        )
        raise AssertionError(
            "INTERNAL ERROR: Black produced different code on the second pass of the"
            " formatter.  Please report a bug on https://github.com/psf/black/issues."
            f"  This diff might be helpful: {log}"
        ) from None


@contextmanager
def nullcontext() -> Iterator[None]:
    """Return an empty context manager.

    To be used like `nullcontext` in Python 3.7.
    """
    yield


def patch_click() -> None:
    """Make Click not crash on Python 3.6 with LANG=C.

    On certain misconfigured environments, Python 3 selects the ASCII encoding as the
    default which restricts paths that it can access during the lifetime of the
    application.  Click refuses to work in this scenario by raising a RuntimeError.

    In case of Black the likelihood that non-ASCII characters are going to be used in
    file paths is minimal since it's Python source code.  Moreover, this crash was
    spurious on Python 3.7 thanks to PEP 538 and PEP 540.
    """
    try:
        from click import core
        from click import _unicodefun
    except ModuleNotFoundError:
        return

    for module in (core, _unicodefun):
        if hasattr(module, "_verify_python3_env"):
            module._verify_python3_env = lambda: None  # type: ignore
        if hasattr(module, "_verify_python_env"):
            module._verify_python_env = lambda: None  # type: ignore


def patched_main() -> None:
    maybe_install_uvloop()
    freeze_support()
    patch_click()
    main()


if __name__ == "__main__":
    patched_main()<|MERGE_RESOLUTION|>--- conflicted
+++ resolved
@@ -398,19 +398,11 @@
     experimental_string_processing: bool,
     quiet: bool,
     verbose: bool,
-<<<<<<< HEAD
     required_version: Optional[str],
-    include: Pattern,
-    exclude: Optional[Pattern],
-    extend_exclude: Optional[Pattern],
-    force_exclude: Optional[Pattern],
-=======
-    required_version: str,
     include: Pattern[str],
     exclude: Optional[Pattern[str]],
     extend_exclude: Optional[Pattern[str]],
     force_exclude: Optional[Pattern[str]],
->>>>>>> 5434407a
     stdin_filename: Optional[str],
     workers: int,
     src: Tuple[str, ...],
@@ -674,6 +666,8 @@
         report.failed(src, str(exc))
 
 
+# diff-shades depends on being to monkeypatch this function to operate. I know it's
+# not ideal, but this shouldn't cause any issues ... hopefully. ~ichard26
 @mypyc_attr(patchable=True)
 def reformat_many(
     sources: Set[Path],
