--- conflicted
+++ resolved
@@ -174,14 +174,10 @@
     string_processing = auto()
     hug_parens_with_braces_and_square_brackets = auto()
     unify_docstring_detection = auto()
-<<<<<<< HEAD
-    respect_east_asian_width = auto()
     typed_params_trailing_comma = auto()
-=======
     no_normalize_fmt_skip_whitespace = auto()
     wrap_long_dict_values_in_parens = auto()
     multiline_string_handling = auto()
->>>>>>> a5196e6f
 
 
 class Deprecated(UserWarning):
