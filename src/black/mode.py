"""Data structures configuring Black behavior.

Mostly around Python language feature support per version and Black configuration
chosen by the user.
"""

from hashlib import sha256
import sys

from dataclasses import dataclass, field
from enum import Enum, auto
from operator import attrgetter
from typing import Dict, Set
from warnings import warn

if sys.version_info < (3, 8):
    from typing_extensions import Final
else:
    from typing import Final

from black.const import DEFAULT_LINE_LENGTH


class TargetVersion(Enum):
    PY33 = 3
    PY34 = 4
    PY35 = 5
    PY36 = 6
    PY37 = 7
    PY38 = 8
    PY39 = 9
    PY310 = 10
    PY311 = 11


class Feature(Enum):
    F_STRINGS = 2
    NUMERIC_UNDERSCORES = 3
    TRAILING_COMMA_IN_CALL = 4
    TRAILING_COMMA_IN_DEF = 5
    # The following two feature-flags are mutually exclusive, and exactly one should be
    # set for every version of python.
    ASYNC_IDENTIFIERS = 6
    ASYNC_KEYWORDS = 7
    ASSIGNMENT_EXPRESSIONS = 8
    POS_ONLY_ARGUMENTS = 9
    RELAXED_DECORATORS = 10
    PATTERN_MATCHING = 11
    UNPACKING_ON_FLOW = 12
    ANN_ASSIGN_EXTENDED_RHS = 13
    EXCEPT_STAR = 14
    FORCE_OPTIONAL_PARENTHESES = 50

    # __future__ flags
    FUTURE_ANNOTATIONS = 51


FUTURE_FLAG_TO_FEATURE: Final = {
    "annotations": Feature.FUTURE_ANNOTATIONS,
}


VERSION_TO_FEATURES: Dict[TargetVersion, Set[Feature]] = {
    TargetVersion.PY33: {Feature.ASYNC_IDENTIFIERS},
    TargetVersion.PY34: {Feature.ASYNC_IDENTIFIERS},
    TargetVersion.PY35: {Feature.TRAILING_COMMA_IN_CALL, Feature.ASYNC_IDENTIFIERS},
    TargetVersion.PY36: {
        Feature.F_STRINGS,
        Feature.NUMERIC_UNDERSCORES,
        Feature.TRAILING_COMMA_IN_CALL,
        Feature.TRAILING_COMMA_IN_DEF,
        Feature.ASYNC_IDENTIFIERS,
    },
    TargetVersion.PY37: {
        Feature.F_STRINGS,
        Feature.NUMERIC_UNDERSCORES,
        Feature.TRAILING_COMMA_IN_CALL,
        Feature.TRAILING_COMMA_IN_DEF,
        Feature.ASYNC_KEYWORDS,
        Feature.FUTURE_ANNOTATIONS,
    },
    TargetVersion.PY38: {
        Feature.F_STRINGS,
        Feature.NUMERIC_UNDERSCORES,
        Feature.TRAILING_COMMA_IN_CALL,
        Feature.TRAILING_COMMA_IN_DEF,
        Feature.ASYNC_KEYWORDS,
        Feature.FUTURE_ANNOTATIONS,
        Feature.ASSIGNMENT_EXPRESSIONS,
        Feature.POS_ONLY_ARGUMENTS,
        Feature.UNPACKING_ON_FLOW,
        Feature.ANN_ASSIGN_EXTENDED_RHS,
    },
    TargetVersion.PY39: {
        Feature.F_STRINGS,
        Feature.NUMERIC_UNDERSCORES,
        Feature.TRAILING_COMMA_IN_CALL,
        Feature.TRAILING_COMMA_IN_DEF,
        Feature.ASYNC_KEYWORDS,
        Feature.FUTURE_ANNOTATIONS,
        Feature.ASSIGNMENT_EXPRESSIONS,
        Feature.RELAXED_DECORATORS,
        Feature.POS_ONLY_ARGUMENTS,
        Feature.UNPACKING_ON_FLOW,
        Feature.ANN_ASSIGN_EXTENDED_RHS,
    },
    TargetVersion.PY310: {
        Feature.F_STRINGS,
        Feature.NUMERIC_UNDERSCORES,
        Feature.TRAILING_COMMA_IN_CALL,
        Feature.TRAILING_COMMA_IN_DEF,
        Feature.ASYNC_KEYWORDS,
        Feature.FUTURE_ANNOTATIONS,
        Feature.ASSIGNMENT_EXPRESSIONS,
        Feature.RELAXED_DECORATORS,
        Feature.POS_ONLY_ARGUMENTS,
        Feature.UNPACKING_ON_FLOW,
        Feature.ANN_ASSIGN_EXTENDED_RHS,
        Feature.PATTERN_MATCHING,
    },
    TargetVersion.PY311: {
        Feature.F_STRINGS,
        Feature.NUMERIC_UNDERSCORES,
        Feature.TRAILING_COMMA_IN_CALL,
        Feature.TRAILING_COMMA_IN_DEF,
        Feature.ASYNC_KEYWORDS,
        Feature.FUTURE_ANNOTATIONS,
        Feature.ASSIGNMENT_EXPRESSIONS,
        Feature.RELAXED_DECORATORS,
        Feature.POS_ONLY_ARGUMENTS,
        Feature.UNPACKING_ON_FLOW,
        Feature.ANN_ASSIGN_EXTENDED_RHS,
        Feature.PATTERN_MATCHING,
        Feature.EXCEPT_STAR,
    },
}


def supports_feature(target_versions: Set[TargetVersion], feature: Feature) -> bool:
    return all(feature in VERSION_TO_FEATURES[version] for version in target_versions)


class Preview(Enum):
    """Individual preview style features."""

    string_processing = auto()
    remove_redundant_parens = auto()
    one_element_subscript = auto()
    annotation_parens = auto()
<<<<<<< HEAD
    remove_def_trailing_newline = auto()
=======
    long_docstring_quotes_on_newline = auto()
>>>>>>> 20d8ccb5


class Deprecated(UserWarning):
    """Visible deprecation warning."""


@dataclass
class Mode:
    target_versions: Set[TargetVersion] = field(default_factory=set)
    line_length: int = DEFAULT_LINE_LENGTH
    string_normalization: bool = True
    is_pyi: bool = False
    is_ipynb: bool = False
    magic_trailing_comma: bool = True
    experimental_string_processing: bool = False
    python_cell_magics: Set[str] = field(default_factory=set)
    preview: bool = False

    def __post_init__(self) -> None:
        if self.experimental_string_processing:
            warn(
                "`experimental string processing` has been included in `preview`"
                " and deprecated. Use `preview` instead.",
                Deprecated,
            )

    def __contains__(self, feature: Preview) -> bool:
        """
        Provide `Preview.FEATURE in Mode` syntax that mirrors the ``preview`` flag.

        The argument is not checked and features are not differentiated.
        They only exist to make development easier by clarifying intent.
        """
        if feature is Preview.string_processing:
            return self.preview or self.experimental_string_processing
        return self.preview

    def get_cache_key(self) -> str:
        if self.target_versions:
            version_str = ",".join(
                str(version.value)
                for version in sorted(self.target_versions, key=attrgetter("value"))
            )
        else:
            version_str = "-"
        parts = [
            version_str,
            str(self.line_length),
            str(int(self.string_normalization)),
            str(int(self.is_pyi)),
            str(int(self.is_ipynb)),
            str(int(self.magic_trailing_comma)),
            str(int(self.experimental_string_processing)),
            str(int(self.preview)),
            sha256((",".join(sorted(self.python_cell_magics))).encode()).hexdigest(),
        ]
        return ".".join(parts)<|MERGE_RESOLUTION|>--- conflicted
+++ resolved
@@ -147,11 +147,8 @@
     remove_redundant_parens = auto()
     one_element_subscript = auto()
     annotation_parens = auto()
-<<<<<<< HEAD
+    long_docstring_quotes_on_newline = auto()
     remove_def_trailing_newline = auto()
-=======
-    long_docstring_quotes_on_newline = auto()
->>>>>>> 20d8ccb5
 
 
 class Deprecated(UserWarning):
