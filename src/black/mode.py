--- conflicted
+++ resolved
@@ -182,11 +182,8 @@
     skip_magic_trailing_comma_in_subscript = auto()
     wrap_long_dict_values_in_parens = auto()
     wrap_multiple_context_managers_in_parens = auto()
-<<<<<<< HEAD
     remove_redundant_parens_subscript = auto()
-=======
     dummy_implementations = auto()
->>>>>>> 8daa64a2
 
 
 class Deprecated(UserWarning):
