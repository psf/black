"""Data structures configuring Black behavior.

Mostly around Python language feature support per version and Black configuration
chosen by the user.
"""

from hashlib import sha256
import sys

from dataclasses import dataclass, field
from enum import Enum, auto
from operator import attrgetter
from typing import Dict, Set
from warnings import warn

if sys.version_info < (3, 8):
    from typing_extensions import Final
else:
    from typing import Final

from black.const import DEFAULT_LINE_LENGTH


class TargetVersion(Enum):
    PY33 = 3
    PY34 = 4
    PY35 = 5
    PY36 = 6
    PY37 = 7
    PY38 = 8
    PY39 = 9
    PY310 = 10


class Feature(Enum):
    F_STRINGS = 2
    NUMERIC_UNDERSCORES = 3
    TRAILING_COMMA_IN_CALL = 4
    TRAILING_COMMA_IN_DEF = 5
    # The following two feature-flags are mutually exclusive, and exactly one should be
    # set for every version of python.
    ASYNC_IDENTIFIERS = 6
    ASYNC_KEYWORDS = 7
    ASSIGNMENT_EXPRESSIONS = 8
    POS_ONLY_ARGUMENTS = 9
    RELAXED_DECORATORS = 10
    PATTERN_MATCHING = 11
    UNPACKING_ON_FLOW = 12
    ANN_ASSIGN_EXTENDED_RHS = 13
    FORCE_OPTIONAL_PARENTHESES = 50

    # __future__ flags
    FUTURE_ANNOTATIONS = 51


FUTURE_FLAG_TO_FEATURE: Final = {
    "annotations": Feature.FUTURE_ANNOTATIONS,
}


VERSION_TO_FEATURES: Dict[TargetVersion, Set[Feature]] = {
    TargetVersion.PY33: {Feature.ASYNC_IDENTIFIERS},
    TargetVersion.PY34: {Feature.ASYNC_IDENTIFIERS},
    TargetVersion.PY35: {Feature.TRAILING_COMMA_IN_CALL, Feature.ASYNC_IDENTIFIERS},
    TargetVersion.PY36: {
        Feature.F_STRINGS,
        Feature.NUMERIC_UNDERSCORES,
        Feature.TRAILING_COMMA_IN_CALL,
        Feature.TRAILING_COMMA_IN_DEF,
        Feature.ASYNC_IDENTIFIERS,
    },
    TargetVersion.PY37: {
        Feature.F_STRINGS,
        Feature.NUMERIC_UNDERSCORES,
        Feature.TRAILING_COMMA_IN_CALL,
        Feature.TRAILING_COMMA_IN_DEF,
        Feature.ASYNC_KEYWORDS,
        Feature.FUTURE_ANNOTATIONS,
    },
    TargetVersion.PY38: {
        Feature.F_STRINGS,
        Feature.NUMERIC_UNDERSCORES,
        Feature.TRAILING_COMMA_IN_CALL,
        Feature.TRAILING_COMMA_IN_DEF,
        Feature.ASYNC_KEYWORDS,
        Feature.FUTURE_ANNOTATIONS,
        Feature.ASSIGNMENT_EXPRESSIONS,
        Feature.POS_ONLY_ARGUMENTS,
        Feature.UNPACKING_ON_FLOW,
        Feature.ANN_ASSIGN_EXTENDED_RHS,
    },
    TargetVersion.PY39: {
        Feature.F_STRINGS,
        Feature.NUMERIC_UNDERSCORES,
        Feature.TRAILING_COMMA_IN_CALL,
        Feature.TRAILING_COMMA_IN_DEF,
        Feature.ASYNC_KEYWORDS,
        Feature.FUTURE_ANNOTATIONS,
        Feature.ASSIGNMENT_EXPRESSIONS,
        Feature.RELAXED_DECORATORS,
        Feature.POS_ONLY_ARGUMENTS,
        Feature.UNPACKING_ON_FLOW,
        Feature.ANN_ASSIGN_EXTENDED_RHS,
    },
    TargetVersion.PY310: {
        Feature.F_STRINGS,
        Feature.NUMERIC_UNDERSCORES,
        Feature.TRAILING_COMMA_IN_CALL,
        Feature.TRAILING_COMMA_IN_DEF,
        Feature.ASYNC_KEYWORDS,
        Feature.FUTURE_ANNOTATIONS,
        Feature.ASSIGNMENT_EXPRESSIONS,
        Feature.RELAXED_DECORATORS,
        Feature.POS_ONLY_ARGUMENTS,
        Feature.UNPACKING_ON_FLOW,
        Feature.ANN_ASSIGN_EXTENDED_RHS,
        Feature.PATTERN_MATCHING,
    },
}


def supports_feature(target_versions: Set[TargetVersion], feature: Feature) -> bool:
    return all(feature in VERSION_TO_FEATURES[version] for version in target_versions)


class Preview(Enum):
    """Individual preview style features."""

    string_processing = auto()
<<<<<<< HEAD
    hex_codes_in_unicode_sequences = auto()
=======
    one_element_subscript = auto()
>>>>>>> 3800ebd8


class Deprecated(UserWarning):
    """Visible deprecation warning."""


@dataclass
class Mode:
    target_versions: Set[TargetVersion] = field(default_factory=set)
    line_length: int = DEFAULT_LINE_LENGTH
    string_normalization: bool = True
    is_pyi: bool = False
    is_ipynb: bool = False
    magic_trailing_comma: bool = True
    experimental_string_processing: bool = False
    python_cell_magics: Set[str] = field(default_factory=set)
    preview: bool = False

    def __post_init__(self) -> None:
        if self.experimental_string_processing:
            warn(
                "`experimental string processing` has been included in `preview`"
                " and deprecated. Use `preview` instead.",
                Deprecated,
            )

    def __contains__(self, feature: Preview) -> bool:
        """
        Provide `Preview.FEATURE in Mode` syntax that mirrors the ``preview`` flag.

        The argument is not checked and features are not differentiated.
        They only exist to make development easier by clarifying intent.
        """
        if feature is Preview.string_processing:
            return self.preview or self.experimental_string_processing
        return self.preview

    def get_cache_key(self) -> str:
        if self.target_versions:
            version_str = ",".join(
                str(version.value)
                for version in sorted(self.target_versions, key=attrgetter("value"))
            )
        else:
            version_str = "-"
        parts = [
            version_str,
            str(self.line_length),
            str(int(self.string_normalization)),
            str(int(self.is_pyi)),
            str(int(self.is_ipynb)),
            str(int(self.magic_trailing_comma)),
            str(int(self.experimental_string_processing)),
            str(int(self.preview)),
            sha256((",".join(sorted(self.python_cell_magics))).encode()).hexdigest(),
        ]
        return ".".join(parts)<|MERGE_RESOLUTION|>--- conflicted
+++ resolved
@@ -127,11 +127,8 @@
     """Individual preview style features."""
 
     string_processing = auto()
-<<<<<<< HEAD
     hex_codes_in_unicode_sequences = auto()
-=======
     one_element_subscript = auto()
->>>>>>> 3800ebd8
 
 
 class Deprecated(UserWarning):
