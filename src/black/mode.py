--- conflicted
+++ resolved
@@ -146,11 +146,8 @@
     string_processing = auto()
     remove_redundant_parens = auto()
     one_element_subscript = auto()
-<<<<<<< HEAD
+    annotation_parens = auto()
     module_docstring_newlines = auto()
-=======
-    annotation_parens = auto()
->>>>>>> 8ed3e3d0
 
 
 class Deprecated(UserWarning):
