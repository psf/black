--- conflicted
+++ resolved
@@ -149,17 +149,12 @@
 class Preview(Enum):
     """Individual preview style features."""
 
-<<<<<<< HEAD
-    string_processing = auto()
     hex_codes_in_unicode_sequences = auto()
-    remove_redundant_parens = auto()
-=======
     annotation_parens = auto()
     empty_lines_before_class_or_def_with_leading_comments = auto()
     handle_trailing_commas_in_head = auto()
     long_docstring_quotes_on_newline = auto()
     normalize_docstring_quotes_and_prefixes_properly = auto()
->>>>>>> cd9fef8b
     one_element_subscript = auto()
     prefer_splitting_right_hand_side_of_assignments = auto()
     remove_block_trailing_newline = auto()
