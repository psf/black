"""Data structures configuring Black behavior.

Mostly around Python language feature support per version and Black configuration
chosen by the user.
"""

from dataclasses import dataclass, field
from enum import Enum, auto
from hashlib import sha256
from operator import attrgetter
from typing import Dict, Final, Set

from black.const import DEFAULT_LINE_LENGTH


class TargetVersion(Enum):
    PY33 = 3
    PY34 = 4
    PY35 = 5
    PY36 = 6
    PY37 = 7
    PY38 = 8
    PY39 = 9
    PY310 = 10
    PY311 = 11
    PY312 = 12


class Feature(Enum):
    F_STRINGS = 2
    NUMERIC_UNDERSCORES = 3
    TRAILING_COMMA_IN_CALL = 4
    TRAILING_COMMA_IN_DEF = 5
    # The following two feature-flags are mutually exclusive, and exactly one should be
    # set for every version of python.
    ASYNC_IDENTIFIERS = 6
    ASYNC_KEYWORDS = 7
    ASSIGNMENT_EXPRESSIONS = 8
    POS_ONLY_ARGUMENTS = 9
    RELAXED_DECORATORS = 10
    PATTERN_MATCHING = 11
    UNPACKING_ON_FLOW = 12
    ANN_ASSIGN_EXTENDED_RHS = 13
    EXCEPT_STAR = 14
    VARIADIC_GENERICS = 15
    DEBUG_F_STRINGS = 16
    PARENTHESIZED_CONTEXT_MANAGERS = 17
    TYPE_PARAMS = 18
    FORCE_OPTIONAL_PARENTHESES = 50

    # __future__ flags
    FUTURE_ANNOTATIONS = 51


FUTURE_FLAG_TO_FEATURE: Final = {
    "annotations": Feature.FUTURE_ANNOTATIONS,
}


VERSION_TO_FEATURES: Dict[TargetVersion, Set[Feature]] = {
    TargetVersion.PY33: {Feature.ASYNC_IDENTIFIERS},
    TargetVersion.PY34: {Feature.ASYNC_IDENTIFIERS},
    TargetVersion.PY35: {Feature.TRAILING_COMMA_IN_CALL, Feature.ASYNC_IDENTIFIERS},
    TargetVersion.PY36: {
        Feature.F_STRINGS,
        Feature.NUMERIC_UNDERSCORES,
        Feature.TRAILING_COMMA_IN_CALL,
        Feature.TRAILING_COMMA_IN_DEF,
        Feature.ASYNC_IDENTIFIERS,
    },
    TargetVersion.PY37: {
        Feature.F_STRINGS,
        Feature.NUMERIC_UNDERSCORES,
        Feature.TRAILING_COMMA_IN_CALL,
        Feature.TRAILING_COMMA_IN_DEF,
        Feature.ASYNC_KEYWORDS,
        Feature.FUTURE_ANNOTATIONS,
    },
    TargetVersion.PY38: {
        Feature.F_STRINGS,
        Feature.DEBUG_F_STRINGS,
        Feature.NUMERIC_UNDERSCORES,
        Feature.TRAILING_COMMA_IN_CALL,
        Feature.TRAILING_COMMA_IN_DEF,
        Feature.ASYNC_KEYWORDS,
        Feature.FUTURE_ANNOTATIONS,
        Feature.ASSIGNMENT_EXPRESSIONS,
        Feature.POS_ONLY_ARGUMENTS,
        Feature.UNPACKING_ON_FLOW,
        Feature.ANN_ASSIGN_EXTENDED_RHS,
    },
    TargetVersion.PY39: {
        Feature.F_STRINGS,
        Feature.DEBUG_F_STRINGS,
        Feature.NUMERIC_UNDERSCORES,
        Feature.TRAILING_COMMA_IN_CALL,
        Feature.TRAILING_COMMA_IN_DEF,
        Feature.ASYNC_KEYWORDS,
        Feature.FUTURE_ANNOTATIONS,
        Feature.ASSIGNMENT_EXPRESSIONS,
        Feature.RELAXED_DECORATORS,
        Feature.POS_ONLY_ARGUMENTS,
        Feature.UNPACKING_ON_FLOW,
        Feature.ANN_ASSIGN_EXTENDED_RHS,
        Feature.PARENTHESIZED_CONTEXT_MANAGERS,
    },
    TargetVersion.PY310: {
        Feature.F_STRINGS,
        Feature.DEBUG_F_STRINGS,
        Feature.NUMERIC_UNDERSCORES,
        Feature.TRAILING_COMMA_IN_CALL,
        Feature.TRAILING_COMMA_IN_DEF,
        Feature.ASYNC_KEYWORDS,
        Feature.FUTURE_ANNOTATIONS,
        Feature.ASSIGNMENT_EXPRESSIONS,
        Feature.RELAXED_DECORATORS,
        Feature.POS_ONLY_ARGUMENTS,
        Feature.UNPACKING_ON_FLOW,
        Feature.ANN_ASSIGN_EXTENDED_RHS,
        Feature.PARENTHESIZED_CONTEXT_MANAGERS,
        Feature.PATTERN_MATCHING,
    },
    TargetVersion.PY311: {
        Feature.F_STRINGS,
        Feature.DEBUG_F_STRINGS,
        Feature.NUMERIC_UNDERSCORES,
        Feature.TRAILING_COMMA_IN_CALL,
        Feature.TRAILING_COMMA_IN_DEF,
        Feature.ASYNC_KEYWORDS,
        Feature.FUTURE_ANNOTATIONS,
        Feature.ASSIGNMENT_EXPRESSIONS,
        Feature.RELAXED_DECORATORS,
        Feature.POS_ONLY_ARGUMENTS,
        Feature.UNPACKING_ON_FLOW,
        Feature.ANN_ASSIGN_EXTENDED_RHS,
        Feature.PARENTHESIZED_CONTEXT_MANAGERS,
        Feature.PATTERN_MATCHING,
        Feature.EXCEPT_STAR,
        Feature.VARIADIC_GENERICS,
    },
    TargetVersion.PY312: {
        Feature.F_STRINGS,
        Feature.DEBUG_F_STRINGS,
        Feature.NUMERIC_UNDERSCORES,
        Feature.TRAILING_COMMA_IN_CALL,
        Feature.TRAILING_COMMA_IN_DEF,
        Feature.ASYNC_KEYWORDS,
        Feature.FUTURE_ANNOTATIONS,
        Feature.ASSIGNMENT_EXPRESSIONS,
        Feature.RELAXED_DECORATORS,
        Feature.POS_ONLY_ARGUMENTS,
        Feature.UNPACKING_ON_FLOW,
        Feature.ANN_ASSIGN_EXTENDED_RHS,
        Feature.PARENTHESIZED_CONTEXT_MANAGERS,
        Feature.PATTERN_MATCHING,
        Feature.EXCEPT_STAR,
        Feature.VARIADIC_GENERICS,
        Feature.TYPE_PARAMS,
    },
}


def supports_feature(target_versions: Set[TargetVersion], feature: Feature) -> bool:
    return all(feature in VERSION_TO_FEATURES[version] for version in target_versions)


class Preview(Enum):
    """Individual preview style features."""

    hex_codes_in_unicode_sequences = auto()
    # NOTE: string_processing requires wrap_long_dict_values_in_parens
    # for https://github.com/psf/black/issues/3117 to be fixed.
    string_processing = auto()
    hug_parens_with_braces_and_square_brackets = auto()
    unify_docstring_detection = auto()
    no_normalize_fmt_skip_whitespace = auto()
    wrap_long_dict_values_in_parens = auto()
    multiline_string_handling = auto()
    typed_params_trailing_comma = auto()
<<<<<<< HEAD
    is_simple_lookup_for_doublestar_expression = auto()
=======
    docstring_check_for_newline = auto()
>>>>>>> 7edb50f5


UNSTABLE_FEATURES: Set[Preview] = {
    # Many issues, see summary in https://github.com/psf/black/issues/4042
    Preview.string_processing,
    # See issues #3452 and #4158
    Preview.wrap_long_dict_values_in_parens,
    # See issue #4159
    Preview.multiline_string_handling,
    # See issue #4036 (crash), #4098, #4099 (proposed tweaks)
    Preview.hug_parens_with_braces_and_square_brackets,
}


class Deprecated(UserWarning):
    """Visible deprecation warning."""


_MAX_CACHE_KEY_PART_LENGTH: Final = 32


@dataclass
class Mode:
    target_versions: Set[TargetVersion] = field(default_factory=set)
    line_length: int = DEFAULT_LINE_LENGTH
    string_normalization: bool = True
    is_pyi: bool = False
    is_ipynb: bool = False
    skip_source_first_line: bool = False
    magic_trailing_comma: bool = True
    python_cell_magics: Set[str] = field(default_factory=set)
    preview: bool = False
    unstable: bool = False
    enabled_features: Set[Preview] = field(default_factory=set)

    def __contains__(self, feature: Preview) -> bool:
        """
        Provide `Preview.FEATURE in Mode` syntax that mirrors the ``preview`` flag.

        In unstable mode, all features are enabled. In preview mode, all features
        except those in UNSTABLE_FEATURES are enabled. Any features in
        `self.enabled_features` are also enabled.
        """
        if self.unstable:
            return True
        if feature in self.enabled_features:
            return True
        return self.preview and feature not in UNSTABLE_FEATURES

    def get_cache_key(self) -> str:
        if self.target_versions:
            version_str = ",".join(
                str(version.value)
                for version in sorted(self.target_versions, key=attrgetter("value"))
            )
        else:
            version_str = "-"
        if len(version_str) > _MAX_CACHE_KEY_PART_LENGTH:
            version_str = sha256(version_str.encode()).hexdigest()[
                :_MAX_CACHE_KEY_PART_LENGTH
            ]
        features_and_magics = (
            ",".join(sorted(f.name for f in self.enabled_features))
            + "@"
            + ",".join(sorted(self.python_cell_magics))
        )
        if len(features_and_magics) > _MAX_CACHE_KEY_PART_LENGTH:
            features_and_magics = sha256(features_and_magics.encode()).hexdigest()[
                :_MAX_CACHE_KEY_PART_LENGTH
            ]
        parts = [
            version_str,
            str(self.line_length),
            str(int(self.string_normalization)),
            str(int(self.is_pyi)),
            str(int(self.is_ipynb)),
            str(int(self.skip_source_first_line)),
            str(int(self.magic_trailing_comma)),
            str(int(self.preview)),
            features_and_magics,
        ]
        return ".".join(parts)<|MERGE_RESOLUTION|>--- conflicted
+++ resolved
@@ -177,11 +177,8 @@
     wrap_long_dict_values_in_parens = auto()
     multiline_string_handling = auto()
     typed_params_trailing_comma = auto()
-<<<<<<< HEAD
     is_simple_lookup_for_doublestar_expression = auto()
-=======
     docstring_check_for_newline = auto()
->>>>>>> 7edb50f5
 
 
 UNSTABLE_FEATURES: Set[Preview] = {
