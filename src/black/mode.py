--- conflicted
+++ resolved
@@ -186,12 +186,9 @@
     string_processing = auto()
     parenthesize_conditional_expressions = auto()
     skip_magic_trailing_comma_in_subscript = auto()
-<<<<<<< HEAD
-    stop_some_unnecessary_wrapping_inside_brackets = auto()
-=======
     wrap_long_dict_values_in_parens = auto()
     wrap_multiple_context_managers_in_parens = auto()
->>>>>>> 839ef35d
+    stop_some_unnecessary_wrapping_inside_brackets = auto()
 
 
 class Deprecated(UserWarning):
