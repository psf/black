"""Data structures configuring Black behavior.

Mostly around Python language feature support per version and Black configuration
chosen by the user.
"""

from dataclasses import dataclass, field
from enum import Enum, auto
from hashlib import sha256
from operator import attrgetter
from typing import Final

from black.const import DEFAULT_LINE_LENGTH


class TargetVersion(Enum):
    PY33 = 3
    PY34 = 4
    PY35 = 5
    PY36 = 6
    PY37 = 7
    PY38 = 8
    PY39 = 9
    PY310 = 10
    PY311 = 11
    PY312 = 12
    PY313 = 13

    def pretty(self) -> str:
        assert self.name[:2] == "PY"
        return f"Python {self.name[2]}.{self.name[3:]}"


class Feature(Enum):
    F_STRINGS = 2
    NUMERIC_UNDERSCORES = 3
    TRAILING_COMMA_IN_CALL = 4
    TRAILING_COMMA_IN_DEF = 5
    # The following two feature-flags are mutually exclusive, and exactly one should be
    # set for every version of python.
    ASYNC_IDENTIFIERS = 6
    ASYNC_KEYWORDS = 7
    ASSIGNMENT_EXPRESSIONS = 8
    POS_ONLY_ARGUMENTS = 9
    RELAXED_DECORATORS = 10
    PATTERN_MATCHING = 11
    UNPACKING_ON_FLOW = 12
    ANN_ASSIGN_EXTENDED_RHS = 13
    EXCEPT_STAR = 14
    VARIADIC_GENERICS = 15
    DEBUG_F_STRINGS = 16
    PARENTHESIZED_CONTEXT_MANAGERS = 17
    TYPE_PARAMS = 18
    FSTRING_PARSING = 19
    TYPE_PARAM_DEFAULTS = 20
    FORCE_OPTIONAL_PARENTHESES = 50

    # __future__ flags
    FUTURE_ANNOTATIONS = 51


FUTURE_FLAG_TO_FEATURE: Final = {
    "annotations": Feature.FUTURE_ANNOTATIONS,
}


VERSION_TO_FEATURES: dict[TargetVersion, set[Feature]] = {
    TargetVersion.PY33: {Feature.ASYNC_IDENTIFIERS},
    TargetVersion.PY34: {Feature.ASYNC_IDENTIFIERS},
    TargetVersion.PY35: {Feature.TRAILING_COMMA_IN_CALL, Feature.ASYNC_IDENTIFIERS},
    TargetVersion.PY36: {
        Feature.F_STRINGS,
        Feature.NUMERIC_UNDERSCORES,
        Feature.TRAILING_COMMA_IN_CALL,
        Feature.TRAILING_COMMA_IN_DEF,
        Feature.ASYNC_IDENTIFIERS,
    },
    TargetVersion.PY37: {
        Feature.F_STRINGS,
        Feature.NUMERIC_UNDERSCORES,
        Feature.TRAILING_COMMA_IN_CALL,
        Feature.TRAILING_COMMA_IN_DEF,
        Feature.ASYNC_KEYWORDS,
        Feature.FUTURE_ANNOTATIONS,
    },
    TargetVersion.PY38: {
        Feature.F_STRINGS,
        Feature.DEBUG_F_STRINGS,
        Feature.NUMERIC_UNDERSCORES,
        Feature.TRAILING_COMMA_IN_CALL,
        Feature.TRAILING_COMMA_IN_DEF,
        Feature.ASYNC_KEYWORDS,
        Feature.FUTURE_ANNOTATIONS,
        Feature.ASSIGNMENT_EXPRESSIONS,
        Feature.POS_ONLY_ARGUMENTS,
        Feature.UNPACKING_ON_FLOW,
        Feature.ANN_ASSIGN_EXTENDED_RHS,
    },
    TargetVersion.PY39: {
        Feature.F_STRINGS,
        Feature.DEBUG_F_STRINGS,
        Feature.NUMERIC_UNDERSCORES,
        Feature.TRAILING_COMMA_IN_CALL,
        Feature.TRAILING_COMMA_IN_DEF,
        Feature.ASYNC_KEYWORDS,
        Feature.FUTURE_ANNOTATIONS,
        Feature.ASSIGNMENT_EXPRESSIONS,
        Feature.RELAXED_DECORATORS,
        Feature.POS_ONLY_ARGUMENTS,
        Feature.UNPACKING_ON_FLOW,
        Feature.ANN_ASSIGN_EXTENDED_RHS,
        Feature.PARENTHESIZED_CONTEXT_MANAGERS,
    },
    TargetVersion.PY310: {
        Feature.F_STRINGS,
        Feature.DEBUG_F_STRINGS,
        Feature.NUMERIC_UNDERSCORES,
        Feature.TRAILING_COMMA_IN_CALL,
        Feature.TRAILING_COMMA_IN_DEF,
        Feature.ASYNC_KEYWORDS,
        Feature.FUTURE_ANNOTATIONS,
        Feature.ASSIGNMENT_EXPRESSIONS,
        Feature.RELAXED_DECORATORS,
        Feature.POS_ONLY_ARGUMENTS,
        Feature.UNPACKING_ON_FLOW,
        Feature.ANN_ASSIGN_EXTENDED_RHS,
        Feature.PARENTHESIZED_CONTEXT_MANAGERS,
        Feature.PATTERN_MATCHING,
    },
    TargetVersion.PY311: {
        Feature.F_STRINGS,
        Feature.DEBUG_F_STRINGS,
        Feature.NUMERIC_UNDERSCORES,
        Feature.TRAILING_COMMA_IN_CALL,
        Feature.TRAILING_COMMA_IN_DEF,
        Feature.ASYNC_KEYWORDS,
        Feature.FUTURE_ANNOTATIONS,
        Feature.ASSIGNMENT_EXPRESSIONS,
        Feature.RELAXED_DECORATORS,
        Feature.POS_ONLY_ARGUMENTS,
        Feature.UNPACKING_ON_FLOW,
        Feature.ANN_ASSIGN_EXTENDED_RHS,
        Feature.PARENTHESIZED_CONTEXT_MANAGERS,
        Feature.PATTERN_MATCHING,
        Feature.EXCEPT_STAR,
        Feature.VARIADIC_GENERICS,
    },
    TargetVersion.PY312: {
        Feature.F_STRINGS,
        Feature.DEBUG_F_STRINGS,
        Feature.NUMERIC_UNDERSCORES,
        Feature.TRAILING_COMMA_IN_CALL,
        Feature.TRAILING_COMMA_IN_DEF,
        Feature.ASYNC_KEYWORDS,
        Feature.FUTURE_ANNOTATIONS,
        Feature.ASSIGNMENT_EXPRESSIONS,
        Feature.RELAXED_DECORATORS,
        Feature.POS_ONLY_ARGUMENTS,
        Feature.UNPACKING_ON_FLOW,
        Feature.ANN_ASSIGN_EXTENDED_RHS,
        Feature.PARENTHESIZED_CONTEXT_MANAGERS,
        Feature.PATTERN_MATCHING,
        Feature.EXCEPT_STAR,
        Feature.VARIADIC_GENERICS,
        Feature.TYPE_PARAMS,
        Feature.FSTRING_PARSING,
    },
    TargetVersion.PY313: {
        Feature.F_STRINGS,
        Feature.DEBUG_F_STRINGS,
        Feature.NUMERIC_UNDERSCORES,
        Feature.TRAILING_COMMA_IN_CALL,
        Feature.TRAILING_COMMA_IN_DEF,
        Feature.ASYNC_KEYWORDS,
        Feature.FUTURE_ANNOTATIONS,
        Feature.ASSIGNMENT_EXPRESSIONS,
        Feature.RELAXED_DECORATORS,
        Feature.POS_ONLY_ARGUMENTS,
        Feature.UNPACKING_ON_FLOW,
        Feature.ANN_ASSIGN_EXTENDED_RHS,
        Feature.PARENTHESIZED_CONTEXT_MANAGERS,
        Feature.PATTERN_MATCHING,
        Feature.EXCEPT_STAR,
        Feature.VARIADIC_GENERICS,
        Feature.TYPE_PARAMS,
        Feature.FSTRING_PARSING,
        Feature.TYPE_PARAM_DEFAULTS,
    },
}


def supports_feature(target_versions: set[TargetVersion], feature: Feature) -> bool:
    return all(feature in VERSION_TO_FEATURES[version] for version in target_versions)


class Preview(Enum):
    """Individual preview style features."""

    hex_codes_in_unicode_sequences = auto()
    # NOTE: string_processing requires wrap_long_dict_values_in_parens
    # for https://github.com/psf/black/issues/3117 to be fixed.
    string_processing = auto()
    hug_parens_with_braces_and_square_brackets = auto()
    unify_docstring_detection = auto()
    no_normalize_fmt_skip_whitespace = auto()
    wrap_long_dict_values_in_parens = auto()
    multiline_string_handling = auto()
    typed_params_trailing_comma = auto()
    is_simple_lookup_for_doublestar_expression = auto()
    docstring_check_for_newline = auto()
    remove_redundant_guard_parens = auto()
    parens_for_long_if_clauses_in_case_block = auto()
<<<<<<< HEAD
    # NOTE: remove_lone_list_item_parens requires
    # hug_parens_with_braces_and_square_brackets to remove parens in some cases
    remove_lone_list_item_parens = auto()
=======
    pep646_typed_star_arg_type_var_tuple = auto()
>>>>>>> b7d0e721


UNSTABLE_FEATURES: set[Preview] = {
    # Many issues, see summary in https://github.com/psf/black/issues/4042
    Preview.string_processing,
    # See issues #3452 and #4158
    Preview.wrap_long_dict_values_in_parens,
    # See issue #4159
    Preview.multiline_string_handling,
    # See issue #4036 (crash), #4098, #4099 (proposed tweaks)
    Preview.hug_parens_with_braces_and_square_brackets,
    # Depends on hug_parens_with_braces_and_square_brackets
    Preview.remove_lone_list_item_parens,
}


class Deprecated(UserWarning):
    """Visible deprecation warning."""


_MAX_CACHE_KEY_PART_LENGTH: Final = 32


@dataclass
class Mode:
    target_versions: set[TargetVersion] = field(default_factory=set)
    line_length: int = DEFAULT_LINE_LENGTH
    string_normalization: bool = True
    is_pyi: bool = False
    is_ipynb: bool = False
    skip_source_first_line: bool = False
    magic_trailing_comma: bool = True
    python_cell_magics: set[str] = field(default_factory=set)
    preview: bool = False
    unstable: bool = False
    enabled_features: set[Preview] = field(default_factory=set)

    def __contains__(self, feature: Preview) -> bool:
        """
        Provide `Preview.FEATURE in Mode` syntax that mirrors the ``preview`` flag.

        In unstable mode, all features are enabled. In preview mode, all features
        except those in UNSTABLE_FEATURES are enabled. Any features in
        `self.enabled_features` are also enabled.
        """
        if self.unstable:
            return True
        if feature in self.enabled_features:
            return True
        return self.preview and feature not in UNSTABLE_FEATURES

    def get_cache_key(self) -> str:
        if self.target_versions:
            version_str = ",".join(
                str(version.value)
                for version in sorted(self.target_versions, key=attrgetter("value"))
            )
        else:
            version_str = "-"
        if len(version_str) > _MAX_CACHE_KEY_PART_LENGTH:
            version_str = sha256(version_str.encode()).hexdigest()[
                :_MAX_CACHE_KEY_PART_LENGTH
            ]
        features_and_magics = (
            ",".join(sorted(f.name for f in self.enabled_features))
            + "@"
            + ",".join(sorted(self.python_cell_magics))
        )
        if len(features_and_magics) > _MAX_CACHE_KEY_PART_LENGTH:
            features_and_magics = sha256(features_and_magics.encode()).hexdigest()[
                :_MAX_CACHE_KEY_PART_LENGTH
            ]
        parts = [
            version_str,
            str(self.line_length),
            str(int(self.string_normalization)),
            str(int(self.is_pyi)),
            str(int(self.is_ipynb)),
            str(int(self.skip_source_first_line)),
            str(int(self.magic_trailing_comma)),
            str(int(self.preview)),
            str(int(self.unstable)),
            features_and_magics,
        ]
        return ".".join(parts)<|MERGE_RESOLUTION|>--- conflicted
+++ resolved
@@ -210,13 +210,10 @@
     docstring_check_for_newline = auto()
     remove_redundant_guard_parens = auto()
     parens_for_long_if_clauses_in_case_block = auto()
-<<<<<<< HEAD
     # NOTE: remove_lone_list_item_parens requires
     # hug_parens_with_braces_and_square_brackets to remove parens in some cases
     remove_lone_list_item_parens = auto()
-=======
     pep646_typed_star_arg_type_var_tuple = auto()
->>>>>>> b7d0e721
 
 
 UNSTABLE_FEATURES: set[Preview] = {
