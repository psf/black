--- conflicted
+++ resolved
@@ -150,17 +150,14 @@
     """Individual preview style features."""
 
     annotation_parens = auto()
-<<<<<<< HEAD
-    module_docstring_newlines = auto()
-=======
     long_docstring_quotes_on_newline = auto()
     normalize_docstring_quotes_and_prefixes_properly = auto()
+    module_docstring_newlines = auto()
     one_element_subscript = auto()
     remove_block_trailing_newline = auto()
     remove_redundant_parens = auto()
     string_processing = auto()
     skip_magic_trailing_comma_in_subscript = auto()
->>>>>>> 468ceafc
 
 
 class Deprecated(UserWarning):
