--- conflicted
+++ resolved
@@ -195,11 +195,8 @@
     single_line_format_skip_with_multiple_comments = auto()
     long_case_block_line_splitting = auto()
     allow_form_feeds = auto()
-<<<<<<< HEAD
     unify_docstring_detection = auto()
-=======
     respect_east_asian_width = auto()
->>>>>>> bf6cabc8
 
 
 class Deprecated(UserWarning):
