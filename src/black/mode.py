"""Data structures configuring Black behavior.

Mostly around Python language feature support per version and Black configuration
chosen by the user.
"""

import sys
from dataclasses import dataclass, field
from enum import Enum, auto
from hashlib import sha256
from operator import attrgetter
from typing import Dict, Set
from warnings import warn

if sys.version_info < (3, 8):
    from typing_extensions import Final
else:
    from typing import Final

from black.const import DEFAULT_LINE_LENGTH


class TargetVersion(Enum):
    PY33 = 3
    PY34 = 4
    PY35 = 5
    PY36 = 6
    PY37 = 7
    PY38 = 8
    PY39 = 9
    PY310 = 10
    PY311 = 11


class Feature(Enum):
    F_STRINGS = 2
    NUMERIC_UNDERSCORES = 3
    TRAILING_COMMA_IN_CALL = 4
    TRAILING_COMMA_IN_DEF = 5
    # The following two feature-flags are mutually exclusive, and exactly one should be
    # set for every version of python.
    ASYNC_IDENTIFIERS = 6
    ASYNC_KEYWORDS = 7
    ASSIGNMENT_EXPRESSIONS = 8
    POS_ONLY_ARGUMENTS = 9
    RELAXED_DECORATORS = 10
    PATTERN_MATCHING = 11
    UNPACKING_ON_FLOW = 12
    ANN_ASSIGN_EXTENDED_RHS = 13
    EXCEPT_STAR = 14
    VARIADIC_GENERICS = 15
    DEBUG_F_STRINGS = 16
    PARENTHESIZED_CONTEXT_MANAGERS = 17
    FORCE_OPTIONAL_PARENTHESES = 50

    # __future__ flags
    FUTURE_ANNOTATIONS = 51


FUTURE_FLAG_TO_FEATURE: Final = {
    "annotations": Feature.FUTURE_ANNOTATIONS,
}


VERSION_TO_FEATURES: Dict[TargetVersion, Set[Feature]] = {
    TargetVersion.PY33: {Feature.ASYNC_IDENTIFIERS},
    TargetVersion.PY34: {Feature.ASYNC_IDENTIFIERS},
    TargetVersion.PY35: {Feature.TRAILING_COMMA_IN_CALL, Feature.ASYNC_IDENTIFIERS},
    TargetVersion.PY36: {
        Feature.F_STRINGS,
        Feature.NUMERIC_UNDERSCORES,
        Feature.TRAILING_COMMA_IN_CALL,
        Feature.TRAILING_COMMA_IN_DEF,
        Feature.ASYNC_IDENTIFIERS,
    },
    TargetVersion.PY37: {
        Feature.F_STRINGS,
        Feature.NUMERIC_UNDERSCORES,
        Feature.TRAILING_COMMA_IN_CALL,
        Feature.TRAILING_COMMA_IN_DEF,
        Feature.ASYNC_KEYWORDS,
        Feature.FUTURE_ANNOTATIONS,
    },
    TargetVersion.PY38: {
        Feature.F_STRINGS,
        Feature.DEBUG_F_STRINGS,
        Feature.NUMERIC_UNDERSCORES,
        Feature.TRAILING_COMMA_IN_CALL,
        Feature.TRAILING_COMMA_IN_DEF,
        Feature.ASYNC_KEYWORDS,
        Feature.FUTURE_ANNOTATIONS,
        Feature.ASSIGNMENT_EXPRESSIONS,
        Feature.POS_ONLY_ARGUMENTS,
        Feature.UNPACKING_ON_FLOW,
        Feature.ANN_ASSIGN_EXTENDED_RHS,
    },
    TargetVersion.PY39: {
        Feature.F_STRINGS,
        Feature.DEBUG_F_STRINGS,
        Feature.NUMERIC_UNDERSCORES,
        Feature.TRAILING_COMMA_IN_CALL,
        Feature.TRAILING_COMMA_IN_DEF,
        Feature.ASYNC_KEYWORDS,
        Feature.FUTURE_ANNOTATIONS,
        Feature.ASSIGNMENT_EXPRESSIONS,
        Feature.RELAXED_DECORATORS,
        Feature.POS_ONLY_ARGUMENTS,
        Feature.UNPACKING_ON_FLOW,
        Feature.ANN_ASSIGN_EXTENDED_RHS,
        Feature.PARENTHESIZED_CONTEXT_MANAGERS,
    },
    TargetVersion.PY310: {
        Feature.F_STRINGS,
        Feature.DEBUG_F_STRINGS,
        Feature.NUMERIC_UNDERSCORES,
        Feature.TRAILING_COMMA_IN_CALL,
        Feature.TRAILING_COMMA_IN_DEF,
        Feature.ASYNC_KEYWORDS,
        Feature.FUTURE_ANNOTATIONS,
        Feature.ASSIGNMENT_EXPRESSIONS,
        Feature.RELAXED_DECORATORS,
        Feature.POS_ONLY_ARGUMENTS,
        Feature.UNPACKING_ON_FLOW,
        Feature.ANN_ASSIGN_EXTENDED_RHS,
        Feature.PARENTHESIZED_CONTEXT_MANAGERS,
        Feature.PATTERN_MATCHING,
    },
    TargetVersion.PY311: {
        Feature.F_STRINGS,
        Feature.DEBUG_F_STRINGS,
        Feature.NUMERIC_UNDERSCORES,
        Feature.TRAILING_COMMA_IN_CALL,
        Feature.TRAILING_COMMA_IN_DEF,
        Feature.ASYNC_KEYWORDS,
        Feature.FUTURE_ANNOTATIONS,
        Feature.ASSIGNMENT_EXPRESSIONS,
        Feature.RELAXED_DECORATORS,
        Feature.POS_ONLY_ARGUMENTS,
        Feature.UNPACKING_ON_FLOW,
        Feature.ANN_ASSIGN_EXTENDED_RHS,
        Feature.PARENTHESIZED_CONTEXT_MANAGERS,
        Feature.PATTERN_MATCHING,
        Feature.EXCEPT_STAR,
        Feature.VARIADIC_GENERICS,
    },
}


def supports_feature(target_versions: Set[TargetVersion], feature: Feature) -> bool:
    return all(feature in VERSION_TO_FEATURES[version] for version in target_versions)


class Preview(Enum):
    """Individual preview style features."""

<<<<<<< HEAD
=======
    hex_codes_in_unicode_sequences = auto()
    annotation_parens = auto()
    empty_lines_before_class_or_def_with_leading_comments = auto()
    handle_trailing_commas_in_head = auto()
    long_docstring_quotes_on_newline = auto()
    normalize_docstring_quotes_and_prefixes_properly = auto()
    one_element_subscript = auto()
>>>>>>> 6407ebb8
    prefer_splitting_right_hand_side_of_assignments = auto()
    # NOTE: string_processing requires wrap_long_dict_values_in_parens
    # for https://github.com/psf/black/issues/3117 to be fixed.
    string_processing = auto()
    parenthesize_conditional_expressions = auto()
    skip_magic_trailing_comma_in_subscript = auto()
    wrap_long_dict_values_in_parens = auto()
    wrap_multiple_context_managers_in_parens = auto()


class Deprecated(UserWarning):
    """Visible deprecation warning."""


@dataclass
class Mode:
    target_versions: Set[TargetVersion] = field(default_factory=set)
    line_length: int = DEFAULT_LINE_LENGTH
    string_normalization: bool = True
    is_pyi: bool = False
    is_ipynb: bool = False
    skip_source_first_line: bool = False
    magic_trailing_comma: bool = True
    experimental_string_processing: bool = False
    python_cell_magics: Set[str] = field(default_factory=set)
    preview: bool = False

    def __post_init__(self) -> None:
        if self.experimental_string_processing:
            warn(
                (
                    "`experimental string processing` has been included in `preview`"
                    " and deprecated. Use `preview` instead."
                ),
                Deprecated,
            )

    def __contains__(self, feature: Preview) -> bool:
        """
        Provide `Preview.FEATURE in Mode` syntax that mirrors the ``preview`` flag.

        The argument is not checked and features are not differentiated.
        They only exist to make development easier by clarifying intent.
        """
        if feature is Preview.string_processing:
            return self.preview or self.experimental_string_processing
        return self.preview

    def get_cache_key(self) -> str:
        if self.target_versions:
            version_str = ",".join(
                str(version.value)
                for version in sorted(self.target_versions, key=attrgetter("value"))
            )
        else:
            version_str = "-"
        parts = [
            version_str,
            str(self.line_length),
            str(int(self.string_normalization)),
            str(int(self.is_pyi)),
            str(int(self.is_ipynb)),
            str(int(self.skip_source_first_line)),
            str(int(self.magic_trailing_comma)),
            str(int(self.experimental_string_processing)),
            str(int(self.preview)),
            sha256((",".join(sorted(self.python_cell_magics))).encode()).hexdigest(),
        ]
        return ".".join(parts)<|MERGE_RESOLUTION|>--- conflicted
+++ resolved
@@ -153,8 +153,6 @@
 class Preview(Enum):
     """Individual preview style features."""
 
-<<<<<<< HEAD
-=======
     hex_codes_in_unicode_sequences = auto()
     annotation_parens = auto()
     empty_lines_before_class_or_def_with_leading_comments = auto()
@@ -162,7 +160,6 @@
     long_docstring_quotes_on_newline = auto()
     normalize_docstring_quotes_and_prefixes_properly = auto()
     one_element_subscript = auto()
->>>>>>> 6407ebb8
     prefer_splitting_right_hand_side_of_assignments = auto()
     # NOTE: string_processing requires wrap_long_dict_values_in_parens
     # for https://github.com/psf/black/issues/3117 to be fixed.
