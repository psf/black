--- conflicted
+++ resolved
@@ -190,11 +190,8 @@
     module_docstring_newlines = auto()
     accept_raw_docstrings = auto()
     fix_power_op_line_length = auto()
-<<<<<<< HEAD
     hug_parens_with_braces_and_square_brackets = auto()
-=======
     allow_empty_first_line_before_new_block_or_comment = auto()
->>>>>>> d291c233
 
 
 class Deprecated(UserWarning):
