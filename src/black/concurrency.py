--- conflicted
+++ resolved
@@ -145,21 +145,14 @@
     `write_back`, `fast`, and `mode` options are passed to
     :func:`format_file_in_place`.
     """
-<<<<<<< HEAD
-    cache = Cache.read(mode)
-
-    if write_back in (WriteBack.DIFF, WriteBack.COLOR_DIFF):
+    cache = None if no_cache else Cache.read(mode)
+    if cache is None or write_back in (
+        WriteBack.DIFF,
+        WriteBack.COLOR_DIFF,
+    ):
         sources_with_stats: Union[set[Path], set[tuple[Optional[os.stat_result], Path]]] = sources
     else:
         sources_with_stats, cached = cache.filtered_cached(sources)
-=======
-    cache = None if no_cache else Cache.read(mode)
-    if cache is not None and write_back not in (
-        WriteBack.DIFF,
-        WriteBack.COLOR_DIFF,
-    ):
-        sources, cached = cache.filtered_cached(sources)
->>>>>>> b895a73f
         for src in sorted(cached):
             report.done(src, Changed.CACHED)
 
@@ -210,8 +203,7 @@
                 report.done(src, changed)
     if cancelled:
         await asyncio.gather(*cancelled, return_exceptions=True)
-<<<<<<< HEAD
-    if sources_to_cache:
+    if sources_to_cache and not no_cache and cache is not None:
         cache.write(sources_to_cache)
 
 
@@ -227,8 +219,4 @@
     if not stat:
         stat = src.stat()
 
-    return -stat.st_size, src
-=======
-    if sources_to_cache and not no_cache and cache is not None:
-        cache.write(sources_to_cache)
->>>>>>> b895a73f
+    return -stat.st_size, src