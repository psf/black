--- conflicted
+++ resolved
@@ -21,13 +21,11 @@
 from black.mode import TargetVersion, Feature, supports_feature
 from black.nodes import syms
 
-<<<<<<< HEAD
 ast3: Any
 ast27: Any
-=======
+
 _IS_PYPY = platform.python_implementation() == "PyPy"
 
->>>>>>> eb9d0396
 try:
     from typed_ast import ast3, ast27
 except ImportError:
@@ -177,20 +175,11 @@
     yield f"{'  ' * depth}{node.__class__.__name__}("
 
     for field in sorted(node._fields):  # noqa: F402
-<<<<<<< HEAD
-        # TypeIgnore has only one field 'lineno' which breaks this comparison
-        if isinstance(node, TYPE_IGNORE_CLASSES):
-            break
-=======
-        # TypeIgnore will not be present using pypy < 3.8, so need for this
+        # TypeIgnore will not be present using pypy < 3.8, so no need for this
         if not (_IS_PYPY and sys.version_info < (3, 8)):
             # TypeIgnore has only one field 'lineno' which breaks this comparison
-            type_ignore_classes = (ast3.TypeIgnore, ast27.TypeIgnore)
-            if sys.version_info >= (3, 8):
-                type_ignore_classes += (ast.TypeIgnore,)
-            if isinstance(node, type_ignore_classes):
+            if isinstance(node, TYPE_IGNORE_CLASSES):
                 break
->>>>>>> eb9d0396
 
         try:
             value = getattr(node, field)
