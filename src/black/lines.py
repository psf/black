--- conflicted
+++ resolved
@@ -343,16 +343,9 @@
     def contains_multiline_strings(self) -> bool:
         return any(is_multiline_string(leaf) for leaf in self.leaves)
 
-<<<<<<< HEAD
-    def has_magic_trailing_comma(
-        self, closing: Leaf, ensure_removable: bool = False
-    ) -> bool:
+    def has_magic_trailing_comma(self, closing: Leaf) -> bool:
         """
         Return True if we have a magic trailing comma, that is when:
-=======
-    def has_magic_trailing_comma(self, closing: Leaf) -> bool:
-        """Return True if we have a magic trailing comma, that is when:
->>>>>>> 836acad8
         - there's a trailing comma here
         - it's not from single-element square bracket indexing
         - it's not a one-tuple
@@ -814,19 +807,13 @@
             new_line.append(comment_leaf, preformatted=True)
 
 
-<<<<<<< HEAD
-def is_line_short_enough(line: Line, *, line_length: int, line_str: str = "") -> bool:
-    """
-    Return True if `line` is no longer than `line_length`.
-
-=======
 def is_line_short_enough(  # noqa: C901
     line: Line, *, mode: Mode, line_str: str = ""
 ) -> bool:
-    """For non-multiline strings, return True if `line` is no longer than `line_length`.
+    """
+    For non-multiline strings, return True if `line` is no longer than `line_length`.
     For multiline strings, looks at the context around `line` to determine
     if it should be inlined or split up.
->>>>>>> 836acad8
     Uses the provided `line_str` rendering, if any, otherwise computes a new one.
     """
     if not line_str:
@@ -953,12 +940,8 @@
     rhs: RHSResult,
     line_length: int,
 ) -> bool:
-<<<<<<< HEAD
-    """
-    Does `line` have a shape safe to reformat without optional parens around it?
-=======
-    """Does `rhs.body` have a shape safe to reformat without optional parens around it?
->>>>>>> 836acad8
+    """
+    Does `rhs.body` have a shape safe to reformat without optional parens around it?
 
     Returns True for only a subset of potentially nice looking formattings but
     the point is to not return false positives that end up producing lines that
