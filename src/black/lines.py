import itertools
import sys
from dataclasses import dataclass, field
from typing import (
    Callable,
    Dict,
    Iterator,
    List,
    Optional,
    Sequence,
    Tuple,
    TypeVar,
    cast,
)

from black.brackets import DOT_PRIORITY, BracketTracker
from black.mode import Mode, Preview
from black.nodes import (
    BRACKETS,
    CLOSING_BRACKETS,
    OPENING_BRACKETS,
    STANDALONE_COMMENT,
    TEST_DESCENDANTS,
    child_towards,
    is_import,
    is_multiline_string,
    is_one_sequence_between,
    is_type_comment,
    replace_child,
    syms,
    whitespace,
)
from blib2to3.pgen2 import token
from blib2to3.pytree import Leaf, Node

# types
T = TypeVar("T")
Index = int
LeafID = int


@dataclass
class Line:
    """Holds leaves and comments. Can be printed with `str(line)`."""

    mode: Mode
    depth: int = 0
    leaves: List[Leaf] = field(default_factory=list)
    # keys ordered like `leaves`
    comments: Dict[LeafID, List[Leaf]] = field(default_factory=dict)
    bracket_tracker: BracketTracker = field(default_factory=BracketTracker)
    inside_brackets: bool = False
    should_split_rhs: bool = False
    magic_trailing_comma: Optional[Leaf] = None

<<<<<<< HEAD
    def append(self, leaf: Leaf, preformatted: bool = False) -> None:
        """
        Add a new `leaf` to the end of the line.
=======
    def append(
        self, leaf: Leaf, preformatted: bool = False, track_bracket: bool = False
    ) -> None:
        """Add a new `leaf` to the end of the line.
>>>>>>> 8091b250

        Unless `preformatted` is True, the `leaf` will receive a new consistent
        whitespace prefix and metadata applied by :class:`BracketTracker`.
        Trailing commas are maybe removed, unpacked for loop variables are
        demoted from being delimiters.

        Inline comments are put aside.
        """
        has_value = leaf.type in BRACKETS or bool(leaf.value.strip())
        if not has_value:
            return

        if token.COLON == leaf.type and self.is_class_paren_empty:
            del self.leaves[-2:]
        if self.leaves and not preformatted:
            # Note: at this point leaf.prefix should be empty except for
            # imports, for which we only preserve newlines.
            leaf.prefix += whitespace(
                leaf, complex_subscript=self.is_complex_subscript(leaf)
            )
        if self.inside_brackets or not preformatted or track_bracket:
            self.bracket_tracker.mark(leaf)
            if self.mode.magic_trailing_comma:
                if self.has_magic_trailing_comma(leaf):
                    self.magic_trailing_comma = leaf
            elif self.has_magic_trailing_comma(leaf, ensure_removable=True):
                self.remove_trailing_comma()
        if not self.append_comment(leaf):
            self.leaves.append(leaf)

    def append_safe(self, leaf: Leaf, preformatted: bool = False) -> None:
        """
        Like :func:`append()` but disallow invalid standalone comment structure.

        Raises ValueError when any `leaf` is appended after a standalone comment
        or when a standalone comment is not the first leaf on the line.
        """
        if self.bracket_tracker.depth == 0:
            if self.is_comment:
                raise ValueError("cannot append to standalone comments")

            if self.leaves and leaf.type == STANDALONE_COMMENT:
                raise ValueError(
                    "cannot append standalone comments to a populated line"
                )

        self.append(leaf, preformatted=preformatted)

    @property
    def is_comment(self) -> bool:
        """Is this line a standalone comment?"""
        return len(self.leaves) == 1 and self.leaves[0].type == STANDALONE_COMMENT

    @property
    def is_decorator(self) -> bool:
        """Is this line a decorator?"""
        return bool(self) and self.leaves[0].type == token.AT

    @property
    def is_import(self) -> bool:
        """Is this an import line?"""
        return bool(self) and is_import(self.leaves[0])

    @property
    def is_class(self) -> bool:
        """Is this line a class definition?"""
        return (
            bool(self)
            and self.leaves[0].type == token.NAME
            and self.leaves[0].value == "class"
        )

    @property
    def is_stub_class(self) -> bool:
        """Is this line a class definition with a body consisting only of "..."?"""
        return self.is_class and self.leaves[-3:] == [
            Leaf(token.DOT, ".") for _ in range(3)
        ]

    @property
    def is_def(self) -> bool:
        """Is this a function definition? (Also returns True for async defs.)"""
        try:
            first_leaf = self.leaves[0]
        except IndexError:
            return False

        try:
            second_leaf: Optional[Leaf] = self.leaves[1]
        except IndexError:
            second_leaf = None
        return (first_leaf.type == token.NAME and first_leaf.value == "def") or (
            first_leaf.type == token.ASYNC
            and second_leaf is not None
            and second_leaf.type == token.NAME
            and second_leaf.value == "def"
        )

    @property
    def is_class_paren_empty(self) -> bool:
        """
        Is this a class with no base classes but using parentheses?

        Those are unnecessary and should be removed.
        """
        return (
            bool(self)
            and len(self.leaves) == 4
            and self.is_class
            and self.leaves[2].type == token.LPAR
            and self.leaves[2].value == "("
            and self.leaves[3].type == token.RPAR
            and self.leaves[3].value == ")"
        )

    @property
    def is_triple_quoted_string(self) -> bool:
        """Is the line a triple quoted string?"""
        return (
            bool(self)
            and self.leaves[0].type == token.STRING
            and self.leaves[0].value.startswith(('"""', "'''"))
        )

    @property
    def opens_block(self) -> bool:
        """Does this line open a new level of indentation."""
        if len(self.leaves) == 0:
            return False
        return self.leaves[-1].type == token.COLON

    def contains_standalone_comments(self, depth_limit: int = sys.maxsize) -> bool:
        """If so, needs to be split before emitting."""
        for leaf in self.leaves:
            if leaf.type == STANDALONE_COMMENT and leaf.bracket_depth <= depth_limit:
                return True

        return False

    def contains_uncollapsable_type_comments(self) -> bool:
        ignored_ids = set()
        try:
            last_leaf = self.leaves[-1]
            ignored_ids.add(id(last_leaf))
            if last_leaf.type == token.COMMA or (
                last_leaf.type == token.RPAR and not last_leaf.value
            ):
                # When trailing commas or optional parens are inserted by Black for
                # consistency, comments after the previous last element are not moved
                # (they don't have to, rendering will still be correct).  So we ignore
                # trailing commas and invisible.
                last_leaf = self.leaves[-2]
                ignored_ids.add(id(last_leaf))
        except IndexError:
            return False

        # A type comment is uncollapsable if it is attached to a leaf
        # that isn't at the end of the line (since that could cause it
        # to get associated to a different argument) or if there are
        # comments before it (since that could cause it to get hidden
        # behind a comment.
        comment_seen = False
        for leaf_id, comments in self.comments.items():
            for comment in comments:
                if is_type_comment(comment):
                    if comment_seen or (
                        not is_type_comment(comment, " ignore")
                        and leaf_id not in ignored_ids
                    ):
                        return True

                comment_seen = True

        return False

    def contains_unsplittable_type_ignore(self) -> bool:
        if not self.leaves:
            return False

        # If a 'type: ignore' is attached to the end of a line, we
        # can't split the line, because we can't know which of the
        # subexpressions the ignore was meant to apply to.
        #
        # We only want this to apply to actual physical lines from the
        # original source, though: we don't want the presence of a
        # 'type: ignore' at the end of a multiline expression to
        # justify pushing it all onto one line. Thus we
        # (unfortunately) need to check the actual source lines and
        # only report an unsplittable 'type: ignore' if this line was
        # one line in the original code.

        # Grab the first and last line numbers, skipping generated leaves
        first_line = next((leaf.lineno for leaf in self.leaves if leaf.lineno != 0), 0)
        last_line = next(
            (leaf.lineno for leaf in reversed(self.leaves) if leaf.lineno != 0), 0
        )

        if first_line == last_line:
            # We look at the last two leaves since a comma or an
            # invisible paren could have been added at the end of the
            # line.
            for node in self.leaves[-2:]:
                for comment in self.comments.get(id(node), []):
                    if is_type_comment(comment, " ignore"):
                        return True

        return False

    def contains_multiline_strings(self) -> bool:
        return any(is_multiline_string(leaf) for leaf in self.leaves)

    def has_magic_trailing_comma(
        self, closing: Leaf, ensure_removable: bool = False
    ) -> bool:
        """
        Return True if we have a magic trailing comma, that is when:
        - there's a trailing comma here
        - it's not a one-tuple
        - it's not a single-element subscript
        Additionally, if ensure_removable:
        - it's not from square bracket indexing
        (specifically, single-element square bracket indexing with
        Preview.skip_magic_trailing_comma_in_subscript)
        """
        if not (
            closing.type in CLOSING_BRACKETS
            and self.leaves
            and self.leaves[-1].type == token.COMMA
        ):
            return False

        if closing.type == token.RBRACE:
            return True

        if closing.type == token.RSQB:
            if (
                Preview.one_element_subscript in self.mode
                and closing.parent
                and closing.parent.type == syms.trailer
                and closing.opening_bracket
                and is_one_sequence_between(
                    closing.opening_bracket,
                    closing,
                    self.leaves,
                    brackets=(token.LSQB, token.RSQB),
                )
            ):
                return False

            if not ensure_removable:
                return True

            comma = self.leaves[-1]
            if comma.parent is None:
                return False
            if Preview.skip_magic_trailing_comma_in_subscript in self.mode:
                return (
                    comma.parent.type != syms.subscriptlist
                    or closing.opening_bracket is None
                    or not is_one_sequence_between(
                        closing.opening_bracket,
                        closing,
                        self.leaves,
                        brackets=(token.LSQB, token.RSQB),
                    )
                )
            return comma.parent.type == syms.listmaker

        if self.is_import:
            return True

        if closing.opening_bracket is not None and not is_one_sequence_between(
            closing.opening_bracket, closing, self.leaves
        ):
            return True

        return False

    def append_comment(self, comment: Leaf) -> bool:
        """Add an inline or standalone comment to the line."""
        if (
            comment.type == STANDALONE_COMMENT
            and self.bracket_tracker.any_open_brackets()
        ):
            comment.prefix = ""
            return False

        if comment.type != token.COMMENT:
            return False

        if not self.leaves:
            comment.type = STANDALONE_COMMENT
            comment.prefix = ""
            return False

        last_leaf = self.leaves[-1]
        if (
            last_leaf.type == token.RPAR
            and not last_leaf.value
            and last_leaf.parent
            and len(list(last_leaf.parent.leaves())) <= 3
            and not is_type_comment(comment)
        ):
            # Comments on an optional parens wrapping a single leaf should belong to
            # the wrapped node except if it's a type comment. Pinning the comment like
            # this avoids unstable formatting caused by comment migration.
            if len(self.leaves) < 2:
                comment.type = STANDALONE_COMMENT
                comment.prefix = ""
                return False

            last_leaf = self.leaves[-2]
        self.comments.setdefault(id(last_leaf), []).append(comment)
        return True

    def comments_after(self, leaf: Leaf) -> List[Leaf]:
        """Generate comments that should appear directly after `leaf`."""
        return self.comments.get(id(leaf), [])

    def remove_trailing_comma(self) -> None:
        """Remove the trailing comma and moves the comments attached to it."""
        trailing_comma = self.leaves.pop()
        trailing_comma_comments = self.comments.pop(id(trailing_comma), [])
        self.comments.setdefault(id(self.leaves[-1]), []).extend(
            trailing_comma_comments
        )

    def is_complex_subscript(self, leaf: Leaf) -> bool:
        """Return True iff `leaf` is part of a slice with non-trivial exprs."""
        open_lsqb = self.bracket_tracker.get_open_lsqb()
        if open_lsqb is None:
            return False

        subscript_start = open_lsqb.next_sibling

        if isinstance(subscript_start, Node):
            if subscript_start.type == syms.listmaker:
                return False

            if subscript_start.type == syms.subscriptlist:
                subscript_start = child_towards(subscript_start, leaf)
        return subscript_start is not None and any(
            n.type in TEST_DESCENDANTS for n in subscript_start.pre_order()
        )

    def enumerate_with_length(
        self, reversed: bool = False
    ) -> Iterator[Tuple[Index, Leaf, int]]:
        """
        Return an enumeration of leaves with their length.

        Stops prematurely on multiline strings and standalone comments.
        """
        op = cast(
            Callable[[Sequence[Leaf]], Iterator[Tuple[Index, Leaf]]],
            enumerate_reversed if reversed else enumerate,
        )
        for index, leaf in op(self.leaves):
            length = len(leaf.prefix) + len(leaf.value)
            if "\n" in leaf.value:
                return  # Multiline strings, we can't continue.

            for comment in self.comments_after(leaf):
                length += len(comment.value)

            yield index, leaf, length

    def clone(self) -> "Line":
        return Line(
            mode=self.mode,
            depth=self.depth,
            inside_brackets=self.inside_brackets,
            should_split_rhs=self.should_split_rhs,
            magic_trailing_comma=self.magic_trailing_comma,
        )

    def __str__(self) -> str:
        """Render the line."""
        if not self:
            return "\n"

        indent = "    " * self.depth
        leaves = iter(self.leaves)
        first = next(leaves)
        res = f"{first.prefix}{indent}{first.value}"
        for leaf in leaves:
            res += str(leaf)
        for comment in itertools.chain.from_iterable(self.comments.values()):
            res += str(comment)

        return res + "\n"

    def __bool__(self) -> bool:
        """Return True if the line has leaves or comments."""
        return bool(self.leaves or self.comments)


@dataclass
class LinesBlock:
    """
    Class that holds information about a block of formatted lines.

    This is introduced so that the EmptyLineTracker can look behind the standalone
    comments and adjust their empty lines for class or def lines.
    """

    mode: Mode
    previous_block: Optional["LinesBlock"]
    original_line: Line
    before: int = 0
    content_lines: List[str] = field(default_factory=list)
    after: int = 0

    def all_lines(self) -> List[str]:
        empty_line = str(Line(mode=self.mode))
        return (
            [empty_line * self.before] + self.content_lines + [empty_line * self.after]
        )


@dataclass
class EmptyLineTracker:
    """
    Provides a stateful method that returns the number of potential extra
    empty lines needed before and after the currently processed line.

    Note: this tracker works on lines that haven't been split yet.  It assumes
    the prefix of the first leaf consists of optional newlines.  Those newlines
    are consumed by `maybe_empty_lines()` and included in the computation.
    """

    mode: Mode
    previous_line: Optional[Line] = None
    previous_block: Optional[LinesBlock] = None
    previous_defs: List[int] = field(default_factory=list)
    semantic_leading_comment: Optional[LinesBlock] = None

    def maybe_empty_lines(self, current_line: Line) -> LinesBlock:
        """
        Return the number of extra empty lines before and after the `current_line`.

        This is for separating `def`, `async def` and `class` with extra empty
        lines (two on module-level).
        """
        before, after = self._maybe_empty_lines(current_line)
        previous_after = self.previous_block.after if self.previous_block else 0
        before = (
            # Black should not insert empty lines at the beginning
            # of the file
            0
            if self.previous_line is None
            else before - previous_after
        )
        block = LinesBlock(
            mode=self.mode,
            previous_block=self.previous_block,
            original_line=current_line,
            before=before,
            after=after,
        )

        # Maintain the semantic_leading_comment state.
        if current_line.is_comment:
            if self.previous_line is None or (
                not self.previous_line.is_decorator
                # `or before` means this comment already has an empty line before
                and (not self.previous_line.is_comment or before)
                and (self.semantic_leading_comment is None or before)
            ):
                self.semantic_leading_comment = block
        elif not current_line.is_decorator:
            self.semantic_leading_comment = None

        self.previous_line = current_line
        self.previous_block = block
        return block

    def _maybe_empty_lines(self, current_line: Line) -> Tuple[int, int]:
        max_allowed = 1
        if current_line.depth == 0:
            max_allowed = 1 if self.mode.is_pyi else 2
        if current_line.leaves:
            # Consume the first leaf's extra newlines.
            first_leaf = current_line.leaves[0]
            before = first_leaf.prefix.count("\n")
            before = min(before, max_allowed)
            first_leaf.prefix = ""
        else:
            before = 0
        depth = current_line.depth
        while self.previous_defs and self.previous_defs[-1] >= depth:
            if self.mode.is_pyi:
                assert self.previous_line is not None
                if depth and not current_line.is_def and self.previous_line.is_def:
                    # Empty lines between attributes and methods should be preserved.
                    before = min(1, before)
                elif depth:
                    before = 0
                else:
                    before = 1
            else:
                if depth:
                    before = 1
                elif (
                    not depth
                    and self.previous_defs[-1]
                    and current_line.leaves[-1].type == token.COLON
                    and (
                        current_line.leaves[0].value
                        not in ("with", "try", "for", "while", "if", "match")
                    )
                ):
                    # We shouldn't add two newlines between an indented function and
                    # a dependent non-indented clause. This is to avoid issues with
                    # conditional function definitions that are technically top-level
                    # and therefore get two trailing newlines, but look weird and
                    # inconsistent when they're followed by elif, else, etc. This is
                    # worse because these functions only get *one* preceding newline
                    # already.
                    before = 1
                else:
                    before = 2
            self.previous_defs.pop()
        if current_line.is_decorator or current_line.is_def or current_line.is_class:
            return self._maybe_empty_lines_for_class_or_def(current_line, before)

        if (
            self.previous_line
            and self.previous_line.is_import
            and not current_line.is_import
            and depth == self.previous_line.depth
        ):
            return (before or 1), 0

        if (
            self.previous_line
            and self.previous_line.is_class
            and current_line.is_triple_quoted_string
        ):
            return before, 1

        if (
            Preview.remove_block_trailing_newline in current_line.mode
            and self.previous_line
            and self.previous_line.opens_block
        ):
            return 0, 0
        return before, 0

    def _maybe_empty_lines_for_class_or_def(
        self, current_line: Line, before: int
    ) -> Tuple[int, int]:
        if not current_line.is_decorator:
            self.previous_defs.append(current_line.depth)
        if self.previous_line is None:
            # Don't insert empty lines before the first line in the file.
            return 0, 0

        if self.previous_line.is_decorator:
            if self.mode.is_pyi and current_line.is_stub_class:
                # Insert an empty line after a decorated stub class
                return 0, 1

            return 0, 0

        if self.previous_line.depth < current_line.depth and (
            self.previous_line.is_class or self.previous_line.is_def
        ):
            return 0, 0

        comment_to_add_newlines: Optional[LinesBlock] = None
        if (
            self.previous_line.is_comment
            and self.previous_line.depth == current_line.depth
            and before == 0
        ):
            slc = self.semantic_leading_comment
            if (
                Preview.empty_lines_before_class_or_def_with_leading_comments
                in current_line.mode
                and slc is not None
                and slc.previous_block is not None
                and not slc.previous_block.original_line.is_class
                and not slc.previous_block.original_line.opens_block
                and slc.before <= 1
            ):
                comment_to_add_newlines = slc
            else:
                return 0, 0

        if self.mode.is_pyi:
            if current_line.is_class or self.previous_line.is_class:
                if self.previous_line.depth < current_line.depth:
                    newlines = 0
                elif self.previous_line.depth > current_line.depth:
                    newlines = 1
                elif current_line.is_stub_class and self.previous_line.is_stub_class:
                    # No blank line between classes with an empty body
                    newlines = 0
                else:
                    newlines = 1
            elif (
                current_line.is_def or current_line.is_decorator
            ) and not self.previous_line.is_def:
                if current_line.depth:
                    # In classes empty lines between attributes and methods should
                    # be preserved.
                    newlines = min(1, before)
                else:
                    # Blank line between a block of functions (maybe with preceding
                    # decorators) and a block of non-functions
                    newlines = 1
            elif self.previous_line.depth > current_line.depth:
                newlines = 1
            else:
                newlines = 0
        else:
            newlines = 1 if current_line.depth else 2
        if comment_to_add_newlines is not None:
            previous_block = comment_to_add_newlines.previous_block
            if previous_block is not None:
                comment_to_add_newlines.before = (
                    max(comment_to_add_newlines.before, newlines) - previous_block.after
                )
                newlines = 0
        return newlines, 0


def enumerate_reversed(sequence: Sequence[T]) -> Iterator[Tuple[Index, T]]:
    """Like `reversed(enumerate(sequence))` if that were possible."""
    index = len(sequence) - 1
    for element in reversed(sequence):
        yield (index, element)
        index -= 1


def append_leaves(
    new_line: Line, old_line: Line, leaves: List[Leaf], preformatted: bool = False
) -> None:
    """
    Append leaves (taken from @old_line) to @new_line, making sure to fix the
    underlying Node structure where appropriate.

    All of the leaves in @leaves are duplicated. The duplicates are then
    appended to @new_line and used to replace their originals in the underlying
    Node structure. Any comments attached to the old leaves are reattached to
    the new leaves.

    Pre-conditions:
        set(@leaves) is a subset of set(@old_line.leaves).
    """
    for old_leaf in leaves:
        new_leaf = Leaf(old_leaf.type, old_leaf.value)
        replace_child(old_leaf, new_leaf)
        new_line.append(new_leaf, preformatted=preformatted)

        for comment_leaf in old_line.comments_after(old_leaf):
            new_line.append(comment_leaf, preformatted=True)


def is_line_short_enough(line: Line, *, line_length: int, line_str: str = "") -> bool:
    """
    Return True if `line` is no longer than `line_length`.

    Uses the provided `line_str` rendering, if any, otherwise computes a new one.
    """
    if not line_str:
        line_str = line_to_string(line)
    return (
        len(line_str) <= line_length
        and "\n" not in line_str  # multiline strings
        and not line.contains_standalone_comments()
    )


def can_be_split(line: Line) -> bool:
    """
    Return False if the line cannot be split *for sure*.

    This is not an exhaustive search but a cheap heuristic that we can use to
    avoid some unfortunate formattings (mostly around wrapping unsplittable code
    in unnecessary parentheses).
    """
    leaves = line.leaves
    if len(leaves) < 2:
        return False

    if leaves[0].type == token.STRING and leaves[1].type == token.DOT:
        call_count = 0
        dot_count = 0
        next = leaves[-1]
        for leaf in leaves[-2::-1]:
            if leaf.type in OPENING_BRACKETS:
                if next.type not in CLOSING_BRACKETS:
                    return False

                call_count += 1
            elif leaf.type == token.DOT:
                dot_count += 1
            elif leaf.type == token.NAME:
                if not (next.type == token.DOT or next.type in OPENING_BRACKETS):
                    return False

            elif leaf.type not in CLOSING_BRACKETS:
                return False

            if dot_count > 1 and call_count > 1:
                return False

    return True


def can_omit_invisible_parens(
    line: Line,
    line_length: int,
) -> bool:
    """
    Does `line` have a shape safe to reformat without optional parens around it?

    Returns True for only a subset of potentially nice looking formattings but
    the point is to not return false positives that end up producing lines that
    are too long.
    """
    bt = line.bracket_tracker
    if not bt.delimiters:
        # Without delimiters the optional parentheses are useless.
        return True

    max_priority = bt.max_delimiter_priority()
    if bt.delimiter_count_with_priority(max_priority) > 1:
        # With more than one delimiter of a kind the optional parentheses read better.
        return False

    if max_priority == DOT_PRIORITY:
        # A single stranded method call doesn't require optional parentheses.
        return True

    assert len(line.leaves) >= 2, "Stranded delimiter"

    # With a single delimiter, omit if the expression starts or ends with
    # a bracket.
    first = line.leaves[0]
    second = line.leaves[1]
    if first.type in OPENING_BRACKETS and second.type not in CLOSING_BRACKETS:
        if _can_omit_opening_paren(line, first=first, line_length=line_length):
            return True

        # Note: we are not returning False here because a line might have *both*
        # a leading opening bracket and a trailing closing bracket.  If the
        # opening bracket doesn't match our rule, maybe the closing will.

    penultimate = line.leaves[-2]
    last = line.leaves[-1]

    if (
        last.type == token.RPAR
        or last.type == token.RBRACE
        or (
            # don't use indexing for omitting optional parentheses;
            # it looks weird
            last.type == token.RSQB
            and last.parent
            and last.parent.type != syms.trailer
        )
    ):
        if penultimate.type in OPENING_BRACKETS:
            # Empty brackets don't help.
            return False

        if is_multiline_string(first):
            # Additional wrapping of a multiline string in this situation is
            # unnecessary.
            return True

        if _can_omit_closing_paren(line, last=last, line_length=line_length):
            return True

    return False


def _can_omit_opening_paren(line: Line, *, first: Leaf, line_length: int) -> bool:
    """See `can_omit_invisible_parens`."""
    remainder = False
    length = 4 * line.depth
    _index = -1
    for _index, leaf, leaf_length in line.enumerate_with_length():
        if leaf.type in CLOSING_BRACKETS and leaf.opening_bracket is first:
            remainder = True
        if remainder:
            length += leaf_length
            if length > line_length:
                break

            if leaf.type in OPENING_BRACKETS:
                # There are brackets we can further split on.
                remainder = False

    else:
        # checked the entire string and line length wasn't exceeded
        if len(line.leaves) == _index + 1:
            return True

    return False


def _can_omit_closing_paren(line: Line, *, last: Leaf, line_length: int) -> bool:
    """See `can_omit_invisible_parens`."""
    length = 4 * line.depth
    seen_other_brackets = False
    for _index, leaf, leaf_length in line.enumerate_with_length():
        length += leaf_length
        if leaf is last.opening_bracket:
            if seen_other_brackets or length <= line_length:
                return True

        elif leaf.type in OPENING_BRACKETS:
            # There are brackets we can further split on.
            seen_other_brackets = True

    return False


def line_to_string(line: Line) -> str:
    """
    Returns the string representation of @line.

    WARNING: This is known to be computationally expensive.
    """
    return str(line).strip("\n")<|MERGE_RESOLUTION|>--- conflicted
+++ resolved
@@ -53,16 +53,11 @@
     should_split_rhs: bool = False
     magic_trailing_comma: Optional[Leaf] = None
 
-<<<<<<< HEAD
-    def append(self, leaf: Leaf, preformatted: bool = False) -> None:
-        """
-        Add a new `leaf` to the end of the line.
-=======
     def append(
         self, leaf: Leaf, preformatted: bool = False, track_bracket: bool = False
     ) -> None:
-        """Add a new `leaf` to the end of the line.
->>>>>>> 8091b250
+        """
+        Add a new `leaf` to the end of the line.
 
         Unless `preformatted` is True, the `leaf` will receive a new consistent
         whitespace prefix and metadata applied by :class:`BracketTracker`.
