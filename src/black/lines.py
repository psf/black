--- conflicted
+++ resolved
@@ -677,25 +677,11 @@
             and self.previous_line.is_class
             and current_line.is_triple_quoted_string
         ):
-<<<<<<< HEAD
             return 0, 1
-
-        if (
-            self.previous_line
-            and self.previous_line.opens_block
-            # Always allow blank lines, except right before a function docstring
-            and not (
-=======
-            if Preview.no_blank_line_before_class_docstring in current_line.mode:
-                return 0, 1
-            return before, 1
 
         # In preview mode, always allow blank lines, except right before a function
         # docstring
         is_empty_first_line_ok = (
-            Preview.allow_empty_first_line_in_block in current_line.mode
-            and (
->>>>>>> 61b529b7
                 not is_docstring(current_line.leaves[0])
                 or (
                     self.previous_line
@@ -703,7 +689,6 @@
                     and self.previous_line.leaves[0].parent
                     and not is_funcdef(self.previous_line.leaves[0].parent)
                 )
-            )
         ):
             return 0, 0
         return before, 0
