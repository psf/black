import itertools
import math
from collections.abc import Callable, Iterator, Sequence
from dataclasses import dataclass, field
from typing import Optional, TypeVar, Union, cast

from black.brackets import COMMA_PRIORITY, DOT_PRIORITY, BracketTracker
from black.mode import Mode
from black.nodes import (
    BRACKETS,
    CLOSING_BRACKETS,
    OPENING_BRACKETS,
    STANDALONE_COMMENT,
    TEST_DESCENDANTS,
    child_towards,
    is_docstring,
    is_import,
    is_multiline_string,
    is_one_sequence_between,
    is_type_comment,
    is_type_ignore_comment,
    is_with_or_async_with_stmt,
    make_simple_prefix,
    replace_child,
    syms,
    whitespace,
)
from black.strings import str_width
from blib2to3.pgen2 import token
from blib2to3.pytree import Leaf, Node

# types
T = TypeVar("T")
Index = int
LeafID = int
LN = Union[Leaf, Node]


@dataclass
class Line:
    """Holds leaves and comments. Can be printed with `str(line)`."""

    mode: Mode = field(repr=False)
    depth: int = 0
    leaves: list[Leaf] = field(default_factory=list)
    # keys ordered like `leaves`
    comments: dict[LeafID, list[Leaf]] = field(default_factory=dict)
    bracket_tracker: BracketTracker = field(default_factory=BracketTracker)
    inside_brackets: bool = False
    should_split_rhs: bool = False
    magic_trailing_comma: Leaf | None = None

    def append(
        self, leaf: Leaf, preformatted: bool = False, track_bracket: bool = False
    ) -> None:
        """Add a new `leaf` to the end of the line.

        Unless `preformatted` is True, the `leaf` will receive a new consistent
        whitespace prefix and metadata applied by :class:`BracketTracker`.
        Trailing commas are maybe removed, unpacked for loop variables are
        demoted from being delimiters.

        Inline comments are put aside.
        """
        has_value = (
            leaf.type in BRACKETS
            # empty fstring and tstring middles must not be truncated
            or leaf.type in (token.FSTRING_MIDDLE, token.TSTRING_MIDDLE)
            or bool(leaf.value.strip())
        )
        if not has_value:
            return

        if leaf.type == token.COLON and self.is_class_paren_empty:
            del self.leaves[-2:]
        if self.leaves and not preformatted:
            # Note: at this point leaf.prefix should be empty except for
            # imports, for which we only preserve newlines.
            leaf.prefix += whitespace(
                leaf,
                complex_subscript=self.is_complex_subscript(leaf),
                mode=self.mode,
            )
        if self.inside_brackets or not preformatted or track_bracket:
            self.bracket_tracker.mark(leaf)
            if self.mode.magic_trailing_comma:
                if self.has_magic_trailing_comma(leaf):
                    self.magic_trailing_comma = leaf
            elif self.has_magic_trailing_comma(leaf):
                self.remove_trailing_comma()
        if not self.append_comment(leaf):
            self.leaves.append(leaf)

    def append_safe(self, leaf: Leaf, preformatted: bool = False) -> None:
        """Like :func:`append()` but disallow invalid standalone comment structure.

        Raises ValueError when any `leaf` is appended after a standalone comment
        or when a standalone comment is not the first leaf on the line.
        """
        if (
            self.bracket_tracker.depth == 0
            or self.bracket_tracker.any_open_for_or_lambda()
        ):
            if self.is_comment:
                raise ValueError("cannot append to standalone comments")

            if self.leaves and leaf.type == STANDALONE_COMMENT:
                raise ValueError(
                    "cannot append standalone comments to a populated line"
                )

        self.append(leaf, preformatted=preformatted)

    @property
    def is_comment(self) -> bool:
        """Is this line a standalone comment?"""
        return len(self.leaves) == 1 and self.leaves[0].type == STANDALONE_COMMENT

    @property
    def is_decorator(self) -> bool:
        """Is this line a decorator?"""
        return bool(self) and self.leaves[0].type == token.AT

    @property
    def is_import(self) -> bool:
        """Is this an import line?"""
        return bool(self) and is_import(self.leaves[0])

    @property
    def is_with_or_async_with_stmt(self) -> bool:
        """Is this a with_stmt line?"""
        return bool(self) and is_with_or_async_with_stmt(self.leaves[0])

    @property
    def is_class(self) -> bool:
        """Is this line a class definition?"""
        return (
            bool(self)
            and self.leaves[0].type == token.NAME
            and self.leaves[0].value == "class"
        )

    @property
    def is_stub_class(self) -> bool:
        """Is this line a class definition with a body consisting only of "..."?"""
        return self.is_class and self.leaves[-3:] == [
            Leaf(token.DOT, ".") for _ in range(3)
        ]

    @property
    def is_def(self) -> bool:
        """Is this a function definition? (Also returns True for async defs.)"""
        try:
            first_leaf = self.leaves[0]
        except IndexError:
            return False

        try:
            second_leaf: Leaf | None = self.leaves[1]
        except IndexError:
            second_leaf = None
        return (first_leaf.type == token.NAME and first_leaf.value == "def") or (
            first_leaf.type == token.ASYNC
            and second_leaf is not None
            and second_leaf.type == token.NAME
            and second_leaf.value == "def"
        )

    @property
    def is_stub_def(self) -> bool:
        """Is this line a function definition with a body consisting only of "..."?"""
        return self.is_def and self.leaves[-4:] == [Leaf(token.COLON, ":")] + [
            Leaf(token.DOT, ".") for _ in range(3)
        ]

    @property
    def is_class_paren_empty(self) -> bool:
        """Is this a class with no base classes but using parentheses?

        Those are unnecessary and should be removed.
        """
        return (
            bool(self)
            and len(self.leaves) == 4
            and self.is_class
            and self.leaves[2].type == token.LPAR
            and self.leaves[2].value == "("
            and self.leaves[3].type == token.RPAR
            and self.leaves[3].value == ")"
        )

    @property
    def _is_triple_quoted_string(self) -> bool:
        """Is the line a triple quoted string?"""
        if not self or self.leaves[0].type != token.STRING:
            return False
        value = self.leaves[0].value
        if value.startswith(('"""', "'''")):
            return True
        if value.startswith(("r'''", 'r"""', "R'''", 'R"""')):
            return True
        return False

    @property
    def is_docstring(self) -> bool:
        """Is the line a docstring?"""
        return bool(self) and is_docstring(self.leaves[0])

    @property
    def is_chained_assignment(self) -> bool:
        """Is the line a chained assignment"""
        return [leaf.type for leaf in self.leaves].count(token.EQUAL) > 1

    @property
    def opens_block(self) -> bool:
        """Does this line open a new level of indentation."""
        if len(self.leaves) == 0:
            return False
        return self.leaves[-1].type == token.COLON

    def is_fmt_pass_converted(
        self, *, first_leaf_matches: Callable[[Leaf], bool] | None = None
    ) -> bool:
        """Is this line converted from fmt off/skip code?

        If first_leaf_matches is not None, it only returns True if the first
        leaf of converted code matches.
        """
        if len(self.leaves) != 1:
            return False
        leaf = self.leaves[0]
        if (
            leaf.type != STANDALONE_COMMENT
            or leaf.fmt_pass_converted_first_leaf is None
        ):
            return False
        return first_leaf_matches is None or first_leaf_matches(
            leaf.fmt_pass_converted_first_leaf
        )

    def contains_standalone_comments(self) -> bool:
        """If so, needs to be split before emitting."""
        for leaf in self.leaves:
            if leaf.type == STANDALONE_COMMENT:
                return True

        return False

    def contains_implicit_multiline_string_with_comments(self) -> bool:
        """Chck if we have an implicit multiline string with comments on the line"""
        for leaf_type, leaf_group_iterator in itertools.groupby(
            self.leaves, lambda leaf: leaf.type
        ):
            if leaf_type != token.STRING:
                continue
            leaf_list = list(leaf_group_iterator)
            if len(leaf_list) == 1:
                continue
            for leaf in leaf_list:
                if self.comments_after(leaf):
                    return True
        return False

    def contains_uncollapsable_type_comments(self) -> bool:
        ignored_ids = set()
        try:
            last_leaf = self.leaves[-1]
            ignored_ids.add(id(last_leaf))
            if last_leaf.type == token.COMMA or (
                last_leaf.type == token.RPAR and not last_leaf.value
            ):
                # When trailing commas or optional parens are inserted by Black for
                # consistency, comments after the previous last element are not moved
                # (they don't have to, rendering will still be correct).  So we ignore
                # trailing commas and invisible.
                last_leaf = self.leaves[-2]
                ignored_ids.add(id(last_leaf))
        except IndexError:
            return False

        # A type comment is uncollapsable if it is attached to a leaf
        # that isn't at the end of the line (since that could cause it
        # to get associated to a different argument) or if there are
        # comments before it (since that could cause it to get hidden
        # behind a comment.
        comment_seen = False
        for leaf_id, comments in self.comments.items():
            for comment in comments:
                if is_type_comment(comment, mode=self.mode):
                    if comment_seen or (
                        not is_type_ignore_comment(comment, mode=self.mode)
                        and leaf_id not in ignored_ids
                    ):
                        return True

                comment_seen = True

        return False

    def contains_unsplittable_type_ignore(self) -> bool:
        if not self.leaves:
            return False

        # If a 'type: ignore' is attached to the end of a line, we
        # can't split the line, because we can't know which of the
        # subexpressions the ignore was meant to apply to.
        #
        # We only want this to apply to actual physical lines from the
        # original source, though: we don't want the presence of a
        # 'type: ignore' at the end of a multiline expression to
        # justify pushing it all onto one line. Thus we
        # (unfortunately) need to check the actual source lines and
        # only report an unsplittable 'type: ignore' if this line was
        # one line in the original code.

        # Grab the first and last line numbers, skipping generated leaves
        first_line = next((leaf.lineno for leaf in self.leaves if leaf.lineno != 0), 0)
        last_line = next(
            (leaf.lineno for leaf in reversed(self.leaves) if leaf.lineno != 0), 0
        )

        if first_line == last_line:
            # We look at the last two leaves since a comma or an
            # invisible paren could have been added at the end of the
            # line.
            for node in self.leaves[-2:]:
                for comment in self.comments.get(id(node), []):
                    if is_type_ignore_comment(comment, mode=self.mode):
                        return True

        return False

    def contains_multiline_strings(self) -> bool:
        return any(is_multiline_string(leaf) for leaf in self.leaves)

    def has_magic_trailing_comma(self, closing: Leaf) -> bool:
        """Return True if we have a magic trailing comma, that is when:
        - there's a trailing comma here
        - it's not from single-element square bracket indexing
        - it's not a one-tuple
        """
        if not (
            closing.type in CLOSING_BRACKETS
            and self.leaves
            and self.leaves[-1].type == token.COMMA
        ):
            return False

        if closing.type == token.RBRACE:
            return True

        if closing.type == token.RSQB:
            if (
                closing.parent is not None
                and closing.parent.type == syms.trailer
                and closing.opening_bracket is not None
                and is_one_sequence_between(
                    closing.opening_bracket,
                    closing,
                    self.leaves,
                    brackets=(token.LSQB, token.RSQB),
                )
            ):
                assert closing.prev_sibling is not None
                assert closing.prev_sibling.type == syms.subscriptlist
                return False

            return True

        if self.is_import:
            return True

        if closing.opening_bracket is not None and not is_one_sequence_between(
            closing.opening_bracket, closing, self.leaves
        ):
            return True

        return False

    def append_comment(self, comment: Leaf) -> bool:
        """Add an inline or standalone comment to the line."""
        if (
            comment.type == STANDALONE_COMMENT
            and self.bracket_tracker.any_open_brackets()
        ):
            comment.prefix = ""
            return False

        if comment.type != token.COMMENT:
            return False

        if not self.leaves:
            comment.type = STANDALONE_COMMENT
            comment.prefix = ""
            return False

        last_leaf = self.leaves[-1]
        if (
            last_leaf.type == token.RPAR
            and not last_leaf.value
            and last_leaf.parent
            and len(list(last_leaf.parent.leaves())) <= 3
            and not is_type_comment(comment, mode=self.mode)
        ):
            # Comments on an optional parens wrapping a single leaf should belong to
            # the wrapped node except if it's a type comment. Pinning the comment like
            # this avoids unstable formatting caused by comment migration.
            if len(self.leaves) < 2:
                comment.type = STANDALONE_COMMENT
                comment.prefix = ""
                return False

            last_leaf = self.leaves[-2]
        self.comments.setdefault(id(last_leaf), []).append(comment)
        return True

    def comments_after(self, leaf: Leaf) -> list[Leaf]:
        """Generate comments that should appear directly after `leaf`."""
        return self.comments.get(id(leaf), [])

    def remove_trailing_comma(self) -> None:
        """Remove the trailing comma and moves the comments attached to it."""
        trailing_comma = self.leaves.pop()
        trailing_comma_comments = self.comments.pop(id(trailing_comma), [])
        self.comments.setdefault(id(self.leaves[-1]), []).extend(
            trailing_comma_comments
        )

    def is_complex_subscript(self, leaf: Leaf) -> bool:
        """Return True iff `leaf` is part of a slice with non-trivial exprs."""
        open_lsqb = self.bracket_tracker.get_open_lsqb()
        if open_lsqb is None:
            return False

        subscript_start = open_lsqb.next_sibling

        if isinstance(subscript_start, Node):
            if subscript_start.type == syms.listmaker:
                return False

            if subscript_start.type == syms.subscriptlist:
                subscript_start = child_towards(subscript_start, leaf)

        return subscript_start is not None and any(
            n.type in TEST_DESCENDANTS for n in subscript_start.pre_order()
        )

    def enumerate_with_length(
        self, is_reversed: bool = False
    ) -> Iterator[tuple[Index, Leaf, int]]:
        """Return an enumeration of leaves with their length.

        Stops prematurely on multiline strings and standalone comments.
        """
        op = cast(
            Callable[[Sequence[Leaf]], Iterator[tuple[Index, Leaf]]],
            enumerate_reversed if is_reversed else enumerate,
        )
        for index, leaf in op(self.leaves):
            length = len(leaf.prefix) + len(leaf.value)
            if "\n" in leaf.value:
                return  # Multiline strings, we can't continue.

            for comment in self.comments_after(leaf):
                length += len(comment.value)

            yield index, leaf, length

    def clone(self) -> "Line":
        return Line(
            mode=self.mode,
            depth=self.depth,
            inside_brackets=self.inside_brackets,
            should_split_rhs=self.should_split_rhs,
            magic_trailing_comma=self.magic_trailing_comma,
        )

    def __str__(self) -> str:
        """Render the line."""
        if not self:
            return "\n"

        indent = "    " * self.depth
        leaves = iter(self.leaves)
        first = next(leaves)
        res = f"{first.prefix}{indent}{first.value}"
        res += "".join(str(leaf) for leaf in leaves)
        comments_iter = itertools.chain.from_iterable(self.comments.values())
        comments = [str(comment) for comment in comments_iter]
        res += "".join(comments)

        return res + "\n"

    def __bool__(self) -> bool:
        """Return True if the line has leaves or comments."""
        return bool(self.leaves or self.comments)


@dataclass
class RHSResult:
    """Intermediate split result from a right hand split."""

    head: Line
    body: Line
    tail: Line
    opening_bracket: Leaf
    closing_bracket: Leaf


@dataclass
class LinesBlock:
    """Class that holds information about a block of formatted lines.

    This is introduced so that the EmptyLineTracker can look behind the standalone
    comments and adjust their empty lines for class or def lines.
    """

    mode: Mode
    previous_block: Optional["LinesBlock"]
    original_line: Line
    before: int = 0
    content_lines: list[str] = field(default_factory=list)
    after: int = 0
    form_feed: bool = False

    def all_lines(self) -> list[str]:
        empty_line = str(Line(mode=self.mode))
        prefix = make_simple_prefix(self.before, self.form_feed, empty_line)
        return [prefix] + self.content_lines + [empty_line * self.after]


@dataclass
class EmptyLineTracker:
    """Provides a stateful method that returns the number of potential extra
    empty lines needed before and after the currently processed line.

    Note: this tracker works on lines that haven't been split yet.  It assumes
    the prefix of the first leaf consists of optional newlines.  Those newlines
    are consumed by `maybe_empty_lines()` and included in the computation.
    """

    mode: Mode
    previous_line: Line | None = None
    previous_block: LinesBlock | None = None
    previous_defs: list[Line] = field(default_factory=list)
    semantic_leading_comment: LinesBlock | None = None

    def maybe_empty_lines(self, current_line: Line) -> LinesBlock:
        """Return the number of extra empty lines before and after the `current_line`.

        This is for separating `def`, `async def` and `class` with extra empty
        lines (two on module-level).
        """
        form_feed = (
            current_line.depth == 0
            and bool(current_line.leaves)
            and "\f\n" in current_line.leaves[0].prefix
        )
        before, after = self._maybe_empty_lines(current_line)
        previous_after = self.previous_block.after if self.previous_block else 0
        before = max(0, before - previous_after)

        # Always have one empty line after a module docstring
        if self._line_is_module_docstring(current_line):
            before = 1

        block = LinesBlock(
            mode=self.mode,
            previous_block=self.previous_block,
            original_line=current_line,
            before=before,
            after=after,
            form_feed=form_feed,
        )

        # Maintain the semantic_leading_comment state.
        if current_line.is_comment:
            if self.previous_line is None or (
                not self.previous_line.is_decorator
                # `or before` means this comment already has an empty line before
                and (not self.previous_line.is_comment or before)
                and (self.semantic_leading_comment is None or before)
            ):
                self.semantic_leading_comment = block
        # `or before` means this decorator already has an empty line before
        elif not current_line.is_decorator or before:
            self.semantic_leading_comment = None

        self.previous_line = current_line
        self.previous_block = block
        return block

    def _line_is_module_docstring(self, current_line: Line) -> bool:
        previous_block = self.previous_block
        if not previous_block:
            return False
        if (
            len(previous_block.original_line.leaves) != 1
            or not previous_block.original_line.is_docstring
            or current_line.is_class
            or current_line.is_def
        ):
            return False
        while previous_block := previous_block.previous_block:
            if not previous_block.original_line.is_comment:
                return False
        return True

    def _maybe_empty_lines(self, current_line: Line) -> tuple[int, int]:
        max_allowed = 1
        if current_line.depth == 0:
            max_allowed = 1 if self.mode.is_pyi else 2

        if current_line.leaves:
            # Consume the first leaf's extra newlines.
            first_leaf = current_line.leaves[0]
            before = first_leaf.prefix.count("\n")
            before = min(before, max_allowed)
            first_leaf.prefix = ""
        else:
            before = 0

        user_had_newline = bool(before)
        depth = current_line.depth

        # Mutate self.previous_defs, remainder of this function should be pure
        previous_def = None
        while self.previous_defs and self.previous_defs[-1].depth >= depth:
            previous_def = self.previous_defs.pop()
        if current_line.is_def or current_line.is_class:
            self.previous_defs.append(current_line)

        if self.previous_line is None:
            # Don't insert empty lines before the first line in the file.
            return 0, 0

        if current_line.is_docstring:
            if self.previous_line.is_class:
                return 0, 1
            if self.previous_line.opens_block and self.previous_line.is_def:
                return 0, 0

        if previous_def is not None:
            assert self.previous_line is not None
            if self.mode.is_pyi:
                if previous_def.is_class and not previous_def.is_stub_class:
                    before = 1
                elif depth and not current_line.is_def and self.previous_line.is_def:
                    # Empty lines between attributes and methods should be preserved.
                    before = 1 if user_had_newline else 0
                elif depth:
                    before = 0
                else:
                    before = 1
            else:
                if depth:
                    before = 1
                elif (
                    not depth
                    and previous_def.depth
                    and current_line.leaves[-1].type == token.COLON
                    and (
                        current_line.leaves[0].value
                        not in ("with", "try", "for", "while", "if", "match")
                    )
                ):
                    # We shouldn't add two newlines between an indented function and
                    # a dependent non-indented clause. This is to avoid issues with
                    # conditional function definitions that are technically top-level
                    # and therefore get two trailing newlines, but look weird and
                    # inconsistent when they're followed by elif, else, etc. This is
                    # worse because these functions only get *one* preceding newline
                    # already.
                    before = 1
                else:
                    before = 2

        if current_line.is_decorator or current_line.is_def or current_line.is_class:
            return self._maybe_empty_lines_for_class_or_def(
                current_line, before, user_had_newline
            )

        if (
            self.previous_line.is_import
            and self.previous_line.depth == 0
            and current_line.depth == 0
            and not current_line.is_import
            and not current_line.is_fmt_pass_converted(first_leaf_matches=is_import)
        ):
            return 1, 0

        if (
            self.previous_line.is_import
            and not current_line.is_import
            and not current_line.is_fmt_pass_converted(first_leaf_matches=is_import)
            and depth == self.previous_line.depth
        ):
            return (before or 1), 0

        return before, 0

    def _maybe_empty_lines_for_class_or_def(
        self, current_line: Line, before: int, user_had_newline: bool
    ) -> tuple[int, int]:
        assert self.previous_line is not None

        if self.previous_line.is_decorator:
            if self.mode.is_pyi and current_line.is_stub_class:
                # Insert an empty line after a decorated stub class
                return 0, 1
            return 0, 0

        if self.previous_line.depth < current_line.depth and (
            self.previous_line.is_class or self.previous_line.is_def
        ):
            if self.mode.is_pyi:
                return 0, 0
            return 1 if user_had_newline else 0, 0

        comment_to_add_newlines: LinesBlock | None = None
        if (
            self.previous_line.is_comment
            and self.previous_line.depth == current_line.depth
            and before == 0
        ):
            slc = self.semantic_leading_comment
            if (
                slc is not None
                and slc.previous_block is not None
                and not slc.previous_block.original_line.is_class
                and not slc.previous_block.original_line.opens_block
                and slc.before <= 1
            ):
                comment_to_add_newlines = slc
            else:
                return 0, 0

        if self.mode.is_pyi:
            if current_line.is_class or self.previous_line.is_class:
                if self.previous_line.depth < current_line.depth:
                    newlines = 0
                elif self.previous_line.depth > current_line.depth:
                    newlines = 1
                elif current_line.is_stub_class and self.previous_line.is_stub_class:
                    # No blank line between classes with an empty body
                    newlines = 0
                else:
                    newlines = 1
            # Don't inspect the previous line if it's part of the body of the previous
            # statement in the same level, we always want a blank line if there's
            # something with a body preceding.
            elif self.previous_line.depth > current_line.depth:
                newlines = 1
            elif (
                current_line.is_def or current_line.is_decorator
            ) and not self.previous_line.is_def:
                if current_line.depth:
                    # In classes empty lines between attributes and methods should
                    # be preserved.
                    newlines = min(1, before)
                else:
                    # Blank line between a block of functions (maybe with preceding
                    # decorators) and a block of non-functions
                    newlines = 1
            else:
                newlines = 0
        else:
            newlines = 1 if current_line.depth else 2
            # If a user has left no space after a dummy implementation, don't insert
            # new lines. This is useful for instance for @overload or Protocols.
            if self.previous_line.is_stub_def and not user_had_newline:
                newlines = 0
        if comment_to_add_newlines is not None:
            previous_block = comment_to_add_newlines.previous_block
            if previous_block is not None:
                comment_to_add_newlines.before = (
                    max(comment_to_add_newlines.before, newlines) - previous_block.after
                )
                newlines = 0
        return newlines, 0


def enumerate_reversed(sequence: Sequence[T]) -> Iterator[tuple[Index, T]]:
    """Like `reversed(enumerate(sequence))` if that were possible."""
    index = len(sequence) - 1
    for element in reversed(sequence):
        yield (index, element)
        index -= 1


def append_leaves(
    new_line: Line, old_line: Line, leaves: list[Leaf], preformatted: bool = False
) -> None:
    """
    Append leaves (taken from @old_line) to @new_line, making sure to fix the
    underlying Node structure where appropriate.

    All of the leaves in @leaves are duplicated. The duplicates are then
    appended to @new_line and used to replace their originals in the underlying
    Node structure. Any comments attached to the old leaves are reattached to
    the new leaves.

    Pre-conditions:
        set(@leaves) is a subset of set(@old_line.leaves).
    """
    for old_leaf in leaves:
        new_leaf = Leaf(old_leaf.type, old_leaf.value)
        replace_child(old_leaf, new_leaf)
        new_line.append(new_leaf, preformatted=preformatted)

        for comment_leaf in old_line.comments_after(old_leaf):
            new_line.append(comment_leaf, preformatted=True)


def is_line_short_enough(line: Line, *, mode: Mode, line_str: str = "") -> bool:
    """For non-multiline strings, return True if `line` is no longer than `line_length`.
    For multiline strings, looks at the context around `line` to determine
    if it should be inlined or split up.
    Uses the provided `line_str` rendering, if any, otherwise computes a new one.
    """
    if not line_str:
        line_str = line_to_string(line)

    if line.contains_standalone_comments():
        return False
    if "\n" not in line_str:
        # No multiline strings (MLS) present
        return str_width(line_str) <= mode.line_length

    first, *_, last = line_str.split("\n")
    if str_width(first) > mode.line_length or str_width(last) > mode.line_length:
        return False

    # Traverse the AST to examine the context of the multiline string (MLS),
    # tracking aspects such as depth and comma existence,
    # to determine whether to split the MLS or keep it together.
    # Depth (which is based on the existing bracket_depth concept)
    # is needed to determine nesting level of the MLS.
    # Includes special case for trailing commas.
    commas: list[int] = []  # tracks number of commas per depth level
    multiline_string: Leaf | None = None
    # store the leaves that contain parts of the MLS
    multiline_string_contexts: list[LN] = []

    max_level_to_update: int | float = math.inf  # track the depth of the MLS
    for i, leaf in enumerate(line.leaves):
        if max_level_to_update == math.inf:
            had_comma: int | None = None
<<<<<<< HEAD
            # Skip multiline string handling logic for leaves without bracket_depth
            # (e.g., newly created leaves not yet processed by bracket tracker)
            if not hasattr(leaf, "bracket_depth"):
                continue
=======
>>>>>>> 70fc1941
            if leaf.bracket_depth + 1 > len(commas):
                commas.append(0)
            elif leaf.bracket_depth + 1 < len(commas):
                had_comma = commas.pop()
            if (
                had_comma is not None
                and multiline_string is not None
                and multiline_string.bracket_depth == leaf.bracket_depth + 1
            ):
                # Have left the level with the MLS, stop tracking commas
                max_level_to_update = leaf.bracket_depth
                if had_comma > 0:
                    # MLS was in parens with at least one comma - force split
                    return False

        if leaf.bracket_depth <= max_level_to_update and leaf.type == token.COMMA:
            # Inside brackets, ignore trailing comma
            # directly after MLS/MLS-containing expression
            ignore_ctxs: list[LN | None] = [None]
            ignore_ctxs += multiline_string_contexts
            if (line.inside_brackets or leaf.bracket_depth > 0) and (
                i != len(line.leaves) - 1 or leaf.prev_sibling not in ignore_ctxs
            ):
                commas[leaf.bracket_depth] += 1
        if max_level_to_update != math.inf:
            max_level_to_update = min(max_level_to_update, leaf.bracket_depth)

        if is_multiline_string(leaf):
            if leaf.parent and (
                leaf.parent.type == syms.test
                or (leaf.parent.parent and leaf.parent.parent.type == syms.dictsetmaker)
            ):
                # Keep ternary and dictionary values parenthesized
                return False
            if len(multiline_string_contexts) > 0:
                # >1 multiline string cannot fit on a single line - force split
                return False
            multiline_string = leaf
            ctx: LN = leaf
            # fetch the leaf components of the MLS in the AST
            while str(ctx) in line_str:
                multiline_string_contexts.append(ctx)
                if ctx.parent is None:
                    break
                ctx = ctx.parent

    # May not have a triple-quoted multiline string at all,
    # in case of a regular string with embedded newlines and line continuations
    if len(multiline_string_contexts) == 0:
        return True

    return all(val == 0 for val in commas)


def can_be_split(line: Line) -> bool:
    """Return False if the line cannot be split *for sure*.

    This is not an exhaustive search but a cheap heuristic that we can use to
    avoid some unfortunate formattings (mostly around wrapping unsplittable code
    in unnecessary parentheses).
    """
    leaves = line.leaves
    if len(leaves) < 2:
        return False

    if leaves[0].type == token.STRING and leaves[1].type == token.DOT:
        call_count = 0
        dot_count = 0
        next = leaves[-1]
        for leaf in leaves[-2::-1]:
            if leaf.type in OPENING_BRACKETS:
                if next.type not in CLOSING_BRACKETS:
                    return False

                call_count += 1
            elif leaf.type == token.DOT:
                dot_count += 1
            elif leaf.type == token.NAME:
                if not (next.type == token.DOT or next.type in OPENING_BRACKETS):
                    return False

            elif leaf.type not in CLOSING_BRACKETS:
                return False

            if dot_count > 1 and call_count > 1:
                return False

    return True


def can_omit_invisible_parens(
    rhs: RHSResult,
    line_length: int,
) -> bool:
    """Does `rhs.body` have a shape safe to reformat without optional parens around it?

    Returns True for only a subset of potentially nice looking formattings but
    the point is to not return false positives that end up producing lines that
    are too long.
    """
    line = rhs.body

    # We need optional parens in order to split standalone comments to their own lines
    # if there are no nested parens around the standalone comments
    closing_bracket: Leaf | None = None
    for leaf in reversed(line.leaves):
        if closing_bracket and leaf is closing_bracket.opening_bracket:
            closing_bracket = None
        if leaf.type == STANDALONE_COMMENT and not closing_bracket:
            return False
        if (
            not closing_bracket
            and leaf.type in CLOSING_BRACKETS
            and leaf.opening_bracket in line.leaves
            and leaf.value
        ):
            closing_bracket = leaf

    bt = line.bracket_tracker
    if not bt.delimiters:
        # Without delimiters the optional parentheses are useless.
        return True

    max_priority = bt.max_delimiter_priority()
    delimiter_count = bt.delimiter_count_with_priority(max_priority)
    if delimiter_count > 1:
        # With more than one delimiter of a kind the optional parentheses read better.
        return False

    if delimiter_count == 1:
        if max_priority == COMMA_PRIORITY and rhs.head.is_with_or_async_with_stmt:
            # For two context manager with statements, the optional parentheses read
            # better. In this case, `rhs.body` is the context managers part of
            # the with statement. `rhs.head` is the `with (` part on the previous
            # line.
            return False
        # Otherwise it may also read better, but we don't do it today and requires
        # careful considerations for all possible cases. See
        # https://github.com/psf/black/issues/2156.

    if max_priority == DOT_PRIORITY:
        # A single stranded method call doesn't require optional parentheses.
        return True

    assert len(line.leaves) >= 2, "Stranded delimiter"

    # With a single delimiter, omit if the expression starts or ends with
    # a bracket.
    first = line.leaves[0]
    second = line.leaves[1]
    if first.type in OPENING_BRACKETS and second.type not in CLOSING_BRACKETS:
        if _can_omit_opening_paren(line, first=first, line_length=line_length):
            return True

        # Note: we are not returning False here because a line might have *both*
        # a leading opening bracket and a trailing closing bracket.  If the
        # opening bracket doesn't match our rule, maybe the closing will.

    penultimate = line.leaves[-2]
    last = line.leaves[-1]

    if (
        last.type == token.RPAR
        or last.type == token.RBRACE
        or (
            # don't use indexing for omitting optional parentheses;
            # it looks weird
            last.type == token.RSQB
            and last.parent
            and last.parent.type != syms.trailer
        )
    ):
        if penultimate.type in OPENING_BRACKETS:
            # Empty brackets don't help.
            return False

        if is_multiline_string(first):
            # Additional wrapping of a multiline string in this situation is
            # unnecessary.
            return True

        if _can_omit_closing_paren(line, last=last, line_length=line_length):
            return True

    return False


def _can_omit_opening_paren(line: Line, *, first: Leaf, line_length: int) -> bool:
    """See `can_omit_invisible_parens`."""
    remainder = False
    length = 4 * line.depth
    _index = -1
    for _index, leaf, leaf_length in line.enumerate_with_length():
        if leaf.type in CLOSING_BRACKETS and leaf.opening_bracket is first:
            remainder = True
        if remainder:
            length += leaf_length
            if length > line_length:
                break

            if leaf.type in OPENING_BRACKETS:
                # There are brackets we can further split on.
                remainder = False

    else:
        # checked the entire string and line length wasn't exceeded
        if len(line.leaves) == _index + 1:
            return True

    return False


def _can_omit_closing_paren(line: Line, *, last: Leaf, line_length: int) -> bool:
    """See `can_omit_invisible_parens`."""
    length = 4 * line.depth
    seen_other_brackets = False
    for _index, leaf, leaf_length in line.enumerate_with_length():
        length += leaf_length
        if leaf is last.opening_bracket:
            if seen_other_brackets or length <= line_length:
                return True

        elif leaf.type in OPENING_BRACKETS:
            # There are brackets we can further split on.
            seen_other_brackets = True

    return False


def line_to_string(line: Line) -> str:
    """Returns the string representation of @line.

    WARNING: This is known to be computationally expensive.
    """
    return str(line).strip("\n")<|MERGE_RESOLUTION|>--- conflicted
+++ resolved
@@ -846,13 +846,6 @@
     for i, leaf in enumerate(line.leaves):
         if max_level_to_update == math.inf:
             had_comma: int | None = None
-<<<<<<< HEAD
-            # Skip multiline string handling logic for leaves without bracket_depth
-            # (e.g., newly created leaves not yet processed by bracket tracker)
-            if not hasattr(leaf, "bracket_depth"):
-                continue
-=======
->>>>>>> 70fc1941
             if leaf.bracket_depth + 1 > len(commas):
                 commas.append(0)
             elif leaf.bracket_depth + 1 < len(commas):
