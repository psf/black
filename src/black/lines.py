--- conflicted
+++ resolved
@@ -1,10 +1,6 @@
-<<<<<<< HEAD
-from collections import deque
-from dataclasses import dataclass, field
-=======
->>>>>>> 468ceafc
 import itertools
 import sys
+from collections import deque
 from dataclasses import dataclass, field
 from typing import (
     Callable,
@@ -569,17 +565,13 @@
         ):
             return 1
 
-<<<<<<< HEAD
-        return before
-=======
         if (
             Preview.remove_block_trailing_newline in current_line.mode
-            and self.previous_line
-            and self.previous_line.opens_block
-        ):
-            return 0, 0
-        return before, 0
->>>>>>> 468ceafc
+            and self.previous_lines_window[-1]
+            and self.previous_lines_window[-1].opens_block
+        ):
+            return 0
+        return before
 
     def _maybe_empty_lines_for_class_or_def(
         self, current_line: Line, before: int
