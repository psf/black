import itertools
import math
import sys
from dataclasses import dataclass, field
from typing import (
    Callable,
    Dict,
    Iterator,
    List,
    Optional,
    Sequence,
    Tuple,
    TypeVar,
    Union,
    cast,
)

<<<<<<< HEAD
from black.brackets import DOT_PRIORITY, BracketTracker
=======
from black.brackets import COMMA_PRIORITY, DOT_PRIORITY, BracketTracker
>>>>>>> 6ffc5f7b
from black.mode import Mode, Preview
from black.nodes import (
    BRACKETS,
    CLOSING_BRACKETS,
    OPENING_BRACKETS,
    STANDALONE_COMMENT,
    TEST_DESCENDANTS,
    child_towards,
    is_import,
    is_multiline_string,
    is_one_sequence_between,
    is_type_comment,
    is_with_stmt,
    replace_child,
    syms,
    whitespace,
)
from blib2to3.pgen2 import token
from blib2to3.pytree import Leaf, Node

# types
T = TypeVar("T")
Index = int
LeafID = int
LN = Union[Leaf, Node]


@dataclass
class Line:
    """Holds leaves and comments. Can be printed with `str(line)`."""

    mode: Mode
    depth: int = 0
    leaves: List[Leaf] = field(default_factory=list)
    # keys ordered like `leaves`
    comments: Dict[LeafID, List[Leaf]] = field(default_factory=dict)
    bracket_tracker: BracketTracker = field(default_factory=BracketTracker)
    inside_brackets: bool = False
    should_split_rhs: bool = False
    magic_trailing_comma: Optional[Leaf] = None

    def append(
        self, leaf: Leaf, preformatted: bool = False, track_bracket: bool = False
    ) -> None:
        """Add a new `leaf` to the end of the line.

        Unless `preformatted` is True, the `leaf` will receive a new consistent
        whitespace prefix and metadata applied by :class:`BracketTracker`.
        Trailing commas are maybe removed, unpacked for loop variables are
        demoted from being delimiters.

        Inline comments are put aside.
        """
        has_value = leaf.type in BRACKETS or bool(leaf.value.strip())
        if not has_value:
            return

        if token.COLON == leaf.type and self.is_class_paren_empty:
            del self.leaves[-2:]
        if self.leaves and not preformatted:
            # Note: at this point leaf.prefix should be empty except for
            # imports, for which we only preserve newlines.
            leaf.prefix += whitespace(
                leaf, complex_subscript=self.is_complex_subscript(leaf)
            )
        if self.inside_brackets or not preformatted or track_bracket:
            self.bracket_tracker.mark(leaf)
            if self.mode.magic_trailing_comma:
                if self.has_magic_trailing_comma(leaf):
                    self.magic_trailing_comma = leaf
            elif self.has_magic_trailing_comma(leaf, ensure_removable=True):
                self.remove_trailing_comma()
        if not self.append_comment(leaf):
            self.leaves.append(leaf)

    def append_safe(self, leaf: Leaf, preformatted: bool = False) -> None:
        """Like :func:`append()` but disallow invalid standalone comment structure.

        Raises ValueError when any `leaf` is appended after a standalone comment
        or when a standalone comment is not the first leaf on the line.
        """
        if self.bracket_tracker.depth == 0:
            if self.is_comment:
                raise ValueError("cannot append to standalone comments")

            if self.leaves and leaf.type == STANDALONE_COMMENT:
                raise ValueError(
                    "cannot append standalone comments to a populated line"
                )

        self.append(leaf, preformatted=preformatted)

    @property
    def is_comment(self) -> bool:
        """Is this line a standalone comment?"""
        return len(self.leaves) == 1 and self.leaves[0].type == STANDALONE_COMMENT

    @property
    def is_decorator(self) -> bool:
        """Is this line a decorator?"""
        return bool(self) and self.leaves[0].type == token.AT

    @property
    def is_import(self) -> bool:
        """Is this an import line?"""
        return bool(self) and is_import(self.leaves[0])

    @property
    def is_with_stmt(self) -> bool:
        """Is this a with_stmt line?"""
        return bool(self) and is_with_stmt(self.leaves[0])

    @property
    def is_class(self) -> bool:
        """Is this line a class definition?"""
        return (
            bool(self)
            and self.leaves[0].type == token.NAME
            and self.leaves[0].value == "class"
        )

    @property
    def is_stub_class(self) -> bool:
        """Is this line a class definition with a body consisting only of "..."?"""
        return self.is_class and self.leaves[-3:] == [
            Leaf(token.DOT, ".") for _ in range(3)
        ]

    @property
    def is_def(self) -> bool:
        """Is this a function definition? (Also returns True for async defs.)"""
        try:
            first_leaf = self.leaves[0]
        except IndexError:
            return False

        try:
            second_leaf: Optional[Leaf] = self.leaves[1]
        except IndexError:
            second_leaf = None
        return (first_leaf.type == token.NAME and first_leaf.value == "def") or (
            first_leaf.type == token.ASYNC
            and second_leaf is not None
            and second_leaf.type == token.NAME
            and second_leaf.value == "def"
        )

    @property
    def is_class_paren_empty(self) -> bool:
        """Is this a class with no base classes but using parentheses?

        Those are unnecessary and should be removed.
        """
        return (
            bool(self)
            and len(self.leaves) == 4
            and self.is_class
            and self.leaves[2].type == token.LPAR
            and self.leaves[2].value == "("
            and self.leaves[3].type == token.RPAR
            and self.leaves[3].value == ")"
        )

    @property
    def is_triple_quoted_string(self) -> bool:
        """Is the line a triple quoted string?"""
        return (
            bool(self)
            and self.leaves[0].type == token.STRING
            and self.leaves[0].value.startswith(('"""', "'''"))
        )

    @property
    def opens_block(self) -> bool:
        """Does this line open a new level of indentation."""
        if len(self.leaves) == 0:
            return False
        return self.leaves[-1].type == token.COLON

    def contains_standalone_comments(self, depth_limit: int = sys.maxsize) -> bool:
        """If so, needs to be split before emitting."""
        for leaf in self.leaves:
            if leaf.type == STANDALONE_COMMENT and leaf.bracket_depth <= depth_limit:
                return True

        return False

    def contains_uncollapsable_type_comments(self) -> bool:
        ignored_ids = set()
        try:
            last_leaf = self.leaves[-1]
            ignored_ids.add(id(last_leaf))
            if last_leaf.type == token.COMMA or (
                last_leaf.type == token.RPAR and not last_leaf.value
            ):
                # When trailing commas or optional parens are inserted by Black for
                # consistency, comments after the previous last element are not moved
                # (they don't have to, rendering will still be correct).  So we ignore
                # trailing commas and invisible.
                last_leaf = self.leaves[-2]
                ignored_ids.add(id(last_leaf))
        except IndexError:
            return False

        # A type comment is uncollapsable if it is attached to a leaf
        # that isn't at the end of the line (since that could cause it
        # to get associated to a different argument) or if there are
        # comments before it (since that could cause it to get hidden
        # behind a comment.
        comment_seen = False
        for leaf_id, comments in self.comments.items():
            for comment in comments:
                if is_type_comment(comment):
                    if comment_seen or (
                        not is_type_comment(comment, " ignore")
                        and leaf_id not in ignored_ids
                    ):
                        return True

                comment_seen = True

        return False

    def contains_unsplittable_type_ignore(self) -> bool:
        if not self.leaves:
            return False

        # If a 'type: ignore' is attached to the end of a line, we
        # can't split the line, because we can't know which of the
        # subexpressions the ignore was meant to apply to.
        #
        # We only want this to apply to actual physical lines from the
        # original source, though: we don't want the presence of a
        # 'type: ignore' at the end of a multiline expression to
        # justify pushing it all onto one line. Thus we
        # (unfortunately) need to check the actual source lines and
        # only report an unsplittable 'type: ignore' if this line was
        # one line in the original code.

        # Grab the first and last line numbers, skipping generated leaves
        first_line = next((leaf.lineno for leaf in self.leaves if leaf.lineno != 0), 0)
        last_line = next(
            (leaf.lineno for leaf in reversed(self.leaves) if leaf.lineno != 0), 0
        )

        if first_line == last_line:
            # We look at the last two leaves since a comma or an
            # invisible paren could have been added at the end of the
            # line.
            for node in self.leaves[-2:]:
                for comment in self.comments.get(id(node), []):
                    if is_type_comment(comment, " ignore"):
                        return True

        return False

    def contains_multiline_strings(self) -> bool:
        return any(is_multiline_string(leaf) for leaf in self.leaves)

    def has_magic_trailing_comma(
        self, closing: Leaf, ensure_removable: bool = False
    ) -> bool:
        """Return True if we have a magic trailing comma, that is when:
        - there's a trailing comma here
        - it's not a one-tuple
        - it's not a single-element subscript
        Additionally, if ensure_removable:
        - it's not from square bracket indexing
        (specifically, single-element square bracket indexing)
        """
        if not (
            closing.type in CLOSING_BRACKETS
            and self.leaves
            and self.leaves[-1].type == token.COMMA
        ):
            return False

        if closing.type == token.RBRACE:
            return True

        if closing.type == token.RSQB:
            if (
                closing.parent
                and closing.parent.type == syms.trailer
                and closing.opening_bracket
                and is_one_sequence_between(
                    closing.opening_bracket,
                    closing,
                    self.leaves,
                    brackets=(token.LSQB, token.RSQB),
                )
            ):
                return False

            if not ensure_removable:
                return True

            comma = self.leaves[-1]
            if comma.parent is None:
                return False
            return (
                comma.parent.type != syms.subscriptlist
                or closing.opening_bracket is None
                or not is_one_sequence_between(
                    closing.opening_bracket,
                    closing,
                    self.leaves,
                    brackets=(token.LSQB, token.RSQB),
                )
            )

        if self.is_import:
            return True

        if closing.opening_bracket is not None and not is_one_sequence_between(
            closing.opening_bracket, closing, self.leaves
        ):
            return True

        return False

    def append_comment(self, comment: Leaf) -> bool:
        """Add an inline or standalone comment to the line."""
        if (
            comment.type == STANDALONE_COMMENT
            and self.bracket_tracker.any_open_brackets()
        ):
            comment.prefix = ""
            return False

        if comment.type != token.COMMENT:
            return False

        if not self.leaves:
            comment.type = STANDALONE_COMMENT
            comment.prefix = ""
            return False

        last_leaf = self.leaves[-1]
        if (
            last_leaf.type == token.RPAR
            and not last_leaf.value
            and last_leaf.parent
            and len(list(last_leaf.parent.leaves())) <= 3
            and not is_type_comment(comment)
        ):
            # Comments on an optional parens wrapping a single leaf should belong to
            # the wrapped node except if it's a type comment. Pinning the comment like
            # this avoids unstable formatting caused by comment migration.
            if len(self.leaves) < 2:
                comment.type = STANDALONE_COMMENT
                comment.prefix = ""
                return False

            last_leaf = self.leaves[-2]
        self.comments.setdefault(id(last_leaf), []).append(comment)
        return True

    def comments_after(self, leaf: Leaf) -> List[Leaf]:
        """Generate comments that should appear directly after `leaf`."""
        return self.comments.get(id(leaf), [])

    def remove_trailing_comma(self) -> None:
        """Remove the trailing comma and moves the comments attached to it."""
        trailing_comma = self.leaves.pop()
        trailing_comma_comments = self.comments.pop(id(trailing_comma), [])
        self.comments.setdefault(id(self.leaves[-1]), []).extend(
            trailing_comma_comments
        )

    def is_complex_subscript(self, leaf: Leaf) -> bool:
        """Return True iff `leaf` is part of a slice with non-trivial exprs."""
        open_lsqb = self.bracket_tracker.get_open_lsqb()
        if open_lsqb is None:
            return False

        subscript_start = open_lsqb.next_sibling

        if isinstance(subscript_start, Node):
            if subscript_start.type == syms.listmaker:
                return False

            if subscript_start.type == syms.subscriptlist:
                subscript_start = child_towards(subscript_start, leaf)
        return subscript_start is not None and any(
            n.type in TEST_DESCENDANTS for n in subscript_start.pre_order()
        )

    def enumerate_with_length(
        self, reversed: bool = False
    ) -> Iterator[Tuple[Index, Leaf, int]]:
        """Return an enumeration of leaves with their length.

        Stops prematurely on multiline strings and standalone comments.
        """
        op = cast(
            Callable[[Sequence[Leaf]], Iterator[Tuple[Index, Leaf]]],
            enumerate_reversed if reversed else enumerate,
        )
        for index, leaf in op(self.leaves):
            length = len(leaf.prefix) + len(leaf.value)
            if "\n" in leaf.value:
                return  # Multiline strings, we can't continue.

            for comment in self.comments_after(leaf):
                length += len(comment.value)

            yield index, leaf, length

    def clone(self) -> "Line":
        return Line(
            mode=self.mode,
            depth=self.depth,
            inside_brackets=self.inside_brackets,
            should_split_rhs=self.should_split_rhs,
            magic_trailing_comma=self.magic_trailing_comma,
        )

    def __str__(self) -> str:
        """Render the line."""
        if not self:
            return "\n"

        indent = "    " * self.depth
        leaves = iter(self.leaves)
        first = next(leaves)
        res = f"{first.prefix}{indent}{first.value}"
        for leaf in leaves:
            res += str(leaf)
        for comment in itertools.chain.from_iterable(self.comments.values()):
            res += str(comment)

        return res + "\n"

    def __bool__(self) -> bool:
        """Return True if the line has leaves or comments."""
        return bool(self.leaves or self.comments)


@dataclass
class RHSResult:
    """Intermediate split result from a right hand split."""

    head: Line
    body: Line
    tail: Line
    opening_bracket: Leaf
    closing_bracket: Leaf


@dataclass
class LinesBlock:
    """Class that holds information about a block of formatted lines.

    This is introduced so that the EmptyLineTracker can look behind the standalone
    comments and adjust their empty lines for class or def lines.
    """

    mode: Mode
    previous_block: Optional["LinesBlock"]
    original_line: Line
    before: int = 0
    content_lines: List[str] = field(default_factory=list)
    after: int = 0

    def all_lines(self) -> List[str]:
        empty_line = str(Line(mode=self.mode))
        return (
            [empty_line * self.before] + self.content_lines + [empty_line * self.after]
        )


@dataclass
class EmptyLineTracker:
    """Provides a stateful method that returns the number of potential extra
    empty lines needed before and after the currently processed line.

    Note: this tracker works on lines that haven't been split yet.  It assumes
    the prefix of the first leaf consists of optional newlines.  Those newlines
    are consumed by `maybe_empty_lines()` and included in the computation.
    """

    mode: Mode
    previous_line: Optional[Line] = None
    previous_block: Optional[LinesBlock] = None
    previous_defs: List[Line] = field(default_factory=list)
    semantic_leading_comment: Optional[LinesBlock] = None

    def maybe_empty_lines(self, current_line: Line) -> LinesBlock:
        """Return the number of extra empty lines before and after the `current_line`.

        This is for separating `def`, `async def` and `class` with extra empty
        lines (two on module-level).
        """
        before, after = self._maybe_empty_lines(current_line)
        previous_after = self.previous_block.after if self.previous_block else 0
        before = (
            # Black should not insert empty lines at the beginning
            # of the file
            0
            if self.previous_line is None
            else before - previous_after
        )
        block = LinesBlock(
            mode=self.mode,
            previous_block=self.previous_block,
            original_line=current_line,
            before=before,
            after=after,
        )

        # Maintain the semantic_leading_comment state.
        if current_line.is_comment:
            if self.previous_line is None or (
                not self.previous_line.is_decorator
                # `or before` means this comment already has an empty line before
                and (not self.previous_line.is_comment or before)
                and (self.semantic_leading_comment is None or before)
            ):
                self.semantic_leading_comment = block
        # `or before` means this decorator already has an empty line before
        elif not current_line.is_decorator or before:
            self.semantic_leading_comment = None

        self.previous_line = current_line
        self.previous_block = block
        return block

    def _maybe_empty_lines(self, current_line: Line) -> Tuple[int, int]:
        max_allowed = 1
        if current_line.depth == 0:
            max_allowed = 1 if self.mode.is_pyi else 2
        if current_line.leaves:
            # Consume the first leaf's extra newlines.
            first_leaf = current_line.leaves[0]
            before = first_leaf.prefix.count("\n")
            before = min(before, max_allowed)
            first_leaf.prefix = ""
        else:
            before = 0
        depth = current_line.depth
        while self.previous_defs and self.previous_defs[-1].depth >= depth:
            if self.mode.is_pyi:
                assert self.previous_line is not None
                if depth and not current_line.is_def and self.previous_line.is_def:
                    # Empty lines between attributes and methods should be preserved.
                    before = min(1, before)
                elif (
                    Preview.blank_line_after_nested_stub_class in self.mode
                    and self.previous_defs[-1].is_class
                    and not self.previous_defs[-1].is_stub_class
                ):
                    before = 1
                elif depth:
                    before = 0
                else:
                    before = 1
            else:
                if depth:
                    before = 1
                elif (
                    not depth
                    and self.previous_defs[-1]
                    and current_line.leaves[-1].type == token.COLON
                    and (
                        current_line.leaves[0].value
                        not in ("with", "try", "for", "while", "if", "match")
                    )
                ):
                    # We shouldn't add two newlines between an indented function and
                    # a dependent non-indented clause. This is to avoid issues with
                    # conditional function definitions that are technically top-level
                    # and therefore get two trailing newlines, but look weird and
                    # inconsistent when they're followed by elif, else, etc. This is
                    # worse because these functions only get *one* preceding newline
                    # already.
                    before = 1
                else:
                    before = 2
            self.previous_defs.pop()
        if current_line.is_decorator or current_line.is_def or current_line.is_class:
            return self._maybe_empty_lines_for_class_or_def(current_line, before)

        if (
            self.previous_line
            and self.previous_line.is_import
            and not current_line.is_import
            and depth == self.previous_line.depth
        ):
            return (before or 1), 0

        if (
            self.previous_line
            and self.previous_line.is_class
            and current_line.is_triple_quoted_string
        ):
            return before, 1

        if self.previous_line and self.previous_line.opens_block:
            return 0, 0
        return before, 0

    def _maybe_empty_lines_for_class_or_def(
        self, current_line: Line, before: int
    ) -> Tuple[int, int]:
        if not current_line.is_decorator:
            self.previous_defs.append(current_line)
        if self.previous_line is None:
            # Don't insert empty lines before the first line in the file.
            return 0, 0

        if self.previous_line.is_decorator:
            if self.mode.is_pyi and current_line.is_stub_class:
                # Insert an empty line after a decorated stub class
                return 0, 1

            return 0, 0

        if self.previous_line.depth < current_line.depth and (
            self.previous_line.is_class or self.previous_line.is_def
        ):
            return 0, 0

        comment_to_add_newlines: Optional[LinesBlock] = None
        if (
            self.previous_line.is_comment
            and self.previous_line.depth == current_line.depth
            and before == 0
        ):
            slc = self.semantic_leading_comment
            if (
                slc is not None
                and slc.previous_block is not None
                and not slc.previous_block.original_line.is_class
                and not slc.previous_block.original_line.opens_block
                and slc.before <= 1
            ):
                comment_to_add_newlines = slc
            else:
                return 0, 0

        if self.mode.is_pyi:
            if current_line.is_class or self.previous_line.is_class:
                if self.previous_line.depth < current_line.depth:
                    newlines = 0
                elif self.previous_line.depth > current_line.depth:
                    newlines = 1
                elif current_line.is_stub_class and self.previous_line.is_stub_class:
                    # No blank line between classes with an empty body
                    newlines = 0
                else:
                    newlines = 1
            elif (
                current_line.is_def or current_line.is_decorator
            ) and not self.previous_line.is_def:
                if current_line.depth:
                    # In classes empty lines between attributes and methods should
                    # be preserved.
                    newlines = min(1, before)
                else:
                    # Blank line between a block of functions (maybe with preceding
                    # decorators) and a block of non-functions
                    newlines = 1
            elif self.previous_line.depth > current_line.depth:
                newlines = 1
            else:
                newlines = 0
        else:
            newlines = 1 if current_line.depth else 2
        if comment_to_add_newlines is not None:
            previous_block = comment_to_add_newlines.previous_block
            if previous_block is not None:
                comment_to_add_newlines.before = (
                    max(comment_to_add_newlines.before, newlines) - previous_block.after
                )
                newlines = 0
        return newlines, 0


def enumerate_reversed(sequence: Sequence[T]) -> Iterator[Tuple[Index, T]]:
    """Like `reversed(enumerate(sequence))` if that were possible."""
    index = len(sequence) - 1
    for element in reversed(sequence):
        yield (index, element)
        index -= 1


def append_leaves(
    new_line: Line, old_line: Line, leaves: List[Leaf], preformatted: bool = False
) -> None:
    """
    Append leaves (taken from @old_line) to @new_line, making sure to fix the
    underlying Node structure where appropriate.

    All of the leaves in @leaves are duplicated. The duplicates are then
    appended to @new_line and used to replace their originals in the underlying
    Node structure. Any comments attached to the old leaves are reattached to
    the new leaves.

    Pre-conditions:
        set(@leaves) is a subset of set(@old_line.leaves).
    """
    for old_leaf in leaves:
        new_leaf = Leaf(old_leaf.type, old_leaf.value)
        replace_child(old_leaf, new_leaf)
        new_line.append(new_leaf, preformatted=preformatted)

        for comment_leaf in old_line.comments_after(old_leaf):
            new_line.append(comment_leaf, preformatted=True)


def is_line_short_enough(  # noqa: C901
    line: Line, *, mode: Mode, line_str: str = ""
) -> bool:
    """For non-multiline strings, return True if `line` is no longer than `line_length`.
    For multiline strings, looks at the context around `line` to determine
    if it should be inlined or split up.
    Uses the provided `line_str` rendering, if any, otherwise computes a new one.
    """
    if not line_str:
        line_str = line_to_string(line)

    if Preview.multiline_string_handling not in mode:
        return (
            len(line_str) <= mode.line_length
            and "\n" not in line_str  # multiline strings
            and not line.contains_standalone_comments()
        )

    if line.contains_standalone_comments():
        return False
    if "\n" not in line_str:
        # No multiline strings (MLS) present
        return len(line_str) <= mode.line_length

    first, *_, last = line_str.split("\n")
    if len(first) > mode.line_length or len(last) > mode.line_length:
        return False

    # Traverse the AST to examine the context of the multiline string (MLS),
    # tracking aspects such as depth and comma existence,
    # to determine whether to split the MLS or keep it together.
    # Depth (which is based on the existing bracket_depth concept)
    # is needed to determine nesting level of the MLS.
    # Includes special case for trailing commas.
    commas: List[int] = []  # tracks number of commas per depth level
    multiline_string: Optional[Leaf] = None
    # store the leaves that contain parts of the MLS
    multiline_string_contexts: List[LN] = []

    max_level_to_update = math.inf  # track the depth of the MLS
    for i, leaf in enumerate(line.leaves):
        if max_level_to_update == math.inf:
            had_comma: Optional[int] = None
            if leaf.bracket_depth + 1 > len(commas):
                commas.append(0)
            elif leaf.bracket_depth + 1 < len(commas):
                had_comma = commas.pop()
            if (
                had_comma is not None
                and multiline_string is not None
                and multiline_string.bracket_depth == leaf.bracket_depth + 1
            ):
                # Have left the level with the MLS, stop tracking commas
                max_level_to_update = leaf.bracket_depth
                if had_comma > 0:
                    # MLS was in parens with at least one comma - force split
                    return False

        if leaf.bracket_depth <= max_level_to_update and leaf.type == token.COMMA:
            # Ignore non-nested trailing comma
            # directly after MLS/MLS-containing expression
            ignore_ctxs: List[Optional[LN]] = [None]
            ignore_ctxs += multiline_string_contexts
            if not (leaf.prev_sibling in ignore_ctxs and i == len(line.leaves) - 1):
                commas[leaf.bracket_depth] += 1
        if max_level_to_update != math.inf:
            max_level_to_update = min(max_level_to_update, leaf.bracket_depth)

        if is_multiline_string(leaf):
            if len(multiline_string_contexts) > 0:
                # >1 multiline string cannot fit on a single line - force split
                return False
            multiline_string = leaf
            ctx: LN = leaf
            # fetch the leaf components of the MLS in the AST
            while str(ctx) in line_str:
                multiline_string_contexts.append(ctx)
                if ctx.parent is None:
                    break
                ctx = ctx.parent

    # May not have a triple-quoted multiline string at all,
    # in case of a regular string with embedded newlines and line continuations
    if len(multiline_string_contexts) == 0:
        return True

    return all(val == 0 for val in commas)


def can_be_split(line: Line) -> bool:
    """Return False if the line cannot be split *for sure*.

    This is not an exhaustive search but a cheap heuristic that we can use to
    avoid some unfortunate formattings (mostly around wrapping unsplittable code
    in unnecessary parentheses).
    """
    leaves = line.leaves
    if len(leaves) < 2:
        return False

    if leaves[0].type == token.STRING and leaves[1].type == token.DOT:
        call_count = 0
        dot_count = 0
        next = leaves[-1]
        for leaf in leaves[-2::-1]:
            if leaf.type in OPENING_BRACKETS:
                if next.type not in CLOSING_BRACKETS:
                    return False

                call_count += 1
            elif leaf.type == token.DOT:
                dot_count += 1
            elif leaf.type == token.NAME:
                if not (next.type == token.DOT or next.type in OPENING_BRACKETS):
                    return False

            elif leaf.type not in CLOSING_BRACKETS:
                return False

            if dot_count > 1 and call_count > 1:
                return False

    return True


def can_omit_invisible_parens(
    rhs: RHSResult,
    line_length: int,
) -> bool:
    """Does `rhs.body` have a shape safe to reformat without optional parens around it?

    Returns True for only a subset of potentially nice looking formattings but
    the point is to not return false positives that end up producing lines that
    are too long.
    """
    line = rhs.body
    bt = line.bracket_tracker
    if not bt.delimiters:
        # Without delimiters the optional parentheses are useless.
        return True

    max_priority = bt.max_delimiter_priority()
    delimiter_count = bt.delimiter_count_with_priority(max_priority)
    if delimiter_count > 1:
        # With more than one delimiter of a kind the optional parentheses read better.
        return False

    if delimiter_count == 1:
        if (
            Preview.wrap_multiple_context_managers_in_parens in line.mode
            and max_priority == COMMA_PRIORITY
            and rhs.head.is_with_stmt
        ):
            # For two context manager with statements, the optional parentheses read
            # better. In this case, `rhs.body` is the context managers part of
            # the with statement. `rhs.head` is the `with (` part on the previous
            # line.
            return False
        # Otherwise it may also read better, but we don't do it today and requires
        # careful considerations for all possible cases. See
        # https://github.com/psf/black/issues/2156.

    if max_priority == DOT_PRIORITY:
        # A single stranded method call doesn't require optional parentheses.
        return True

    assert len(line.leaves) >= 2, "Stranded delimiter"

    # With a single delimiter, omit if the expression starts or ends with
    # a bracket.
    first = line.leaves[0]
    second = line.leaves[1]
    if first.type in OPENING_BRACKETS and second.type not in CLOSING_BRACKETS:
        if _can_omit_opening_paren(line, first=first, line_length=line_length):
            return True

        # Note: we are not returning False here because a line might have *both*
        # a leading opening bracket and a trailing closing bracket.  If the
        # opening bracket doesn't match our rule, maybe the closing will.

    penultimate = line.leaves[-2]
    last = line.leaves[-1]

    if (
        last.type == token.RPAR
        or last.type == token.RBRACE
        or (
            # don't use indexing for omitting optional parentheses;
            # it looks weird
            last.type == token.RSQB
            and last.parent
            and last.parent.type != syms.trailer
        )
    ):
        if penultimate.type in OPENING_BRACKETS:
            # Empty brackets don't help.
            return False

        if is_multiline_string(first):
            # Additional wrapping of a multiline string in this situation is
            # unnecessary.
            return True

        if _can_omit_closing_paren(line, last=last, line_length=line_length):
            return True

    return False


def _can_omit_opening_paren(line: Line, *, first: Leaf, line_length: int) -> bool:
    """See `can_omit_invisible_parens`."""
    remainder = False
    length = 4 * line.depth
    _index = -1
    for _index, leaf, leaf_length in line.enumerate_with_length():
        if leaf.type in CLOSING_BRACKETS and leaf.opening_bracket is first:
            remainder = True
        if remainder:
            length += leaf_length
            if length > line_length:
                break

            if leaf.type in OPENING_BRACKETS:
                # There are brackets we can further split on.
                remainder = False

    else:
        # checked the entire string and line length wasn't exceeded
        if len(line.leaves) == _index + 1:
            return True

    return False


def _can_omit_closing_paren(line: Line, *, last: Leaf, line_length: int) -> bool:
    """See `can_omit_invisible_parens`."""
    length = 4 * line.depth
    seen_other_brackets = False
    for _index, leaf, leaf_length in line.enumerate_with_length():
        length += leaf_length
        if leaf is last.opening_bracket:
            if seen_other_brackets or length <= line_length:
                return True

        elif leaf.type in OPENING_BRACKETS:
            # There are brackets we can further split on.
            seen_other_brackets = True

    return False


def line_to_string(line: Line) -> str:
    """Returns the string representation of @line.

    WARNING: This is known to be computationally expensive.
    """
    return str(line).strip("\n")<|MERGE_RESOLUTION|>--- conflicted
+++ resolved
@@ -15,11 +15,7 @@
     cast,
 )
 
-<<<<<<< HEAD
-from black.brackets import DOT_PRIORITY, BracketTracker
-=======
 from black.brackets import COMMA_PRIORITY, DOT_PRIORITY, BracketTracker
->>>>>>> 6ffc5f7b
 from black.mode import Mode, Preview
 from black.nodes import (
     BRACKETS,
