--- conflicted
+++ resolved
@@ -2,7 +2,7 @@
 Generating lines of code.
 """
 import sys
-from dataclasses import dataclass
+from dataclasses import dataclass, replace
 from enum import Enum, auto
 from functools import partial, wraps
 from typing import Collection, Iterator, List, Optional, Set, Union, cast
@@ -659,7 +659,7 @@
     """
     rhs_result = _first_right_hand_split(line, omit=omit)
     yield from _maybe_split_omitting_optional_parens(
-        rhs_result, line, line_length, features=features, omit=omit
+        rhs_result, line, mode, features=features, omit=omit
     )
 
 
@@ -714,7 +714,7 @@
 def _maybe_split_omitting_optional_parens(
     rhs: _RHSResult,
     line: Line,
-    line_length: int,
+    mode: Mode,
     features: Collection[Feature] = (),
     omit: Collection[LeafID] = (),
 ) -> Iterator[Line]:
@@ -732,21 +732,10 @@
         # there are no standalone comments in the body
         and not rhs.body.contains_standalone_comments(0)
         # and we can actually remove the parens
-<<<<<<< HEAD
-        and can_omit_invisible_parens(body, mode.line_length)
-=======
-        and can_omit_invisible_parens(rhs.body, line_length)
->>>>>>> 3246df89
+        and can_omit_invisible_parens(rhs.body, mode.line_length)
     ):
         omit = {id(rhs.closing_bracket), *omit}
         try:
-<<<<<<< HEAD
-            yield from right_hand_split(line, mode, features=features, omit=omit)
-            return
-
-        except CannotSplit as e:
-            if not (can_be_split(body) or is_line_short_enough(body, mode=mode)):
-=======
             # The _RHSResult Omitting Optional Parens.
             rhs_oop = _first_right_hand_split(line, omit=omit)
             if not (
@@ -758,25 +747,25 @@
                 and any(leaf.type in BRACKETS for leaf in rhs.head.leaves[:-1])
                 # the left side of assignment is short enough (the -1 is for the ending
                 # optional paren)
-                and is_line_short_enough(rhs.head, line_length=line_length - 1)
+                and is_line_short_enough(
+                    rhs.head, mode=replace(mode, line_length=mode.line_length - 1)
+                )
                 # the left side of assignment won't explode further because of magic
                 # trailing comma
                 and rhs.head.magic_trailing_comma is None
                 # the split by omitting optional parens isn't preferred by some other
                 # reason
-                and not _prefer_split_rhs_oop(rhs_oop, line_length=line_length)
+                and not _prefer_split_rhs_oop(rhs_oop, mode)
             ):
                 yield from _maybe_split_omitting_optional_parens(
-                    rhs_oop, line, line_length, features=features, omit=omit
+                    rhs_oop, line, mode, features=features, omit=omit
                 )
                 return
 
         except CannotSplit as e:
             if not (
-                can_be_split(rhs.body)
-                or is_line_short_enough(rhs.body, line_length=line_length)
+                can_be_split(rhs.body) or is_line_short_enough(rhs.body, mode=mode)
             ):
->>>>>>> 3246df89
                 raise CannotSplit(
                     "Splitting failed, body is still too long and can't be split."
                 ) from e
@@ -799,7 +788,7 @@
             yield result
 
 
-def _prefer_split_rhs_oop(rhs_oop: _RHSResult, line_length: int) -> bool:
+def _prefer_split_rhs_oop(rhs_oop: _RHSResult, mode: Mode) -> bool:
     """
     Returns whether we should prefer the result from a split omitting optional parens.
     """
@@ -819,7 +808,7 @@
             # the first line still contains the `=`)
             any(leaf.type == token.EQUAL for leaf in rhs_oop.head.leaves)
             # the first line is short enough
-            and is_line_short_enough(rhs_oop.head, line_length=line_length)
+            and is_line_short_enough(rhs_oop.head, mode=mode)
         )
         # contains unsplittable type ignore
         or rhs_oop.head.contains_unsplittable_type_ignore()
