--- conflicted
+++ resolved
@@ -1,11 +1,7 @@
 """
 Generating lines of code.
 """
-<<<<<<< HEAD
-
-from functools import partial, wraps
-=======
->>>>>>> 468ceafc
+
 import sys
 from functools import partial, wraps
 from typing import Collection, Iterator, List, Optional, Set, Union, cast
