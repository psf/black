"""
Generating lines of code.
"""
from functools import partial, wraps
import sys
from typing import Collection, Iterator, List, Optional, Set, Union

from black.nodes import WHITESPACE, RARROW, STATEMENT, STANDALONE_COMMENT
from black.nodes import ASSIGNMENTS, OPENING_BRACKETS, CLOSING_BRACKETS
from black.nodes import Visitor, syms, is_arith_like, ensure_visible
from black.nodes import (
    is_docstring,
    is_empty_tuple,
    is_one_tuple,
    is_one_sequence_between,
)
from black.nodes import is_name_token, is_lpar_token, is_rpar_token
from black.nodes import is_walrus_assignment, is_yield, is_vararg, is_multiline_string
from black.nodes import is_stub_suite, is_stub_body, is_atom_with_invisible_parens
from black.nodes import wrap_in_parentheses
from black.brackets import max_delimiter_priority_in_atom
from black.brackets import DOT_PRIORITY, COMMA_PRIORITY
from black.lines import Line, line_to_string, is_line_short_enough
from black.lines import can_omit_invisible_parens, can_be_split, append_leaves
from black.comments import generate_comments, list_comments, FMT_OFF
from black.numerics import normalize_numeric_literal
from black.strings import get_string_prefix, fix_docstring
from black.strings import normalize_string_prefix, normalize_string_quotes
from black.trans import Transformer, CannotTransform, StringMerger, StringSplitter
from black.trans import StringParenWrapper, StringParenStripper, hug_power_op
from black.mode import Mode, Feature, Preview

from blib2to3.pytree import Node, Leaf
from blib2to3.pgen2 import token


# types
LeafID = int
LN = Union[Leaf, Node]


class CannotSplit(CannotTransform):
    """A readable split that fits the allotted line length is impossible."""


# This isn't a dataclass because @dataclass + Generic breaks mypyc.
# See also https://github.com/mypyc/mypyc/issues/827.
class LineGenerator(Visitor[Line]):
    """Generates reformatted Line objects.  Empty lines are not emitted.

    Note: destroys the tree it's visiting by mutating prefixes of its leaves
    in ways that will no longer stringify to valid Python code on the tree.
    """

    def __init__(self, mode: Mode) -> None:
        self.mode = mode
        self.current_line: Line
        self.__post_init__()

    def line(self, indent: int = 0) -> Iterator[Line]:
        """Generate a line.

        If the line is empty, only emit if it makes sense.
        If the line is too long, split it first and then generate.

        If any lines were generated, set up a new current_line.
        """
        if not self.current_line:
            self.current_line.depth += indent
            return  # Line is empty, don't emit. Creating a new one unnecessary.

        complete_line = self.current_line
        self.current_line = Line(mode=self.mode, depth=complete_line.depth + indent)
        yield complete_line

    def visit_default(self, node: LN) -> Iterator[Line]:
        """Default `visit_*()` implementation. Recurses to children of `node`."""
        if isinstance(node, Leaf):
            any_open_brackets = self.current_line.bracket_tracker.any_open_brackets()
            for comment in generate_comments(node, preview=self.mode.preview):
                if any_open_brackets:
                    # any comment within brackets is subject to splitting
                    self.current_line.append(comment)
                elif comment.type == token.COMMENT:
                    # regular trailing comment
                    self.current_line.append(comment)
                    yield from self.line()

                else:
                    # regular standalone comment
                    yield from self.line()

                    self.current_line.append(comment)
                    yield from self.line()

            normalize_prefix(node, inside_brackets=any_open_brackets)
            if self.mode.string_normalization and node.type == token.STRING:
                node.value = normalize_string_prefix(node.value)
                node.value = normalize_string_quotes(node.value)
            if node.type == token.NUMBER:
                normalize_numeric_literal(node)
            if node.type not in WHITESPACE:
                self.current_line.append(node)
        yield from super().visit_default(node)

    def visit_INDENT(self, node: Leaf) -> Iterator[Line]:
        """Increase indentation level, maybe yield a line."""
        # In blib2to3 INDENT never holds comments.
        yield from self.line(+1)
        yield from self.visit_default(node)

    def visit_DEDENT(self, node: Leaf) -> Iterator[Line]:
        """Decrease indentation level, maybe yield a line."""
        # The current line might still wait for trailing comments.  At DEDENT time
        # there won't be any (they would be prefixes on the preceding NEWLINE).
        # Emit the line then.
        yield from self.line()

        # While DEDENT has no value, its prefix may contain standalone comments
        # that belong to the current indentation level.  Get 'em.
        yield from self.visit_default(node)

        # Finally, emit the dedent.
        yield from self.line(-1)

    def visit_stmt(
        self, node: Node, keywords: Set[str], parens: Set[str]
    ) -> Iterator[Line]:
        """Visit a statement.

        This implementation is shared for `if`, `while`, `for`, `try`, `except`,
        `def`, `with`, `class`, `assert`, and assignments.

        The relevant Python language `keywords` for a given statement will be
        NAME leaves within it. This methods puts those on a separate line.

        `parens` holds a set of string leaf values immediately after which
        invisible parens should be put.
        """
        normalize_invisible_parens(node, parens_after=parens, preview=self.mode.preview)
        for child in node.children:
            if is_name_token(child) and child.value in keywords:
                yield from self.line()

            yield from self.visit(child)

    def visit_funcdef(self, node: Node) -> Iterator[Line]:
        """Visit function definition."""
        if Preview.annotation_parens not in self.mode:
            yield from self.visit_stmt(node, keywords={"def"}, parens=set())
        else:
            yield from self.line()

            # Remove redundant brackets around return type annotation.
            is_return_annotation = False
            for child in node.children:
                if child.type == token.RARROW:
                    is_return_annotation = True
                elif is_return_annotation:
                    if child.type == syms.atom and child.children[0].type == token.LPAR:
                        if maybe_make_parens_invisible_in_atom(
                            child,
                            parent=node,
                            preview=self.mode.preview,
                        ):
                            wrap_in_parentheses(node, child, visible=False)
                    else:
                        wrap_in_parentheses(node, child, visible=False)
                    is_return_annotation = False

            for child in node.children:
                yield from self.visit(child)

    def visit_match_case(self, node: Node) -> Iterator[Line]:
        """Visit either a match or case statement."""
        normalize_invisible_parens(node, parens_after=set(), preview=self.mode.preview)

        yield from self.line()
        for child in node.children:
            yield from self.visit(child)

    def visit_suite(self, node: Node) -> Iterator[Line]:
        """Visit a suite."""
        if self.mode.is_pyi and is_stub_suite(node):
            yield from self.visit(node.children[2])
        else:
            yield from self.visit_default(node)

    def visit_simple_stmt(self, node: Node) -> Iterator[Line]:
        """Visit a statement without nested statements."""
        prev_type: Optional[int] = None
        for child in node.children:
            if (prev_type is None or prev_type == token.SEMI) and is_arith_like(child):
                wrap_in_parentheses(node, child, visible=False)
            prev_type = child.type

        is_suite_like = node.parent and node.parent.type in STATEMENT
        if is_suite_like:
            if self.mode.is_pyi and is_stub_body(node):
                yield from self.visit_default(node)
            else:
                yield from self.line(+1)
                yield from self.visit_default(node)
                yield from self.line(-1)

        else:
            if (
                not self.mode.is_pyi
                or not node.parent
                or not is_stub_suite(node.parent)
            ):
                yield from self.line()
            yield from self.visit_default(node)

    def visit_async_stmt(self, node: Node) -> Iterator[Line]:
        """Visit `async def`, `async for`, `async with`."""
        yield from self.line()

        children = iter(node.children)
        for child in children:
            yield from self.visit(child)

            if child.type == token.ASYNC:
                break

        internal_stmt = next(children)
        for child in internal_stmt.children:
            yield from self.visit(child)

    def visit_decorators(self, node: Node) -> Iterator[Line]:
        """Visit decorators."""
        for child in node.children:
            yield from self.line()
            yield from self.visit(child)

    def visit_power(self, node: Node) -> Iterator[Line]:
        for idx, leaf in enumerate(node.children[:-1]):
            next_leaf = node.children[idx + 1]

            if not isinstance(leaf, Leaf):
                continue

            value = leaf.value.lower()
            if (
                leaf.type == token.NUMBER
                and next_leaf.type == syms.trailer
                # Ensure that we are in an attribute trailer
                and next_leaf.children[0].type == token.DOT
                # It shouldn't wrap hexadecimal, binary and octal literals
                and not value.startswith(("0x", "0b", "0o"))
                # It shouldn't wrap complex literals
                and "j" not in value
            ):
                wrap_in_parentheses(node, leaf)

        yield from self.visit_default(node)

    def visit_SEMI(self, leaf: Leaf) -> Iterator[Line]:
        """Remove a semicolon and put the other statement on a separate line."""
        yield from self.line()

    def visit_ENDMARKER(self, leaf: Leaf) -> Iterator[Line]:
        """End of file. Process outstanding comments and end with a newline."""
        yield from self.visit_default(leaf)
        yield from self.line()

    def visit_STANDALONE_COMMENT(self, leaf: Leaf) -> Iterator[Line]:
        if not self.current_line.bracket_tracker.any_open_brackets():
            yield from self.line()
        yield from self.visit_default(leaf)

    def visit_factor(self, node: Node) -> Iterator[Line]:
        """Force parentheses between a unary op and a binary power:

        -2 ** 8 -> -(2 ** 8)
        """
        _operator, operand = node.children
        if (
            operand.type == syms.power
            and len(operand.children) == 3
            and operand.children[1].type == token.DOUBLESTAR
        ):
            lpar = Leaf(token.LPAR, "(")
            rpar = Leaf(token.RPAR, ")")
            index = operand.remove() or 0
            node.insert_child(index, Node(syms.atom, [lpar, operand, rpar]))
        yield from self.visit_default(node)

    def visit_STRING(self, leaf: Leaf) -> Iterator[Line]:
        if is_docstring(leaf) and "\\\n" not in leaf.value:
            # We're ignoring docstrings with backslash newline escapes because changing
            # indentation of those changes the AST representation of the code.
            docstring = normalize_string_prefix(leaf.value)
            prefix = get_string_prefix(docstring)
            docstring = docstring[len(prefix) :]  # Remove the prefix
            quote_char = docstring[0]
            # A natural way to remove the outer quotes is to do:
            #   docstring = docstring.strip(quote_char)
            # but that breaks on """""x""" (which is '""x').
            # So we actually need to remove the first character and the next two
            # characters but only if they are the same as the first.
            quote_len = 1 if docstring[1] != quote_char else 3
            docstring = docstring[quote_len:-quote_len]
            docstring_started_empty = not docstring

            if is_multiline_string(leaf):
                indent = " " * 4 * self.current_line.depth
                docstring = fix_docstring(docstring, indent)
            else:
                docstring = docstring.strip()

            if docstring:
                # Add some padding if the docstring starts / ends with a quote mark.
                if docstring[0] == quote_char:
                    docstring = " " + docstring
                if docstring[-1] == quote_char:
                    docstring += " "
                if docstring[-1] == "\\":
                    backslash_count = len(docstring) - len(docstring.rstrip("\\"))
                    if backslash_count % 2:
                        # Odd number of tailing backslashes, add some padding to
                        # avoid escaping the closing string quote.
                        docstring += " "
            elif not docstring_started_empty:
                docstring = " "

            # We could enforce triple quotes at this point.
            quote = quote_char * quote_len
            leaf.value = prefix + quote + docstring + quote

        yield from self.visit_default(leaf)

    def __post_init__(self) -> None:
        """You are in a twisty little maze of passages."""
        self.current_line = Line(mode=self.mode)

        v = self.visit_stmt
        Ø: Set[str] = set()
        self.visit_assert_stmt = partial(v, keywords={"assert"}, parens={"assert", ","})
        self.visit_if_stmt = partial(
            v, keywords={"if", "else", "elif"}, parens={"if", "elif"}
        )
        self.visit_while_stmt = partial(v, keywords={"while", "else"}, parens={"while"})
        self.visit_for_stmt = partial(v, keywords={"for", "else"}, parens={"for", "in"})
        self.visit_try_stmt = partial(
            v, keywords={"try", "except", "else", "finally"}, parens=Ø
        )
        if self.mode.preview:
            self.visit_except_clause = partial(
                v, keywords={"except"}, parens={"except"}
            )
            self.visit_with_stmt = partial(v, keywords={"with"}, parens={"with"})
        else:
            self.visit_except_clause = partial(v, keywords={"except"}, parens=Ø)
<<<<<<< HEAD
        self.visit_with_stmt = partial(v, keywords={"with"}, parens=Ø)
=======
            self.visit_with_stmt = partial(v, keywords={"with"}, parens=Ø)
        self.visit_funcdef = partial(v, keywords={"def"}, parens=Ø)
>>>>>>> 24c708eb
        self.visit_classdef = partial(v, keywords={"class"}, parens=Ø)
        self.visit_expr_stmt = partial(v, keywords=Ø, parens=ASSIGNMENTS)
        self.visit_return_stmt = partial(v, keywords={"return"}, parens={"return"})
        self.visit_import_from = partial(v, keywords=Ø, parens={"import"})
        self.visit_del_stmt = partial(v, keywords=Ø, parens={"del"})
        self.visit_async_funcdef = self.visit_async_stmt
        self.visit_decorated = self.visit_decorators

        # PEP 634
        self.visit_match_stmt = self.visit_match_case
        self.visit_case_block = self.visit_match_case


def transform_line(
    line: Line, mode: Mode, features: Collection[Feature] = ()
) -> Iterator[Line]:
    """Transform a `line`, potentially splitting it into many lines.

    They should fit in the allotted `line_length` but might not be able to.

    `features` are syntactical features that may be used in the output.
    """
    if line.is_comment:
        yield line
        return

    line_str = line_to_string(line)

    ll = mode.line_length
    sn = mode.string_normalization
    string_merge = StringMerger(ll, sn)
    string_paren_strip = StringParenStripper(ll, sn)
    string_split = StringSplitter(ll, sn)
    string_paren_wrap = StringParenWrapper(ll, sn)

    transformers: List[Transformer]
    if (
        not line.contains_uncollapsable_type_comments()
        and not line.should_split_rhs
        and not line.magic_trailing_comma
        and (
            is_line_short_enough(line, line_length=mode.line_length, line_str=line_str)
            or line.contains_unsplittable_type_ignore()
        )
        and not (line.inside_brackets and line.contains_standalone_comments())
    ):
        # Only apply basic string preprocessing, since lines shouldn't be split here.
        if Preview.string_processing in mode:
            transformers = [string_merge, string_paren_strip]
        else:
            transformers = []
    elif line.is_def:
        transformers = [left_hand_split]
    else:

        def _rhs(
            self: object, line: Line, features: Collection[Feature]
        ) -> Iterator[Line]:
            """Wraps calls to `right_hand_split`.

            The calls increasingly `omit` right-hand trailers (bracket pairs with
            content), meaning the trailers get glued together to split on another
            bracket pair instead.
            """
            for omit in generate_trailers_to_omit(line, mode.line_length):
                lines = list(
                    right_hand_split(line, mode.line_length, features, omit=omit)
                )
                # Note: this check is only able to figure out if the first line of the
                # *current* transformation fits in the line length.  This is true only
                # for simple cases.  All others require running more transforms via
                # `transform_line()`.  This check doesn't know if those would succeed.
                if is_line_short_enough(lines[0], line_length=mode.line_length):
                    yield from lines
                    return

            # All splits failed, best effort split with no omits.
            # This mostly happens to multiline strings that are by definition
            # reported as not fitting a single line, as well as lines that contain
            # trailing commas (those have to be exploded).
            yield from right_hand_split(
                line, line_length=mode.line_length, features=features
            )

        # HACK: nested functions (like _rhs) compiled by mypyc don't retain their
        # __name__ attribute which is needed in `run_transformer` further down.
        # Unfortunately a nested class breaks mypyc too. So a class must be created
        # via type ... https://github.com/mypyc/mypyc/issues/884
        rhs = type("rhs", (), {"__call__": _rhs})()

        if Preview.string_processing in mode:
            if line.inside_brackets:
                transformers = [
                    string_merge,
                    string_paren_strip,
                    string_split,
                    delimiter_split,
                    standalone_comment_split,
                    string_paren_wrap,
                    rhs,
                ]
            else:
                transformers = [
                    string_merge,
                    string_paren_strip,
                    string_split,
                    string_paren_wrap,
                    rhs,
                ]
        else:
            if line.inside_brackets:
                transformers = [delimiter_split, standalone_comment_split, rhs]
            else:
                transformers = [rhs]
    # It's always safe to attempt hugging of power operations and pretty much every line
    # could match.
    transformers.append(hug_power_op)

    for transform in transformers:
        # We are accumulating lines in `result` because we might want to abort
        # mission and return the original line in the end, or attempt a different
        # split altogether.
        try:
            result = run_transformer(line, transform, mode, features, line_str=line_str)
        except CannotTransform:
            continue
        else:
            yield from result
            break

    else:
        yield line


def left_hand_split(line: Line, _features: Collection[Feature] = ()) -> Iterator[Line]:
    """Split line into many lines, starting with the first matching bracket pair.

    Note: this usually looks weird, only use this for function definitions.
    Prefer RHS otherwise.  This is why this function is not symmetrical with
    :func:`right_hand_split` which also handles optional parentheses.
    """
    tail_leaves: List[Leaf] = []
    body_leaves: List[Leaf] = []
    head_leaves: List[Leaf] = []
    current_leaves = head_leaves
    matching_bracket: Optional[Leaf] = None
    for leaf in line.leaves:
        if (
            current_leaves is body_leaves
            and leaf.type in CLOSING_BRACKETS
            and leaf.opening_bracket is matching_bracket
            and isinstance(matching_bracket, Leaf)
        ):
            ensure_visible(leaf)
            ensure_visible(matching_bracket)
            current_leaves = tail_leaves if body_leaves else head_leaves
        current_leaves.append(leaf)
        if current_leaves is head_leaves:
            if leaf.type in OPENING_BRACKETS:
                matching_bracket = leaf
                current_leaves = body_leaves
    if not matching_bracket:
        raise CannotSplit("No brackets found")

    head = bracket_split_build_line(head_leaves, line, matching_bracket)
    body = bracket_split_build_line(body_leaves, line, matching_bracket, is_body=True)
    tail = bracket_split_build_line(tail_leaves, line, matching_bracket)
    bracket_split_succeeded_or_raise(head, body, tail)
    for result in (head, body, tail):
        if result:
            yield result


def right_hand_split(
    line: Line,
    line_length: int,
    features: Collection[Feature] = (),
    omit: Collection[LeafID] = (),
) -> Iterator[Line]:
    """Split line into many lines, starting with the last matching bracket pair.

    If the split was by optional parentheses, attempt splitting without them, too.
    `omit` is a collection of closing bracket IDs that shouldn't be considered for
    this split.

    Note: running this function modifies `bracket_depth` on the leaves of `line`.
    """
    tail_leaves: List[Leaf] = []
    body_leaves: List[Leaf] = []
    head_leaves: List[Leaf] = []
    current_leaves = tail_leaves
    opening_bracket: Optional[Leaf] = None
    closing_bracket: Optional[Leaf] = None
    for leaf in reversed(line.leaves):
        if current_leaves is body_leaves:
            if leaf is opening_bracket:
                current_leaves = head_leaves if body_leaves else tail_leaves
        current_leaves.append(leaf)
        if current_leaves is tail_leaves:
            if leaf.type in CLOSING_BRACKETS and id(leaf) not in omit:
                opening_bracket = leaf.opening_bracket
                closing_bracket = leaf
                current_leaves = body_leaves
    if not (opening_bracket and closing_bracket and head_leaves):
        # If there is no opening or closing_bracket that means the split failed and
        # all content is in the tail.  Otherwise, if `head_leaves` are empty, it means
        # the matching `opening_bracket` wasn't available on `line` anymore.
        raise CannotSplit("No brackets found")

    tail_leaves.reverse()
    body_leaves.reverse()
    head_leaves.reverse()
    head = bracket_split_build_line(head_leaves, line, opening_bracket)
    body = bracket_split_build_line(body_leaves, line, opening_bracket, is_body=True)
    tail = bracket_split_build_line(tail_leaves, line, opening_bracket)
    bracket_split_succeeded_or_raise(head, body, tail)
    if (
        Feature.FORCE_OPTIONAL_PARENTHESES not in features
        # the opening bracket is an optional paren
        and opening_bracket.type == token.LPAR
        and not opening_bracket.value
        # the closing bracket is an optional paren
        and closing_bracket.type == token.RPAR
        and not closing_bracket.value
        # it's not an import (optional parens are the only thing we can split on
        # in this case; attempting a split without them is a waste of time)
        and not line.is_import
        # there are no standalone comments in the body
        and not body.contains_standalone_comments(0)
        # and we can actually remove the parens
        and can_omit_invisible_parens(body, line_length)
    ):
        omit = {id(closing_bracket), *omit}
        try:
            yield from right_hand_split(line, line_length, features=features, omit=omit)
            return

        except CannotSplit as e:
            if not (
                can_be_split(body)
                or is_line_short_enough(body, line_length=line_length)
            ):
                raise CannotSplit(
                    "Splitting failed, body is still too long and can't be split."
                ) from e

            elif head.contains_multiline_strings() or tail.contains_multiline_strings():
                raise CannotSplit(
                    "The current optional pair of parentheses is bound to fail to"
                    " satisfy the splitting algorithm because the head or the tail"
                    " contains multiline strings which by definition never fit one"
                    " line."
                ) from e

    ensure_visible(opening_bracket)
    ensure_visible(closing_bracket)
    for result in (head, body, tail):
        if result:
            yield result


def bracket_split_succeeded_or_raise(head: Line, body: Line, tail: Line) -> None:
    """Raise :exc:`CannotSplit` if the last left- or right-hand split failed.

    Do nothing otherwise.

    A left- or right-hand split is based on a pair of brackets. Content before
    (and including) the opening bracket is left on one line, content inside the
    brackets is put on a separate line, and finally content starting with and
    following the closing bracket is put on a separate line.

    Those are called `head`, `body`, and `tail`, respectively. If the split
    produced the same line (all content in `head`) or ended up with an empty `body`
    and the `tail` is just the closing bracket, then it's considered failed.
    """
    tail_len = len(str(tail).strip())
    if not body:
        if tail_len == 0:
            raise CannotSplit("Splitting brackets produced the same line")

        elif tail_len < 3:
            raise CannotSplit(
                f"Splitting brackets on an empty body to save {tail_len} characters is"
                " not worth it"
            )


def bracket_split_build_line(
    leaves: List[Leaf], original: Line, opening_bracket: Leaf, *, is_body: bool = False
) -> Line:
    """Return a new line with given `leaves` and respective comments from `original`.

    If `is_body` is True, the result line is one-indented inside brackets and as such
    has its first leaf's prefix normalized and a trailing comma added when expected.
    """
    result = Line(mode=original.mode, depth=original.depth)
    if is_body:
        result.inside_brackets = True
        result.depth += 1
        if leaves:
            # Since body is a new indent level, remove spurious leading whitespace.
            normalize_prefix(leaves[0], inside_brackets=True)
            # Ensure a trailing comma for imports and standalone function arguments, but
            # be careful not to add one after any comments or within type annotations.
            no_commas = (
                original.is_def
                and opening_bracket.value == "("
                and not any(leaf.type == token.COMMA for leaf in leaves)
                # In particular, don't add one within a parenthesized return annotation.
                # Unfortunately the indicator we're in a return annotation (RARROW) may
                # be defined directly in the parent node, the parent of the parent ...
                # and so on depending on how complex the return annotation is.
                # This isn't perfect and there's some false negatives but they are in
                # contexts were a comma is actually fine.
                and not any(
                    node.prev_sibling.type == RARROW
                    for node in (
                        leaves[0].parent,
                        getattr(leaves[0].parent, "parent", None),
                    )
                    if isinstance(node, Node) and isinstance(node.prev_sibling, Leaf)
                )
            )

            if original.is_import or no_commas:
                for i in range(len(leaves) - 1, -1, -1):
                    if leaves[i].type == STANDALONE_COMMENT:
                        continue

                    if leaves[i].type != token.COMMA:
                        new_comma = Leaf(token.COMMA, ",")
                        leaves.insert(i + 1, new_comma)
                    break

    # Populate the line
    for leaf in leaves:
        result.append(leaf, preformatted=True)
        for comment_after in original.comments_after(leaf):
            result.append(comment_after, preformatted=True)
    if is_body and should_split_line(result, opening_bracket):
        result.should_split_rhs = True
    return result


def dont_increase_indentation(split_func: Transformer) -> Transformer:
    """Normalize prefix of the first leaf in every line returned by `split_func`.

    This is a decorator over relevant split functions.
    """

    @wraps(split_func)
    def split_wrapper(line: Line, features: Collection[Feature] = ()) -> Iterator[Line]:
        for split_line in split_func(line, features):
            normalize_prefix(split_line.leaves[0], inside_brackets=True)
            yield split_line

    return split_wrapper


@dont_increase_indentation
def delimiter_split(line: Line, features: Collection[Feature] = ()) -> Iterator[Line]:
    """Split according to delimiters of the highest priority.

    If the appropriate Features are given, the split will add trailing commas
    also in function signatures and calls that contain `*` and `**`.
    """
    try:
        last_leaf = line.leaves[-1]
    except IndexError:
        raise CannotSplit("Line empty") from None

    bt = line.bracket_tracker
    try:
        delimiter_priority = bt.max_delimiter_priority(exclude={id(last_leaf)})
    except ValueError:
        raise CannotSplit("No delimiters found") from None

    if delimiter_priority == DOT_PRIORITY:
        if bt.delimiter_count_with_priority(delimiter_priority) == 1:
            raise CannotSplit("Splitting a single attribute from its owner looks wrong")

    current_line = Line(
        mode=line.mode, depth=line.depth, inside_brackets=line.inside_brackets
    )
    lowest_depth = sys.maxsize
    trailing_comma_safe = True

    def append_to_line(leaf: Leaf) -> Iterator[Line]:
        """Append `leaf` to current line or to new line if appending impossible."""
        nonlocal current_line
        try:
            current_line.append_safe(leaf, preformatted=True)
        except ValueError:
            yield current_line

            current_line = Line(
                mode=line.mode, depth=line.depth, inside_brackets=line.inside_brackets
            )
            current_line.append(leaf)

    for leaf in line.leaves:
        yield from append_to_line(leaf)

        for comment_after in line.comments_after(leaf):
            yield from append_to_line(comment_after)

        lowest_depth = min(lowest_depth, leaf.bracket_depth)
        if leaf.bracket_depth == lowest_depth:
            if is_vararg(leaf, within={syms.typedargslist}):
                trailing_comma_safe = (
                    trailing_comma_safe and Feature.TRAILING_COMMA_IN_DEF in features
                )
            elif is_vararg(leaf, within={syms.arglist, syms.argument}):
                trailing_comma_safe = (
                    trailing_comma_safe and Feature.TRAILING_COMMA_IN_CALL in features
                )

        leaf_priority = bt.delimiters.get(id(leaf))
        if leaf_priority == delimiter_priority:
            yield current_line

            current_line = Line(
                mode=line.mode, depth=line.depth, inside_brackets=line.inside_brackets
            )
    if current_line:
        if (
            trailing_comma_safe
            and delimiter_priority == COMMA_PRIORITY
            and current_line.leaves[-1].type != token.COMMA
            and current_line.leaves[-1].type != STANDALONE_COMMENT
        ):
            new_comma = Leaf(token.COMMA, ",")
            current_line.append(new_comma)
        yield current_line


@dont_increase_indentation
def standalone_comment_split(
    line: Line, features: Collection[Feature] = ()
) -> Iterator[Line]:
    """Split standalone comments from the rest of the line."""
    if not line.contains_standalone_comments(0):
        raise CannotSplit("Line does not have any standalone comments")

    current_line = Line(
        mode=line.mode, depth=line.depth, inside_brackets=line.inside_brackets
    )

    def append_to_line(leaf: Leaf) -> Iterator[Line]:
        """Append `leaf` to current line or to new line if appending impossible."""
        nonlocal current_line
        try:
            current_line.append_safe(leaf, preformatted=True)
        except ValueError:
            yield current_line

            current_line = Line(
                line.mode, depth=line.depth, inside_brackets=line.inside_brackets
            )
            current_line.append(leaf)

    for leaf in line.leaves:
        yield from append_to_line(leaf)

        for comment_after in line.comments_after(leaf):
            yield from append_to_line(comment_after)

    if current_line:
        yield current_line


def normalize_prefix(leaf: Leaf, *, inside_brackets: bool) -> None:
    """Leave existing extra newlines if not `inside_brackets`. Remove everything
    else.

    Note: don't use backslashes for formatting or you'll lose your voting rights.
    """
    if not inside_brackets:
        spl = leaf.prefix.split("#")
        if "\\" not in spl[0]:
            nl_count = spl[-1].count("\n")
            if len(spl) > 1:
                nl_count -= 1
            leaf.prefix = "\n" * nl_count
            return

    leaf.prefix = ""


def normalize_invisible_parens(
    node: Node, parens_after: Set[str], *, preview: bool
) -> None:
    """Make existing optional parentheses invisible or create new ones.

    `parens_after` is a set of string leaf values immediately after which parens
    should be put.

    Standardizes on visible parentheses for single-element tuples, and keeps
    existing visible parentheses for other tuples and generator expressions.
    """
    for pc in list_comments(node.prefix, is_endmarker=False, preview=preview):
        if pc.value in FMT_OFF:
            # This `node` has a prefix with `# fmt: off`, don't mess with parens.
            return
    check_lpar = False
    for index, child in enumerate(list(node.children)):
        # Fixes a bug where invisible parens are not properly stripped from
        # assignment statements that contain type annotations.
        if isinstance(child, Node) and child.type == syms.annassign:
            normalize_invisible_parens(
                child, parens_after=parens_after, preview=preview
            )

        # Add parentheses around long tuple unpacking in assignments.
        if (
            index == 0
            and isinstance(child, Node)
            and child.type == syms.testlist_star_expr
        ):
            check_lpar = True

        if check_lpar:
            if (
                preview
                and child.type == syms.atom
                and node.type == syms.for_stmt
                and isinstance(child.prev_sibling, Leaf)
                and child.prev_sibling.type == token.NAME
                and child.prev_sibling.value == "for"
            ):
                if maybe_make_parens_invisible_in_atom(
                    child,
                    parent=node,
                    remove_brackets_around_comma=True,
                ):
                    wrap_in_parentheses(node, child, visible=False)
            elif preview and isinstance(child, Node) and node.type == syms.with_stmt:
                remove_with_parens(child, node)
            elif child.type == syms.atom:
                if maybe_make_parens_invisible_in_atom(
                    child,
                    parent=node,
                ):
                    wrap_in_parentheses(node, child, visible=False)
            elif is_one_tuple(child):
                wrap_in_parentheses(node, child, visible=True)
            elif node.type == syms.import_from:
                # "import from" nodes store parentheses directly as part of
                # the statement
                if is_lpar_token(child):
                    assert is_rpar_token(node.children[-1])
                    # make parentheses invisible
                    child.value = ""
                    node.children[-1].value = ""
                elif child.type != token.STAR:
                    # insert invisible parentheses
                    node.insert_child(index, Leaf(token.LPAR, ""))
                    node.append_child(Leaf(token.RPAR, ""))
                break

            elif not (isinstance(child, Leaf) and is_multiline_string(child)):
                wrap_in_parentheses(node, child, visible=False)

        comma_check = child.type == token.COMMA if preview else False

        check_lpar = isinstance(child, Leaf) and (
            child.value in parens_after or comma_check
        )


def remove_with_parens(node: Node, parent: Node) -> None:
    """Recursively hide optional parens in `with` statements."""
    # Removing all unnecessary parentheses in with statements in one pass is a tad
    # complex as different variations of bracketed statements result in pretty
    # different parse trees:
    #
    # with (open("file")) as f:                       # this is an asexpr_test
    #     ...
    #
    # with (open("file") as f):                       # this is an atom containing an
    #     ...                                         # asexpr_test
    #
    # with (open("file")) as f, (open("file")) as f:  # this is asexpr_test, COMMA,
    #     ...                                         # asexpr_test
    #
    # with (open("file") as f, open("file") as f):    # an atom containing a
    #     ...                                         # testlist_gexp which then
    #                                                 # contains multiple asexpr_test(s)
    if node.type == syms.atom:
        if maybe_make_parens_invisible_in_atom(
            node,
            parent=parent,
            remove_brackets_around_comma=True,
        ):
            wrap_in_parentheses(parent, node, visible=False)
        if isinstance(node.children[1], Node):
            remove_with_parens(node.children[1], node)
    elif node.type == syms.testlist_gexp:
        for child in node.children:
            if isinstance(child, Node):
                remove_with_parens(child, node)
    elif node.type == syms.asexpr_test and not any(
        leaf.type == token.COLONEQUAL for leaf in node.leaves()
    ):
        if maybe_make_parens_invisible_in_atom(
            node.children[0],
            parent=node,
            remove_brackets_around_comma=True,
        ):
            wrap_in_parentheses(node, node.children[0], visible=False)


def maybe_make_parens_invisible_in_atom(
    node: LN,
    parent: LN,
    remove_brackets_around_comma: bool = False,
) -> bool:
    """If it's safe, make the parens in the atom `node` invisible, recursively.
    Additionally, remove repeated, adjacent invisible parens from the atom `node`
    as they are redundant.

    Returns whether the node should itself be wrapped in invisible parentheses.
    """
    if (
        node.type != syms.atom
        or is_empty_tuple(node)
        or is_one_tuple(node)
        or (is_yield(node) and parent.type != syms.expr_stmt)
        or (
            # This condition tries to prevent removing non-optional brackets
            # around a tuple, however, can be a bit overzealous so we provide
            # and option to skip this check for `for` and `with` statements.
            not remove_brackets_around_comma
            and max_delimiter_priority_in_atom(node) >= COMMA_PRIORITY
        )
    ):
        return False

    if is_walrus_assignment(node):
        if parent.type in [
            syms.annassign,
            syms.expr_stmt,
            syms.assert_stmt,
            syms.return_stmt,
            # these ones aren't useful to end users, but they do please fuzzers
            syms.for_stmt,
            syms.del_stmt,
        ]:
            return False

    first = node.children[0]
    last = node.children[-1]
    if is_lpar_token(first) and is_rpar_token(last):
        middle = node.children[1]
        # make parentheses invisible
        first.value = ""
        last.value = ""
        maybe_make_parens_invisible_in_atom(
            middle,
            parent=parent,
            remove_brackets_around_comma=remove_brackets_around_comma,
        )

        if is_atom_with_invisible_parens(middle):
            # Strip the invisible parens from `middle` by replacing
            # it with the child in-between the invisible parens
            middle.replace(middle.children[1])

        return False

    return True


def should_split_line(line: Line, opening_bracket: Leaf) -> bool:
    """Should `line` be immediately split with `delimiter_split()` after RHS?"""

    if not (opening_bracket.parent and opening_bracket.value in "[{("):
        return False

    # We're essentially checking if the body is delimited by commas and there's more
    # than one of them (we're excluding the trailing comma and if the delimiter priority
    # is still commas, that means there's more).
    exclude = set()
    trailing_comma = False
    try:
        last_leaf = line.leaves[-1]
        if last_leaf.type == token.COMMA:
            trailing_comma = True
            exclude.add(id(last_leaf))
        max_priority = line.bracket_tracker.max_delimiter_priority(exclude=exclude)
    except (IndexError, ValueError):
        return False

    return max_priority == COMMA_PRIORITY and (
        (line.mode.magic_trailing_comma and trailing_comma)
        # always explode imports
        or opening_bracket.parent.type in {syms.atom, syms.import_from}
    )


def generate_trailers_to_omit(line: Line, line_length: int) -> Iterator[Set[LeafID]]:
    """Generate sets of closing bracket IDs that should be omitted in a RHS.

    Brackets can be omitted if the entire trailer up to and including
    a preceding closing bracket fits in one line.

    Yielded sets are cumulative (contain results of previous yields, too).  First
    set is empty, unless the line should explode, in which case bracket pairs until
    the one that needs to explode are omitted.
    """

    omit: Set[LeafID] = set()
    if not line.magic_trailing_comma:
        yield omit

    length = 4 * line.depth
    opening_bracket: Optional[Leaf] = None
    closing_bracket: Optional[Leaf] = None
    inner_brackets: Set[LeafID] = set()
    for index, leaf, leaf_length in line.enumerate_with_length(reversed=True):
        length += leaf_length
        if length > line_length:
            break

        has_inline_comment = leaf_length > len(leaf.value) + len(leaf.prefix)
        if leaf.type == STANDALONE_COMMENT or has_inline_comment:
            break

        if opening_bracket:
            if leaf is opening_bracket:
                opening_bracket = None
            elif leaf.type in CLOSING_BRACKETS:
                prev = line.leaves[index - 1] if index > 0 else None
                if (
                    prev
                    and prev.type == token.COMMA
                    and leaf.opening_bracket is not None
                    and not is_one_sequence_between(
                        leaf.opening_bracket, leaf, line.leaves
                    )
                ):
                    # Never omit bracket pairs with trailing commas.
                    # We need to explode on those.
                    break

                inner_brackets.add(id(leaf))
        elif leaf.type in CLOSING_BRACKETS:
            prev = line.leaves[index - 1] if index > 0 else None
            if prev and prev.type in OPENING_BRACKETS:
                # Empty brackets would fail a split so treat them as "inner"
                # brackets (e.g. only add them to the `omit` set if another
                # pair of brackets was good enough.
                inner_brackets.add(id(leaf))
                continue

            if closing_bracket:
                omit.add(id(closing_bracket))
                omit.update(inner_brackets)
                inner_brackets.clear()
                yield omit

            if (
                prev
                and prev.type == token.COMMA
                and leaf.opening_bracket is not None
                and not is_one_sequence_between(leaf.opening_bracket, leaf, line.leaves)
            ):
                # Never omit bracket pairs with trailing commas.
                # We need to explode on those.
                break

            if leaf.value:
                opening_bracket = leaf.opening_bracket
                closing_bracket = leaf


def run_transformer(
    line: Line,
    transform: Transformer,
    mode: Mode,
    features: Collection[Feature],
    *,
    line_str: str = "",
) -> List[Line]:
    if not line_str:
        line_str = line_to_string(line)
    result: List[Line] = []
    for transformed_line in transform(line, features):
        if str(transformed_line).strip("\n") == line_str:
            raise CannotTransform("Line transformer returned an unchanged result")

        result.extend(transform_line(transformed_line, mode=mode, features=features))

    if (
        transform.__class__.__name__ != "rhs"
        or not line.bracket_tracker.invisible
        or any(bracket.value for bracket in line.bracket_tracker.invisible)
        or line.contains_multiline_strings()
        or result[0].contains_uncollapsable_type_comments()
        or result[0].contains_unsplittable_type_ignore()
        or is_line_short_enough(result[0], line_length=mode.line_length)
        # If any leaves have no parents (which _can_ occur since
        # `transform(line)` potentially destroys the line's underlying node
        # structure), then we can't proceed. Doing so would cause the below
        # call to `append_leaves()` to fail.
        or any(leaf.parent is None for leaf in line.leaves)
    ):
        return result

    line_copy = line.clone()
    append_leaves(line_copy, line, line.leaves)
    features_fop = set(features) | {Feature.FORCE_OPTIONAL_PARENTHESES}
    second_opinion = run_transformer(
        line_copy, transform, mode, features_fop, line_str=line_str
    )
    if all(
        is_line_short_enough(ln, line_length=mode.line_length) for ln in second_opinion
    ):
        result = second_opinion
    return result<|MERGE_RESOLUTION|>--- conflicted
+++ resolved
@@ -352,12 +352,7 @@
             self.visit_with_stmt = partial(v, keywords={"with"}, parens={"with"})
         else:
             self.visit_except_clause = partial(v, keywords={"except"}, parens=Ø)
-<<<<<<< HEAD
-        self.visit_with_stmt = partial(v, keywords={"with"}, parens=Ø)
-=======
             self.visit_with_stmt = partial(v, keywords={"with"}, parens=Ø)
-        self.visit_funcdef = partial(v, keywords={"def"}, parens=Ø)
->>>>>>> 24c708eb
         self.visit_classdef = partial(v, keywords={"class"}, parens=Ø)
         self.visit_expr_stmt = partial(v, keywords=Ø, parens=ASSIGNMENTS)
         self.visit_return_stmt = partial(v, keywords={"return"}, parens={"return"})
