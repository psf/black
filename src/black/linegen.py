--- conflicted
+++ resolved
@@ -428,10 +428,7 @@
                     len(lines) > 1
                     and last_line_length + quote_len > self.mode.line_length
                     and len(indent) + quote_len <= self.mode.line_length
-<<<<<<< HEAD
-=======
                     and not has_trailing_backslash
->>>>>>> 7e6d3fac
                 ):
                     leaf.value = prefix + quote + docstring + "\n" + indent + quote
                 else:
