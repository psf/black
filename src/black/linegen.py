"""
Generating lines of code.
"""
from functools import partial, wraps
import sys
from typing import Collection, Iterator, List, Optional, Set, Union

from black.nodes import WHITESPACE, RARROW, STATEMENT, STANDALONE_COMMENT
from black.nodes import ASSIGNMENTS, OPENING_BRACKETS, CLOSING_BRACKETS
from black.nodes import Visitor, syms, first_child_is_arith, ensure_visible
from black.nodes import is_docstring, is_empty_tuple, is_one_tuple, is_one_tuple_between
from black.nodes import is_name_token, is_lpar_token, is_rpar_token
from black.nodes import is_walrus_assignment, is_yield, is_vararg, is_multiline_string
from black.nodes import is_stub_suite, is_stub_body, is_atom_with_invisible_parens
from black.nodes import wrap_in_parentheses
from black.brackets import max_delimiter_priority_in_atom
from black.brackets import DOT_PRIORITY, COMMA_PRIORITY
from black.lines import Line, line_to_string, is_line_short_enough
from black.lines import can_omit_invisible_parens, can_be_split, append_leaves
from black.comments import generate_comments, list_comments, FMT_OFF
from black.numerics import normalize_numeric_literal
from black.strings import get_string_prefix, fix_docstring
from black.strings import normalize_string_prefix, normalize_string_quotes
from black.trans import Transformer, CannotTransform, StringMerger
<<<<<<< HEAD
from black.trans import (
    StringSplitter,
    StringParenWrapper,
    StringParenStripper,
    hug_power_op,
)
from black.mode import Mode
from black.mode import Feature
=======
from black.trans import StringSplitter, StringParenWrapper, StringParenStripper
from black.mode import Mode, Feature, Preview
>>>>>>> d24bc436

from blib2to3.pytree import Node, Leaf
from blib2to3.pgen2 import token


# types
LeafID = int
LN = Union[Leaf, Node]


class CannotSplit(CannotTransform):
    """A readable split that fits the allotted line length is impossible."""


# This isn't a dataclass because @dataclass + Generic breaks mypyc.
# See also https://github.com/mypyc/mypyc/issues/827.
class LineGenerator(Visitor[Line]):
    """Generates reformatted Line objects.  Empty lines are not emitted.

    Note: destroys the tree it's visiting by mutating prefixes of its leaves
    in ways that will no longer stringify to valid Python code on the tree.
    """

    def __init__(self, mode: Mode) -> None:
        self.mode = mode
        self.current_line: Line
        self.__post_init__()

    def line(self, indent: int = 0) -> Iterator[Line]:
        """Generate a line.

        If the line is empty, only emit if it makes sense.
        If the line is too long, split it first and then generate.

        If any lines were generated, set up a new current_line.
        """
        if not self.current_line:
            self.current_line.depth += indent
            return  # Line is empty, don't emit. Creating a new one unnecessary.

        complete_line = self.current_line
        self.current_line = Line(mode=self.mode, depth=complete_line.depth + indent)
        yield complete_line

    def visit_default(self, node: LN) -> Iterator[Line]:
        """Default `visit_*()` implementation. Recurses to children of `node`."""
        if isinstance(node, Leaf):
            any_open_brackets = self.current_line.bracket_tracker.any_open_brackets()
            for comment in generate_comments(node):
                if any_open_brackets:
                    # any comment within brackets is subject to splitting
                    self.current_line.append(comment)
                elif comment.type == token.COMMENT:
                    # regular trailing comment
                    self.current_line.append(comment)
                    yield from self.line()

                else:
                    # regular standalone comment
                    yield from self.line()

                    self.current_line.append(comment)
                    yield from self.line()

            normalize_prefix(node, inside_brackets=any_open_brackets)
            if self.mode.string_normalization and node.type == token.STRING:
                node.value = normalize_string_prefix(node.value)
                node.value = normalize_string_quotes(node.value)
            if node.type == token.NUMBER:
                normalize_numeric_literal(node)
            if node.type not in WHITESPACE:
                self.current_line.append(node)
        yield from super().visit_default(node)

    def visit_INDENT(self, node: Leaf) -> Iterator[Line]:
        """Increase indentation level, maybe yield a line."""
        # In blib2to3 INDENT never holds comments.
        yield from self.line(+1)
        yield from self.visit_default(node)

    def visit_DEDENT(self, node: Leaf) -> Iterator[Line]:
        """Decrease indentation level, maybe yield a line."""
        # The current line might still wait for trailing comments.  At DEDENT time
        # there won't be any (they would be prefixes on the preceding NEWLINE).
        # Emit the line then.
        yield from self.line()

        # While DEDENT has no value, its prefix may contain standalone comments
        # that belong to the current indentation level.  Get 'em.
        yield from self.visit_default(node)

        # Finally, emit the dedent.
        yield from self.line(-1)

    def visit_stmt(
        self, node: Node, keywords: Set[str], parens: Set[str]
    ) -> Iterator[Line]:
        """Visit a statement.

        This implementation is shared for `if`, `while`, `for`, `try`, `except`,
        `def`, `with`, `class`, `assert`, and assignments.

        The relevant Python language `keywords` for a given statement will be
        NAME leaves within it. This methods puts those on a separate line.

        `parens` holds a set of string leaf values immediately after which
        invisible parens should be put.
        """
        normalize_invisible_parens(node, parens_after=parens)
        for child in node.children:
            if is_name_token(child) and child.value in keywords:
                yield from self.line()

            yield from self.visit(child)

    def visit_match_case(self, node: Node) -> Iterator[Line]:
        """Visit either a match or case statement."""
        normalize_invisible_parens(node, parens_after=set())

        yield from self.line()
        for child in node.children:
            yield from self.visit(child)

    def visit_suite(self, node: Node) -> Iterator[Line]:
        """Visit a suite."""
        if self.mode.is_pyi and is_stub_suite(node):
            yield from self.visit(node.children[2])
        else:
            yield from self.visit_default(node)

    def visit_simple_stmt(self, node: Node) -> Iterator[Line]:
        """Visit a statement without nested statements."""
        if first_child_is_arith(node):
            wrap_in_parentheses(node, node.children[0], visible=False)
        is_suite_like = node.parent and node.parent.type in STATEMENT
        if is_suite_like:
            if self.mode.is_pyi and is_stub_body(node):
                yield from self.visit_default(node)
            else:
                yield from self.line(+1)
                yield from self.visit_default(node)
                yield from self.line(-1)

        else:
            if (
                not self.mode.is_pyi
                or not node.parent
                or not is_stub_suite(node.parent)
            ):
                yield from self.line()
            yield from self.visit_default(node)

    def visit_async_stmt(self, node: Node) -> Iterator[Line]:
        """Visit `async def`, `async for`, `async with`."""
        yield from self.line()

        children = iter(node.children)
        for child in children:
            yield from self.visit(child)

            if child.type == token.ASYNC:
                break

        internal_stmt = next(children)
        for child in internal_stmt.children:
            yield from self.visit(child)

    def visit_decorators(self, node: Node) -> Iterator[Line]:
        """Visit decorators."""
        for child in node.children:
            yield from self.line()
            yield from self.visit(child)

    def visit_SEMI(self, leaf: Leaf) -> Iterator[Line]:
        """Remove a semicolon and put the other statement on a separate line."""
        yield from self.line()

    def visit_ENDMARKER(self, leaf: Leaf) -> Iterator[Line]:
        """End of file. Process outstanding comments and end with a newline."""
        yield from self.visit_default(leaf)
        yield from self.line()

    def visit_STANDALONE_COMMENT(self, leaf: Leaf) -> Iterator[Line]:
        if not self.current_line.bracket_tracker.any_open_brackets():
            yield from self.line()
        yield from self.visit_default(leaf)

    def visit_factor(self, node: Node) -> Iterator[Line]:
        """Force parentheses between a unary op and a binary power:

        -2 ** 8 -> -(2 ** 8)
        """
        _operator, operand = node.children
        if (
            operand.type == syms.power
            and len(operand.children) == 3
            and operand.children[1].type == token.DOUBLESTAR
        ):
            lpar = Leaf(token.LPAR, "(")
            rpar = Leaf(token.RPAR, ")")
            index = operand.remove() or 0
            node.insert_child(index, Node(syms.atom, [lpar, operand, rpar]))
        yield from self.visit_default(node)

    def visit_STRING(self, leaf: Leaf) -> Iterator[Line]:
        if is_docstring(leaf) and "\\\n" not in leaf.value:
            # We're ignoring docstrings with backslash newline escapes because changing
            # indentation of those changes the AST representation of the code.
            docstring = normalize_string_prefix(leaf.value)
            prefix = get_string_prefix(docstring)
            docstring = docstring[len(prefix) :]  # Remove the prefix
            quote_char = docstring[0]
            # A natural way to remove the outer quotes is to do:
            #   docstring = docstring.strip(quote_char)
            # but that breaks on """""x""" (which is '""x').
            # So we actually need to remove the first character and the next two
            # characters but only if they are the same as the first.
            quote_len = 1 if docstring[1] != quote_char else 3
            docstring = docstring[quote_len:-quote_len]
            docstring_started_empty = not docstring

            if is_multiline_string(leaf):
                indent = " " * 4 * self.current_line.depth
                docstring = fix_docstring(docstring, indent)
            else:
                docstring = docstring.strip()

            if docstring:
                # Add some padding if the docstring starts / ends with a quote mark.
                if docstring[0] == quote_char:
                    docstring = " " + docstring
                if docstring[-1] == quote_char:
                    docstring += " "
                if docstring[-1] == "\\":
                    backslash_count = len(docstring) - len(docstring.rstrip("\\"))
                    if backslash_count % 2:
                        # Odd number of tailing backslashes, add some padding to
                        # avoid escaping the closing string quote.
                        docstring += " "
            elif not docstring_started_empty:
                docstring = " "

            # We could enforce triple quotes at this point.
            quote = quote_char * quote_len
            leaf.value = prefix + quote + docstring + quote

        yield from self.visit_default(leaf)

    def __post_init__(self) -> None:
        """You are in a twisty little maze of passages."""
        self.current_line = Line(mode=self.mode)

        v = self.visit_stmt
        Ø: Set[str] = set()
        self.visit_assert_stmt = partial(v, keywords={"assert"}, parens={"assert", ","})
        self.visit_if_stmt = partial(
            v, keywords={"if", "else", "elif"}, parens={"if", "elif"}
        )
        self.visit_while_stmt = partial(v, keywords={"while", "else"}, parens={"while"})
        self.visit_for_stmt = partial(v, keywords={"for", "else"}, parens={"for", "in"})
        self.visit_try_stmt = partial(
            v, keywords={"try", "except", "else", "finally"}, parens=Ø
        )
        self.visit_except_clause = partial(v, keywords={"except"}, parens=Ø)
        self.visit_with_stmt = partial(v, keywords={"with"}, parens=Ø)
        self.visit_funcdef = partial(v, keywords={"def"}, parens=Ø)
        self.visit_classdef = partial(v, keywords={"class"}, parens=Ø)
        self.visit_expr_stmt = partial(v, keywords=Ø, parens=ASSIGNMENTS)
        self.visit_return_stmt = partial(v, keywords={"return"}, parens={"return"})
        self.visit_import_from = partial(v, keywords=Ø, parens={"import"})
        self.visit_del_stmt = partial(v, keywords=Ø, parens={"del"})
        self.visit_async_funcdef = self.visit_async_stmt
        self.visit_decorated = self.visit_decorators

        # PEP 634
        self.visit_match_stmt = self.visit_match_case
        self.visit_case_block = self.visit_match_case


def transform_line(
    line: Line, mode: Mode, features: Collection[Feature] = ()
) -> Iterator[Line]:
    """Transform a `line`, potentially splitting it into many lines.

    They should fit in the allotted `line_length` but might not be able to.

    `features` are syntactical features that may be used in the output.
    """
    if line.is_comment:
        yield line
        return

    line_str = line_to_string(line)

    ll = mode.line_length
    sn = mode.string_normalization
    string_merge = StringMerger(ll, sn)
    string_paren_strip = StringParenStripper(ll, sn)
    string_split = StringSplitter(ll, sn)
    string_paren_wrap = StringParenWrapper(ll, sn)

    transformers: List[Transformer]
    if (
        not line.contains_uncollapsable_type_comments()
        and not line.should_split_rhs
        and not line.magic_trailing_comma
        and (
            is_line_short_enough(line, line_length=mode.line_length, line_str=line_str)
            or line.contains_unsplittable_type_ignore()
        )
        and not (line.inside_brackets and line.contains_standalone_comments())
    ):
        # Only apply basic string preprocessing, since lines shouldn't be split here.
<<<<<<< HEAD
        if mode.experimental_string_processing:
            transformers = [string_merge, string_paren_strip, hug_power_op]
=======
        if Preview.string_processing in mode:
            transformers = [string_merge, string_paren_strip]
>>>>>>> d24bc436
        else:
            transformers = [hug_power_op]
    elif line.is_def:
        transformers = [left_hand_split]
    else:

        def _rhs(
            self: object, line: Line, features: Collection[Feature]
        ) -> Iterator[Line]:
            """Wraps calls to `right_hand_split`.

            The calls increasingly `omit` right-hand trailers (bracket pairs with
            content), meaning the trailers get glued together to split on another
            bracket pair instead.
            """
            for omit in generate_trailers_to_omit(line, mode.line_length):
                lines = list(
                    right_hand_split(line, mode.line_length, features, omit=omit)
                )
                # Note: this check is only able to figure out if the first line of the
                # *current* transformation fits in the line length.  This is true only
                # for simple cases.  All others require running more transforms via
                # `transform_line()`.  This check doesn't know if those would succeed.
                if is_line_short_enough(lines[0], line_length=mode.line_length):
                    yield from lines
                    return

            # All splits failed, best effort split with no omits.
            # This mostly happens to multiline strings that are by definition
            # reported as not fitting a single line, as well as lines that contain
            # trailing commas (those have to be exploded).
            yield from right_hand_split(
                line, line_length=mode.line_length, features=features
            )

        # HACK: nested functions (like _rhs) compiled by mypyc don't retain their
        # __name__ attribute which is needed in `run_transformer` further down.
        # Unfortunately a nested class breaks mypyc too. So a class must be created
        # via type ... https://github.com/mypyc/mypyc/issues/884
        rhs = type("rhs", (), {"__call__": _rhs})()

        if Preview.string_processing in mode:
            if line.inside_brackets:
                transformers = [
                    string_merge,
                    string_paren_strip,
                    string_split,
                    delimiter_split,
                    standalone_comment_split,
                    string_paren_wrap,
                    rhs,
                    hug_power_op,
                ]
            else:
                transformers = [
                    string_merge,
                    string_paren_strip,
                    string_split,
                    string_paren_wrap,
                    rhs,
                    hug_power_op,
                ]
        else:
            if line.inside_brackets:
                transformers = [
                    delimiter_split,
                    standalone_comment_split,
                    rhs,
                    hug_power_op,
                ]
            else:
                transformers = [rhs, hug_power_op]

    for transform in transformers:
        # We are accumulating lines in `result` because we might want to abort
        # mission and return the original line in the end, or attempt a different
        # split altogether.
        try:
            result = run_transformer(line, transform, mode, features, line_str=line_str)
        except CannotTransform:
            continue
        else:
            yield from result
            break

    else:
        yield line


def left_hand_split(line: Line, _features: Collection[Feature] = ()) -> Iterator[Line]:
    """Split line into many lines, starting with the first matching bracket pair.

    Note: this usually looks weird, only use this for function definitions.
    Prefer RHS otherwise.  This is why this function is not symmetrical with
    :func:`right_hand_split` which also handles optional parentheses.
    """
    tail_leaves: List[Leaf] = []
    body_leaves: List[Leaf] = []
    head_leaves: List[Leaf] = []
    current_leaves = head_leaves
    matching_bracket: Optional[Leaf] = None
    for leaf in line.leaves:
        if (
            current_leaves is body_leaves
            and leaf.type in CLOSING_BRACKETS
            and leaf.opening_bracket is matching_bracket
        ):
            current_leaves = tail_leaves if body_leaves else head_leaves
        current_leaves.append(leaf)
        if current_leaves is head_leaves:
            if leaf.type in OPENING_BRACKETS:
                matching_bracket = leaf
                current_leaves = body_leaves
    if not matching_bracket:
        raise CannotSplit("No brackets found")

    head = bracket_split_build_line(head_leaves, line, matching_bracket)
    body = bracket_split_build_line(body_leaves, line, matching_bracket, is_body=True)
    tail = bracket_split_build_line(tail_leaves, line, matching_bracket)
    bracket_split_succeeded_or_raise(head, body, tail)
    for result in (head, body, tail):
        if result:
            yield result


def right_hand_split(
    line: Line,
    line_length: int,
    features: Collection[Feature] = (),
    omit: Collection[LeafID] = (),
) -> Iterator[Line]:
    """Split line into many lines, starting with the last matching bracket pair.

    If the split was by optional parentheses, attempt splitting without them, too.
    `omit` is a collection of closing bracket IDs that shouldn't be considered for
    this split.

    Note: running this function modifies `bracket_depth` on the leaves of `line`.
    """
    tail_leaves: List[Leaf] = []
    body_leaves: List[Leaf] = []
    head_leaves: List[Leaf] = []
    current_leaves = tail_leaves
    opening_bracket: Optional[Leaf] = None
    closing_bracket: Optional[Leaf] = None
    for leaf in reversed(line.leaves):
        if current_leaves is body_leaves:
            if leaf is opening_bracket:
                current_leaves = head_leaves if body_leaves else tail_leaves
        current_leaves.append(leaf)
        if current_leaves is tail_leaves:
            if leaf.type in CLOSING_BRACKETS and id(leaf) not in omit:
                opening_bracket = leaf.opening_bracket
                closing_bracket = leaf
                current_leaves = body_leaves
    if not (opening_bracket and closing_bracket and head_leaves):
        # If there is no opening or closing_bracket that means the split failed and
        # all content is in the tail.  Otherwise, if `head_leaves` are empty, it means
        # the matching `opening_bracket` wasn't available on `line` anymore.
        raise CannotSplit("No brackets found")

    tail_leaves.reverse()
    body_leaves.reverse()
    head_leaves.reverse()
    head = bracket_split_build_line(head_leaves, line, opening_bracket)
    body = bracket_split_build_line(body_leaves, line, opening_bracket, is_body=True)
    tail = bracket_split_build_line(tail_leaves, line, opening_bracket)
    bracket_split_succeeded_or_raise(head, body, tail)
    if (
        Feature.FORCE_OPTIONAL_PARENTHESES not in features
        # the opening bracket is an optional paren
        and opening_bracket.type == token.LPAR
        and not opening_bracket.value
        # the closing bracket is an optional paren
        and closing_bracket.type == token.RPAR
        and not closing_bracket.value
        # it's not an import (optional parens are the only thing we can split on
        # in this case; attempting a split without them is a waste of time)
        and not line.is_import
        # there are no standalone comments in the body
        and not body.contains_standalone_comments(0)
        # and we can actually remove the parens
        and can_omit_invisible_parens(body, line_length, omit_on_explode=omit)
    ):
        omit = {id(closing_bracket), *omit}
        try:
            yield from right_hand_split(line, line_length, features=features, omit=omit)
            return

        except CannotSplit as e:
            if not (
                can_be_split(body)
                or is_line_short_enough(body, line_length=line_length)
            ):
                raise CannotSplit(
                    "Splitting failed, body is still too long and can't be split."
                ) from e

            elif head.contains_multiline_strings() or tail.contains_multiline_strings():
                raise CannotSplit(
                    "The current optional pair of parentheses is bound to fail to"
                    " satisfy the splitting algorithm because the head or the tail"
                    " contains multiline strings which by definition never fit one"
                    " line."
                ) from e

    ensure_visible(opening_bracket)
    ensure_visible(closing_bracket)
    for result in (head, body, tail):
        if result:
            yield result


def bracket_split_succeeded_or_raise(head: Line, body: Line, tail: Line) -> None:
    """Raise :exc:`CannotSplit` if the last left- or right-hand split failed.

    Do nothing otherwise.

    A left- or right-hand split is based on a pair of brackets. Content before
    (and including) the opening bracket is left on one line, content inside the
    brackets is put on a separate line, and finally content starting with and
    following the closing bracket is put on a separate line.

    Those are called `head`, `body`, and `tail`, respectively. If the split
    produced the same line (all content in `head`) or ended up with an empty `body`
    and the `tail` is just the closing bracket, then it's considered failed.
    """
    tail_len = len(str(tail).strip())
    if not body:
        if tail_len == 0:
            raise CannotSplit("Splitting brackets produced the same line")

        elif tail_len < 3:
            raise CannotSplit(
                f"Splitting brackets on an empty body to save {tail_len} characters is"
                " not worth it"
            )


def bracket_split_build_line(
    leaves: List[Leaf], original: Line, opening_bracket: Leaf, *, is_body: bool = False
) -> Line:
    """Return a new line with given `leaves` and respective comments from `original`.

    If `is_body` is True, the result line is one-indented inside brackets and as such
    has its first leaf's prefix normalized and a trailing comma added when expected.
    """
    result = Line(mode=original.mode, depth=original.depth)
    if is_body:
        result.inside_brackets = True
        result.depth += 1
        if leaves:
            # Since body is a new indent level, remove spurious leading whitespace.
            normalize_prefix(leaves[0], inside_brackets=True)
            # Ensure a trailing comma for imports and standalone function arguments, but
            # be careful not to add one after any comments or within type annotations.
            no_commas = (
                original.is_def
                and opening_bracket.value == "("
                and not any(leaf.type == token.COMMA for leaf in leaves)
                # In particular, don't add one within a parenthesized return annotation.
                # Unfortunately the indicator we're in a return annotation (RARROW) may
                # be defined directly in the parent node, the parent of the parent ...
                # and so on depending on how complex the return annotation is.
                # This isn't perfect and there's some false negatives but they are in
                # contexts were a comma is actually fine.
                and not any(
                    node.prev_sibling.type == RARROW
                    for node in (
                        leaves[0].parent,
                        getattr(leaves[0].parent, "parent", None),
                    )
                    if isinstance(node, Node) and isinstance(node.prev_sibling, Leaf)
                )
            )

            if original.is_import or no_commas:
                for i in range(len(leaves) - 1, -1, -1):
                    if leaves[i].type == STANDALONE_COMMENT:
                        continue

                    if leaves[i].type != token.COMMA:
                        new_comma = Leaf(token.COMMA, ",")
                        leaves.insert(i + 1, new_comma)
                    break

    # Populate the line
    for leaf in leaves:
        result.append(leaf, preformatted=True)
        for comment_after in original.comments_after(leaf):
            result.append(comment_after, preformatted=True)
    if is_body and should_split_line(result, opening_bracket):
        result.should_split_rhs = True
    return result


def dont_increase_indentation(split_func: Transformer) -> Transformer:
    """Normalize prefix of the first leaf in every line returned by `split_func`.

    This is a decorator over relevant split functions.
    """

    @wraps(split_func)
    def split_wrapper(line: Line, features: Collection[Feature] = ()) -> Iterator[Line]:
        for line in split_func(line, features):
            normalize_prefix(line.leaves[0], inside_brackets=True)
            yield line

    return split_wrapper


@dont_increase_indentation
def delimiter_split(line: Line, features: Collection[Feature] = ()) -> Iterator[Line]:
    """Split according to delimiters of the highest priority.

    If the appropriate Features are given, the split will add trailing commas
    also in function signatures and calls that contain `*` and `**`.
    """
    try:
        last_leaf = line.leaves[-1]
    except IndexError:
        raise CannotSplit("Line empty") from None

    bt = line.bracket_tracker
    try:
        delimiter_priority = bt.max_delimiter_priority(exclude={id(last_leaf)})
    except ValueError:
        raise CannotSplit("No delimiters found") from None

    if delimiter_priority == DOT_PRIORITY:
        if bt.delimiter_count_with_priority(delimiter_priority) == 1:
            raise CannotSplit("Splitting a single attribute from its owner looks wrong")

    current_line = Line(
        mode=line.mode, depth=line.depth, inside_brackets=line.inside_brackets
    )
    lowest_depth = sys.maxsize
    trailing_comma_safe = True

    def append_to_line(leaf: Leaf) -> Iterator[Line]:
        """Append `leaf` to current line or to new line if appending impossible."""
        nonlocal current_line
        try:
            current_line.append_safe(leaf, preformatted=True)
        except ValueError:
            yield current_line

            current_line = Line(
                mode=line.mode, depth=line.depth, inside_brackets=line.inside_brackets
            )
            current_line.append(leaf)

    for leaf in line.leaves:
        yield from append_to_line(leaf)

        for comment_after in line.comments_after(leaf):
            yield from append_to_line(comment_after)

        lowest_depth = min(lowest_depth, leaf.bracket_depth)
        if leaf.bracket_depth == lowest_depth:
            if is_vararg(leaf, within={syms.typedargslist}):
                trailing_comma_safe = (
                    trailing_comma_safe and Feature.TRAILING_COMMA_IN_DEF in features
                )
            elif is_vararg(leaf, within={syms.arglist, syms.argument}):
                trailing_comma_safe = (
                    trailing_comma_safe and Feature.TRAILING_COMMA_IN_CALL in features
                )

        leaf_priority = bt.delimiters.get(id(leaf))
        if leaf_priority == delimiter_priority:
            yield current_line

            current_line = Line(
                mode=line.mode, depth=line.depth, inside_brackets=line.inside_brackets
            )
    if current_line:
        if (
            trailing_comma_safe
            and delimiter_priority == COMMA_PRIORITY
            and current_line.leaves[-1].type != token.COMMA
            and current_line.leaves[-1].type != STANDALONE_COMMENT
        ):
            new_comma = Leaf(token.COMMA, ",")
            current_line.append(new_comma)
        yield current_line


@dont_increase_indentation
def standalone_comment_split(
    line: Line, features: Collection[Feature] = ()
) -> Iterator[Line]:
    """Split standalone comments from the rest of the line."""
    if not line.contains_standalone_comments(0):
        raise CannotSplit("Line does not have any standalone comments")

    current_line = Line(
        mode=line.mode, depth=line.depth, inside_brackets=line.inside_brackets
    )

    def append_to_line(leaf: Leaf) -> Iterator[Line]:
        """Append `leaf` to current line or to new line if appending impossible."""
        nonlocal current_line
        try:
            current_line.append_safe(leaf, preformatted=True)
        except ValueError:
            yield current_line

            current_line = Line(
                line.mode, depth=line.depth, inside_brackets=line.inside_brackets
            )
            current_line.append(leaf)

    for leaf in line.leaves:
        yield from append_to_line(leaf)

        for comment_after in line.comments_after(leaf):
            yield from append_to_line(comment_after)

    if current_line:
        yield current_line


def normalize_prefix(leaf: Leaf, *, inside_brackets: bool) -> None:
    """Leave existing extra newlines if not `inside_brackets`. Remove everything
    else.

    Note: don't use backslashes for formatting or you'll lose your voting rights.
    """
    if not inside_brackets:
        spl = leaf.prefix.split("#")
        if "\\" not in spl[0]:
            nl_count = spl[-1].count("\n")
            if len(spl) > 1:
                nl_count -= 1
            leaf.prefix = "\n" * nl_count
            return

    leaf.prefix = ""


def normalize_invisible_parens(node: Node, parens_after: Set[str]) -> None:
    """Make existing optional parentheses invisible or create new ones.

    `parens_after` is a set of string leaf values immediately after which parens
    should be put.

    Standardizes on visible parentheses for single-element tuples, and keeps
    existing visible parentheses for other tuples and generator expressions.
    """
    for pc in list_comments(node.prefix, is_endmarker=False):
        if pc.value in FMT_OFF:
            # This `node` has a prefix with `# fmt: off`, don't mess with parens.
            return
    check_lpar = False
    for index, child in enumerate(list(node.children)):
        # Fixes a bug where invisible parens are not properly stripped from
        # assignment statements that contain type annotations.
        if isinstance(child, Node) and child.type == syms.annassign:
            normalize_invisible_parens(child, parens_after=parens_after)

        # Add parentheses around long tuple unpacking in assignments.
        if (
            index == 0
            and isinstance(child, Node)
            and child.type == syms.testlist_star_expr
        ):
            check_lpar = True

        if check_lpar:
            if child.type == syms.atom:
                if maybe_make_parens_invisible_in_atom(child, parent=node):
                    wrap_in_parentheses(node, child, visible=False)
            elif is_one_tuple(child):
                wrap_in_parentheses(node, child, visible=True)
            elif node.type == syms.import_from:
                # "import from" nodes store parentheses directly as part of
                # the statement
                if is_lpar_token(child):
                    assert is_rpar_token(node.children[-1])
                    # make parentheses invisible
                    child.value = ""
                    node.children[-1].value = ""
                elif child.type != token.STAR:
                    # insert invisible parentheses
                    node.insert_child(index, Leaf(token.LPAR, ""))
                    node.append_child(Leaf(token.RPAR, ""))
                break

            elif not (isinstance(child, Leaf) and is_multiline_string(child)):
                wrap_in_parentheses(node, child, visible=False)

        check_lpar = isinstance(child, Leaf) and child.value in parens_after


def maybe_make_parens_invisible_in_atom(node: LN, parent: LN) -> bool:
    """If it's safe, make the parens in the atom `node` invisible, recursively.
    Additionally, remove repeated, adjacent invisible parens from the atom `node`
    as they are redundant.

    Returns whether the node should itself be wrapped in invisible parentheses.

    """

    if (
        node.type != syms.atom
        or is_empty_tuple(node)
        or is_one_tuple(node)
        or (is_yield(node) and parent.type != syms.expr_stmt)
        or max_delimiter_priority_in_atom(node) >= COMMA_PRIORITY
    ):
        return False

    if is_walrus_assignment(node):
        if parent.type in [
            syms.annassign,
            syms.expr_stmt,
            syms.assert_stmt,
            syms.return_stmt,
            # these ones aren't useful to end users, but they do please fuzzers
            syms.for_stmt,
            syms.del_stmt,
        ]:
            return False

    first = node.children[0]
    last = node.children[-1]
    if is_lpar_token(first) and is_rpar_token(last):
        middle = node.children[1]
        # make parentheses invisible
        first.value = ""
        last.value = ""
        maybe_make_parens_invisible_in_atom(middle, parent=parent)

        if is_atom_with_invisible_parens(middle):
            # Strip the invisible parens from `middle` by replacing
            # it with the child in-between the invisible parens
            middle.replace(middle.children[1])

        return False

    return True


def should_split_line(line: Line, opening_bracket: Leaf) -> bool:
    """Should `line` be immediately split with `delimiter_split()` after RHS?"""

    if not (opening_bracket.parent and opening_bracket.value in "[{("):
        return False

    # We're essentially checking if the body is delimited by commas and there's more
    # than one of them (we're excluding the trailing comma and if the delimiter priority
    # is still commas, that means there's more).
    exclude = set()
    trailing_comma = False
    try:
        last_leaf = line.leaves[-1]
        if last_leaf.type == token.COMMA:
            trailing_comma = True
            exclude.add(id(last_leaf))
        max_priority = line.bracket_tracker.max_delimiter_priority(exclude=exclude)
    except (IndexError, ValueError):
        return False

    return max_priority == COMMA_PRIORITY and (
        (line.mode.magic_trailing_comma and trailing_comma)
        # always explode imports
        or opening_bracket.parent.type in {syms.atom, syms.import_from}
    )


def generate_trailers_to_omit(line: Line, line_length: int) -> Iterator[Set[LeafID]]:
    """Generate sets of closing bracket IDs that should be omitted in a RHS.

    Brackets can be omitted if the entire trailer up to and including
    a preceding closing bracket fits in one line.

    Yielded sets are cumulative (contain results of previous yields, too).  First
    set is empty, unless the line should explode, in which case bracket pairs until
    the one that needs to explode are omitted.
    """

    omit: Set[LeafID] = set()
    if not line.magic_trailing_comma:
        yield omit

    length = 4 * line.depth
    opening_bracket: Optional[Leaf] = None
    closing_bracket: Optional[Leaf] = None
    inner_brackets: Set[LeafID] = set()
    for index, leaf, leaf_length in line.enumerate_with_length(reversed=True):
        length += leaf_length
        if length > line_length:
            break

        has_inline_comment = leaf_length > len(leaf.value) + len(leaf.prefix)
        if leaf.type == STANDALONE_COMMENT or has_inline_comment:
            break

        if opening_bracket:
            if leaf is opening_bracket:
                opening_bracket = None
            elif leaf.type in CLOSING_BRACKETS:
                prev = line.leaves[index - 1] if index > 0 else None
                if (
                    prev
                    and prev.type == token.COMMA
                    and not is_one_tuple_between(
                        leaf.opening_bracket, leaf, line.leaves
                    )
                ):
                    # Never omit bracket pairs with trailing commas.
                    # We need to explode on those.
                    break

                inner_brackets.add(id(leaf))
        elif leaf.type in CLOSING_BRACKETS:
            prev = line.leaves[index - 1] if index > 0 else None
            if prev and prev.type in OPENING_BRACKETS:
                # Empty brackets would fail a split so treat them as "inner"
                # brackets (e.g. only add them to the `omit` set if another
                # pair of brackets was good enough.
                inner_brackets.add(id(leaf))
                continue

            if closing_bracket:
                omit.add(id(closing_bracket))
                omit.update(inner_brackets)
                inner_brackets.clear()
                yield omit

            if (
                prev
                and prev.type == token.COMMA
                and not is_one_tuple_between(leaf.opening_bracket, leaf, line.leaves)
            ):
                # Never omit bracket pairs with trailing commas.
                # We need to explode on those.
                break

            if leaf.value:
                opening_bracket = leaf.opening_bracket
                closing_bracket = leaf


def run_transformer(
    line: Line,
    transform: Transformer,
    mode: Mode,
    features: Collection[Feature],
    *,
    line_str: str = "",
) -> List[Line]:
    if not line_str:
        line_str = line_to_string(line)
    result: List[Line] = []
    for transformed_line in transform(line, features):
        if str(transformed_line).strip("\n") == line_str:
            raise CannotTransform("Line transformer returned an unchanged result")

        result.extend(transform_line(transformed_line, mode=mode, features=features))

    if (
        transform.__class__.__name__ != "rhs"
        or not line.bracket_tracker.invisible
        or any(bracket.value for bracket in line.bracket_tracker.invisible)
        or line.contains_multiline_strings()
        or result[0].contains_uncollapsable_type_comments()
        or result[0].contains_unsplittable_type_ignore()
        or is_line_short_enough(result[0], line_length=mode.line_length)
        # If any leaves have no parents (which _can_ occur since
        # `transform(line)` potentially destroys the line's underlying node
        # structure), then we can't proceed. Doing so would cause the below
        # call to `append_leaves()` to fail.
        or any(leaf.parent is None for leaf in line.leaves)
    ):
        return result

    line_copy = line.clone()
    append_leaves(line_copy, line, line.leaves)
    features_fop = set(features) | {Feature.FORCE_OPTIONAL_PARENTHESES}
    second_opinion = run_transformer(
        line_copy, transform, mode, features_fop, line_str=line_str
    )
    if all(
        is_line_short_enough(ln, line_length=mode.line_length) for ln in second_opinion
    ):
        result = second_opinion
    return result<|MERGE_RESOLUTION|>--- conflicted
+++ resolved
@@ -22,19 +22,13 @@
 from black.strings import get_string_prefix, fix_docstring
 from black.strings import normalize_string_prefix, normalize_string_quotes
 from black.trans import Transformer, CannotTransform, StringMerger
-<<<<<<< HEAD
 from black.trans import (
     StringSplitter,
     StringParenWrapper,
     StringParenStripper,
     hug_power_op,
 )
-from black.mode import Mode
-from black.mode import Feature
-=======
-from black.trans import StringSplitter, StringParenWrapper, StringParenStripper
 from black.mode import Mode, Feature, Preview
->>>>>>> d24bc436
 
 from blib2to3.pytree import Node, Leaf
 from blib2to3.pgen2 import token
@@ -348,13 +342,8 @@
         and not (line.inside_brackets and line.contains_standalone_comments())
     ):
         # Only apply basic string preprocessing, since lines shouldn't be split here.
-<<<<<<< HEAD
-        if mode.experimental_string_processing:
+        if Preview.string_processing in mode:
             transformers = [string_merge, string_paren_strip, hug_power_op]
-=======
-        if Preview.string_processing in mode:
-            transformers = [string_merge, string_paren_strip]
->>>>>>> d24bc436
         else:
             transformers = [hug_power_op]
     elif line.is_def:
