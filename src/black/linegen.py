--- conflicted
+++ resolved
@@ -132,14 +132,7 @@
         `parens` holds a set of string leaf values immediately after which
         invisible parens should be put.
         """
-<<<<<<< HEAD
-        remove_with_parens = Preview.remove_with_parens in self.mode
-        normalize_invisible_parens(
-            node, parens_after=parens, remove_with_parens=remove_with_parens
-        )
-=======
         normalize_invisible_parens(node, parens_after=parens, preview=self.mode.preview)
->>>>>>> 5379d4f3
         for child in node.children:
             if is_name_token(child) and child.value in keywords:
                 yield from self.line()
@@ -148,16 +141,8 @@
 
     def visit_match_case(self, node: Node) -> Iterator[Line]:
         """Visit either a match or case statement."""
-<<<<<<< HEAD
         remove_with_parens = Preview.remove_with_parens in self.mode
-        normalize_invisible_parens(
-            node,
-            parens_after=set(),
-            remove_with_parens=remove_with_parens,
-        )
-=======
         normalize_invisible_parens(node, parens_after=set(), preview=self.mode.preview)
->>>>>>> 5379d4f3
 
         yield from self.line()
         for child in node.children:
@@ -822,13 +807,7 @@
 
 
 def normalize_invisible_parens(
-<<<<<<< HEAD
-    node: Node,
-    parens_after: Set[str],
-    remove_with_parens: bool = False,
-=======
     node: Node, parens_after: Set[str], *, preview: bool
->>>>>>> 5379d4f3
 ) -> None:
     """Make existing optional parentheses invisible or create new ones.
 
@@ -851,13 +830,7 @@
         # assignment statements that contain type annotations.
         if isinstance(child, Node) and child.type == syms.annassign:
             normalize_invisible_parens(
-<<<<<<< HEAD
-                child,
-                parens_after=parens_after,
-                remove_with_parens=remove_with_parens,
-=======
                 child, parens_after=parens_after, preview=preview
->>>>>>> 5379d4f3
             )
 
         # Add parentheses around long tuple unpacking in assignments.
