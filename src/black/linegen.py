--- conflicted
+++ resolved
@@ -610,16 +610,11 @@
     tail = auto()
 
 
-<<<<<<< HEAD
-def left_hand_split(line: Line, _features: Collection[Feature] = ()) -> Iterator[Line]:
-    """
-    Split line into many lines, starting with the first matching bracket pair.
-=======
 def left_hand_split(
     line: Line, _features: Collection[Feature], mode: Mode
 ) -> Iterator[Line]:
-    """Split line into many lines, starting with the first matching bracket pair.
->>>>>>> 9c8464ca
+    """
+    Split line into many lines, starting with the first matching bracket pair.
 
     Note: this usually looks weird, only use this for function definitions.
     Prefer RHS otherwise.  This is why this function is not symmetrical with
@@ -988,16 +983,11 @@
 
 
 @dont_increase_indentation
-<<<<<<< HEAD
-def delimiter_split(line: Line, features: Collection[Feature] = ()) -> Iterator[Line]:
-    """
-    Split according to delimiters of the highest priority.
-=======
 def delimiter_split(
     line: Line, features: Collection[Feature], mode: Mode
 ) -> Iterator[Line]:
-    """Split according to delimiters of the highest priority.
->>>>>>> 9c8464ca
+    """
+    Split according to delimiters of the highest priority.
 
     If the appropriate Features are given, the split will add trailing commas
     also in function signatures and calls that contain `*` and `**`.
