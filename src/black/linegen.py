"""
Generating lines of code.
"""
import sys
<<<<<<< HEAD
from dataclasses import dataclass
=======
from enum import Enum, auto
>>>>>>> 27932494
from functools import partial, wraps
from typing import Collection, Iterator, List, Optional, Set, Union, cast

from black.brackets import (
    COMMA_PRIORITY,
    DOT_PRIORITY,
    get_leaves_inside_matching_brackets,
    max_delimiter_priority_in_atom,
)
from black.comments import FMT_OFF, generate_comments, list_comments
from black.lines import (
    Line,
    append_leaves,
    can_be_split,
    can_omit_invisible_parens,
    is_assignment_line,
    is_line_short_enough,
    line_to_string,
)
from black.mode import Feature, Mode, Preview
from black.nodes import (
    ASSIGNMENTS,
    BRACKETS,
    CLOSING_BRACKETS,
    OPENING_BRACKETS,
    RARROW,
    STANDALONE_COMMENT,
    STATEMENT,
    WHITESPACE,
    Visitor,
    ensure_visible,
    is_arith_like,
    is_atom_with_invisible_parens,
    is_docstring,
    is_empty_tuple,
    is_lpar_token,
    is_multiline_string,
    is_name_token,
    is_one_sequence_between,
    is_one_tuple,
    is_rpar_token,
    is_stub_body,
    is_stub_suite,
    is_vararg,
    is_walrus_assignment,
    is_yield,
    syms,
    wrap_in_parentheses,
)
from black.numerics import normalize_numeric_literal
from black.strings import (
    fix_docstring,
    get_string_prefix,
    normalize_string_prefix,
    normalize_string_quotes,
)
from black.trans import (
    CannotTransform,
    StringMerger,
    StringParenStripper,
    StringParenWrapper,
    StringSplitter,
    Transformer,
    hug_power_op,
)
from blib2to3.pgen2 import token
from blib2to3.pytree import Leaf, Node

# types
LeafID = int
LN = Union[Leaf, Node]


class CannotSplit(CannotTransform):
    """A readable split that fits the allotted line length is impossible."""


# This isn't a dataclass because @dataclass + Generic breaks mypyc.
# See also https://github.com/mypyc/mypyc/issues/827.
class LineGenerator(Visitor[Line]):
    """Generates reformatted Line objects.  Empty lines are not emitted.

    Note: destroys the tree it's visiting by mutating prefixes of its leaves
    in ways that will no longer stringify to valid Python code on the tree.
    """

    def __init__(self, mode: Mode) -> None:
        self.mode = mode
        self.current_line: Line
        self.__post_init__()

    def line(self, indent: int = 0) -> Iterator[Line]:
        """Generate a line.

        If the line is empty, only emit if it makes sense.
        If the line is too long, split it first and then generate.

        If any lines were generated, set up a new current_line.
        """
        if not self.current_line:
            self.current_line.depth += indent
            return  # Line is empty, don't emit. Creating a new one unnecessary.

        complete_line = self.current_line
        self.current_line = Line(mode=self.mode, depth=complete_line.depth + indent)
        yield complete_line

    def visit_default(self, node: LN) -> Iterator[Line]:
        """Default `visit_*()` implementation. Recurses to children of `node`."""
        if isinstance(node, Leaf):
            any_open_brackets = self.current_line.bracket_tracker.any_open_brackets()
            for comment in generate_comments(node, preview=self.mode.preview):
                if any_open_brackets:
                    # any comment within brackets is subject to splitting
                    self.current_line.append(comment)
                elif comment.type == token.COMMENT:
                    # regular trailing comment
                    self.current_line.append(comment)
                    yield from self.line()

                else:
                    # regular standalone comment
                    yield from self.line()

                    self.current_line.append(comment)
                    yield from self.line()

            normalize_prefix(node, inside_brackets=any_open_brackets)
            if self.mode.string_normalization and node.type == token.STRING:
                node.value = normalize_string_prefix(node.value)
                node.value = normalize_string_quotes(node.value)
            if node.type == token.NUMBER:
                normalize_numeric_literal(node)
            if node.type not in WHITESPACE:
                self.current_line.append(node)
        yield from super().visit_default(node)

    def visit_INDENT(self, node: Leaf) -> Iterator[Line]:
        """Increase indentation level, maybe yield a line."""
        # In blib2to3 INDENT never holds comments.
        yield from self.line(+1)
        yield from self.visit_default(node)

    def visit_DEDENT(self, node: Leaf) -> Iterator[Line]:
        """Decrease indentation level, maybe yield a line."""
        # The current line might still wait for trailing comments.  At DEDENT time
        # there won't be any (they would be prefixes on the preceding NEWLINE).
        # Emit the line then.
        yield from self.line()

        # While DEDENT has no value, its prefix may contain standalone comments
        # that belong to the current indentation level.  Get 'em.
        yield from self.visit_default(node)

        # Finally, emit the dedent.
        yield from self.line(-1)

    def visit_stmt(
        self, node: Node, keywords: Set[str], parens: Set[str]
    ) -> Iterator[Line]:
        """Visit a statement.

        This implementation is shared for `if`, `while`, `for`, `try`, `except`,
        `def`, `with`, `class`, `assert`, and assignments.

        The relevant Python language `keywords` for a given statement will be
        NAME leaves within it. This methods puts those on a separate line.

        `parens` holds a set of string leaf values immediately after which
        invisible parens should be put.
        """
        normalize_invisible_parens(node, parens_after=parens, preview=self.mode.preview)
        for child in node.children:
            if is_name_token(child) and child.value in keywords:
                yield from self.line()

            yield from self.visit(child)

    def visit_funcdef(self, node: Node) -> Iterator[Line]:
        """Visit function definition."""
        if Preview.annotation_parens not in self.mode:
            yield from self.visit_stmt(node, keywords={"def"}, parens=set())
        else:
            yield from self.line()

            # Remove redundant brackets around return type annotation.
            is_return_annotation = False
            for child in node.children:
                if child.type == token.RARROW:
                    is_return_annotation = True
                elif is_return_annotation:
                    if child.type == syms.atom and child.children[0].type == token.LPAR:
                        if maybe_make_parens_invisible_in_atom(
                            child,
                            parent=node,
                            remove_brackets_around_comma=False,
                        ):
                            wrap_in_parentheses(node, child, visible=False)
                    else:
                        wrap_in_parentheses(node, child, visible=False)
                    is_return_annotation = False

            for child in node.children:
                yield from self.visit(child)

    def visit_match_case(self, node: Node) -> Iterator[Line]:
        """Visit either a match or case statement."""
        normalize_invisible_parens(node, parens_after=set(), preview=self.mode.preview)

        yield from self.line()
        for child in node.children:
            yield from self.visit(child)

    def visit_suite(self, node: Node) -> Iterator[Line]:
        """Visit a suite."""
        if self.mode.is_pyi and is_stub_suite(node):
            yield from self.visit(node.children[2])
        else:
            yield from self.visit_default(node)

    def visit_simple_stmt(self, node: Node) -> Iterator[Line]:
        """Visit a statement without nested statements."""
        prev_type: Optional[int] = None
        for child in node.children:
            if (prev_type is None or prev_type == token.SEMI) and is_arith_like(child):
                wrap_in_parentheses(node, child, visible=False)
            prev_type = child.type

        is_suite_like = node.parent and node.parent.type in STATEMENT
        if is_suite_like:
            if self.mode.is_pyi and is_stub_body(node):
                yield from self.visit_default(node)
            else:
                yield from self.line(+1)
                yield from self.visit_default(node)
                yield from self.line(-1)

        else:
            if (
                not self.mode.is_pyi
                or not node.parent
                or not is_stub_suite(node.parent)
            ):
                yield from self.line()
            yield from self.visit_default(node)

    def visit_async_stmt(self, node: Node) -> Iterator[Line]:
        """Visit `async def`, `async for`, `async with`."""
        yield from self.line()

        children = iter(node.children)
        for child in children:
            yield from self.visit(child)

            if child.type == token.ASYNC or child.type == STANDALONE_COMMENT:
                # STANDALONE_COMMENT happens when `# fmt: skip` is applied on the async
                # line.
                break

        internal_stmt = next(children)
        for child in internal_stmt.children:
            yield from self.visit(child)

    def visit_decorators(self, node: Node) -> Iterator[Line]:
        """Visit decorators."""
        for child in node.children:
            yield from self.line()
            yield from self.visit(child)

    def visit_power(self, node: Node) -> Iterator[Line]:
        for idx, leaf in enumerate(node.children[:-1]):
            next_leaf = node.children[idx + 1]

            if not isinstance(leaf, Leaf):
                continue

            value = leaf.value.lower()
            if (
                leaf.type == token.NUMBER
                and next_leaf.type == syms.trailer
                # Ensure that we are in an attribute trailer
                and next_leaf.children[0].type == token.DOT
                # It shouldn't wrap hexadecimal, binary and octal literals
                and not value.startswith(("0x", "0b", "0o"))
                # It shouldn't wrap complex literals
                and "j" not in value
            ):
                wrap_in_parentheses(node, leaf)

        if Preview.remove_redundant_parens in self.mode:
            remove_await_parens(node)

        yield from self.visit_default(node)

    def visit_SEMI(self, leaf: Leaf) -> Iterator[Line]:
        """Remove a semicolon and put the other statement on a separate line."""
        yield from self.line()

    def visit_ENDMARKER(self, leaf: Leaf) -> Iterator[Line]:
        """End of file. Process outstanding comments and end with a newline."""
        yield from self.visit_default(leaf)
        yield from self.line()

    def visit_STANDALONE_COMMENT(self, leaf: Leaf) -> Iterator[Line]:
        if not self.current_line.bracket_tracker.any_open_brackets():
            yield from self.line()
        yield from self.visit_default(leaf)

    def visit_factor(self, node: Node) -> Iterator[Line]:
        """Force parentheses between a unary op and a binary power:

        -2 ** 8 -> -(2 ** 8)
        """
        _operator, operand = node.children
        if (
            operand.type == syms.power
            and len(operand.children) == 3
            and operand.children[1].type == token.DOUBLESTAR
        ):
            lpar = Leaf(token.LPAR, "(")
            rpar = Leaf(token.RPAR, ")")
            index = operand.remove() or 0
            node.insert_child(index, Node(syms.atom, [lpar, operand, rpar]))
        yield from self.visit_default(node)

    def visit_STRING(self, leaf: Leaf) -> Iterator[Line]:
        if is_docstring(leaf) and "\\\n" not in leaf.value:
            # We're ignoring docstrings with backslash newline escapes because changing
            # indentation of those changes the AST representation of the code.
            if Preview.normalize_docstring_quotes_and_prefixes_properly in self.mode:
                # There was a bug where --skip-string-normalization wouldn't stop us
                # from normalizing docstring prefixes. To maintain stability, we can
                # only address this buggy behaviour while the preview style is enabled.
                if self.mode.string_normalization:
                    docstring = normalize_string_prefix(leaf.value)
                    # visit_default() does handle string normalization for us, but
                    # since this method acts differently depending on quote style (ex.
                    # see padding logic below), there's a possibility for unstable
                    # formatting as visit_default() is called *after*. To avoid a
                    # situation where this function formats a docstring differently on
                    # the second pass, normalize it early.
                    docstring = normalize_string_quotes(docstring)
                else:
                    docstring = leaf.value
            else:
                # ... otherwise, we'll keep the buggy behaviour >.<
                docstring = normalize_string_prefix(leaf.value)
            prefix = get_string_prefix(docstring)
            docstring = docstring[len(prefix) :]  # Remove the prefix
            quote_char = docstring[0]
            # A natural way to remove the outer quotes is to do:
            #   docstring = docstring.strip(quote_char)
            # but that breaks on """""x""" (which is '""x').
            # So we actually need to remove the first character and the next two
            # characters but only if they are the same as the first.
            quote_len = 1 if docstring[1] != quote_char else 3
            docstring = docstring[quote_len:-quote_len]
            docstring_started_empty = not docstring
            indent = " " * 4 * self.current_line.depth

            if is_multiline_string(leaf):
                docstring = fix_docstring(docstring, indent)
            else:
                docstring = docstring.strip()

            if docstring:
                # Add some padding if the docstring starts / ends with a quote mark.
                if docstring[0] == quote_char:
                    docstring = " " + docstring
                if docstring[-1] == quote_char:
                    docstring += " "
                if docstring[-1] == "\\":
                    backslash_count = len(docstring) - len(docstring.rstrip("\\"))
                    if backslash_count % 2:
                        # Odd number of tailing backslashes, add some padding to
                        # avoid escaping the closing string quote.
                        docstring += " "
            elif not docstring_started_empty:
                docstring = " "

            # We could enforce triple quotes at this point.
            quote = quote_char * quote_len

            # It's invalid to put closing single-character quotes on a new line.
            if Preview.long_docstring_quotes_on_newline in self.mode and quote_len == 3:
                # We need to find the length of the last line of the docstring
                # to find if we can add the closing quotes to the line without
                # exceeding the maximum line length.
                # If docstring is one line, then we need to add the length
                # of the indent, prefix, and starting quotes. Ending quotes are
                # handled later.
                lines = docstring.splitlines()
                last_line_length = len(lines[-1]) if docstring else 0

                if len(lines) == 1:
                    last_line_length += len(indent) + len(prefix) + quote_len

                # If adding closing quotes would cause the last line to exceed
                # the maximum line length then put a line break before the
                # closing quotes
                if last_line_length + quote_len > self.mode.line_length:
                    leaf.value = prefix + quote + docstring + "\n" + indent + quote
                else:
                    leaf.value = prefix + quote + docstring + quote
            else:
                leaf.value = prefix + quote + docstring + quote

        yield from self.visit_default(leaf)

    def __post_init__(self) -> None:
        """You are in a twisty little maze of passages."""
        self.current_line = Line(mode=self.mode)

        v = self.visit_stmt
        Ø: Set[str] = set()
        self.visit_assert_stmt = partial(v, keywords={"assert"}, parens={"assert", ","})
        self.visit_if_stmt = partial(
            v, keywords={"if", "else", "elif"}, parens={"if", "elif"}
        )
        self.visit_while_stmt = partial(v, keywords={"while", "else"}, parens={"while"})
        self.visit_for_stmt = partial(v, keywords={"for", "else"}, parens={"for", "in"})
        self.visit_try_stmt = partial(
            v, keywords={"try", "except", "else", "finally"}, parens=Ø
        )
        if self.mode.preview:
            self.visit_except_clause = partial(
                v, keywords={"except"}, parens={"except"}
            )
            self.visit_with_stmt = partial(v, keywords={"with"}, parens={"with"})
        else:
            self.visit_except_clause = partial(v, keywords={"except"}, parens=Ø)
            self.visit_with_stmt = partial(v, keywords={"with"}, parens=Ø)
        self.visit_classdef = partial(v, keywords={"class"}, parens=Ø)
        self.visit_expr_stmt = partial(v, keywords=Ø, parens=ASSIGNMENTS)
        self.visit_return_stmt = partial(v, keywords={"return"}, parens={"return"})
        self.visit_import_from = partial(v, keywords=Ø, parens={"import"})
        self.visit_del_stmt = partial(v, keywords=Ø, parens={"del"})
        self.visit_async_funcdef = self.visit_async_stmt
        self.visit_decorated = self.visit_decorators

        # PEP 634
        self.visit_match_stmt = self.visit_match_case
        self.visit_case_block = self.visit_match_case


def transform_line(
    line: Line, mode: Mode, features: Collection[Feature] = ()
) -> Iterator[Line]:
    """Transform a `line`, potentially splitting it into many lines.

    They should fit in the allotted `line_length` but might not be able to.

    `features` are syntactical features that may be used in the output.
    """
    if line.is_comment:
        yield line
        return

    line_str = line_to_string(line)

    ll = mode.line_length
    sn = mode.string_normalization
    string_merge = StringMerger(ll, sn)
    string_paren_strip = StringParenStripper(ll, sn)
    string_split = StringSplitter(ll, sn)
    string_paren_wrap = StringParenWrapper(ll, sn)

    transformers: List[Transformer]
    if (
        not line.contains_uncollapsable_type_comments()
        and not line.should_split_rhs
        and not line.magic_trailing_comma
        and (
            is_line_short_enough(line, line_length=mode.line_length, line_str=line_str)
            or line.contains_unsplittable_type_ignore()
        )
        and not (line.inside_brackets and line.contains_standalone_comments())
    ):
        # Only apply basic string preprocessing, since lines shouldn't be split here.
        if Preview.string_processing in mode:
            transformers = [string_merge, string_paren_strip]
        else:
            transformers = []
    elif line.is_def:
        transformers = [left_hand_split]
    else:

        def _rhs(
            self: object, line: Line, features: Collection[Feature]
        ) -> Iterator[Line]:
            """Wraps calls to `right_hand_split`.

            The calls increasingly `omit` right-hand trailers (bracket pairs with
            content), meaning the trailers get glued together to split on another
            bracket pair instead.
            """
            for omit in generate_trailers_to_omit(line, mode.line_length):
                lines = list(
                    right_hand_split(line, mode.line_length, features, omit=omit)
                )
                # Note: this check is only able to figure out if the first line of the
                # *current* transformation fits in the line length.  This is true only
                # for simple cases.  All others require running more transforms via
                # `transform_line()`.  This check doesn't know if those would succeed.
                if is_line_short_enough(lines[0], line_length=mode.line_length):
                    yield from lines
                    return

            # All splits failed, best effort split with no omits.
            # This mostly happens to multiline strings that are by definition
            # reported as not fitting a single line, as well as lines that contain
            # trailing commas (those have to be exploded).
            yield from right_hand_split(
                line, line_length=mode.line_length, features=features
            )

        # HACK: nested functions (like _rhs) compiled by mypyc don't retain their
        # __name__ attribute which is needed in `run_transformer` further down.
        # Unfortunately a nested class breaks mypyc too. So a class must be created
        # via type ... https://github.com/mypyc/mypyc/issues/884
        rhs = type("rhs", (), {"__call__": _rhs})()

        if Preview.string_processing in mode:
            if line.inside_brackets:
                transformers = [
                    string_merge,
                    string_paren_strip,
                    string_split,
                    delimiter_split,
                    standalone_comment_split,
                    string_paren_wrap,
                    rhs,
                ]
            else:
                transformers = [
                    string_merge,
                    string_paren_strip,
                    string_split,
                    string_paren_wrap,
                    rhs,
                ]
        else:
            if line.inside_brackets:
                transformers = [delimiter_split, standalone_comment_split, rhs]
            else:
                transformers = [rhs]
    # It's always safe to attempt hugging of power operations and pretty much every line
    # could match.
    transformers.append(hug_power_op)

    for transform in transformers:
        # We are accumulating lines in `result` because we might want to abort
        # mission and return the original line in the end, or attempt a different
        # split altogether.
        try:
            result = run_transformer(line, transform, mode, features, line_str=line_str)
        except CannotTransform:
            continue
        else:
            yield from result
            break

    else:
        yield line


class _BracketSplitComponent(Enum):
    head = auto()
    body = auto()
    tail = auto()


def left_hand_split(line: Line, _features: Collection[Feature] = ()) -> Iterator[Line]:
    """Split line into many lines, starting with the first matching bracket pair.

    Note: this usually looks weird, only use this for function definitions.
    Prefer RHS otherwise.  This is why this function is not symmetrical with
    :func:`right_hand_split` which also handles optional parentheses.
    """
    tail_leaves: List[Leaf] = []
    body_leaves: List[Leaf] = []
    head_leaves: List[Leaf] = []
    current_leaves = head_leaves
    matching_bracket: Optional[Leaf] = None
    for leaf in line.leaves:
        if (
            current_leaves is body_leaves
            and leaf.type in CLOSING_BRACKETS
            and leaf.opening_bracket is matching_bracket
            and isinstance(matching_bracket, Leaf)
        ):
            ensure_visible(leaf)
            ensure_visible(matching_bracket)
            current_leaves = tail_leaves if body_leaves else head_leaves
        current_leaves.append(leaf)
        if current_leaves is head_leaves:
            if leaf.type in OPENING_BRACKETS:
                matching_bracket = leaf
                current_leaves = body_leaves
    if not matching_bracket:
        raise CannotSplit("No brackets found")

    head = bracket_split_build_line(
        head_leaves, line, matching_bracket, component=_BracketSplitComponent.head
    )
    body = bracket_split_build_line(
        body_leaves, line, matching_bracket, component=_BracketSplitComponent.body
    )
    tail = bracket_split_build_line(
        tail_leaves, line, matching_bracket, component=_BracketSplitComponent.tail
    )
    bracket_split_succeeded_or_raise(head, body, tail)
    for result in (head, body, tail):
        if result:
            yield result


@dataclass
class _RHSResult:
    """Intermediate split result from a right hand split."""

    head: Line
    body: Line
    tail: Line
    opening_bracket: Leaf
    closing_bracket: Leaf


def right_hand_split(
    line: Line,
    line_length: int,
    features: Collection[Feature] = (),
    omit: Collection[LeafID] = (),
) -> Iterator[Line]:
    """Split line into many lines, starting with the last matching bracket pair.

    If the split was by optional parentheses, attempt splitting without them, too.
    `omit` is a collection of closing bracket IDs that shouldn't be considered for
    this split.

    Note: running this function modifies `bracket_depth` on the leaves of `line`.
    """
    rhs_result = _first_right_hand_split(line, omit=omit)
    yield from _maybe_split_without_optional_parens(
        rhs_result, line, line_length, features=features, omit=omit
    )

<<<<<<< HEAD

def _maybe_split_without_optional_parens(
    rhs: _RHSResult,
    line: Line,
    line_length: int,
    features: Collection[Feature] = (),
    omit: Collection[LeafID] = (),
) -> Iterator[Line]:
=======
    tail_leaves.reverse()
    body_leaves.reverse()
    head_leaves.reverse()
    head = bracket_split_build_line(
        head_leaves, line, opening_bracket, component=_BracketSplitComponent.head
    )
    body = bracket_split_build_line(
        body_leaves, line, opening_bracket, component=_BracketSplitComponent.body
    )
    tail = bracket_split_build_line(
        tail_leaves, line, opening_bracket, component=_BracketSplitComponent.tail
    )
    bracket_split_succeeded_or_raise(head, body, tail)
>>>>>>> 27932494
    if (
        Feature.FORCE_OPTIONAL_PARENTHESES not in features
        # the opening bracket is an optional paren
        and rhs.opening_bracket.type == token.LPAR
        and not rhs.opening_bracket.value
        # the closing bracket is an optional paren
        and rhs.closing_bracket.type == token.RPAR
        and not rhs.closing_bracket.value
        # it's not an import (optional parens are the only thing we can split on
        # in this case; attempting a split without them is a waste of time)
        and not line.is_import
        # there are no standalone comments in the body
        and not rhs.body.contains_standalone_comments(0)
        # and we can actually remove the parens
        and can_omit_invisible_parens(rhs.body, line_length)
    ):
        omit = {id(rhs.closing_bracket), *omit}
        try:
            alt_rhs = _first_right_hand_split(line, omit=omit)
            if not (
                Preview.prefer_splitting_right_hand_side_of_assignments in line.mode
                # this is an assignment statement
                and is_assignment_line(line)
                # the left side of assignement contains brackets
                and any(leaf.type in BRACKETS for leaf in rhs.head.leaves[:-1])
                # the left side of assignment is short enough
                and is_line_short_enough(rhs.head, line_length=line_length)
                and (
                    # no more splits inside the optional parens (this is done by
                    # checking whether the resulting first line still has the `=`
                    # token)
                    not any(leaf.type == token.EQUAL for leaf in alt_rhs.head.leaves)
                    # the split from inside the optional parens produces a long line
                    or not is_line_short_enough(alt_rhs.head, line_length=line_length)
                )
            ):
                yield from _maybe_split_without_optional_parens(
                    alt_rhs, line, line_length, features=features, omit=omit
                )
                return

        except CannotSplit as e:
            if not (
                can_be_split(rhs.body)
                or is_line_short_enough(rhs.body, line_length=line_length)
            ):
                raise CannotSplit(
                    "Splitting failed, body is still too long and can't be split."
                ) from e

            elif (
                rhs.head.contains_multiline_strings()
                or rhs.tail.contains_multiline_strings()
            ):
                raise CannotSplit(
                    "The current optional pair of parentheses is bound to fail to"
                    " satisfy the splitting algorithm because the head or the tail"
                    " contains multiline strings which by definition never fit one"
                    " line."
                ) from e

    ensure_visible(rhs.opening_bracket)
    ensure_visible(rhs.closing_bracket)
    for result in (rhs.head, rhs.body, rhs.tail):
        if result:
            yield result


def _first_right_hand_split(
    line: Line,
    omit: Collection[LeafID] = (),
) -> _RHSResult:
    """Split the line into head, body, tail starting with the last bracket pair.

    Note: this function should not have side effects. It's replied upon by
    _maybe_split_without_optional_parens to get an opinion whether to prefer
    splitting on the right side of an assignment statement.
    """
    tail_leaves: List[Leaf] = []
    body_leaves: List[Leaf] = []
    head_leaves: List[Leaf] = []
    current_leaves = tail_leaves
    opening_bracket: Optional[Leaf] = None
    closing_bracket: Optional[Leaf] = None
    for leaf in reversed(line.leaves):
        if current_leaves is body_leaves:
            if leaf is opening_bracket:
                current_leaves = head_leaves if body_leaves else tail_leaves
        current_leaves.append(leaf)
        if current_leaves is tail_leaves:
            if leaf.type in CLOSING_BRACKETS and id(leaf) not in omit:
                opening_bracket = leaf.opening_bracket
                closing_bracket = leaf
                current_leaves = body_leaves
    if not (opening_bracket and closing_bracket and head_leaves):
        # If there is no opening or closing_bracket that means the split failed and
        # all content is in the tail.  Otherwise, if `head_leaves` are empty, it means
        # the matching `opening_bracket` wasn't available on `line` anymore.
        raise CannotSplit("No brackets found")

    tail_leaves.reverse()
    body_leaves.reverse()
    head_leaves.reverse()
    head = bracket_split_build_line(head_leaves, line, opening_bracket)
    body = bracket_split_build_line(body_leaves, line, opening_bracket, is_body=True)
    tail = bracket_split_build_line(tail_leaves, line, opening_bracket)
    bracket_split_succeeded_or_raise(head, body, tail)
    return _RHSResult(head, body, tail, opening_bracket, closing_bracket)


def bracket_split_succeeded_or_raise(head: Line, body: Line, tail: Line) -> None:
    """Raise :exc:`CannotSplit` if the last left- or right-hand split failed.

    Do nothing otherwise.

    A left- or right-hand split is based on a pair of brackets. Content before
    (and including) the opening bracket is left on one line, content inside the
    brackets is put on a separate line, and finally content starting with and
    following the closing bracket is put on a separate line.

    Those are called `head`, `body`, and `tail`, respectively. If the split
    produced the same line (all content in `head`) or ended up with an empty `body`
    and the `tail` is just the closing bracket, then it's considered failed.
    """
    tail_len = len(str(tail).strip())
    if not body:
        if tail_len == 0:
            raise CannotSplit("Splitting brackets produced the same line")

        elif tail_len < 3:
            raise CannotSplit(
                f"Splitting brackets on an empty body to save {tail_len} characters is"
                " not worth it"
            )


def bracket_split_build_line(
    leaves: List[Leaf],
    original: Line,
    opening_bracket: Leaf,
    *,
    component: _BracketSplitComponent,
) -> Line:
    """Return a new line with given `leaves` and respective comments from `original`.

    If it's the head component, brackets will be tracked so trailing commas are
    respected.

    If it's the body component, the result line is one-indented inside brackets and as
    such has its first leaf's prefix normalized and a trailing comma added when
    expected.
    """
    result = Line(mode=original.mode, depth=original.depth)
    if component is _BracketSplitComponent.body:
        result.inside_brackets = True
        result.depth += 1
        if leaves:
            # Since body is a new indent level, remove spurious leading whitespace.
            normalize_prefix(leaves[0], inside_brackets=True)
            # Ensure a trailing comma for imports and standalone function arguments, but
            # be careful not to add one after any comments or within type annotations.
            no_commas = (
                original.is_def
                and opening_bracket.value == "("
                and not any(leaf.type == token.COMMA for leaf in leaves)
                # In particular, don't add one within a parenthesized return annotation.
                # Unfortunately the indicator we're in a return annotation (RARROW) may
                # be defined directly in the parent node, the parent of the parent ...
                # and so on depending on how complex the return annotation is.
                # This isn't perfect and there's some false negatives but they are in
                # contexts were a comma is actually fine.
                and not any(
                    node.prev_sibling.type == RARROW
                    for node in (
                        leaves[0].parent,
                        getattr(leaves[0].parent, "parent", None),
                    )
                    if isinstance(node, Node) and isinstance(node.prev_sibling, Leaf)
                )
            )

            if original.is_import or no_commas:
                for i in range(len(leaves) - 1, -1, -1):
                    if leaves[i].type == STANDALONE_COMMENT:
                        continue

                    if leaves[i].type != token.COMMA:
                        new_comma = Leaf(token.COMMA, ",")
                        leaves.insert(i + 1, new_comma)
                    break

    leaves_to_track: Set[LeafID] = set()
    if (
        Preview.handle_trailing_commas_in_head in original.mode
        and component is _BracketSplitComponent.head
    ):
        leaves_to_track = get_leaves_inside_matching_brackets(leaves)
    # Populate the line
    for leaf in leaves:
        result.append(
            leaf,
            preformatted=True,
            track_bracket=id(leaf) in leaves_to_track,
        )
        for comment_after in original.comments_after(leaf):
            result.append(comment_after, preformatted=True)
    if component is _BracketSplitComponent.body and should_split_line(
        result, opening_bracket
    ):
        result.should_split_rhs = True
    return result


def dont_increase_indentation(split_func: Transformer) -> Transformer:
    """Normalize prefix of the first leaf in every line returned by `split_func`.

    This is a decorator over relevant split functions.
    """

    @wraps(split_func)
    def split_wrapper(line: Line, features: Collection[Feature] = ()) -> Iterator[Line]:
        for split_line in split_func(line, features):
            normalize_prefix(split_line.leaves[0], inside_brackets=True)
            yield split_line

    return split_wrapper


@dont_increase_indentation
def delimiter_split(line: Line, features: Collection[Feature] = ()) -> Iterator[Line]:
    """Split according to delimiters of the highest priority.

    If the appropriate Features are given, the split will add trailing commas
    also in function signatures and calls that contain `*` and `**`.
    """
    try:
        last_leaf = line.leaves[-1]
    except IndexError:
        raise CannotSplit("Line empty") from None

    bt = line.bracket_tracker
    try:
        delimiter_priority = bt.max_delimiter_priority(exclude={id(last_leaf)})
    except ValueError:
        raise CannotSplit("No delimiters found") from None

    if delimiter_priority == DOT_PRIORITY:
        if bt.delimiter_count_with_priority(delimiter_priority) == 1:
            raise CannotSplit("Splitting a single attribute from its owner looks wrong")

    current_line = Line(
        mode=line.mode, depth=line.depth, inside_brackets=line.inside_brackets
    )
    lowest_depth = sys.maxsize
    trailing_comma_safe = True

    def append_to_line(leaf: Leaf) -> Iterator[Line]:
        """Append `leaf` to current line or to new line if appending impossible."""
        nonlocal current_line
        try:
            current_line.append_safe(leaf, preformatted=True)
        except ValueError:
            yield current_line

            current_line = Line(
                mode=line.mode, depth=line.depth, inside_brackets=line.inside_brackets
            )
            current_line.append(leaf)

    for leaf in line.leaves:
        yield from append_to_line(leaf)

        for comment_after in line.comments_after(leaf):
            yield from append_to_line(comment_after)

        lowest_depth = min(lowest_depth, leaf.bracket_depth)
        if leaf.bracket_depth == lowest_depth:
            if is_vararg(leaf, within={syms.typedargslist}):
                trailing_comma_safe = (
                    trailing_comma_safe and Feature.TRAILING_COMMA_IN_DEF in features
                )
            elif is_vararg(leaf, within={syms.arglist, syms.argument}):
                trailing_comma_safe = (
                    trailing_comma_safe and Feature.TRAILING_COMMA_IN_CALL in features
                )

        leaf_priority = bt.delimiters.get(id(leaf))
        if leaf_priority == delimiter_priority:
            yield current_line

            current_line = Line(
                mode=line.mode, depth=line.depth, inside_brackets=line.inside_brackets
            )
    if current_line:
        if (
            trailing_comma_safe
            and delimiter_priority == COMMA_PRIORITY
            and current_line.leaves[-1].type != token.COMMA
            and current_line.leaves[-1].type != STANDALONE_COMMENT
        ):
            new_comma = Leaf(token.COMMA, ",")
            current_line.append(new_comma)
        yield current_line


@dont_increase_indentation
def standalone_comment_split(
    line: Line, features: Collection[Feature] = ()
) -> Iterator[Line]:
    """Split standalone comments from the rest of the line."""
    if not line.contains_standalone_comments(0):
        raise CannotSplit("Line does not have any standalone comments")

    current_line = Line(
        mode=line.mode, depth=line.depth, inside_brackets=line.inside_brackets
    )

    def append_to_line(leaf: Leaf) -> Iterator[Line]:
        """Append `leaf` to current line or to new line if appending impossible."""
        nonlocal current_line
        try:
            current_line.append_safe(leaf, preformatted=True)
        except ValueError:
            yield current_line

            current_line = Line(
                line.mode, depth=line.depth, inside_brackets=line.inside_brackets
            )
            current_line.append(leaf)

    for leaf in line.leaves:
        yield from append_to_line(leaf)

        for comment_after in line.comments_after(leaf):
            yield from append_to_line(comment_after)

    if current_line:
        yield current_line


def normalize_prefix(leaf: Leaf, *, inside_brackets: bool) -> None:
    """Leave existing extra newlines if not `inside_brackets`. Remove everything
    else.

    Note: don't use backslashes for formatting or you'll lose your voting rights.
    """
    if not inside_brackets:
        spl = leaf.prefix.split("#")
        if "\\" not in spl[0]:
            nl_count = spl[-1].count("\n")
            if len(spl) > 1:
                nl_count -= 1
            leaf.prefix = "\n" * nl_count
            return

    leaf.prefix = ""


def normalize_invisible_parens(
    node: Node, parens_after: Set[str], *, preview: bool
) -> None:
    """Make existing optional parentheses invisible or create new ones.

    `parens_after` is a set of string leaf values immediately after which parens
    should be put.

    Standardizes on visible parentheses for single-element tuples, and keeps
    existing visible parentheses for other tuples and generator expressions.
    """
    for pc in list_comments(node.prefix, is_endmarker=False, preview=preview):
        if pc.value in FMT_OFF:
            # This `node` has a prefix with `# fmt: off`, don't mess with parens.
            return
    check_lpar = False
    for index, child in enumerate(list(node.children)):
        # Fixes a bug where invisible parens are not properly stripped from
        # assignment statements that contain type annotations.
        if isinstance(child, Node) and child.type == syms.annassign:
            normalize_invisible_parens(
                child, parens_after=parens_after, preview=preview
            )

        # Add parentheses around long tuple unpacking in assignments.
        if (
            index == 0
            and isinstance(child, Node)
            and child.type == syms.testlist_star_expr
        ):
            check_lpar = True

        if check_lpar:
            if (
                preview
                and child.type == syms.atom
                and node.type == syms.for_stmt
                and isinstance(child.prev_sibling, Leaf)
                and child.prev_sibling.type == token.NAME
                and child.prev_sibling.value == "for"
            ):
                if maybe_make_parens_invisible_in_atom(
                    child,
                    parent=node,
                    remove_brackets_around_comma=True,
                ):
                    wrap_in_parentheses(node, child, visible=False)
            elif preview and isinstance(child, Node) and node.type == syms.with_stmt:
                remove_with_parens(child, node)
            elif child.type == syms.atom:
                if maybe_make_parens_invisible_in_atom(
                    child,
                    parent=node,
                ):
                    wrap_in_parentheses(node, child, visible=False)
            elif is_one_tuple(child):
                wrap_in_parentheses(node, child, visible=True)
            elif node.type == syms.import_from:
                # "import from" nodes store parentheses directly as part of
                # the statement
                if is_lpar_token(child):
                    assert is_rpar_token(node.children[-1])
                    # make parentheses invisible
                    child.value = ""
                    node.children[-1].value = ""
                elif child.type != token.STAR:
                    # insert invisible parentheses
                    node.insert_child(index, Leaf(token.LPAR, ""))
                    node.append_child(Leaf(token.RPAR, ""))
                break
            elif (
                index == 1
                and child.type == token.STAR
                and node.type == syms.except_clause
            ):
                # In except* (PEP 654), the star is actually part of
                # of the keyword. So we need to skip the insertion of
                # invisible parentheses to work more precisely.
                continue

            elif not (isinstance(child, Leaf) and is_multiline_string(child)):
                wrap_in_parentheses(node, child, visible=False)

        comma_check = child.type == token.COMMA if preview else False

        check_lpar = isinstance(child, Leaf) and (
            child.value in parens_after or comma_check
        )


def remove_await_parens(node: Node) -> None:
    if node.children[0].type == token.AWAIT and len(node.children) > 1:
        if (
            node.children[1].type == syms.atom
            and node.children[1].children[0].type == token.LPAR
        ):
            if maybe_make_parens_invisible_in_atom(
                node.children[1],
                parent=node,
                remove_brackets_around_comma=True,
            ):
                wrap_in_parentheses(node, node.children[1], visible=False)

            # Since await is an expression we shouldn't remove
            # brackets in cases where this would change
            # the AST due to operator precedence.
            # Therefore we only aim to remove brackets around
            # power nodes that aren't also await expressions themselves.
            # https://peps.python.org/pep-0492/#updated-operator-precedence-table
            # N.B. We've still removed any redundant nested brackets though :)
            opening_bracket = cast(Leaf, node.children[1].children[0])
            closing_bracket = cast(Leaf, node.children[1].children[-1])
            bracket_contents = cast(Node, node.children[1].children[1])
            if bracket_contents.type != syms.power:
                ensure_visible(opening_bracket)
                ensure_visible(closing_bracket)
            elif (
                bracket_contents.type == syms.power
                and bracket_contents.children[0].type == token.AWAIT
            ):
                ensure_visible(opening_bracket)
                ensure_visible(closing_bracket)
                # If we are in a nested await then recurse down.
                remove_await_parens(bracket_contents)


def remove_with_parens(node: Node, parent: Node) -> None:
    """Recursively hide optional parens in `with` statements."""
    # Removing all unnecessary parentheses in with statements in one pass is a tad
    # complex as different variations of bracketed statements result in pretty
    # different parse trees:
    #
    # with (open("file")) as f:                       # this is an asexpr_test
    #     ...
    #
    # with (open("file") as f):                       # this is an atom containing an
    #     ...                                         # asexpr_test
    #
    # with (open("file")) as f, (open("file")) as f:  # this is asexpr_test, COMMA,
    #     ...                                         # asexpr_test
    #
    # with (open("file") as f, open("file") as f):    # an atom containing a
    #     ...                                         # testlist_gexp which then
    #                                                 # contains multiple asexpr_test(s)
    if node.type == syms.atom:
        if maybe_make_parens_invisible_in_atom(
            node,
            parent=parent,
            remove_brackets_around_comma=True,
        ):
            wrap_in_parentheses(parent, node, visible=False)
        if isinstance(node.children[1], Node):
            remove_with_parens(node.children[1], node)
    elif node.type == syms.testlist_gexp:
        for child in node.children:
            if isinstance(child, Node):
                remove_with_parens(child, node)
    elif node.type == syms.asexpr_test and not any(
        leaf.type == token.COLONEQUAL for leaf in node.leaves()
    ):
        if maybe_make_parens_invisible_in_atom(
            node.children[0],
            parent=node,
            remove_brackets_around_comma=True,
        ):
            wrap_in_parentheses(node, node.children[0], visible=False)


def maybe_make_parens_invisible_in_atom(
    node: LN,
    parent: LN,
    remove_brackets_around_comma: bool = False,
) -> bool:
    """If it's safe, make the parens in the atom `node` invisible, recursively.
    Additionally, remove repeated, adjacent invisible parens from the atom `node`
    as they are redundant.

    Returns whether the node should itself be wrapped in invisible parentheses.
    """
    if (
        node.type != syms.atom
        or is_empty_tuple(node)
        or is_one_tuple(node)
        or (is_yield(node) and parent.type != syms.expr_stmt)
        or (
            # This condition tries to prevent removing non-optional brackets
            # around a tuple, however, can be a bit overzealous so we provide
            # and option to skip this check for `for` and `with` statements.
            not remove_brackets_around_comma
            and max_delimiter_priority_in_atom(node) >= COMMA_PRIORITY
        )
    ):
        return False

    if is_walrus_assignment(node):
        if parent.type in [
            syms.annassign,
            syms.expr_stmt,
            syms.assert_stmt,
            syms.return_stmt,
            # these ones aren't useful to end users, but they do please fuzzers
            syms.for_stmt,
            syms.del_stmt,
        ]:
            return False

    first = node.children[0]
    last = node.children[-1]
    if is_lpar_token(first) and is_rpar_token(last):
        middle = node.children[1]
        # make parentheses invisible
        first.value = ""
        last.value = ""
        maybe_make_parens_invisible_in_atom(
            middle,
            parent=parent,
            remove_brackets_around_comma=remove_brackets_around_comma,
        )

        if is_atom_with_invisible_parens(middle):
            # Strip the invisible parens from `middle` by replacing
            # it with the child in-between the invisible parens
            middle.replace(middle.children[1])

        return False

    return True


def should_split_line(line: Line, opening_bracket: Leaf) -> bool:
    """Should `line` be immediately split with `delimiter_split()` after RHS?"""

    if not (opening_bracket.parent and opening_bracket.value in "[{("):
        return False

    # We're essentially checking if the body is delimited by commas and there's more
    # than one of them (we're excluding the trailing comma and if the delimiter priority
    # is still commas, that means there's more).
    exclude = set()
    trailing_comma = False
    try:
        last_leaf = line.leaves[-1]
        if last_leaf.type == token.COMMA:
            trailing_comma = True
            exclude.add(id(last_leaf))
        max_priority = line.bracket_tracker.max_delimiter_priority(exclude=exclude)
    except (IndexError, ValueError):
        return False

    return max_priority == COMMA_PRIORITY and (
        (line.mode.magic_trailing_comma and trailing_comma)
        # always explode imports
        or opening_bracket.parent.type in {syms.atom, syms.import_from}
    )


def generate_trailers_to_omit(line: Line, line_length: int) -> Iterator[Set[LeafID]]:
    """Generate sets of closing bracket IDs that should be omitted in a RHS.

    Brackets can be omitted if the entire trailer up to and including
    a preceding closing bracket fits in one line.

    Yielded sets are cumulative (contain results of previous yields, too).  First
    set is empty, unless the line should explode, in which case bracket pairs until
    the one that needs to explode are omitted.
    """

    omit: Set[LeafID] = set()
    if not line.magic_trailing_comma:
        yield omit

    length = 4 * line.depth
    opening_bracket: Optional[Leaf] = None
    closing_bracket: Optional[Leaf] = None
    inner_brackets: Set[LeafID] = set()
    for index, leaf, leaf_length in line.enumerate_with_length(reversed=True):
        length += leaf_length
        if length > line_length:
            break

        has_inline_comment = leaf_length > len(leaf.value) + len(leaf.prefix)
        if leaf.type == STANDALONE_COMMENT or has_inline_comment:
            break

        if opening_bracket:
            if leaf is opening_bracket:
                opening_bracket = None
            elif leaf.type in CLOSING_BRACKETS:
                prev = line.leaves[index - 1] if index > 0 else None
                if (
                    prev
                    and prev.type == token.COMMA
                    and leaf.opening_bracket is not None
                    and not is_one_sequence_between(
                        leaf.opening_bracket, leaf, line.leaves
                    )
                ):
                    # Never omit bracket pairs with trailing commas.
                    # We need to explode on those.
                    break

                inner_brackets.add(id(leaf))
        elif leaf.type in CLOSING_BRACKETS:
            prev = line.leaves[index - 1] if index > 0 else None
            if prev and prev.type in OPENING_BRACKETS:
                # Empty brackets would fail a split so treat them as "inner"
                # brackets (e.g. only add them to the `omit` set if another
                # pair of brackets was good enough.
                inner_brackets.add(id(leaf))
                continue

            if closing_bracket:
                omit.add(id(closing_bracket))
                omit.update(inner_brackets)
                inner_brackets.clear()
                yield omit

            if (
                prev
                and prev.type == token.COMMA
                and leaf.opening_bracket is not None
                and not is_one_sequence_between(leaf.opening_bracket, leaf, line.leaves)
            ):
                # Never omit bracket pairs with trailing commas.
                # We need to explode on those.
                break

            if leaf.value:
                opening_bracket = leaf.opening_bracket
                closing_bracket = leaf


def run_transformer(
    line: Line,
    transform: Transformer,
    mode: Mode,
    features: Collection[Feature],
    *,
    line_str: str = "",
) -> List[Line]:
    if not line_str:
        line_str = line_to_string(line)
    result: List[Line] = []
    for transformed_line in transform(line, features):
        if str(transformed_line).strip("\n") == line_str:
            raise CannotTransform("Line transformer returned an unchanged result")

        result.extend(transform_line(transformed_line, mode=mode, features=features))

    if (
        transform.__class__.__name__ != "rhs"
        or not line.bracket_tracker.invisible
        or any(bracket.value for bracket in line.bracket_tracker.invisible)
        or line.contains_multiline_strings()
        or result[0].contains_uncollapsable_type_comments()
        or result[0].contains_unsplittable_type_ignore()
        or is_line_short_enough(result[0], line_length=mode.line_length)
        # If any leaves have no parents (which _can_ occur since
        # `transform(line)` potentially destroys the line's underlying node
        # structure), then we can't proceed. Doing so would cause the below
        # call to `append_leaves()` to fail.
        or any(leaf.parent is None for leaf in line.leaves)
    ):
        return result

    line_copy = line.clone()
    append_leaves(line_copy, line, line.leaves)
    features_fop = set(features) | {Feature.FORCE_OPTIONAL_PARENTHESES}
    second_opinion = run_transformer(
        line_copy, transform, mode, features_fop, line_str=line_str
    )
    if all(
        is_line_short_enough(ln, line_length=mode.line_length) for ln in second_opinion
    ):
        result = second_opinion
    return result<|MERGE_RESOLUTION|>--- conflicted
+++ resolved
@@ -2,11 +2,8 @@
 Generating lines of code.
 """
 import sys
-<<<<<<< HEAD
 from dataclasses import dataclass
-=======
 from enum import Enum, auto
->>>>>>> 27932494
 from functools import partial, wraps
 from typing import Collection, Iterator, List, Optional, Set, Union, cast
 
@@ -654,7 +651,6 @@
         rhs_result, line, line_length, features=features, omit=omit
     )
 
-<<<<<<< HEAD
 
 def _maybe_split_without_optional_parens(
     rhs: _RHSResult,
@@ -663,21 +659,6 @@
     features: Collection[Feature] = (),
     omit: Collection[LeafID] = (),
 ) -> Iterator[Line]:
-=======
-    tail_leaves.reverse()
-    body_leaves.reverse()
-    head_leaves.reverse()
-    head = bracket_split_build_line(
-        head_leaves, line, opening_bracket, component=_BracketSplitComponent.head
-    )
-    body = bracket_split_build_line(
-        body_leaves, line, opening_bracket, component=_BracketSplitComponent.body
-    )
-    tail = bracket_split_build_line(
-        tail_leaves, line, opening_bracket, component=_BracketSplitComponent.tail
-    )
-    bracket_split_succeeded_or_raise(head, body, tail)
->>>>>>> 27932494
     if (
         Feature.FORCE_OPTIONAL_PARENTHESES not in features
         # the opening bracket is an optional paren
@@ -781,9 +762,15 @@
     tail_leaves.reverse()
     body_leaves.reverse()
     head_leaves.reverse()
-    head = bracket_split_build_line(head_leaves, line, opening_bracket)
-    body = bracket_split_build_line(body_leaves, line, opening_bracket, is_body=True)
-    tail = bracket_split_build_line(tail_leaves, line, opening_bracket)
+    head = bracket_split_build_line(
+        head_leaves, line, opening_bracket, component=_BracketSplitComponent.head
+    )
+    body = bracket_split_build_line(
+        body_leaves, line, opening_bracket, component=_BracketSplitComponent.body
+    )
+    tail = bracket_split_build_line(
+        tail_leaves, line, opening_bracket, component=_BracketSplitComponent.tail
+    )
     bracket_split_succeeded_or_raise(head, body, tail)
     return _RHSResult(head, body, tail, opening_bracket, closing_bracket)
 
