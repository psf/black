"""
Generating lines of code.
"""
import sys
from dataclasses import dataclass
from enum import Enum, auto
from functools import partial, wraps
from typing import Collection, Iterator, List, Optional, Set, Union, cast

from black.brackets import (
    COMMA_PRIORITY,
    DOT_PRIORITY,
    get_leaves_inside_matching_brackets,
    max_delimiter_priority_in_atom,
)
from black.comments import FMT_OFF, generate_comments, list_comments
from black.lines import (
    Line,
    append_leaves,
    can_be_split,
    can_omit_invisible_parens,
    is_line_short_enough,
    line_to_string,
)
from black.mode import Feature, Mode, Preview
from black.nodes import (
    ASSIGNMENTS,
    BRACKETS,
    CLOSING_BRACKETS,
    OPENING_BRACKETS,
    RARROW,
    STANDALONE_COMMENT,
    STATEMENT,
    WHITESPACE,
    Visitor,
    ensure_visible,
    is_arith_like,
    is_atom_with_invisible_parens,
    is_docstring,
    is_empty_tuple,
    is_lpar_token,
    is_multiline_string,
    is_name_token,
    is_one_sequence_between,
    is_one_tuple,
    is_rpar_token,
    is_stub_body,
    is_stub_suite,
    is_vararg,
    is_walrus_assignment,
    is_yield,
    syms,
    wrap_in_parentheses,
)
from black.numerics import normalize_numeric_literal
from black.strings import (
<<<<<<< HEAD
    get_string_prefix,
    fix_docstring,
    normalize_string_prefix,
    normalize_string_quotes,
    normalize_unicode_escape_sequences,
)
from black.trans import Transformer, CannotTransform, StringMerger, StringSplitter
from black.trans import StringParenWrapper, StringParenStripper, hug_power_op
from black.mode import Mode, Feature, Preview

from blib2to3.pytree import Node, Leaf
=======
    fix_docstring,
    get_string_prefix,
    normalize_string_prefix,
    normalize_string_quotes,
)
from black.trans import (
    CannotTransform,
    StringMerger,
    StringParenStripper,
    StringParenWrapper,
    StringSplitter,
    Transformer,
    hug_power_op,
)
>>>>>>> cd9fef8b
from blib2to3.pgen2 import token
from blib2to3.pytree import Leaf, Node

# types
LeafID = int
LN = Union[Leaf, Node]


class CannotSplit(CannotTransform):
    """A readable split that fits the allotted line length is impossible."""


# This isn't a dataclass because @dataclass + Generic breaks mypyc.
# See also https://github.com/mypyc/mypyc/issues/827.
class LineGenerator(Visitor[Line]):
    """Generates reformatted Line objects.  Empty lines are not emitted.

    Note: destroys the tree it's visiting by mutating prefixes of its leaves
    in ways that will no longer stringify to valid Python code on the tree.
    """

    def __init__(self, mode: Mode) -> None:
        self.mode = mode
        self.current_line: Line
        self.__post_init__()

    def line(self, indent: int = 0) -> Iterator[Line]:
        """Generate a line.

        If the line is empty, only emit if it makes sense.
        If the line is too long, split it first and then generate.

        If any lines were generated, set up a new current_line.
        """
        if not self.current_line:
            self.current_line.depth += indent
            return  # Line is empty, don't emit. Creating a new one unnecessary.

        complete_line = self.current_line
        self.current_line = Line(mode=self.mode, depth=complete_line.depth + indent)
        yield complete_line

    def visit_default(self, node: LN) -> Iterator[Line]:
        """Default `visit_*()` implementation. Recurses to children of `node`."""
        if isinstance(node, Leaf):
            any_open_brackets = self.current_line.bracket_tracker.any_open_brackets()
            for comment in generate_comments(node, preview=self.mode.preview):
                if any_open_brackets:
                    # any comment within brackets is subject to splitting
                    self.current_line.append(comment)
                elif comment.type == token.COMMENT:
                    # regular trailing comment
                    self.current_line.append(comment)
                    yield from self.line()

                else:
                    # regular standalone comment
                    yield from self.line()

                    self.current_line.append(comment)
                    yield from self.line()

            normalize_prefix(node, inside_brackets=any_open_brackets)
            if self.mode.string_normalization and node.type == token.STRING:
                node.value = normalize_string_prefix(node.value)
                node.value = normalize_string_quotes(node.value)
            if node.type == token.NUMBER:
                normalize_numeric_literal(node)
            if node.type not in WHITESPACE:
                self.current_line.append(node)
        yield from super().visit_default(node)

    def visit_INDENT(self, node: Leaf) -> Iterator[Line]:
        """Increase indentation level, maybe yield a line."""
        # In blib2to3 INDENT never holds comments.
        yield from self.line(+1)
        yield from self.visit_default(node)

    def visit_DEDENT(self, node: Leaf) -> Iterator[Line]:
        """Decrease indentation level, maybe yield a line."""
        # The current line might still wait for trailing comments.  At DEDENT time
        # there won't be any (they would be prefixes on the preceding NEWLINE).
        # Emit the line then.
        yield from self.line()

        # While DEDENT has no value, its prefix may contain standalone comments
        # that belong to the current indentation level.  Get 'em.
        yield from self.visit_default(node)

        # Finally, emit the dedent.
        yield from self.line(-1)

    def visit_stmt(
        self, node: Node, keywords: Set[str], parens: Set[str]
    ) -> Iterator[Line]:
        """Visit a statement.

        This implementation is shared for `if`, `while`, `for`, `try`, `except`,
        `def`, `with`, `class`, `assert`, and assignments.

        The relevant Python language `keywords` for a given statement will be
        NAME leaves within it. This methods puts those on a separate line.

        `parens` holds a set of string leaf values immediately after which
        invisible parens should be put.
        """
        normalize_invisible_parens(node, parens_after=parens, preview=self.mode.preview)
        for child in node.children:
            if is_name_token(child) and child.value in keywords:
                yield from self.line()

            yield from self.visit(child)

    def visit_dictsetmaker(self, node: Node) -> Iterator[Line]:
        if Preview.wrap_long_dict_values_in_parens in self.mode:
            for i, child in enumerate(node.children):
                if i == 0:
                    continue
                if node.children[i - 1].type == token.COLON:
                    if child.type == syms.atom and child.children[0].type == token.LPAR:
                        if maybe_make_parens_invisible_in_atom(
                            child,
                            parent=node,
                            remove_brackets_around_comma=False,
                        ):
                            wrap_in_parentheses(node, child, visible=False)
                    else:
                        wrap_in_parentheses(node, child, visible=False)
        yield from self.visit_default(node)

    def visit_funcdef(self, node: Node) -> Iterator[Line]:
        """Visit function definition."""
        if Preview.annotation_parens not in self.mode:
            yield from self.visit_stmt(node, keywords={"def"}, parens=set())
        else:
            yield from self.line()

            # Remove redundant brackets around return type annotation.
            is_return_annotation = False
            for child in node.children:
                if child.type == token.RARROW:
                    is_return_annotation = True
                elif is_return_annotation:
                    if child.type == syms.atom and child.children[0].type == token.LPAR:
                        if maybe_make_parens_invisible_in_atom(
                            child,
                            parent=node,
                            remove_brackets_around_comma=False,
                        ):
                            wrap_in_parentheses(node, child, visible=False)
                    else:
                        wrap_in_parentheses(node, child, visible=False)
                    is_return_annotation = False

            for child in node.children:
                yield from self.visit(child)

    def visit_match_case(self, node: Node) -> Iterator[Line]:
        """Visit either a match or case statement."""
        normalize_invisible_parens(node, parens_after=set(), preview=self.mode.preview)

        yield from self.line()
        for child in node.children:
            yield from self.visit(child)

    def visit_suite(self, node: Node) -> Iterator[Line]:
        """Visit a suite."""
        if self.mode.is_pyi and is_stub_suite(node):
            yield from self.visit(node.children[2])
        else:
            yield from self.visit_default(node)

    def visit_simple_stmt(self, node: Node) -> Iterator[Line]:
        """Visit a statement without nested statements."""
        prev_type: Optional[int] = None
        for child in node.children:
            if (prev_type is None or prev_type == token.SEMI) and is_arith_like(child):
                wrap_in_parentheses(node, child, visible=False)
            prev_type = child.type

        is_suite_like = node.parent and node.parent.type in STATEMENT
        if is_suite_like:
            if self.mode.is_pyi and is_stub_body(node):
                yield from self.visit_default(node)
            else:
                yield from self.line(+1)
                yield from self.visit_default(node)
                yield from self.line(-1)

        else:
            if (
                not self.mode.is_pyi
                or not node.parent
                or not is_stub_suite(node.parent)
            ):
                yield from self.line()
            yield from self.visit_default(node)

    def visit_async_stmt(self, node: Node) -> Iterator[Line]:
        """Visit `async def`, `async for`, `async with`."""
        yield from self.line()

        children = iter(node.children)
        for child in children:
            yield from self.visit(child)

            if child.type == token.ASYNC or child.type == STANDALONE_COMMENT:
                # STANDALONE_COMMENT happens when `# fmt: skip` is applied on the async
                # line.
                break

        internal_stmt = next(children)
        for child in internal_stmt.children:
            yield from self.visit(child)

    def visit_decorators(self, node: Node) -> Iterator[Line]:
        """Visit decorators."""
        for child in node.children:
            yield from self.line()
            yield from self.visit(child)

    def visit_power(self, node: Node) -> Iterator[Line]:
        for idx, leaf in enumerate(node.children[:-1]):
            next_leaf = node.children[idx + 1]

            if not isinstance(leaf, Leaf):
                continue

            value = leaf.value.lower()
            if (
                leaf.type == token.NUMBER
                and next_leaf.type == syms.trailer
                # Ensure that we are in an attribute trailer
                and next_leaf.children[0].type == token.DOT
                # It shouldn't wrap hexadecimal, binary and octal literals
                and not value.startswith(("0x", "0b", "0o"))
                # It shouldn't wrap complex literals
                and "j" not in value
            ):
                wrap_in_parentheses(node, leaf)

        if Preview.remove_redundant_parens in self.mode:
            remove_await_parens(node)

        yield from self.visit_default(node)

    def visit_SEMI(self, leaf: Leaf) -> Iterator[Line]:
        """Remove a semicolon and put the other statement on a separate line."""
        yield from self.line()

    def visit_ENDMARKER(self, leaf: Leaf) -> Iterator[Line]:
        """End of file. Process outstanding comments and end with a newline."""
        yield from self.visit_default(leaf)
        yield from self.line()

    def visit_STANDALONE_COMMENT(self, leaf: Leaf) -> Iterator[Line]:
        if not self.current_line.bracket_tracker.any_open_brackets():
            yield from self.line()
        yield from self.visit_default(leaf)

    def visit_factor(self, node: Node) -> Iterator[Line]:
        """Force parentheses between a unary op and a binary power:

        -2 ** 8 -> -(2 ** 8)
        """
        _operator, operand = node.children
        if (
            operand.type == syms.power
            and len(operand.children) == 3
            and operand.children[1].type == token.DOUBLESTAR
        ):
            lpar = Leaf(token.LPAR, "(")
            rpar = Leaf(token.RPAR, ")")
            index = operand.remove() or 0
            node.insert_child(index, Node(syms.atom, [lpar, operand, rpar]))
        yield from self.visit_default(node)

    def visit_STRING(self, leaf: Leaf) -> Iterator[Line]:
        if Preview.hex_codes_in_unicode_sequences in self.mode:
            normalize_unicode_escape_sequences(leaf)

        if is_docstring(leaf) and "\\\n" not in leaf.value:
            # We're ignoring docstrings with backslash newline escapes because changing
            # indentation of those changes the AST representation of the code.
            if Preview.normalize_docstring_quotes_and_prefixes_properly in self.mode:
                # There was a bug where --skip-string-normalization wouldn't stop us
                # from normalizing docstring prefixes. To maintain stability, we can
                # only address this buggy behaviour while the preview style is enabled.
                if self.mode.string_normalization:
                    docstring = normalize_string_prefix(leaf.value)
                    # visit_default() does handle string normalization for us, but
                    # since this method acts differently depending on quote style (ex.
                    # see padding logic below), there's a possibility for unstable
                    # formatting as visit_default() is called *after*. To avoid a
                    # situation where this function formats a docstring differently on
                    # the second pass, normalize it early.
                    docstring = normalize_string_quotes(docstring)
                else:
                    docstring = leaf.value
            else:
                # ... otherwise, we'll keep the buggy behaviour >.<
                docstring = normalize_string_prefix(leaf.value)
            prefix = get_string_prefix(docstring)
            docstring = docstring[len(prefix) :]  # Remove the prefix
            quote_char = docstring[0]
            # A natural way to remove the outer quotes is to do:
            #   docstring = docstring.strip(quote_char)
            # but that breaks on """""x""" (which is '""x').
            # So we actually need to remove the first character and the next two
            # characters but only if they are the same as the first.
            quote_len = 1 if docstring[1] != quote_char else 3
            docstring = docstring[quote_len:-quote_len]
            docstring_started_empty = not docstring
            indent = " " * 4 * self.current_line.depth

            if is_multiline_string(leaf):
                docstring = fix_docstring(docstring, indent)
            else:
                docstring = docstring.strip()

            if docstring:
                # Add some padding if the docstring starts / ends with a quote mark.
                if docstring[0] == quote_char:
                    docstring = " " + docstring
                if docstring[-1] == quote_char:
                    docstring += " "
                if docstring[-1] == "\\":
                    backslash_count = len(docstring) - len(docstring.rstrip("\\"))
                    if backslash_count % 2:
                        # Odd number of tailing backslashes, add some padding to
                        # avoid escaping the closing string quote.
                        docstring += " "
            elif not docstring_started_empty:
                docstring = " "

            # We could enforce triple quotes at this point.
            quote = quote_char * quote_len

            # It's invalid to put closing single-character quotes on a new line.
            if Preview.long_docstring_quotes_on_newline in self.mode and quote_len == 3:
                # We need to find the length of the last line of the docstring
                # to find if we can add the closing quotes to the line without
                # exceeding the maximum line length.
                # If docstring is one line, we don't put the closing quotes on a
                # separate line because it looks ugly (#3320).
                lines = docstring.splitlines()
                last_line_length = len(lines[-1]) if docstring else 0

                # If adding closing quotes would cause the last line to exceed
                # the maximum line length then put a line break before the
                # closing quotes
                if (
                    len(lines) > 1
                    and last_line_length + quote_len > self.mode.line_length
                ):
                    leaf.value = prefix + quote + docstring + "\n" + indent + quote
                else:
                    leaf.value = prefix + quote + docstring + quote
            else:
                leaf.value = prefix + quote + docstring + quote

        yield from self.visit_default(leaf)

    def __post_init__(self) -> None:
        """You are in a twisty little maze of passages."""
        self.current_line = Line(mode=self.mode)

        v = self.visit_stmt
        Ø: Set[str] = set()
        self.visit_assert_stmt = partial(v, keywords={"assert"}, parens={"assert", ","})
        self.visit_if_stmt = partial(
            v, keywords={"if", "else", "elif"}, parens={"if", "elif"}
        )
        self.visit_while_stmt = partial(v, keywords={"while", "else"}, parens={"while"})
        self.visit_for_stmt = partial(v, keywords={"for", "else"}, parens={"for", "in"})
        self.visit_try_stmt = partial(
            v, keywords={"try", "except", "else", "finally"}, parens=Ø
        )
        if self.mode.preview:
            self.visit_except_clause = partial(
                v, keywords={"except"}, parens={"except"}
            )
            self.visit_with_stmt = partial(v, keywords={"with"}, parens={"with"})
        else:
            self.visit_except_clause = partial(v, keywords={"except"}, parens=Ø)
            self.visit_with_stmt = partial(v, keywords={"with"}, parens=Ø)
        self.visit_classdef = partial(v, keywords={"class"}, parens=Ø)
        self.visit_expr_stmt = partial(v, keywords=Ø, parens=ASSIGNMENTS)
        self.visit_return_stmt = partial(v, keywords={"return"}, parens={"return"})
        self.visit_import_from = partial(v, keywords=Ø, parens={"import"})
        self.visit_del_stmt = partial(v, keywords=Ø, parens={"del"})
        self.visit_async_funcdef = self.visit_async_stmt
        self.visit_decorated = self.visit_decorators

        # PEP 634
        self.visit_match_stmt = self.visit_match_case
        self.visit_case_block = self.visit_match_case


def transform_line(
    line: Line, mode: Mode, features: Collection[Feature] = ()
) -> Iterator[Line]:
    """Transform a `line`, potentially splitting it into many lines.

    They should fit in the allotted `line_length` but might not be able to.

    `features` are syntactical features that may be used in the output.
    """
    if line.is_comment:
        yield line
        return

    line_str = line_to_string(line)

    ll = mode.line_length
    sn = mode.string_normalization
    string_merge = StringMerger(ll, sn)
    string_paren_strip = StringParenStripper(ll, sn)
    string_split = StringSplitter(ll, sn)
    string_paren_wrap = StringParenWrapper(ll, sn)

    transformers: List[Transformer]
    if (
        not line.contains_uncollapsable_type_comments()
        and not line.should_split_rhs
        and not line.magic_trailing_comma
        and (
            is_line_short_enough(line, line_length=mode.line_length, line_str=line_str)
            or line.contains_unsplittable_type_ignore()
        )
        and not (line.inside_brackets and line.contains_standalone_comments())
    ):
        # Only apply basic string preprocessing, since lines shouldn't be split here.
        if Preview.string_processing in mode:
            transformers = [string_merge, string_paren_strip]
        else:
            transformers = []
    elif line.is_def:
        transformers = [left_hand_split]
    else:

        def _rhs(
            self: object, line: Line, features: Collection[Feature]
        ) -> Iterator[Line]:
            """Wraps calls to `right_hand_split`.

            The calls increasingly `omit` right-hand trailers (bracket pairs with
            content), meaning the trailers get glued together to split on another
            bracket pair instead.
            """
            for omit in generate_trailers_to_omit(line, mode.line_length):
                lines = list(
                    right_hand_split(line, mode.line_length, features, omit=omit)
                )
                # Note: this check is only able to figure out if the first line of the
                # *current* transformation fits in the line length.  This is true only
                # for simple cases.  All others require running more transforms via
                # `transform_line()`.  This check doesn't know if those would succeed.
                if is_line_short_enough(lines[0], line_length=mode.line_length):
                    yield from lines
                    return

            # All splits failed, best effort split with no omits.
            # This mostly happens to multiline strings that are by definition
            # reported as not fitting a single line, as well as lines that contain
            # trailing commas (those have to be exploded).
            yield from right_hand_split(
                line, line_length=mode.line_length, features=features
            )

        # HACK: nested functions (like _rhs) compiled by mypyc don't retain their
        # __name__ attribute which is needed in `run_transformer` further down.
        # Unfortunately a nested class breaks mypyc too. So a class must be created
        # via type ... https://github.com/mypyc/mypyc/issues/884
        rhs = type("rhs", (), {"__call__": _rhs})()

        if Preview.string_processing in mode:
            if line.inside_brackets:
                transformers = [
                    string_merge,
                    string_paren_strip,
                    string_split,
                    delimiter_split,
                    standalone_comment_split,
                    string_paren_wrap,
                    rhs,
                ]
            else:
                transformers = [
                    string_merge,
                    string_paren_strip,
                    string_split,
                    string_paren_wrap,
                    rhs,
                ]
        else:
            if line.inside_brackets:
                transformers = [delimiter_split, standalone_comment_split, rhs]
            else:
                transformers = [rhs]
    # It's always safe to attempt hugging of power operations and pretty much every line
    # could match.
    transformers.append(hug_power_op)

    for transform in transformers:
        # We are accumulating lines in `result` because we might want to abort
        # mission and return the original line in the end, or attempt a different
        # split altogether.
        try:
            result = run_transformer(line, transform, mode, features, line_str=line_str)
        except CannotTransform:
            continue
        else:
            yield from result
            break

    else:
        yield line


class _BracketSplitComponent(Enum):
    head = auto()
    body = auto()
    tail = auto()


def left_hand_split(line: Line, _features: Collection[Feature] = ()) -> Iterator[Line]:
    """Split line into many lines, starting with the first matching bracket pair.

    Note: this usually looks weird, only use this for function definitions.
    Prefer RHS otherwise.  This is why this function is not symmetrical with
    :func:`right_hand_split` which also handles optional parentheses.
    """
    tail_leaves: List[Leaf] = []
    body_leaves: List[Leaf] = []
    head_leaves: List[Leaf] = []
    current_leaves = head_leaves
    matching_bracket: Optional[Leaf] = None
    for leaf in line.leaves:
        if (
            current_leaves is body_leaves
            and leaf.type in CLOSING_BRACKETS
            and leaf.opening_bracket is matching_bracket
            and isinstance(matching_bracket, Leaf)
        ):
            ensure_visible(leaf)
            ensure_visible(matching_bracket)
            current_leaves = tail_leaves if body_leaves else head_leaves
        current_leaves.append(leaf)
        if current_leaves is head_leaves:
            if leaf.type in OPENING_BRACKETS:
                matching_bracket = leaf
                current_leaves = body_leaves
    if not matching_bracket:
        raise CannotSplit("No brackets found")

    head = bracket_split_build_line(
        head_leaves, line, matching_bracket, component=_BracketSplitComponent.head
    )
    body = bracket_split_build_line(
        body_leaves, line, matching_bracket, component=_BracketSplitComponent.body
    )
    tail = bracket_split_build_line(
        tail_leaves, line, matching_bracket, component=_BracketSplitComponent.tail
    )
    bracket_split_succeeded_or_raise(head, body, tail)
    for result in (head, body, tail):
        if result:
            yield result


@dataclass
class _RHSResult:
    """Intermediate split result from a right hand split."""

    head: Line
    body: Line
    tail: Line
    opening_bracket: Leaf
    closing_bracket: Leaf


def right_hand_split(
    line: Line,
    line_length: int,
    features: Collection[Feature] = (),
    omit: Collection[LeafID] = (),
) -> Iterator[Line]:
    """Split line into many lines, starting with the last matching bracket pair.

    If the split was by optional parentheses, attempt splitting without them, too.
    `omit` is a collection of closing bracket IDs that shouldn't be considered for
    this split.

    Note: running this function modifies `bracket_depth` on the leaves of `line`.
    """
    rhs_result = _first_right_hand_split(line, omit=omit)
    yield from _maybe_split_omitting_optional_parens(
        rhs_result, line, line_length, features=features, omit=omit
    )


def _first_right_hand_split(
    line: Line,
    omit: Collection[LeafID] = (),
) -> _RHSResult:
    """Split the line into head, body, tail starting with the last bracket pair.

    Note: this function should not have side effects. It's relied upon by
    _maybe_split_omitting_optional_parens to get an opinion whether to prefer
    splitting on the right side of an assignment statement.
    """
    tail_leaves: List[Leaf] = []
    body_leaves: List[Leaf] = []
    head_leaves: List[Leaf] = []
    current_leaves = tail_leaves
    opening_bracket: Optional[Leaf] = None
    closing_bracket: Optional[Leaf] = None
    for leaf in reversed(line.leaves):
        if current_leaves is body_leaves:
            if leaf is opening_bracket:
                current_leaves = head_leaves if body_leaves else tail_leaves
        current_leaves.append(leaf)
        if current_leaves is tail_leaves:
            if leaf.type in CLOSING_BRACKETS and id(leaf) not in omit:
                opening_bracket = leaf.opening_bracket
                closing_bracket = leaf
                current_leaves = body_leaves
    if not (opening_bracket and closing_bracket and head_leaves):
        # If there is no opening or closing_bracket that means the split failed and
        # all content is in the tail.  Otherwise, if `head_leaves` are empty, it means
        # the matching `opening_bracket` wasn't available on `line` anymore.
        raise CannotSplit("No brackets found")

    tail_leaves.reverse()
    body_leaves.reverse()
    head_leaves.reverse()
    head = bracket_split_build_line(
        head_leaves, line, opening_bracket, component=_BracketSplitComponent.head
    )
    body = bracket_split_build_line(
        body_leaves, line, opening_bracket, component=_BracketSplitComponent.body
    )
    tail = bracket_split_build_line(
        tail_leaves, line, opening_bracket, component=_BracketSplitComponent.tail
    )
    bracket_split_succeeded_or_raise(head, body, tail)
    return _RHSResult(head, body, tail, opening_bracket, closing_bracket)


def _maybe_split_omitting_optional_parens(
    rhs: _RHSResult,
    line: Line,
    line_length: int,
    features: Collection[Feature] = (),
    omit: Collection[LeafID] = (),
) -> Iterator[Line]:
    if (
        Feature.FORCE_OPTIONAL_PARENTHESES not in features
        # the opening bracket is an optional paren
        and rhs.opening_bracket.type == token.LPAR
        and not rhs.opening_bracket.value
        # the closing bracket is an optional paren
        and rhs.closing_bracket.type == token.RPAR
        and not rhs.closing_bracket.value
        # it's not an import (optional parens are the only thing we can split on
        # in this case; attempting a split without them is a waste of time)
        and not line.is_import
        # there are no standalone comments in the body
        and not rhs.body.contains_standalone_comments(0)
        # and we can actually remove the parens
        and can_omit_invisible_parens(rhs.body, line_length)
    ):
        omit = {id(rhs.closing_bracket), *omit}
        try:
            # The _RHSResult Omitting Optional Parens.
            rhs_oop = _first_right_hand_split(line, omit=omit)
            if not (
                Preview.prefer_splitting_right_hand_side_of_assignments in line.mode
                # the split is right after `=`
                and len(rhs.head.leaves) >= 2
                and rhs.head.leaves[-2].type == token.EQUAL
                # the left side of assignement contains brackets
                and any(leaf.type in BRACKETS for leaf in rhs.head.leaves[:-1])
                # the left side of assignment is short enough (the -1 is for the ending
                # optional paren)
                and is_line_short_enough(rhs.head, line_length=line_length - 1)
                # the left side of assignment won't explode further because of magic
                # trailing comma
                and rhs.head.magic_trailing_comma is None
                # the split by omitting optional parens isn't preferred by some other
                # reason
                and not _prefer_split_rhs_oop(rhs_oop, line_length=line_length)
            ):
                yield from _maybe_split_omitting_optional_parens(
                    rhs_oop, line, line_length, features=features, omit=omit
                )
                return

        except CannotSplit as e:
            if not (
                can_be_split(rhs.body)
                or is_line_short_enough(rhs.body, line_length=line_length)
            ):
                raise CannotSplit(
                    "Splitting failed, body is still too long and can't be split."
                ) from e

            elif (
                rhs.head.contains_multiline_strings()
                or rhs.tail.contains_multiline_strings()
            ):
                raise CannotSplit(
                    "The current optional pair of parentheses is bound to fail to"
                    " satisfy the splitting algorithm because the head or the tail"
                    " contains multiline strings which by definition never fit one"
                    " line."
                ) from e

    ensure_visible(rhs.opening_bracket)
    ensure_visible(rhs.closing_bracket)
    for result in (rhs.head, rhs.body, rhs.tail):
        if result:
            yield result


def _prefer_split_rhs_oop(rhs_oop: _RHSResult, line_length: int) -> bool:
    """
    Returns whether we should prefer the result from a split omitting optional parens.
    """
    has_closing_bracket_after_assign = False
    for leaf in reversed(rhs_oop.head.leaves):
        if leaf.type == token.EQUAL:
            break
        if leaf.type in CLOSING_BRACKETS:
            has_closing_bracket_after_assign = True
            break
    return (
        # contains matching brackets after the `=` (done by checking there is a
        # closing bracket)
        has_closing_bracket_after_assign
        or (
            # the split is actually from inside the optional parens (done by checking
            # the first line still contains the `=`)
            any(leaf.type == token.EQUAL for leaf in rhs_oop.head.leaves)
            # the first line is short enough
            and is_line_short_enough(rhs_oop.head, line_length=line_length)
        )
        # contains unsplittable type ignore
        or rhs_oop.head.contains_unsplittable_type_ignore()
        or rhs_oop.body.contains_unsplittable_type_ignore()
        or rhs_oop.tail.contains_unsplittable_type_ignore()
    )


def bracket_split_succeeded_or_raise(head: Line, body: Line, tail: Line) -> None:
    """Raise :exc:`CannotSplit` if the last left- or right-hand split failed.

    Do nothing otherwise.

    A left- or right-hand split is based on a pair of brackets. Content before
    (and including) the opening bracket is left on one line, content inside the
    brackets is put on a separate line, and finally content starting with and
    following the closing bracket is put on a separate line.

    Those are called `head`, `body`, and `tail`, respectively. If the split
    produced the same line (all content in `head`) or ended up with an empty `body`
    and the `tail` is just the closing bracket, then it's considered failed.
    """
    tail_len = len(str(tail).strip())
    if not body:
        if tail_len == 0:
            raise CannotSplit("Splitting brackets produced the same line")

        elif tail_len < 3:
            raise CannotSplit(
                f"Splitting brackets on an empty body to save {tail_len} characters is"
                " not worth it"
            )


def bracket_split_build_line(
    leaves: List[Leaf],
    original: Line,
    opening_bracket: Leaf,
    *,
    component: _BracketSplitComponent,
) -> Line:
    """Return a new line with given `leaves` and respective comments from `original`.

    If it's the head component, brackets will be tracked so trailing commas are
    respected.

    If it's the body component, the result line is one-indented inside brackets and as
    such has its first leaf's prefix normalized and a trailing comma added when
    expected.
    """
    result = Line(mode=original.mode, depth=original.depth)
    if component is _BracketSplitComponent.body:
        result.inside_brackets = True
        result.depth += 1
        if leaves:
            # Since body is a new indent level, remove spurious leading whitespace.
            normalize_prefix(leaves[0], inside_brackets=True)
            # Ensure a trailing comma for imports and standalone function arguments, but
            # be careful not to add one after any comments or within type annotations.
            no_commas = (
                original.is_def
                and opening_bracket.value == "("
                and not any(leaf.type == token.COMMA for leaf in leaves)
                # In particular, don't add one within a parenthesized return annotation.
                # Unfortunately the indicator we're in a return annotation (RARROW) may
                # be defined directly in the parent node, the parent of the parent ...
                # and so on depending on how complex the return annotation is.
                # This isn't perfect and there's some false negatives but they are in
                # contexts were a comma is actually fine.
                and not any(
                    node.prev_sibling.type == RARROW
                    for node in (
                        leaves[0].parent,
                        getattr(leaves[0].parent, "parent", None),
                    )
                    if isinstance(node, Node) and isinstance(node.prev_sibling, Leaf)
                )
            )

            if original.is_import or no_commas:
                for i in range(len(leaves) - 1, -1, -1):
                    if leaves[i].type == STANDALONE_COMMENT:
                        continue

                    if leaves[i].type != token.COMMA:
                        new_comma = Leaf(token.COMMA, ",")
                        leaves.insert(i + 1, new_comma)
                    break

    leaves_to_track: Set[LeafID] = set()
    if (
        Preview.handle_trailing_commas_in_head in original.mode
        and component is _BracketSplitComponent.head
    ):
        leaves_to_track = get_leaves_inside_matching_brackets(leaves)
    # Populate the line
    for leaf in leaves:
        result.append(
            leaf,
            preformatted=True,
            track_bracket=id(leaf) in leaves_to_track,
        )
        for comment_after in original.comments_after(leaf):
            result.append(comment_after, preformatted=True)
    if component is _BracketSplitComponent.body and should_split_line(
        result, opening_bracket
    ):
        result.should_split_rhs = True
    return result


def dont_increase_indentation(split_func: Transformer) -> Transformer:
    """Normalize prefix of the first leaf in every line returned by `split_func`.

    This is a decorator over relevant split functions.
    """

    @wraps(split_func)
    def split_wrapper(line: Line, features: Collection[Feature] = ()) -> Iterator[Line]:
        for split_line in split_func(line, features):
            normalize_prefix(split_line.leaves[0], inside_brackets=True)
            yield split_line

    return split_wrapper


@dont_increase_indentation
def delimiter_split(line: Line, features: Collection[Feature] = ()) -> Iterator[Line]:
    """Split according to delimiters of the highest priority.

    If the appropriate Features are given, the split will add trailing commas
    also in function signatures and calls that contain `*` and `**`.
    """
    try:
        last_leaf = line.leaves[-1]
    except IndexError:
        raise CannotSplit("Line empty") from None

    bt = line.bracket_tracker
    try:
        delimiter_priority = bt.max_delimiter_priority(exclude={id(last_leaf)})
    except ValueError:
        raise CannotSplit("No delimiters found") from None

    if delimiter_priority == DOT_PRIORITY:
        if bt.delimiter_count_with_priority(delimiter_priority) == 1:
            raise CannotSplit("Splitting a single attribute from its owner looks wrong")

    current_line = Line(
        mode=line.mode, depth=line.depth, inside_brackets=line.inside_brackets
    )
    lowest_depth = sys.maxsize
    trailing_comma_safe = True

    def append_to_line(leaf: Leaf) -> Iterator[Line]:
        """Append `leaf` to current line or to new line if appending impossible."""
        nonlocal current_line
        try:
            current_line.append_safe(leaf, preformatted=True)
        except ValueError:
            yield current_line

            current_line = Line(
                mode=line.mode, depth=line.depth, inside_brackets=line.inside_brackets
            )
            current_line.append(leaf)

    for leaf in line.leaves:
        yield from append_to_line(leaf)

        for comment_after in line.comments_after(leaf):
            yield from append_to_line(comment_after)

        lowest_depth = min(lowest_depth, leaf.bracket_depth)
        if leaf.bracket_depth == lowest_depth:
            if is_vararg(leaf, within={syms.typedargslist}):
                trailing_comma_safe = (
                    trailing_comma_safe and Feature.TRAILING_COMMA_IN_DEF in features
                )
            elif is_vararg(leaf, within={syms.arglist, syms.argument}):
                trailing_comma_safe = (
                    trailing_comma_safe and Feature.TRAILING_COMMA_IN_CALL in features
                )

        leaf_priority = bt.delimiters.get(id(leaf))
        if leaf_priority == delimiter_priority:
            yield current_line

            current_line = Line(
                mode=line.mode, depth=line.depth, inside_brackets=line.inside_brackets
            )
    if current_line:
        if (
            trailing_comma_safe
            and delimiter_priority == COMMA_PRIORITY
            and current_line.leaves[-1].type != token.COMMA
            and current_line.leaves[-1].type != STANDALONE_COMMENT
        ):
            new_comma = Leaf(token.COMMA, ",")
            current_line.append(new_comma)
        yield current_line


@dont_increase_indentation
def standalone_comment_split(
    line: Line, features: Collection[Feature] = ()
) -> Iterator[Line]:
    """Split standalone comments from the rest of the line."""
    if not line.contains_standalone_comments(0):
        raise CannotSplit("Line does not have any standalone comments")

    current_line = Line(
        mode=line.mode, depth=line.depth, inside_brackets=line.inside_brackets
    )

    def append_to_line(leaf: Leaf) -> Iterator[Line]:
        """Append `leaf` to current line or to new line if appending impossible."""
        nonlocal current_line
        try:
            current_line.append_safe(leaf, preformatted=True)
        except ValueError:
            yield current_line

            current_line = Line(
                line.mode, depth=line.depth, inside_brackets=line.inside_brackets
            )
            current_line.append(leaf)

    for leaf in line.leaves:
        yield from append_to_line(leaf)

        for comment_after in line.comments_after(leaf):
            yield from append_to_line(comment_after)

    if current_line:
        yield current_line


def normalize_prefix(leaf: Leaf, *, inside_brackets: bool) -> None:
    """Leave existing extra newlines if not `inside_brackets`. Remove everything
    else.

    Note: don't use backslashes for formatting or you'll lose your voting rights.
    """
    if not inside_brackets:
        spl = leaf.prefix.split("#")
        if "\\" not in spl[0]:
            nl_count = spl[-1].count("\n")
            if len(spl) > 1:
                nl_count -= 1
            leaf.prefix = "\n" * nl_count
            return

    leaf.prefix = ""


def normalize_invisible_parens(
    node: Node, parens_after: Set[str], *, preview: bool
) -> None:
    """Make existing optional parentheses invisible or create new ones.

    `parens_after` is a set of string leaf values immediately after which parens
    should be put.

    Standardizes on visible parentheses for single-element tuples, and keeps
    existing visible parentheses for other tuples and generator expressions.
    """
    for pc in list_comments(node.prefix, is_endmarker=False, preview=preview):
        if pc.value in FMT_OFF:
            # This `node` has a prefix with `# fmt: off`, don't mess with parens.
            return
    check_lpar = False
    for index, child in enumerate(list(node.children)):
        # Fixes a bug where invisible parens are not properly stripped from
        # assignment statements that contain type annotations.
        if isinstance(child, Node) and child.type == syms.annassign:
            normalize_invisible_parens(
                child, parens_after=parens_after, preview=preview
            )

        # Add parentheses around long tuple unpacking in assignments.
        if (
            index == 0
            and isinstance(child, Node)
            and child.type == syms.testlist_star_expr
        ):
            check_lpar = True

        if check_lpar:
            if (
                preview
                and child.type == syms.atom
                and node.type == syms.for_stmt
                and isinstance(child.prev_sibling, Leaf)
                and child.prev_sibling.type == token.NAME
                and child.prev_sibling.value == "for"
            ):
                if maybe_make_parens_invisible_in_atom(
                    child,
                    parent=node,
                    remove_brackets_around_comma=True,
                ):
                    wrap_in_parentheses(node, child, visible=False)
            elif preview and isinstance(child, Node) and node.type == syms.with_stmt:
                remove_with_parens(child, node)
            elif child.type == syms.atom:
                if maybe_make_parens_invisible_in_atom(
                    child,
                    parent=node,
                ):
                    wrap_in_parentheses(node, child, visible=False)
            elif is_one_tuple(child):
                wrap_in_parentheses(node, child, visible=True)
            elif node.type == syms.import_from:
                # "import from" nodes store parentheses directly as part of
                # the statement
                if is_lpar_token(child):
                    assert is_rpar_token(node.children[-1])
                    # make parentheses invisible
                    child.value = ""
                    node.children[-1].value = ""
                elif child.type != token.STAR:
                    # insert invisible parentheses
                    node.insert_child(index, Leaf(token.LPAR, ""))
                    node.append_child(Leaf(token.RPAR, ""))
                break
            elif (
                index == 1
                and child.type == token.STAR
                and node.type == syms.except_clause
            ):
                # In except* (PEP 654), the star is actually part of
                # of the keyword. So we need to skip the insertion of
                # invisible parentheses to work more precisely.
                continue

            elif not (isinstance(child, Leaf) and is_multiline_string(child)):
                wrap_in_parentheses(node, child, visible=False)

        comma_check = child.type == token.COMMA if preview else False

        check_lpar = isinstance(child, Leaf) and (
            child.value in parens_after or comma_check
        )


def remove_await_parens(node: Node) -> None:
    if node.children[0].type == token.AWAIT and len(node.children) > 1:
        if (
            node.children[1].type == syms.atom
            and node.children[1].children[0].type == token.LPAR
        ):
            if maybe_make_parens_invisible_in_atom(
                node.children[1],
                parent=node,
                remove_brackets_around_comma=True,
            ):
                wrap_in_parentheses(node, node.children[1], visible=False)

            # Since await is an expression we shouldn't remove
            # brackets in cases where this would change
            # the AST due to operator precedence.
            # Therefore we only aim to remove brackets around
            # power nodes that aren't also await expressions themselves.
            # https://peps.python.org/pep-0492/#updated-operator-precedence-table
            # N.B. We've still removed any redundant nested brackets though :)
            opening_bracket = cast(Leaf, node.children[1].children[0])
            closing_bracket = cast(Leaf, node.children[1].children[-1])
            bracket_contents = cast(Node, node.children[1].children[1])
            if bracket_contents.type != syms.power:
                ensure_visible(opening_bracket)
                ensure_visible(closing_bracket)
            elif (
                bracket_contents.type == syms.power
                and bracket_contents.children[0].type == token.AWAIT
            ):
                ensure_visible(opening_bracket)
                ensure_visible(closing_bracket)
                # If we are in a nested await then recurse down.
                remove_await_parens(bracket_contents)


def remove_with_parens(node: Node, parent: Node) -> None:
    """Recursively hide optional parens in `with` statements."""
    # Removing all unnecessary parentheses in with statements in one pass is a tad
    # complex as different variations of bracketed statements result in pretty
    # different parse trees:
    #
    # with (open("file")) as f:                       # this is an asexpr_test
    #     ...
    #
    # with (open("file") as f):                       # this is an atom containing an
    #     ...                                         # asexpr_test
    #
    # with (open("file")) as f, (open("file")) as f:  # this is asexpr_test, COMMA,
    #     ...                                         # asexpr_test
    #
    # with (open("file") as f, open("file") as f):    # an atom containing a
    #     ...                                         # testlist_gexp which then
    #                                                 # contains multiple asexpr_test(s)
    if node.type == syms.atom:
        if maybe_make_parens_invisible_in_atom(
            node,
            parent=parent,
            remove_brackets_around_comma=True,
        ):
            wrap_in_parentheses(parent, node, visible=False)
        if isinstance(node.children[1], Node):
            remove_with_parens(node.children[1], node)
    elif node.type == syms.testlist_gexp:
        for child in node.children:
            if isinstance(child, Node):
                remove_with_parens(child, node)
    elif node.type == syms.asexpr_test and not any(
        leaf.type == token.COLONEQUAL for leaf in node.leaves()
    ):
        if maybe_make_parens_invisible_in_atom(
            node.children[0],
            parent=node,
            remove_brackets_around_comma=True,
        ):
            wrap_in_parentheses(node, node.children[0], visible=False)


def maybe_make_parens_invisible_in_atom(
    node: LN,
    parent: LN,
    remove_brackets_around_comma: bool = False,
) -> bool:
    """If it's safe, make the parens in the atom `node` invisible, recursively.
    Additionally, remove repeated, adjacent invisible parens from the atom `node`
    as they are redundant.

    Returns whether the node should itself be wrapped in invisible parentheses.
    """
    if (
        node.type != syms.atom
        or is_empty_tuple(node)
        or is_one_tuple(node)
        or (is_yield(node) and parent.type != syms.expr_stmt)
        or (
            # This condition tries to prevent removing non-optional brackets
            # around a tuple, however, can be a bit overzealous so we provide
            # and option to skip this check for `for` and `with` statements.
            not remove_brackets_around_comma
            and max_delimiter_priority_in_atom(node) >= COMMA_PRIORITY
        )
    ):
        return False

    if is_walrus_assignment(node):
        if parent.type in [
            syms.annassign,
            syms.expr_stmt,
            syms.assert_stmt,
            syms.return_stmt,
            syms.except_clause,
            syms.funcdef,
            # these ones aren't useful to end users, but they do please fuzzers
            syms.for_stmt,
            syms.del_stmt,
        ]:
            return False

    first = node.children[0]
    last = node.children[-1]
    if is_lpar_token(first) and is_rpar_token(last):
        middle = node.children[1]
        # make parentheses invisible
        first.value = ""
        last.value = ""
        maybe_make_parens_invisible_in_atom(
            middle,
            parent=parent,
            remove_brackets_around_comma=remove_brackets_around_comma,
        )

        if is_atom_with_invisible_parens(middle):
            # Strip the invisible parens from `middle` by replacing
            # it with the child in-between the invisible parens
            middle.replace(middle.children[1])

        return False

    return True


def should_split_line(line: Line, opening_bracket: Leaf) -> bool:
    """Should `line` be immediately split with `delimiter_split()` after RHS?"""

    if not (opening_bracket.parent and opening_bracket.value in "[{("):
        return False

    # We're essentially checking if the body is delimited by commas and there's more
    # than one of them (we're excluding the trailing comma and if the delimiter priority
    # is still commas, that means there's more).
    exclude = set()
    trailing_comma = False
    try:
        last_leaf = line.leaves[-1]
        if last_leaf.type == token.COMMA:
            trailing_comma = True
            exclude.add(id(last_leaf))
        max_priority = line.bracket_tracker.max_delimiter_priority(exclude=exclude)
    except (IndexError, ValueError):
        return False

    return max_priority == COMMA_PRIORITY and (
        (line.mode.magic_trailing_comma and trailing_comma)
        # always explode imports
        or opening_bracket.parent.type in {syms.atom, syms.import_from}
    )


def generate_trailers_to_omit(line: Line, line_length: int) -> Iterator[Set[LeafID]]:
    """Generate sets of closing bracket IDs that should be omitted in a RHS.

    Brackets can be omitted if the entire trailer up to and including
    a preceding closing bracket fits in one line.

    Yielded sets are cumulative (contain results of previous yields, too).  First
    set is empty, unless the line should explode, in which case bracket pairs until
    the one that needs to explode are omitted.
    """

    omit: Set[LeafID] = set()
    if not line.magic_trailing_comma:
        yield omit

    length = 4 * line.depth
    opening_bracket: Optional[Leaf] = None
    closing_bracket: Optional[Leaf] = None
    inner_brackets: Set[LeafID] = set()
    for index, leaf, leaf_length in line.enumerate_with_length(reversed=True):
        length += leaf_length
        if length > line_length:
            break

        has_inline_comment = leaf_length > len(leaf.value) + len(leaf.prefix)
        if leaf.type == STANDALONE_COMMENT or has_inline_comment:
            break

        if opening_bracket:
            if leaf is opening_bracket:
                opening_bracket = None
            elif leaf.type in CLOSING_BRACKETS:
                prev = line.leaves[index - 1] if index > 0 else None
                if (
                    prev
                    and prev.type == token.COMMA
                    and leaf.opening_bracket is not None
                    and not is_one_sequence_between(
                        leaf.opening_bracket, leaf, line.leaves
                    )
                ):
                    # Never omit bracket pairs with trailing commas.
                    # We need to explode on those.
                    break

                inner_brackets.add(id(leaf))
        elif leaf.type in CLOSING_BRACKETS:
            prev = line.leaves[index - 1] if index > 0 else None
            if prev and prev.type in OPENING_BRACKETS:
                # Empty brackets would fail a split so treat them as "inner"
                # brackets (e.g. only add them to the `omit` set if another
                # pair of brackets was good enough.
                inner_brackets.add(id(leaf))
                continue

            if closing_bracket:
                omit.add(id(closing_bracket))
                omit.update(inner_brackets)
                inner_brackets.clear()
                yield omit

            if (
                prev
                and prev.type == token.COMMA
                and leaf.opening_bracket is not None
                and not is_one_sequence_between(leaf.opening_bracket, leaf, line.leaves)
            ):
                # Never omit bracket pairs with trailing commas.
                # We need to explode on those.
                break

            if leaf.value:
                opening_bracket = leaf.opening_bracket
                closing_bracket = leaf


def run_transformer(
    line: Line,
    transform: Transformer,
    mode: Mode,
    features: Collection[Feature],
    *,
    line_str: str = "",
) -> List[Line]:
    if not line_str:
        line_str = line_to_string(line)
    result: List[Line] = []
    for transformed_line in transform(line, features):
        if str(transformed_line).strip("\n") == line_str:
            raise CannotTransform("Line transformer returned an unchanged result")

        result.extend(transform_line(transformed_line, mode=mode, features=features))

    features_set = set(features)
    if (
        Feature.FORCE_OPTIONAL_PARENTHESES in features_set
        or transform.__class__.__name__ != "rhs"
        or not line.bracket_tracker.invisible
        or any(bracket.value for bracket in line.bracket_tracker.invisible)
        or line.contains_multiline_strings()
        or result[0].contains_uncollapsable_type_comments()
        or result[0].contains_unsplittable_type_ignore()
        or is_line_short_enough(result[0], line_length=mode.line_length)
        # If any leaves have no parents (which _can_ occur since
        # `transform(line)` potentially destroys the line's underlying node
        # structure), then we can't proceed. Doing so would cause the below
        # call to `append_leaves()` to fail.
        or any(leaf.parent is None for leaf in line.leaves)
    ):
        return result

    line_copy = line.clone()
    append_leaves(line_copy, line, line.leaves)
    features_fop = features_set | {Feature.FORCE_OPTIONAL_PARENTHESES}
    second_opinion = run_transformer(
        line_copy, transform, mode, features_fop, line_str=line_str
    )
    if all(
        is_line_short_enough(ln, line_length=mode.line_length) for ln in second_opinion
    ):
        result = second_opinion
    return result<|MERGE_RESOLUTION|>--- conflicted
+++ resolved
@@ -54,23 +54,11 @@
 )
 from black.numerics import normalize_numeric_literal
 from black.strings import (
-<<<<<<< HEAD
-    get_string_prefix,
-    fix_docstring,
-    normalize_string_prefix,
-    normalize_string_quotes,
-    normalize_unicode_escape_sequences,
-)
-from black.trans import Transformer, CannotTransform, StringMerger, StringSplitter
-from black.trans import StringParenWrapper, StringParenStripper, hug_power_op
-from black.mode import Mode, Feature, Preview
-
-from blib2to3.pytree import Node, Leaf
-=======
     fix_docstring,
     get_string_prefix,
     normalize_string_prefix,
     normalize_string_quotes,
+    normalize_unicode_escape_sequences,
 )
 from black.trans import (
     CannotTransform,
@@ -81,7 +69,6 @@
     Transformer,
     hug_power_op,
 )
->>>>>>> cd9fef8b
 from blib2to3.pgen2 import token
 from blib2to3.pytree import Leaf, Node
 
