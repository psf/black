"""
Generating lines of code.
"""

import re
import sys
from dataclasses import replace
from enum import Enum, auto
from functools import partial, wraps
from typing import Collection, Iterator, List, Optional, Set, Union, cast

from black.brackets import (
    COMMA_PRIORITY,
    DOT_PRIORITY,
    get_leaves_inside_matching_brackets,
    max_delimiter_priority_in_atom,
)
from black.comments import FMT_OFF, generate_comments, list_comments
from black.lines import (
    Line,
    RHSResult,
    append_leaves,
    can_be_split,
    can_omit_invisible_parens,
    is_line_short_enough,
    line_to_string,
)
from black.mode import Feature, Mode, Preview
from black.nodes import (
    ASSIGNMENTS,
    BRACKETS,
    CLOSING_BRACKETS,
    OPENING_BRACKETS,
    RARROW,
    STANDALONE_COMMENT,
    STATEMENT,
    WHITESPACE,
    Visitor,
    ensure_visible,
    is_arith_like,
    is_async_stmt_or_funcdef,
    is_atom_with_invisible_parens,
    is_docstring,
    is_empty_tuple,
    is_lpar_token,
    is_multiline_string,
    is_name_token,
    is_one_sequence_between,
    is_one_tuple,
    is_rpar_token,
    is_stub_body,
    is_stub_suite,
    is_tuple_containing_walrus,
    is_type_ignore_comment_string,
    is_vararg,
    is_walrus_assignment,
    is_yield,
    syms,
    wrap_in_parentheses,
)
from black.numerics import normalize_numeric_literal
from black.strings import (
    fix_docstring,
    get_string_prefix,
    normalize_string_prefix,
    normalize_string_quotes,
    normalize_unicode_escape_sequences,
)
from black.trans import (
    CannotTransform,
    StringMerger,
    StringParenStripper,
    StringParenWrapper,
    StringSplitter,
    Transformer,
    hug_power_op,
)
from blib2to3.pgen2 import token
from blib2to3.pytree import Leaf, Node

# types
LeafID = int
LN = Union[Leaf, Node]


class CannotSplit(CannotTransform):
    """A readable split that fits the allotted line length is impossible."""


# This isn't a dataclass because @dataclass + Generic breaks mypyc.
# See also https://github.com/mypyc/mypyc/issues/827.
class LineGenerator(Visitor[Line]):
    """Generates reformatted Line objects.  Empty lines are not emitted.

    Note: destroys the tree it's visiting by mutating prefixes of its leaves
    in ways that will no longer stringify to valid Python code on the tree.
    """

    def __init__(self, mode: Mode, features: Collection[Feature]) -> None:
        self.mode = mode
        self.features = features
        self.current_line: Line
        self.__post_init__()

    def line(self, indent: int = 0) -> Iterator[Line]:
        """Generate a line.

        If the line is empty, only emit if it makes sense.
        If the line is too long, split it first and then generate.

        If any lines were generated, set up a new current_line.
        """
        if not self.current_line:
            self.current_line.depth += indent
            return  # Line is empty, don't emit. Creating a new one unnecessary.

        if len(self.current_line.leaves) == 1 and is_async_stmt_or_funcdef(
            self.current_line.leaves[0]
        ):
            # Special case for async def/for/with statements. `visit_async_stmt`
            # adds an `ASYNC` leaf then visits the child def/for/with statement
            # nodes. Line yields from those nodes shouldn't treat the former
            # `ASYNC` leaf as a complete line.
            return

        complete_line = self.current_line
        self.current_line = Line(mode=self.mode, depth=complete_line.depth + indent)
        yield complete_line

    def visit_default(self, node: LN) -> Iterator[Line]:
        """Default `visit_*()` implementation. Recurses to children of `node`."""
        if isinstance(node, Leaf):
            any_open_brackets = self.current_line.bracket_tracker.any_open_brackets()
            for comment in generate_comments(node):
                if any_open_brackets:
                    # any comment within brackets is subject to splitting
                    self.current_line.append(comment)
                elif comment.type == token.COMMENT:
                    # regular trailing comment
                    self.current_line.append(comment)
                    yield from self.line()

                else:
                    # regular standalone comment
                    yield from self.line()

                    self.current_line.append(comment)
                    yield from self.line()

            if any_open_brackets:
                node.prefix = ""
            if self.mode.string_normalization and node.type == token.STRING:
                node.value = normalize_string_prefix(node.value)
                node.value = normalize_string_quotes(node.value)
            if node.type == token.NUMBER:
                normalize_numeric_literal(node)
            if node.type not in WHITESPACE:
                self.current_line.append(node)
        yield from super().visit_default(node)

    def visit_test(self, node: Node) -> Iterator[Line]:
        """Visit an `x if y else z` test"""

        already_parenthesized = (
            node.prev_sibling and node.prev_sibling.type == token.LPAR
        )

        if not already_parenthesized:
            lpar = Leaf(token.LPAR, "")
            rpar = Leaf(token.RPAR, "")
            node.insert_child(0, lpar)
            node.append_child(rpar)

        yield from self.visit_default(node)

    def visit_INDENT(self, node: Leaf) -> Iterator[Line]:
        """Increase indentation level, maybe yield a line."""
        # In blib2to3 INDENT never holds comments.
        yield from self.line(+1)
        yield from self.visit_default(node)

    def visit_DEDENT(self, node: Leaf) -> Iterator[Line]:
        """Decrease indentation level, maybe yield a line."""
        # The current line might still wait for trailing comments.  At DEDENT time
        # there won't be any (they would be prefixes on the preceding NEWLINE).
        # Emit the line then.
        yield from self.line()

        # While DEDENT has no value, its prefix may contain standalone comments
        # that belong to the current indentation level.  Get 'em.
        yield from self.visit_default(node)

        # Finally, emit the dedent.
        yield from self.line(-1)

    def visit_stmt(
        self, node: Node, keywords: Set[str], parens: Set[str]
    ) -> Iterator[Line]:
        """Visit a statement.

        This implementation is shared for `if`, `while`, `for`, `try`, `except`,
        `def`, `with`, `class`, `assert`, and assignments.

        The relevant Python language `keywords` for a given statement will be
        NAME leaves within it. This methods puts those on a separate line.

        `parens` holds a set of string leaf values immediately after which
        invisible parens should be put.
        """
        normalize_invisible_parens(
            node, parens_after=parens, mode=self.mode, features=self.features
        )
        for child in node.children:
            if is_name_token(child) and child.value in keywords:
                yield from self.line()

            yield from self.visit(child)

    def visit_typeparams(self, node: Node) -> Iterator[Line]:
        yield from self.visit_default(node)
        node.children[0].prefix = ""

    def visit_typevartuple(self, node: Node) -> Iterator[Line]:
        yield from self.visit_default(node)
        node.children[1].prefix = ""

    def visit_paramspec(self, node: Node) -> Iterator[Line]:
        yield from self.visit_default(node)
        node.children[1].prefix = ""

    def visit_dictsetmaker(self, node: Node) -> Iterator[Line]:
        for i, child in enumerate(node.children):
            if i == 0:
                continue
            if node.children[i - 1].type == token.COLON:
                if child.type == syms.atom and child.children[0].type == token.LPAR:
                    if maybe_make_parens_invisible_in_atom(
                        child,
                        parent=node,
                        remove_brackets_around_comma=False,
                    ):
                        wrap_in_parentheses(node, child, visible=False)
                else:
                    wrap_in_parentheses(node, child, visible=False)
        yield from self.visit_default(node)

    def visit_funcdef(self, node: Node) -> Iterator[Line]:
        """Visit function definition."""
        yield from self.line()

        # Remove redundant brackets around return type annotation.
        is_return_annotation = False
        for child in node.children:
            if child.type == token.RARROW:
                is_return_annotation = True
            elif is_return_annotation:
                if child.type == syms.atom and child.children[0].type == token.LPAR:
                    if maybe_make_parens_invisible_in_atom(
                        child,
                        parent=node,
                        remove_brackets_around_comma=False,
                    ):
                        wrap_in_parentheses(node, child, visible=False)
                else:
                    wrap_in_parentheses(node, child, visible=False)
                is_return_annotation = False

        for child in node.children:
            yield from self.visit(child)

    def visit_match_case(self, node: Node) -> Iterator[Line]:
        """Visit either a match or case statement."""
        normalize_invisible_parens(
            node, parens_after=set(), mode=self.mode, features=self.features
        )

        yield from self.line()
        for child in node.children:
            yield from self.visit(child)

    def visit_suite(self, node: Node) -> Iterator[Line]:
        """Visit a suite."""
<<<<<<< HEAD
        if is_stub_suite(node):
=======
        if (
            self.mode.is_pyi or Preview.dummy_implementations in self.mode
        ) and is_stub_suite(node, self.mode):
>>>>>>> 9aea9768
            yield from self.visit(node.children[2])
        else:
            yield from self.visit_default(node)

    def visit_simple_stmt(self, node: Node) -> Iterator[Line]:
        """Visit a statement without nested statements."""
        prev_type: Optional[int] = None
        for child in node.children:
            if (prev_type is None or prev_type == token.SEMI) and is_arith_like(child):
                wrap_in_parentheses(node, child, visible=False)
            prev_type = child.type

        is_suite_like = node.parent and node.parent.type in STATEMENT
        if is_suite_like:
            if is_stub_body(node):
                yield from self.visit_default(node)
            else:
                yield from self.line(+1)
                yield from self.visit_default(node)
                yield from self.line(-1)

        else:
<<<<<<< HEAD
            if not node.parent or not is_stub_suite(node.parent):
=======
            if (
                not (self.mode.is_pyi or Preview.dummy_implementations in self.mode)
                or not node.parent
                or not is_stub_suite(node.parent, self.mode)
            ):
>>>>>>> 9aea9768
                yield from self.line()
            yield from self.visit_default(node)

    def visit_async_stmt(self, node: Node) -> Iterator[Line]:
        """Visit `async def`, `async for`, `async with`."""
        yield from self.line()

        children = iter(node.children)
        for child in children:
            yield from self.visit(child)

            if child.type == token.ASYNC or child.type == STANDALONE_COMMENT:
                # STANDALONE_COMMENT happens when `# fmt: skip` is applied on the async
                # line.
                break

        internal_stmt = next(children)
        yield from self.visit(internal_stmt)

    def visit_decorators(self, node: Node) -> Iterator[Line]:
        """Visit decorators."""
        for child in node.children:
            yield from self.line()
            yield from self.visit(child)

    def visit_power(self, node: Node) -> Iterator[Line]:
        for idx, leaf in enumerate(node.children[:-1]):
            next_leaf = node.children[idx + 1]

            if not isinstance(leaf, Leaf):
                continue

            value = leaf.value.lower()
            if (
                leaf.type == token.NUMBER
                and next_leaf.type == syms.trailer
                # Ensure that we are in an attribute trailer
                and next_leaf.children[0].type == token.DOT
                # It shouldn't wrap hexadecimal, binary and octal literals
                and not value.startswith(("0x", "0b", "0o"))
                # It shouldn't wrap complex literals
                and "j" not in value
            ):
                wrap_in_parentheses(node, leaf)

        remove_await_parens(node)

        yield from self.visit_default(node)

    def visit_SEMI(self, leaf: Leaf) -> Iterator[Line]:
        """Remove a semicolon and put the other statement on a separate line."""
        yield from self.line()

    def visit_ENDMARKER(self, leaf: Leaf) -> Iterator[Line]:
        """End of file. Process outstanding comments and end with a newline."""
        yield from self.visit_default(leaf)
        yield from self.line()

    def visit_STANDALONE_COMMENT(self, leaf: Leaf) -> Iterator[Line]:
        if not self.current_line.bracket_tracker.any_open_brackets():
            yield from self.line()
        yield from self.visit_default(leaf)

    def visit_factor(self, node: Node) -> Iterator[Line]:
        """Force parentheses between a unary op and a binary power:

        -2 ** 8 -> -(2 ** 8)
        """
        _operator, operand = node.children
        if (
            operand.type == syms.power
            and len(operand.children) == 3
            and operand.children[1].type == token.DOUBLESTAR
        ):
            lpar = Leaf(token.LPAR, "(")
            rpar = Leaf(token.RPAR, ")")
            index = operand.remove() or 0
            node.insert_child(index, Node(syms.atom, [lpar, operand, rpar]))
        yield from self.visit_default(node)

    def visit_tname(self, node: Node) -> Iterator[Line]:
        """
        Add potential parentheses around types in function parameter lists to be made
        into real parentheses in case the type hint is too long to fit on a line
        Examples:
        def foo(a: int, b: float = 7): ...

        ->

        def foo(a: (int), b: (float) = 7): ...
        """
        assert len(node.children) == 3
        if maybe_make_parens_invisible_in_atom(node.children[2], parent=node):
            wrap_in_parentheses(node, node.children[2], visible=False)

        yield from self.visit_default(node)

    def visit_STRING(self, leaf: Leaf) -> Iterator[Line]:
        if Preview.hex_codes_in_unicode_sequences in self.mode:
            normalize_unicode_escape_sequences(leaf)

        if is_docstring(leaf) and not re.search(r"\\\s*\n", leaf.value):
            # We're ignoring docstrings with backslash newline escapes because changing
            # indentation of those changes the AST representation of the code.
            if self.mode.string_normalization:
                docstring = normalize_string_prefix(leaf.value)
                # visit_default() does handle string normalization for us, but
                # since this method acts differently depending on quote style (ex.
                # see padding logic below), there's a possibility for unstable
                # formatting as visit_default() is called *after*. To avoid a
                # situation where this function formats a docstring differently on
                # the second pass, normalize it early.
                docstring = normalize_string_quotes(docstring)
            else:
                docstring = leaf.value
            prefix = get_string_prefix(docstring)
            docstring = docstring[len(prefix) :]  # Remove the prefix
            quote_char = docstring[0]
            # A natural way to remove the outer quotes is to do:
            #   docstring = docstring.strip(quote_char)
            # but that breaks on """""x""" (which is '""x').
            # So we actually need to remove the first character and the next two
            # characters but only if they are the same as the first.
            quote_len = 1 if docstring[1] != quote_char else 3
            docstring = docstring[quote_len:-quote_len]
            docstring_started_empty = not docstring
            indent = " " * 4 * self.current_line.depth

            if is_multiline_string(leaf):
                docstring = fix_docstring(docstring, indent)
            else:
                docstring = docstring.strip()

            has_trailing_backslash = False
            if docstring:
                # Add some padding if the docstring starts / ends with a quote mark.
                if docstring[0] == quote_char:
                    docstring = " " + docstring
                if docstring[-1] == quote_char:
                    docstring += " "
                if docstring[-1] == "\\":
                    backslash_count = len(docstring) - len(docstring.rstrip("\\"))
                    if backslash_count % 2:
                        # Odd number of tailing backslashes, add some padding to
                        # avoid escaping the closing string quote.
                        docstring += " "
                        has_trailing_backslash = True
            elif not docstring_started_empty:
                docstring = " "

            # We could enforce triple quotes at this point.
            quote = quote_char * quote_len

            # It's invalid to put closing single-character quotes on a new line.
            if self.mode and quote_len == 3:
                # We need to find the length of the last line of the docstring
                # to find if we can add the closing quotes to the line without
                # exceeding the maximum line length.
                # If docstring is one line, we don't put the closing quotes on a
                # separate line because it looks ugly (#3320).
                lines = docstring.splitlines()
                last_line_length = len(lines[-1]) if docstring else 0

                # If adding closing quotes would cause the last line to exceed
                # the maximum line length then put a line break before the
                # closing quotes
                if (
                    len(lines) > 1
                    and last_line_length + quote_len > self.mode.line_length
                    and len(indent) + quote_len <= self.mode.line_length
                    and not has_trailing_backslash
                ):
                    leaf.value = prefix + quote + docstring + "\n" + indent + quote
                else:
                    leaf.value = prefix + quote + docstring + quote
            else:
                leaf.value = prefix + quote + docstring + quote

        yield from self.visit_default(leaf)

    def __post_init__(self) -> None:
        """You are in a twisty little maze of passages."""
        self.current_line = Line(mode=self.mode)

        v = self.visit_stmt
        Ø: Set[str] = set()
        self.visit_assert_stmt = partial(v, keywords={"assert"}, parens={"assert", ","})
        self.visit_if_stmt = partial(
            v, keywords={"if", "else", "elif"}, parens={"if", "elif"}
        )
        self.visit_while_stmt = partial(v, keywords={"while", "else"}, parens={"while"})
        self.visit_for_stmt = partial(v, keywords={"for", "else"}, parens={"for", "in"})
        self.visit_try_stmt = partial(
            v, keywords={"try", "except", "else", "finally"}, parens=Ø
        )
        self.visit_except_clause = partial(v, keywords={"except"}, parens={"except"})
        self.visit_with_stmt = partial(v, keywords={"with"}, parens={"with"})
        self.visit_classdef = partial(v, keywords={"class"}, parens=Ø)

        self.visit_expr_stmt = partial(v, keywords=Ø, parens=ASSIGNMENTS)
        self.visit_return_stmt = partial(v, keywords={"return"}, parens={"return"})
        self.visit_import_from = partial(v, keywords=Ø, parens={"import"})
        self.visit_del_stmt = partial(v, keywords=Ø, parens={"del"})
        self.visit_async_funcdef = self.visit_async_stmt
        self.visit_decorated = self.visit_decorators

        # PEP 634
        self.visit_match_stmt = self.visit_match_case
        self.visit_case_block = self.visit_match_case


def _hugging_power_ops_line_to_string(
    line: Line,
    features: Collection[Feature],
    mode: Mode,
) -> Optional[str]:
    try:
        return line_to_string(next(hug_power_op(line, features, mode)))
    except CannotTransform:
        return None


def transform_line(
    line: Line, mode: Mode, features: Collection[Feature] = ()
) -> Iterator[Line]:
    """Transform a `line`, potentially splitting it into many lines.

    They should fit in the allotted `line_length` but might not be able to.

    `features` are syntactical features that may be used in the output.
    """
    if line.is_comment:
        yield line
        return

    line_str = line_to_string(line)

    # We need the line string when power operators are hugging to determine if we should
    # split the line. Default to line_str, if no power operator are present on the line.
    line_str_hugging_power_ops = (
        _hugging_power_ops_line_to_string(line, features, mode) or line_str
    )

    ll = mode.line_length
    sn = mode.string_normalization
    string_merge = StringMerger(ll, sn)
    string_paren_strip = StringParenStripper(ll, sn)
    string_split = StringSplitter(ll, sn)
    string_paren_wrap = StringParenWrapper(ll, sn)

    transformers: List[Transformer]
    if (
        not line.contains_uncollapsable_type_comments()
        and not line.should_split_rhs
        and not line.magic_trailing_comma
        and (
            is_line_short_enough(line, mode=mode, line_str=line_str_hugging_power_ops)
            or line.contains_unsplittable_type_ignore()
        )
        and not (line.inside_brackets and line.contains_standalone_comments())
        and not line.contains_implicit_multiline_string_with_comments()
    ):
        # Only apply basic string preprocessing, since lines shouldn't be split here.
        if Preview.string_processing in mode:
            transformers = [string_merge, string_paren_strip]
        else:
            transformers = []
    elif line.is_def and not should_split_funcdef_with_rhs(line, mode):
        transformers = [left_hand_split]
    else:

        def _rhs(
            self: object, line: Line, features: Collection[Feature], mode: Mode
        ) -> Iterator[Line]:
            """Wraps calls to `right_hand_split`.

            The calls increasingly `omit` right-hand trailers (bracket pairs with
            content), meaning the trailers get glued together to split on another
            bracket pair instead.
            """
            for omit in generate_trailers_to_omit(line, mode.line_length):
                lines = list(right_hand_split(line, mode, features, omit=omit))
                # Note: this check is only able to figure out if the first line of the
                # *current* transformation fits in the line length.  This is true only
                # for simple cases.  All others require running more transforms via
                # `transform_line()`.  This check doesn't know if those would succeed.
                if is_line_short_enough(lines[0], mode=mode):
                    yield from lines
                    return

            # All splits failed, best effort split with no omits.
            # This mostly happens to multiline strings that are by definition
            # reported as not fitting a single line, as well as lines that contain
            # trailing commas (those have to be exploded).
            yield from right_hand_split(line, mode, features=features)

        # HACK: nested functions (like _rhs) compiled by mypyc don't retain their
        # __name__ attribute which is needed in `run_transformer` further down.
        # Unfortunately a nested class breaks mypyc too. So a class must be created
        # via type ... https://github.com/mypyc/mypyc/issues/884
        rhs = type("rhs", (), {"__call__": _rhs})()

        if Preview.string_processing in mode:
            if line.inside_brackets:
                transformers = [
                    string_merge,
                    string_paren_strip,
                    string_split,
                    delimiter_split,
                    standalone_comment_split,
                    string_paren_wrap,
                    rhs,
                ]
            else:
                transformers = [
                    string_merge,
                    string_paren_strip,
                    string_split,
                    string_paren_wrap,
                    rhs,
                ]
        else:
            if line.inside_brackets:
                transformers = [delimiter_split, standalone_comment_split, rhs]
            else:
                transformers = [rhs]
    # It's always safe to attempt hugging of power operations and pretty much every line
    # could match.
    transformers.append(hug_power_op)

    for transform in transformers:
        # We are accumulating lines in `result` because we might want to abort
        # mission and return the original line in the end, or attempt a different
        # split altogether.
        try:
            result = run_transformer(line, transform, mode, features, line_str=line_str)
        except CannotTransform:
            continue
        else:
            yield from result
            break

    else:
        yield line


def should_split_funcdef_with_rhs(line: Line, mode: Mode) -> bool:
    """If a funcdef has a magic trailing comma in the return type, then we should first
    split the line with rhs to respect the comma.
    """
    return_type_leaves: List[Leaf] = []
    in_return_type = False

    for leaf in line.leaves:
        if leaf.type == token.COLON:
            in_return_type = False
        if in_return_type:
            return_type_leaves.append(leaf)
        if leaf.type == token.RARROW:
            in_return_type = True

    # using `bracket_split_build_line` will mess with whitespace, so we duplicate a
    # couple lines from it.
    result = Line(mode=line.mode, depth=line.depth)
    leaves_to_track = get_leaves_inside_matching_brackets(return_type_leaves)
    for leaf in return_type_leaves:
        result.append(
            leaf,
            preformatted=True,
            track_bracket=id(leaf) in leaves_to_track,
        )

    # we could also return true if the line is too long, and the return type is longer
    # than the param list. Or if `should_split_rhs` returns True.
    return result.magic_trailing_comma is not None


class _BracketSplitComponent(Enum):
    head = auto()
    body = auto()
    tail = auto()


def left_hand_split(
    line: Line, _features: Collection[Feature], mode: Mode
) -> Iterator[Line]:
    """Split line into many lines, starting with the first matching bracket pair.

    Note: this usually looks weird, only use this for function definitions.
    Prefer RHS otherwise.  This is why this function is not symmetrical with
    :func:`right_hand_split` which also handles optional parentheses.
    """
    tail_leaves: List[Leaf] = []
    body_leaves: List[Leaf] = []
    head_leaves: List[Leaf] = []
    current_leaves = head_leaves
    matching_bracket: Optional[Leaf] = None
    for leaf in line.leaves:
        if (
            current_leaves is body_leaves
            and leaf.type in CLOSING_BRACKETS
            and leaf.opening_bracket is matching_bracket
            and isinstance(matching_bracket, Leaf)
        ):
            ensure_visible(leaf)
            ensure_visible(matching_bracket)
            current_leaves = tail_leaves if body_leaves else head_leaves
        current_leaves.append(leaf)
        if current_leaves is head_leaves:
            if leaf.type in OPENING_BRACKETS:
                matching_bracket = leaf
                current_leaves = body_leaves
    if not matching_bracket or not tail_leaves:
        raise CannotSplit("No brackets found")

    head = bracket_split_build_line(
        head_leaves, line, matching_bracket, component=_BracketSplitComponent.head
    )
    body = bracket_split_build_line(
        body_leaves, line, matching_bracket, component=_BracketSplitComponent.body
    )
    tail = bracket_split_build_line(
        tail_leaves, line, matching_bracket, component=_BracketSplitComponent.tail
    )
    bracket_split_succeeded_or_raise(head, body, tail)
    for result in (head, body, tail):
        if result:
            yield result


def right_hand_split(
    line: Line,
    mode: Mode,
    features: Collection[Feature] = (),
    omit: Collection[LeafID] = (),
) -> Iterator[Line]:
    """Split line into many lines, starting with the last matching bracket pair.

    If the split was by optional parentheses, attempt splitting without them, too.
    `omit` is a collection of closing bracket IDs that shouldn't be considered for
    this split.

    Note: running this function modifies `bracket_depth` on the leaves of `line`.
    """
    rhs_result = _first_right_hand_split(line, omit=omit)
    yield from _maybe_split_omitting_optional_parens(
        rhs_result, line, mode, features=features, omit=omit
    )


def _first_right_hand_split(
    line: Line,
    omit: Collection[LeafID] = (),
) -> RHSResult:
    """Split the line into head, body, tail starting with the last bracket pair.

    Note: this function should not have side effects. It's relied upon by
    _maybe_split_omitting_optional_parens to get an opinion whether to prefer
    splitting on the right side of an assignment statement.
    """
    tail_leaves: List[Leaf] = []
    body_leaves: List[Leaf] = []
    head_leaves: List[Leaf] = []
    current_leaves = tail_leaves
    opening_bracket: Optional[Leaf] = None
    closing_bracket: Optional[Leaf] = None
    for leaf in reversed(line.leaves):
        if current_leaves is body_leaves:
            if leaf is opening_bracket:
                current_leaves = head_leaves if body_leaves else tail_leaves
        current_leaves.append(leaf)
        if current_leaves is tail_leaves:
            if leaf.type in CLOSING_BRACKETS and id(leaf) not in omit:
                opening_bracket = leaf.opening_bracket
                closing_bracket = leaf
                current_leaves = body_leaves
    if not (opening_bracket and closing_bracket and head_leaves):
        # If there is no opening or closing_bracket that means the split failed and
        # all content is in the tail.  Otherwise, if `head_leaves` are empty, it means
        # the matching `opening_bracket` wasn't available on `line` anymore.
        raise CannotSplit("No brackets found")

    tail_leaves.reverse()
    body_leaves.reverse()
    head_leaves.reverse()

    body: Optional[Line] = None
    if (
        Preview.hug_parens_with_braces_and_square_brackets in line.mode
        and tail_leaves[0].value
        and tail_leaves[0].opening_bracket is head_leaves[-1]
    ):
        inner_body_leaves = list(body_leaves)
        hugged_opening_leaves: List[Leaf] = []
        hugged_closing_leaves: List[Leaf] = []
        is_unpacking = body_leaves[0].type in [token.STAR, token.DOUBLESTAR]
        unpacking_offset: int = 1 if is_unpacking else 0
        while (
            len(inner_body_leaves) >= 2 + unpacking_offset
            and inner_body_leaves[-1].type in CLOSING_BRACKETS
            and inner_body_leaves[-1].opening_bracket
            is inner_body_leaves[unpacking_offset]
        ):
            if unpacking_offset:
                hugged_opening_leaves.append(inner_body_leaves.pop(0))
                unpacking_offset = 0
            hugged_opening_leaves.append(inner_body_leaves.pop(0))
            hugged_closing_leaves.insert(0, inner_body_leaves.pop())

        if hugged_opening_leaves and inner_body_leaves:
            inner_body = bracket_split_build_line(
                inner_body_leaves,
                line,
                hugged_opening_leaves[-1],
                component=_BracketSplitComponent.body,
            )
            if (
                line.mode.magic_trailing_comma
                and inner_body_leaves[-1].type == token.COMMA
            ):
                should_hug = True
            else:
                line_length = line.mode.line_length - sum(
                    len(str(leaf))
                    for leaf in hugged_opening_leaves + hugged_closing_leaves
                )
                if is_line_short_enough(
                    inner_body, mode=replace(line.mode, line_length=line_length)
                ):
                    # Do not hug if it fits on a single line.
                    should_hug = False
                else:
                    should_hug = True
            if should_hug:
                body_leaves = inner_body_leaves
                head_leaves.extend(hugged_opening_leaves)
                tail_leaves = hugged_closing_leaves + tail_leaves
                body = inner_body  # No need to re-calculate the body again later.

    head = bracket_split_build_line(
        head_leaves, line, opening_bracket, component=_BracketSplitComponent.head
    )
    if body is None:
        body = bracket_split_build_line(
            body_leaves, line, opening_bracket, component=_BracketSplitComponent.body
        )
    tail = bracket_split_build_line(
        tail_leaves, line, opening_bracket, component=_BracketSplitComponent.tail
    )
    bracket_split_succeeded_or_raise(head, body, tail)
    return RHSResult(head, body, tail, opening_bracket, closing_bracket)


def _maybe_split_omitting_optional_parens(
    rhs: RHSResult,
    line: Line,
    mode: Mode,
    features: Collection[Feature] = (),
    omit: Collection[LeafID] = (),
) -> Iterator[Line]:
    if (
        Feature.FORCE_OPTIONAL_PARENTHESES not in features
        # the opening bracket is an optional paren
        and rhs.opening_bracket.type == token.LPAR
        and not rhs.opening_bracket.value
        # the closing bracket is an optional paren
        and rhs.closing_bracket.type == token.RPAR
        and not rhs.closing_bracket.value
        # it's not an import (optional parens are the only thing we can split on
        # in this case; attempting a split without them is a waste of time)
        and not line.is_import
        # and we can actually remove the parens
        and can_omit_invisible_parens(rhs, mode.line_length)
    ):
        omit = {id(rhs.closing_bracket), *omit}
        try:
            # The RHSResult Omitting Optional Parens.
            rhs_oop = _first_right_hand_split(line, omit=omit)
            is_split_right_after_equal = (
                len(rhs.head.leaves) >= 2 and rhs.head.leaves[-2].type == token.EQUAL
            )
            rhs_head_contains_brackets = any(
                leaf.type in BRACKETS for leaf in rhs.head.leaves[:-1]
            )
            # the -1 is for the ending optional paren
            rhs_head_short_enough = is_line_short_enough(
                rhs.head, mode=replace(mode, line_length=mode.line_length - 1)
            )
            rhs_head_explode_blocked_by_magic_trailing_comma = (
                rhs.head.magic_trailing_comma is None
            )
            if (
                not (
                    is_split_right_after_equal
                    and rhs_head_contains_brackets
                    and rhs_head_short_enough
                    and rhs_head_explode_blocked_by_magic_trailing_comma
                )
                # the omit optional parens split is preferred by some other reason
                or _prefer_split_rhs_oop_over_rhs(rhs_oop, rhs, mode)
            ):
                yield from _maybe_split_omitting_optional_parens(
                    rhs_oop, line, mode, features=features, omit=omit
                )
                return

        except CannotSplit as e:
            # For chained assignments we want to use the previous successful split
            if line.is_chained_assignment:
                pass

            elif not can_be_split(rhs.body) and not is_line_short_enough(
                rhs.body, mode=mode
            ):
                raise CannotSplit(
                    "Splitting failed, body is still too long and can't be split."
                ) from e

            elif (
                rhs.head.contains_multiline_strings()
                or rhs.tail.contains_multiline_strings()
            ):
                raise CannotSplit(
                    "The current optional pair of parentheses is bound to fail to"
                    " satisfy the splitting algorithm because the head or the tail"
                    " contains multiline strings which by definition never fit one"
                    " line."
                ) from e

    ensure_visible(rhs.opening_bracket)
    ensure_visible(rhs.closing_bracket)
    for result in (rhs.head, rhs.body, rhs.tail):
        if result:
            yield result


def _prefer_split_rhs_oop_over_rhs(
    rhs_oop: RHSResult, rhs: RHSResult, mode: Mode
) -> bool:
    """
    Returns whether we should prefer the result from a split omitting optional parens
    (rhs_oop) over the original (rhs).
    """
    # If we have multiple targets, we prefer more `=`s on the head vs pushing them to
    # the body
    rhs_head_equal_count = [leaf.type for leaf in rhs.head.leaves].count(token.EQUAL)
    rhs_oop_head_equal_count = [leaf.type for leaf in rhs_oop.head.leaves].count(
        token.EQUAL
    )
    if rhs_head_equal_count > 1 and rhs_head_equal_count > rhs_oop_head_equal_count:
        return False

    has_closing_bracket_after_assign = False
    for leaf in reversed(rhs_oop.head.leaves):
        if leaf.type == token.EQUAL:
            break
        if leaf.type in CLOSING_BRACKETS:
            has_closing_bracket_after_assign = True
            break
    return (
        # contains matching brackets after the `=` (done by checking there is a
        # closing bracket)
        has_closing_bracket_after_assign
        or (
            # the split is actually from inside the optional parens (done by checking
            # the first line still contains the `=`)
            any(leaf.type == token.EQUAL for leaf in rhs_oop.head.leaves)
            # the first line is short enough
            and is_line_short_enough(rhs_oop.head, mode=mode)
        )
        # contains unsplittable type ignore
        or rhs_oop.head.contains_unsplittable_type_ignore()
        or rhs_oop.body.contains_unsplittable_type_ignore()
        or rhs_oop.tail.contains_unsplittable_type_ignore()
    )


def bracket_split_succeeded_or_raise(head: Line, body: Line, tail: Line) -> None:
    """Raise :exc:`CannotSplit` if the last left- or right-hand split failed.

    Do nothing otherwise.

    A left- or right-hand split is based on a pair of brackets. Content before
    (and including) the opening bracket is left on one line, content inside the
    brackets is put on a separate line, and finally content starting with and
    following the closing bracket is put on a separate line.

    Those are called `head`, `body`, and `tail`, respectively. If the split
    produced the same line (all content in `head`) or ended up with an empty `body`
    and the `tail` is just the closing bracket, then it's considered failed.
    """
    tail_len = len(str(tail).strip())
    if not body:
        if tail_len == 0:
            raise CannotSplit("Splitting brackets produced the same line")

        elif tail_len < 3:
            raise CannotSplit(
                f"Splitting brackets on an empty body to save {tail_len} characters is"
                " not worth it"
            )


def bracket_split_build_line(
    leaves: List[Leaf],
    original: Line,
    opening_bracket: Leaf,
    *,
    component: _BracketSplitComponent,
) -> Line:
    """Return a new line with given `leaves` and respective comments from `original`.

    If it's the head component, brackets will be tracked so trailing commas are
    respected.

    If it's the body component, the result line is one-indented inside brackets and as
    such has its first leaf's prefix normalized and a trailing comma added when
    expected.
    """
    result = Line(mode=original.mode, depth=original.depth)
    if component is _BracketSplitComponent.body:
        result.inside_brackets = True
        result.depth += 1
        if leaves:
            # Ensure a trailing comma for imports and standalone function arguments, but
            # be careful not to add one after any comments or within type annotations.
            no_commas = (
                original.is_def
                and opening_bracket.value == "("
                and not any(leaf.type == token.COMMA for leaf in leaves)
                # In particular, don't add one within a parenthesized return annotation.
                # Unfortunately the indicator we're in a return annotation (RARROW) may
                # be defined directly in the parent node, the parent of the parent ...
                # and so on depending on how complex the return annotation is.
                # This isn't perfect and there's some false negatives but they are in
                # contexts were a comma is actually fine.
                and not any(
                    node.prev_sibling.type == RARROW
                    for node in (
                        leaves[0].parent,
                        getattr(leaves[0].parent, "parent", None),
                    )
                    if isinstance(node, Node) and isinstance(node.prev_sibling, Leaf)
                )
                # Except the false negatives above for PEP 604 unions where we
                # can't add the comma.
                and not (
                    leaves[0].parent
                    and leaves[0].parent.next_sibling
                    and leaves[0].parent.next_sibling.type == token.VBAR
                )
            )

            if original.is_import or no_commas:
                for i in range(len(leaves) - 1, -1, -1):
                    if leaves[i].type == STANDALONE_COMMENT:
                        continue

                    if leaves[i].type != token.COMMA:
                        new_comma = Leaf(token.COMMA, ",")
                        leaves.insert(i + 1, new_comma)
                    break

    leaves_to_track: Set[LeafID] = set()
    if component is _BracketSplitComponent.head:
        leaves_to_track = get_leaves_inside_matching_brackets(leaves)
    # Populate the line
    for leaf in leaves:
        result.append(
            leaf,
            preformatted=True,
            track_bracket=id(leaf) in leaves_to_track,
        )
        for comment_after in original.comments_after(leaf):
            result.append(comment_after, preformatted=True)
    if component is _BracketSplitComponent.body and should_split_line(
        result, opening_bracket
    ):
        result.should_split_rhs = True
    return result


def dont_increase_indentation(split_func: Transformer) -> Transformer:
    """Normalize prefix of the first leaf in every line returned by `split_func`.

    This is a decorator over relevant split functions.
    """

    @wraps(split_func)
    def split_wrapper(
        line: Line, features: Collection[Feature], mode: Mode
    ) -> Iterator[Line]:
        for split_line in split_func(line, features, mode):
            split_line.leaves[0].prefix = ""
            yield split_line

    return split_wrapper


def _get_last_non_comment_leaf(line: Line) -> Optional[int]:
    for leaf_idx in range(len(line.leaves) - 1, 0, -1):
        if line.leaves[leaf_idx].type != STANDALONE_COMMENT:
            return leaf_idx
    return None


def _safe_add_trailing_comma(safe: bool, delimiter_priority: int, line: Line) -> Line:
    if (
        safe
        and delimiter_priority == COMMA_PRIORITY
        and line.leaves[-1].type != token.COMMA
        and line.leaves[-1].type != STANDALONE_COMMENT
    ):
        new_comma = Leaf(token.COMMA, ",")
        line.append(new_comma)
    return line


@dont_increase_indentation
def delimiter_split(
    line: Line, features: Collection[Feature], mode: Mode
) -> Iterator[Line]:
    """Split according to delimiters of the highest priority.

    If the appropriate Features are given, the split will add trailing commas
    also in function signatures and calls that contain `*` and `**`.
    """
    try:
        last_leaf = line.leaves[-1]
    except IndexError:
        raise CannotSplit("Line empty") from None

    bt = line.bracket_tracker
    try:
        delimiter_priority = bt.max_delimiter_priority(exclude={id(last_leaf)})
    except ValueError:
        raise CannotSplit("No delimiters found") from None

    if delimiter_priority == DOT_PRIORITY:
        if bt.delimiter_count_with_priority(delimiter_priority) == 1:
            raise CannotSplit("Splitting a single attribute from its owner looks wrong")

    current_line = Line(
        mode=line.mode, depth=line.depth, inside_brackets=line.inside_brackets
    )
    lowest_depth = sys.maxsize
    trailing_comma_safe = True

    def append_to_line(leaf: Leaf) -> Iterator[Line]:
        """Append `leaf` to current line or to new line if appending impossible."""
        nonlocal current_line
        try:
            current_line.append_safe(leaf, preformatted=True)
        except ValueError:
            yield current_line

            current_line = Line(
                mode=line.mode, depth=line.depth, inside_brackets=line.inside_brackets
            )
            current_line.append(leaf)

    last_non_comment_leaf = _get_last_non_comment_leaf(line)
    for leaf_idx, leaf in enumerate(line.leaves):
        yield from append_to_line(leaf)

        for comment_after in line.comments_after(leaf):
            yield from append_to_line(comment_after)

        lowest_depth = min(lowest_depth, leaf.bracket_depth)
        if leaf.bracket_depth == lowest_depth:
            if is_vararg(leaf, within={syms.typedargslist}):
                trailing_comma_safe = (
                    trailing_comma_safe and Feature.TRAILING_COMMA_IN_DEF in features
                )
            elif is_vararg(leaf, within={syms.arglist, syms.argument}):
                trailing_comma_safe = (
                    trailing_comma_safe and Feature.TRAILING_COMMA_IN_CALL in features
                )

        if last_leaf.type == STANDALONE_COMMENT and leaf_idx == last_non_comment_leaf:
            current_line = _safe_add_trailing_comma(
                trailing_comma_safe, delimiter_priority, current_line
            )

        leaf_priority = bt.delimiters.get(id(leaf))
        if leaf_priority == delimiter_priority:
            yield current_line

            current_line = Line(
                mode=line.mode, depth=line.depth, inside_brackets=line.inside_brackets
            )
    if current_line:
        current_line = _safe_add_trailing_comma(
            trailing_comma_safe, delimiter_priority, current_line
        )
        yield current_line


@dont_increase_indentation
def standalone_comment_split(
    line: Line, features: Collection[Feature], mode: Mode
) -> Iterator[Line]:
    """Split standalone comments from the rest of the line."""
    if not line.contains_standalone_comments():
        raise CannotSplit("Line does not have any standalone comments")

    current_line = Line(
        mode=line.mode, depth=line.depth, inside_brackets=line.inside_brackets
    )

    def append_to_line(leaf: Leaf) -> Iterator[Line]:
        """Append `leaf` to current line or to new line if appending impossible."""
        nonlocal current_line
        try:
            current_line.append_safe(leaf, preformatted=True)
        except ValueError:
            yield current_line

            current_line = Line(
                line.mode, depth=line.depth, inside_brackets=line.inside_brackets
            )
            current_line.append(leaf)

    for leaf in line.leaves:
        yield from append_to_line(leaf)

        for comment_after in line.comments_after(leaf):
            yield from append_to_line(comment_after)

    if current_line:
        yield current_line


def normalize_invisible_parens(  # noqa: C901
    node: Node, parens_after: Set[str], *, mode: Mode, features: Collection[Feature]
) -> None:
    """Make existing optional parentheses invisible or create new ones.

    `parens_after` is a set of string leaf values immediately after which parens
    should be put.

    Standardizes on visible parentheses for single-element tuples, and keeps
    existing visible parentheses for other tuples and generator expressions.
    """
    for pc in list_comments(node.prefix, is_endmarker=False):
        if pc.value in FMT_OFF:
            # This `node` has a prefix with `# fmt: off`, don't mess with parens.
            return

    # The multiple context managers grammar has a different pattern, thus this is
    # separate from the for-loop below. This possibly wraps them in invisible parens,
    # and later will be removed in remove_with_parens when needed.
    if node.type == syms.with_stmt:
        _maybe_wrap_cms_in_parens(node, mode, features)

    check_lpar = False
    for index, child in enumerate(list(node.children)):
        # Fixes a bug where invisible parens are not properly stripped from
        # assignment statements that contain type annotations.
        if isinstance(child, Node) and child.type == syms.annassign:
            normalize_invisible_parens(
                child, parens_after=parens_after, mode=mode, features=features
            )

        # Fixes a bug where invisible parens are not properly wrapped around
        # case blocks.
        if isinstance(child, Node) and child.type == syms.case_block:
            normalize_invisible_parens(
                child, parens_after={"case"}, mode=mode, features=features
            )

        # Add parentheses around long tuple unpacking in assignments.
        if (
            index == 0
            and isinstance(child, Node)
            and child.type == syms.testlist_star_expr
        ):
            check_lpar = True

        if check_lpar:
            if (
                child.type == syms.atom
                and node.type == syms.for_stmt
                and isinstance(child.prev_sibling, Leaf)
                and child.prev_sibling.type == token.NAME
                and child.prev_sibling.value == "for"
            ):
                if maybe_make_parens_invisible_in_atom(
                    child,
                    parent=node,
                    remove_brackets_around_comma=True,
                ):
                    wrap_in_parentheses(node, child, visible=False)
            elif isinstance(child, Node) and node.type == syms.with_stmt:
                remove_with_parens(child, node)
            elif child.type == syms.atom:
                if maybe_make_parens_invisible_in_atom(
                    child,
                    parent=node,
                ):
                    wrap_in_parentheses(node, child, visible=False)
            elif is_one_tuple(child):
                wrap_in_parentheses(node, child, visible=True)
            elif node.type == syms.import_from:
                _normalize_import_from(node, child, index)
                break
            elif (
                index == 1
                and child.type == token.STAR
                and node.type == syms.except_clause
            ):
                # In except* (PEP 654), the star is actually part of
                # of the keyword. So we need to skip the insertion of
                # invisible parentheses to work more precisely.
                continue

            elif (
                isinstance(child, Leaf)
                and child.next_sibling is not None
                and child.next_sibling.type == token.COLON
                and child.value == "case"
            ):
                # A special patch for "case case:" scenario, the second occurrence
                # of case will be not parsed as a Python keyword.
                break

            elif not (isinstance(child, Leaf) and is_multiline_string(child)):
                wrap_in_parentheses(node, child, visible=False)

        comma_check = child.type == token.COMMA

        check_lpar = isinstance(child, Leaf) and (
            child.value in parens_after or comma_check
        )


def _normalize_import_from(parent: Node, child: LN, index: int) -> None:
    # "import from" nodes store parentheses directly as part of
    # the statement
    if is_lpar_token(child):
        assert is_rpar_token(parent.children[-1])
        # make parentheses invisible
        child.value = ""
        parent.children[-1].value = ""
    elif child.type != token.STAR:
        # insert invisible parentheses
        parent.insert_child(index, Leaf(token.LPAR, ""))
        parent.append_child(Leaf(token.RPAR, ""))


def remove_await_parens(node: Node) -> None:
    if node.children[0].type == token.AWAIT and len(node.children) > 1:
        if (
            node.children[1].type == syms.atom
            and node.children[1].children[0].type == token.LPAR
        ):
            if maybe_make_parens_invisible_in_atom(
                node.children[1],
                parent=node,
                remove_brackets_around_comma=True,
            ):
                wrap_in_parentheses(node, node.children[1], visible=False)

            # Since await is an expression we shouldn't remove
            # brackets in cases where this would change
            # the AST due to operator precedence.
            # Therefore we only aim to remove brackets around
            # power nodes that aren't also await expressions themselves.
            # https://peps.python.org/pep-0492/#updated-operator-precedence-table
            # N.B. We've still removed any redundant nested brackets though :)
            opening_bracket = cast(Leaf, node.children[1].children[0])
            closing_bracket = cast(Leaf, node.children[1].children[-1])
            bracket_contents = node.children[1].children[1]
            if isinstance(bracket_contents, Node) and (
                bracket_contents.type != syms.power
                or bracket_contents.children[0].type == token.AWAIT
                or any(
                    isinstance(child, Leaf) and child.type == token.DOUBLESTAR
                    for child in bracket_contents.children
                )
            ):
                ensure_visible(opening_bracket)
                ensure_visible(closing_bracket)


def _maybe_wrap_cms_in_parens(
    node: Node, mode: Mode, features: Collection[Feature]
) -> None:
    """When enabled and safe, wrap the multiple context managers in invisible parens.

    It is only safe when `features` contain Feature.PARENTHESIZED_CONTEXT_MANAGERS.
    """
    if (
        Feature.PARENTHESIZED_CONTEXT_MANAGERS not in features
        or len(node.children) <= 2
        # If it's an atom, it's already wrapped in parens.
        or node.children[1].type == syms.atom
    ):
        return
    colon_index: Optional[int] = None
    for i in range(2, len(node.children)):
        if node.children[i].type == token.COLON:
            colon_index = i
            break
    if colon_index is not None:
        lpar = Leaf(token.LPAR, "")
        rpar = Leaf(token.RPAR, "")
        context_managers = node.children[1:colon_index]
        for child in context_managers:
            child.remove()
        # After wrapping, the with_stmt will look like this:
        #   with_stmt
        #     NAME 'with'
        #     atom
        #       LPAR ''
        #       testlist_gexp
        #         ... <-- context_managers
        #       /testlist_gexp
        #       RPAR ''
        #     /atom
        #     COLON ':'
        new_child = Node(
            syms.atom, [lpar, Node(syms.testlist_gexp, context_managers), rpar]
        )
        node.insert_child(1, new_child)


def remove_with_parens(node: Node, parent: Node) -> None:
    """Recursively hide optional parens in `with` statements."""
    # Removing all unnecessary parentheses in with statements in one pass is a tad
    # complex as different variations of bracketed statements result in pretty
    # different parse trees:
    #
    # with (open("file")) as f:                       # this is an asexpr_test
    #     ...
    #
    # with (open("file") as f):                       # this is an atom containing an
    #     ...                                         # asexpr_test
    #
    # with (open("file")) as f, (open("file")) as f:  # this is asexpr_test, COMMA,
    #     ...                                         # asexpr_test
    #
    # with (open("file") as f, open("file") as f):    # an atom containing a
    #     ...                                         # testlist_gexp which then
    #                                                 # contains multiple asexpr_test(s)
    if node.type == syms.atom:
        if maybe_make_parens_invisible_in_atom(
            node,
            parent=parent,
            remove_brackets_around_comma=True,
        ):
            wrap_in_parentheses(parent, node, visible=False)
        if isinstance(node.children[1], Node):
            remove_with_parens(node.children[1], node)
    elif node.type == syms.testlist_gexp:
        for child in node.children:
            if isinstance(child, Node):
                remove_with_parens(child, node)
    elif node.type == syms.asexpr_test and not any(
        leaf.type == token.COLONEQUAL for leaf in node.leaves()
    ):
        if maybe_make_parens_invisible_in_atom(
            node.children[0],
            parent=node,
            remove_brackets_around_comma=True,
        ):
            wrap_in_parentheses(node, node.children[0], visible=False)


def maybe_make_parens_invisible_in_atom(
    node: LN,
    parent: LN,
    remove_brackets_around_comma: bool = False,
) -> bool:
    """If it's safe, make the parens in the atom `node` invisible, recursively.
    Additionally, remove repeated, adjacent invisible parens from the atom `node`
    as they are redundant.

    Returns whether the node should itself be wrapped in invisible parentheses.
    """
    if (
        node.type not in (syms.atom, syms.expr)
        or is_empty_tuple(node)
        or is_one_tuple(node)
        or (is_yield(node) and parent.type != syms.expr_stmt)
        or (
            # This condition tries to prevent removing non-optional brackets
            # around a tuple, however, can be a bit overzealous so we provide
            # and option to skip this check for `for` and `with` statements.
            not remove_brackets_around_comma
            and max_delimiter_priority_in_atom(node) >= COMMA_PRIORITY
        )
        or is_tuple_containing_walrus(node)
    ):
        return False

    if is_walrus_assignment(node):
        if parent.type in [
            syms.annassign,
            syms.expr_stmt,
            syms.assert_stmt,
            syms.return_stmt,
            syms.except_clause,
            syms.funcdef,
            syms.with_stmt,
            syms.tname,
            # these ones aren't useful to end users, but they do please fuzzers
            syms.for_stmt,
            syms.del_stmt,
            syms.for_stmt,
        ]:
            return False

    first = node.children[0]
    last = node.children[-1]
    if is_lpar_token(first) and is_rpar_token(last):
        middle = node.children[1]
        # make parentheses invisible
        if (
            # If the prefix of `middle` includes a type comment with
            # ignore annotation, then we do not remove the parentheses
            not is_type_ignore_comment_string(middle.prefix.strip())
        ):
            first.value = ""
            last.value = ""
        maybe_make_parens_invisible_in_atom(
            middle,
            parent=parent,
            remove_brackets_around_comma=remove_brackets_around_comma,
        )

        if is_atom_with_invisible_parens(middle):
            # Strip the invisible parens from `middle` by replacing
            # it with the child in-between the invisible parens
            middle.replace(middle.children[1])

        return False

    return True


def should_split_line(line: Line, opening_bracket: Leaf) -> bool:
    """Should `line` be immediately split with `delimiter_split()` after RHS?"""

    if not (opening_bracket.parent and opening_bracket.value in "[{("):
        return False

    # We're essentially checking if the body is delimited by commas and there's more
    # than one of them (we're excluding the trailing comma and if the delimiter priority
    # is still commas, that means there's more).
    exclude = set()
    trailing_comma = False
    try:
        last_leaf = line.leaves[-1]
        if last_leaf.type == token.COMMA:
            trailing_comma = True
            exclude.add(id(last_leaf))
        max_priority = line.bracket_tracker.max_delimiter_priority(exclude=exclude)
    except (IndexError, ValueError):
        return False

    return max_priority == COMMA_PRIORITY and (
        (line.mode.magic_trailing_comma and trailing_comma)
        # always explode imports
        or opening_bracket.parent.type in {syms.atom, syms.import_from}
    )


def generate_trailers_to_omit(line: Line, line_length: int) -> Iterator[Set[LeafID]]:
    """Generate sets of closing bracket IDs that should be omitted in a RHS.

    Brackets can be omitted if the entire trailer up to and including
    a preceding closing bracket fits in one line.

    Yielded sets are cumulative (contain results of previous yields, too).  First
    set is empty, unless the line should explode, in which case bracket pairs until
    the one that needs to explode are omitted.
    """

    omit: Set[LeafID] = set()
    if not line.magic_trailing_comma:
        yield omit

    length = 4 * line.depth
    opening_bracket: Optional[Leaf] = None
    closing_bracket: Optional[Leaf] = None
    inner_brackets: Set[LeafID] = set()
    for index, leaf, leaf_length in line.enumerate_with_length(reversed=True):
        length += leaf_length
        if length > line_length:
            break

        has_inline_comment = leaf_length > len(leaf.value) + len(leaf.prefix)
        if leaf.type == STANDALONE_COMMENT or has_inline_comment:
            break

        if opening_bracket:
            if leaf is opening_bracket:
                opening_bracket = None
            elif leaf.type in CLOSING_BRACKETS:
                prev = line.leaves[index - 1] if index > 0 else None
                if (
                    prev
                    and prev.type == token.COMMA
                    and leaf.opening_bracket is not None
                    and not is_one_sequence_between(
                        leaf.opening_bracket, leaf, line.leaves
                    )
                ):
                    # Never omit bracket pairs with trailing commas.
                    # We need to explode on those.
                    break

                inner_brackets.add(id(leaf))
        elif leaf.type in CLOSING_BRACKETS:
            prev = line.leaves[index - 1] if index > 0 else None
            if prev and prev.type in OPENING_BRACKETS:
                # Empty brackets would fail a split so treat them as "inner"
                # brackets (e.g. only add them to the `omit` set if another
                # pair of brackets was good enough.
                inner_brackets.add(id(leaf))
                continue

            if closing_bracket:
                omit.add(id(closing_bracket))
                omit.update(inner_brackets)
                inner_brackets.clear()
                yield omit

            if (
                prev
                and prev.type == token.COMMA
                and leaf.opening_bracket is not None
                and not is_one_sequence_between(leaf.opening_bracket, leaf, line.leaves)
            ):
                # Never omit bracket pairs with trailing commas.
                # We need to explode on those.
                break

            if leaf.value:
                opening_bracket = leaf.opening_bracket
                closing_bracket = leaf


def run_transformer(
    line: Line,
    transform: Transformer,
    mode: Mode,
    features: Collection[Feature],
    *,
    line_str: str = "",
) -> List[Line]:
    if not line_str:
        line_str = line_to_string(line)
    result: List[Line] = []
    for transformed_line in transform(line, features, mode):
        if str(transformed_line).strip("\n") == line_str:
            raise CannotTransform("Line transformer returned an unchanged result")

        result.extend(transform_line(transformed_line, mode=mode, features=features))

    features_set = set(features)
    if (
        Feature.FORCE_OPTIONAL_PARENTHESES in features_set
        or transform.__class__.__name__ != "rhs"
        or not line.bracket_tracker.invisible
        or any(bracket.value for bracket in line.bracket_tracker.invisible)
        or line.contains_multiline_strings()
        or result[0].contains_uncollapsable_type_comments()
        or result[0].contains_unsplittable_type_ignore()
        or is_line_short_enough(result[0], mode=mode)
        # If any leaves have no parents (which _can_ occur since
        # `transform(line)` potentially destroys the line's underlying node
        # structure), then we can't proceed. Doing so would cause the below
        # call to `append_leaves()` to fail.
        or any(leaf.parent is None for leaf in line.leaves)
    ):
        return result

    line_copy = line.clone()
    append_leaves(line_copy, line, line.leaves)
    features_fop = features_set | {Feature.FORCE_OPTIONAL_PARENTHESES}
    second_opinion = run_transformer(
        line_copy, transform, mode, features_fop, line_str=line_str
    )
    if all(is_line_short_enough(ln, mode=mode) for ln in second_opinion):
        result = second_opinion
    return result<|MERGE_RESOLUTION|>--- conflicted
+++ resolved
@@ -280,13 +280,7 @@
 
     def visit_suite(self, node: Node) -> Iterator[Line]:
         """Visit a suite."""
-<<<<<<< HEAD
-        if is_stub_suite(node):
-=======
-        if (
-            self.mode.is_pyi or Preview.dummy_implementations in self.mode
-        ) and is_stub_suite(node, self.mode):
->>>>>>> 9aea9768
+        if is_stub_suite(node, self.mode):
             yield from self.visit(node.children[2])
         else:
             yield from self.visit_default(node)
@@ -309,15 +303,7 @@
                 yield from self.line(-1)
 
         else:
-<<<<<<< HEAD
-            if not node.parent or not is_stub_suite(node.parent):
-=======
-            if (
-                not (self.mode.is_pyi or Preview.dummy_implementations in self.mode)
-                or not node.parent
-                or not is_stub_suite(node.parent, self.mode)
-            ):
->>>>>>> 9aea9768
+            if not node.parent or not is_stub_suite(node.parent, self.mode):
                 yield from self.line()
             yield from self.visit_default(node)
 
