--- conflicted
+++ resolved
@@ -193,13 +193,9 @@
         `parens` holds a set of string leaf values immediately after which
         invisible parens should be put.
         """
-<<<<<<< HEAD
-        normalize_invisible_parens(node, parens_after=parens)
-=======
         normalize_invisible_parens(
             node, parens_after=parens, mode=self.mode, features=self.features
         )
->>>>>>> 6407ebb8
         for child in node.children:
             if is_name_token(child) and child.value in keywords:
                 yield from self.line()
@@ -249,13 +245,9 @@
 
     def visit_match_case(self, node: Node) -> Iterator[Line]:
         """Visit either a match or case statement."""
-<<<<<<< HEAD
-        normalize_invisible_parens(node, parens_after=set())
-=======
         normalize_invisible_parens(
             node, parens_after=set(), mode=self.mode, features=self.features
         )
->>>>>>> 6407ebb8
 
         yield from self.line()
         for child in node.children:
@@ -1086,13 +1078,9 @@
     leaf.prefix = ""
 
 
-<<<<<<< HEAD
-def normalize_invisible_parens(node: Node, parens_after: Set[str]) -> None:
-=======
 def normalize_invisible_parens(
     node: Node, parens_after: Set[str], *, mode: Mode, features: Collection[Feature]
 ) -> None:
->>>>>>> 6407ebb8
     """Make existing optional parentheses invisible or create new ones.
 
     `parens_after` is a set of string leaf values immediately after which parens
@@ -1101,11 +1089,7 @@
     Standardizes on visible parentheses for single-element tuples, and keeps
     existing visible parentheses for other tuples and generator expressions.
     """
-<<<<<<< HEAD
     for pc in list_comments(node.prefix, is_endmarker=False):
-=======
-    for pc in list_comments(node.prefix, is_endmarker=False, preview=mode.preview):
->>>>>>> 6407ebb8
         if pc.value in FMT_OFF:
             # This `node` has a prefix with `# fmt: off`, don't mess with parens.
             return
@@ -1121,13 +1105,9 @@
         # Fixes a bug where invisible parens are not properly stripped from
         # assignment statements that contain type annotations.
         if isinstance(child, Node) and child.type == syms.annassign:
-<<<<<<< HEAD
-            normalize_invisible_parens(child, parens_after=parens_after)
-=======
             normalize_invisible_parens(
                 child, parens_after=parens_after, mode=mode, features=features
             )
->>>>>>> 6407ebb8
 
         # Add parentheses around long tuple unpacking in assignments.
         if (
@@ -1139,12 +1119,7 @@
 
         if check_lpar:
             if (
-<<<<<<< HEAD
                 child.type == syms.atom
-=======
-                mode.preview
-                and child.type == syms.atom
->>>>>>> 6407ebb8
                 and node.type == syms.for_stmt
                 and isinstance(child.prev_sibling, Leaf)
                 and child.prev_sibling.type == token.NAME
@@ -1156,13 +1131,7 @@
                     remove_brackets_around_comma=True,
                 ):
                     wrap_in_parentheses(node, child, visible=False)
-<<<<<<< HEAD
             elif isinstance(child, Node) and node.type == syms.with_stmt:
-=======
-            elif (
-                mode.preview and isinstance(child, Node) and node.type == syms.with_stmt
-            ):
->>>>>>> 6407ebb8
                 remove_with_parens(child, node)
             elif child.type == syms.atom:
                 if maybe_make_parens_invisible_in_atom(
@@ -1188,11 +1157,7 @@
             elif not (isinstance(child, Leaf) and is_multiline_string(child)):
                 wrap_in_parentheses(node, child, visible=False)
 
-<<<<<<< HEAD
         comma_check = child.type == token.COMMA
-=======
-        comma_check = child.type == token.COMMA if mode.preview else False
->>>>>>> 6407ebb8
 
         check_lpar = isinstance(child, Leaf) and (
             child.value in parens_after or comma_check
