--- conflicted
+++ resolved
@@ -1475,19 +1475,14 @@
                 ):
                     wrap_in_parentheses(node, child, visible=False)
             elif isinstance(child, Node) and node.type == syms.with_stmt:
-<<<<<<< HEAD
-                remove_with_parens(child, node)
+                remove_with_parens(child, node, mode=mode, features=features)
             elif child.type == syms.atom and not (
                 "in" in parens_after
                 and len(child.children) == 3
                 and is_lpar_token(child.children[0])
                 and is_rpar_token(child.children[-1])
                 and child.children[1].type == syms.test
-            ):
-=======
-                remove_with_parens(child, node, mode=mode, features=features)
-            elif child.type == syms.atom:
->>>>>>> 0cf39efd
+            ):=
                 if maybe_make_parens_invisible_in_atom(
                     child, parent=node, mode=mode, features=features
                 ):
