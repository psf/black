import re
from collections.abc import Collection, Iterator
from dataclasses import dataclass
from functools import lru_cache
from typing import Final, Optional, Union

from black.mode import Mode, Preview
from black.nodes import (
    CLOSING_BRACKETS,
    STANDALONE_COMMENT,
    WHITESPACE,
    container_of,
    first_leaf_of,
    is_type_comment_string,
    make_simple_prefix,
    preceding_leaf,
    syms,
)
from blib2to3.pgen2 import token
from blib2to3.pytree import Leaf, Node

# types
LN = Union[Leaf, Node]

FMT_OFF: Final = {"# fmt: off", "# fmt:off", "# yapf: disable"}
FMT_SKIP: Final = {"# fmt: skip", "# fmt:skip"}
FMT_ON: Final = {"# fmt: on", "# fmt:on", "# yapf: enable"}

COMMENT_EXCEPTIONS = " !:#'"
_COMMENT_PREFIX = "# "
_COMMENT_LIST_SEPARATOR = ";"


@dataclass
class ProtoComment:
    """Describes a piece of syntax that is a comment.

    It's not a :class:`blib2to3.pytree.Leaf` so that:

    * it can be cached (`Leaf` objects should not be reused more than once as
      they store their lineno, column, prefix, and parent information);
    * `newlines` and `consumed` fields are kept separate from the `value`. This
      simplifies handling of special marker comments like ``# fmt: off/on``.
    """

    type: int  # token.COMMENT or STANDALONE_COMMENT
    value: str  # content of the comment
    newlines: int  # how many newlines before the comment
    consumed: int  # how many characters of the original leaf's prefix did we consume
    form_feed: bool  # is there a form feed before the comment
    leading_whitespace: str  # leading whitespace before the comment, if any


def generate_comments(leaf: LN, mode: Mode) -> Iterator[Leaf]:
    """Clean the prefix of the `leaf` and generate comments from it, if any.

    Comments in lib2to3 are shoved into the whitespace prefix.  This happens
    in `pgen2/driver.py:Driver.parse_tokens()`.  This was a brilliant implementation
    move because it does away with modifying the grammar to include all the
    possible places in which comments can be placed.

    The sad consequence for us though is that comments don't "belong" anywhere.
    This is why this function generates simple parentless Leaf objects for
    comments.  We simply don't know what the correct parent should be.

    No matter though, we can live without this.  We really only need to
    differentiate between inline and standalone comments.  The latter don't
    share the line with any code.

    Inline comments are emitted as regular token.COMMENT leaves.  Standalone
    are emitted with a fake STANDALONE_COMMENT token identifier.
    """
    total_consumed = 0
    for pc in list_comments(
        leaf.prefix, is_endmarker=leaf.type == token.ENDMARKER, mode=mode
    ):
        total_consumed = pc.consumed
        prefix = make_simple_prefix(pc.newlines, pc.form_feed)
        yield Leaf(pc.type, pc.value, prefix=prefix)
    normalize_trailing_prefix(leaf, total_consumed)


@lru_cache(maxsize=4096)
def list_comments(prefix: str, *, is_endmarker: bool, mode: Mode) -> list[ProtoComment]:
    """Return a list of :class:`ProtoComment` objects parsed from the given `prefix`."""
    result: list[ProtoComment] = []
    if not prefix or "#" not in prefix:
        return result

    consumed = 0
    nlines = 0
    ignored_lines = 0
    form_feed = False
    for index, full_line in enumerate(re.split("\r?\n|\r", prefix)):
        consumed += len(full_line) + 1  # adding the length of the split '\n'
        match = re.match(r"^(\s*)(\S.*|)$", full_line)
        assert match
        whitespace, line = match.groups()
        if not line:
            nlines += 1
            if "\f" in full_line:
                form_feed = True
        if not line.startswith("#"):
            # Escaped newlines outside of a comment are not really newlines at
            # all. We treat a single-line comment following an escaped newline
            # as a simple trailing comment.
            if line.endswith("\\"):
                ignored_lines += 1
            continue

        if index == ignored_lines and not is_endmarker:
            comment_type = token.COMMENT  # simple trailing comment
        else:
            comment_type = STANDALONE_COMMENT
        comment = make_comment(line, mode=mode)
        result.append(
            ProtoComment(
                type=comment_type,
                value=comment,
                newlines=nlines,
                consumed=consumed,
                form_feed=form_feed,
                leading_whitespace=whitespace,
            )
        )
        form_feed = False
        nlines = 0
    return result


def normalize_trailing_prefix(leaf: LN, total_consumed: int) -> None:
    """Normalize the prefix that's left over after generating comments.

    Note: don't use backslashes for formatting or you'll lose your voting rights.
    """
    remainder = leaf.prefix[total_consumed:]
    if "\\" not in remainder:
        nl_count = remainder.count("\n")
        form_feed = "\f" in remainder and remainder.endswith("\n")
        leaf.prefix = make_simple_prefix(nl_count, form_feed)
        return

    leaf.prefix = ""


def make_comment(content: str, mode: Mode) -> str:
    """Return a consistently formatted comment from the given `content` string.

    All comments (except for "##", "#!", "#:", '#'") should have a single
    space between the hash sign and the content.

    If `content` didn't start with a hash sign, one is provided.
    """
    content = content.rstrip()
    if not content:
        return "#"

    if content[0] == "#":
        content = content[1:]
    if (
        content
<<<<<<< HEAD
        and content[0] == NON_BREAKING_SPACE
        and not is_type_comment_string("# " + content.lstrip(), mode=mode)
=======
        and content[0] == "\N{NO-BREAK SPACE}"
        and not content.lstrip().startswith("type:")
>>>>>>> bbc36ea2
    ):
        content = " " + content[1:]  # Replace NBSP by a simple space
    if (
        Preview.standardize_type_comments in mode
        and content
        and NON_BREAKING_SPACE not in content
        and is_type_comment_string("# " + content.lstrip(), mode=mode)
    ):
        type_part, value_part = content.strip().split(":", 1)
        content = type_part.strip() + ": " + value_part.strip()

    if content and content[0] not in COMMENT_EXCEPTIONS:
        content = " " + content
    return "#" + content


def normalize_fmt_off(
    node: Node, mode: Mode, lines: Collection[tuple[int, int]]
) -> None:
    """Convert content between `# fmt: off`/`# fmt: on` into standalone comments."""
    try_again = True
    while try_again:
        try_again = convert_one_fmt_off_pair(node, mode, lines)


def convert_one_fmt_off_pair(
    node: Node, mode: Mode, lines: Collection[tuple[int, int]]
) -> bool:
    """Convert content of a single `# fmt: off`/`# fmt: on` into a standalone comment.

    Returns True if a pair was converted.
    """
    for leaf in node.leaves():
        previous_consumed = 0
        for comment in list_comments(leaf.prefix, is_endmarker=False, mode=mode):
            is_fmt_off = comment.value in FMT_OFF
            is_fmt_skip = _contains_fmt_skip_comment(comment.value, mode)
            if (not is_fmt_off and not is_fmt_skip) or (
                # Invalid use when `# fmt: off` is applied before a closing bracket.
                is_fmt_off
                and leaf.type in CLOSING_BRACKETS
            ):
                previous_consumed = comment.consumed
                continue
            # We only want standalone comments. If there's no previous leaf or
            # the previous leaf is indentation, it's a standalone comment in
            # disguise.
            if comment.type != STANDALONE_COMMENT:
                prev = preceding_leaf(leaf)
                if prev:
                    if is_fmt_off and prev.type not in WHITESPACE:
                        continue
                    if is_fmt_skip and prev.type in WHITESPACE:
                        continue

            ignored_nodes = list(generate_ignored_nodes(leaf, comment, mode))
            if not ignored_nodes:
                continue

            first = ignored_nodes[0]  # Can be a container node with the `leaf`.
            parent = first.parent
            prefix = first.prefix
            if comment.value in FMT_OFF:
                first.prefix = prefix[comment.consumed :]
            if is_fmt_skip:
                first.prefix = ""
                standalone_comment_prefix = prefix
            else:
                standalone_comment_prefix = (
                    prefix[:previous_consumed] + "\n" * comment.newlines
                )
            hidden_value = "".join(str(n) for n in ignored_nodes)
            comment_lineno = leaf.lineno - comment.newlines
            if comment.value in FMT_OFF:
                fmt_off_prefix = ""
                if len(lines) > 0 and not any(
                    line[0] <= comment_lineno <= line[1] for line in lines
                ):
                    # keeping indentation of comment by preserving original whitespaces.
                    fmt_off_prefix = prefix.split(comment.value)[0]
                    if "\n" in fmt_off_prefix:
                        fmt_off_prefix = fmt_off_prefix.split("\n")[-1]
                standalone_comment_prefix += fmt_off_prefix
                hidden_value = comment.value + "\n" + hidden_value
            if is_fmt_skip:
                hidden_value += comment.leading_whitespace + comment.value
            if hidden_value.endswith("\n"):
                # That happens when one of the `ignored_nodes` ended with a NEWLINE
                # leaf (possibly followed by a DEDENT).
                hidden_value = hidden_value[:-1]
            first_idx: Optional[int] = None
            for ignored in ignored_nodes:
                index = ignored.remove()
                if first_idx is None:
                    first_idx = index
            assert parent is not None, "INTERNAL ERROR: fmt: on/off handling (1)"
            assert first_idx is not None, "INTERNAL ERROR: fmt: on/off handling (2)"
            parent.insert_child(
                first_idx,
                Leaf(
                    STANDALONE_COMMENT,
                    hidden_value,
                    prefix=standalone_comment_prefix,
                    fmt_pass_converted_first_leaf=first_leaf_of(first),
                ),
            )
            return True

    return False


def generate_ignored_nodes(
    leaf: Leaf, comment: ProtoComment, mode: Mode
) -> Iterator[LN]:
    """Starting from the container of `leaf`, generate all leaves until `# fmt: on`.

    If comment is skip, returns leaf only.
    Stops at the end of the block.
    """
    if _contains_fmt_skip_comment(comment.value, mode):
        yield from _generate_ignored_nodes_from_fmt_skip(leaf, comment, mode)
        return
    container: Optional[LN] = container_of(leaf)
    while container is not None and container.type != token.ENDMARKER:
        if is_fmt_on(container, mode=mode):
            return

        # fix for fmt: on in children
        if children_contains_fmt_on(container, mode=mode):
            for index, child in enumerate(container.children):
                if isinstance(child, Leaf) and is_fmt_on(child, mode=mode):
                    if child.type in CLOSING_BRACKETS:
                        # This means `# fmt: on` is placed at a different bracket level
                        # than `# fmt: off`. This is an invalid use, but as a courtesy,
                        # we include this closing bracket in the ignored nodes.
                        # The alternative is to fail the formatting.
                        yield child
                    return
                if (
                    child.type == token.INDENT
                    and index < len(container.children) - 1
                    and children_contains_fmt_on(
                        container.children[index + 1], mode=mode
                    )
                ):
                    # This means `# fmt: on` is placed right after an indentation
                    # level, and we shouldn't swallow the previous INDENT token.
                    return
                if children_contains_fmt_on(child, mode=mode):
                    return
                yield child
        else:
            if container.type == token.DEDENT and container.next_sibling is None:
                # This can happen when there is no matching `# fmt: on` comment at the
                # same level as `# fmt: on`. We need to keep this DEDENT.
                return
            yield container
            container = container.next_sibling


def _generate_ignored_nodes_from_fmt_skip(
    leaf: Leaf, comment: ProtoComment, mode: Mode
) -> Iterator[LN]:
    """Generate all leaves that should be ignored by the `# fmt: skip` from `leaf`."""
    prev_sibling = leaf.prev_sibling
    parent = leaf.parent
    ignored_nodes: list[LN] = []
    # Need to properly format the leaf prefix to compare it to comment.value,
    # which is also formatted
    comments = list_comments(leaf.prefix, is_endmarker=False, mode=mode)
    if not comments or comment.value != comments[0].value:
        return
    if prev_sibling is not None:
        leaf.prefix = leaf.prefix[comment.consumed :]

        if Preview.fix_fmt_skip_in_one_liners not in mode:
            siblings = [prev_sibling]
            while (
                "\n" not in prev_sibling.prefix
                and prev_sibling.prev_sibling is not None
            ):
                prev_sibling = prev_sibling.prev_sibling
                siblings.insert(0, prev_sibling)
            yield from siblings
            return

        # Generates the nodes to be ignored by `fmt: skip`.

        # Nodes to ignore are the ones on the same line as the
        # `# fmt: skip` comment, excluding the `# fmt: skip`
        # node itself.

        # Traversal process (starting at the `# fmt: skip` node):
        # 1. Move to the `prev_sibling` of the current node.
        # 2. If `prev_sibling` has children, go to its rightmost leaf.
        # 3. If there's no `prev_sibling`, move up to the parent
        # node and repeat.
        # 4. Continue until:
        #    a. You encounter an `INDENT` or `NEWLINE` node (indicates
        #       start of the line).
        #    b. You reach the root node.

        # Include all visited LEAVES in the ignored list, except INDENT
        # or NEWLINE leaves.

        current_node = prev_sibling
        ignored_nodes = [current_node]
        if current_node.prev_sibling is None and current_node.parent is not None:
            current_node = current_node.parent
        while "\n" not in current_node.prefix and current_node.prev_sibling is not None:
            leaf_nodes = list(current_node.prev_sibling.leaves())
            current_node = leaf_nodes[-1] if leaf_nodes else current_node

            if current_node.type in (token.NEWLINE, token.INDENT):
                current_node.prefix = ""
                break

            ignored_nodes.insert(0, current_node)

            if current_node.prev_sibling is None and current_node.parent is not None:
                current_node = current_node.parent
        yield from ignored_nodes
    elif (
        parent is not None and parent.type == syms.suite and leaf.type == token.NEWLINE
    ):
        # The `# fmt: skip` is on the colon line of the if/while/def/class/...
        # statements. The ignored nodes should be previous siblings of the
        # parent suite node.
        leaf.prefix = ""
        parent_sibling = parent.prev_sibling
        while parent_sibling is not None and parent_sibling.type != syms.suite:
            ignored_nodes.insert(0, parent_sibling)
            parent_sibling = parent_sibling.prev_sibling
        # Special case for `async_stmt` where the ASYNC token is on the
        # grandparent node.
        grandparent = parent.parent
        if (
            grandparent is not None
            and grandparent.prev_sibling is not None
            and grandparent.prev_sibling.type == token.ASYNC
        ):
            ignored_nodes.insert(0, grandparent.prev_sibling)
        yield from iter(ignored_nodes)


def is_fmt_on(container: LN, mode: Mode) -> bool:
    """Determine whether formatting is switched on within a container.
    Determined by whether the last `# fmt:` comment is `on` or `off`.
    """
    fmt_on = False
    for comment in list_comments(container.prefix, is_endmarker=False, mode=mode):
        if comment.value in FMT_ON:
            fmt_on = True
        elif comment.value in FMT_OFF:
            fmt_on = False
    return fmt_on


def children_contains_fmt_on(container: LN, mode: Mode) -> bool:
    """Determine if children have formatting switched on."""
    for child in container.children:
        leaf = first_leaf_of(child)
        if leaf is not None and is_fmt_on(leaf, mode=mode):
            return True

    return False


def contains_pragma_comment(comment_list: list[Leaf]) -> bool:
    """
    Returns:
        True iff one of the comments in @comment_list is a pragma used by one
        of the more common static analysis tools for python (e.g. mypy, flake8,
        pylint).
    """
    for comment in comment_list:
        if comment.value.startswith(("# type:", "# noqa", "# pylint:")):
            return True

    return False


def _contains_fmt_skip_comment(comment_line: str, mode: Mode) -> bool:
    """
    Checks if the given comment contains FMT_SKIP alone or paired with other comments.
    Matching styles:
      # fmt:skip                           <-- single comment
      # noqa:XXX # fmt:skip # a nice line  <-- multiple comments (Preview)
      # pylint:XXX; fmt:skip               <-- list of comments (; separated, Preview)
    """
    semantic_comment_blocks = [
        comment_line,
        *[
            _COMMENT_PREFIX + comment.strip()
            for comment in comment_line.split(_COMMENT_PREFIX)[1:]
        ],
        *[
            _COMMENT_PREFIX + comment.strip()
            for comment in comment_line.strip(_COMMENT_PREFIX).split(
                _COMMENT_LIST_SEPARATOR
            )
        ],
    ]

    return any(comment in FMT_SKIP for comment in semantic_comment_blocks)<|MERGE_RESOLUTION|>--- conflicted
+++ resolved
@@ -159,13 +159,8 @@
         content = content[1:]
     if (
         content
-<<<<<<< HEAD
-        and content[0] == NON_BREAKING_SPACE
+        and content[0] == "\N{NO-BREAK SPACE}"
         and not is_type_comment_string("# " + content.lstrip(), mode=mode)
-=======
-        and content[0] == "\N{NO-BREAK SPACE}"
-        and not content.lstrip().startswith("type:")
->>>>>>> bbc36ea2
     ):
         content = " " + content[1:]  # Replace NBSP by a simple space
     if (
