import re
import sys
from dataclasses import dataclass
from functools import lru_cache
from typing import Iterator, List, Optional, Union

if sys.version_info >= (3, 8):
    from typing import Final
else:
    from typing_extensions import Final

from black.nodes import (
    CLOSING_BRACKETS,
    STANDALONE_COMMENT,
    WHITESPACE,
    container_of,
    first_leaf_of,
    preceding_leaf,
    syms,
)
from blib2to3.pgen2 import token
from blib2to3.pytree import Leaf, Node

# types
LN = Union[Leaf, Node]

FMT_OFF: Final = {"# fmt: off", "# fmt:off", "# yapf: disable"}
FMT_SKIP: Final = {"# fmt: skip", "# fmt:skip"}
FMT_PASS: Final = {*FMT_OFF, *FMT_SKIP}
FMT_ON: Final = {"# fmt: on", "# fmt:on", "# yapf: enable"}

COMMENT_EXCEPTIONS = " !:#'"


@dataclass
class ProtoComment:
    """
    Describes a piece of syntax that is a comment.

    It's not a :class:`blib2to3.pytree.Leaf` so that:

    * it can be cached (`Leaf` objects should not be reused more than once as
      they store their lineno, column, prefix, and parent information);
    * `newlines` and `consumed` fields are kept separate from the `value`. This
      simplifies handling of special marker comments like ``# fmt: off/on``.
    """

    type: int  # token.COMMENT or STANDALONE_COMMENT
    value: str  # content of the comment
    newlines: int  # how many newlines before the comment
    consumed: int  # how many characters of the original leaf's prefix did we consume


<<<<<<< HEAD
def generate_comments(leaf: LN, *, preview: bool) -> Iterator[Leaf]:
    """
    Clean the prefix of the `leaf` and generate comments from it, if any.
=======
def generate_comments(leaf: LN) -> Iterator[Leaf]:
    """Clean the prefix of the `leaf` and generate comments from it, if any.
>>>>>>> 9c8464ca

    Comments in lib2to3 are shoved into the whitespace prefix.  This happens
    in `pgen2/driver.py:Driver.parse_tokens()`.  This was a brilliant implementation
    move because it does away with modifying the grammar to include all the
    possible places in which comments can be placed.

    The sad consequence for us though is that comments don't "belong" anywhere.
    This is why this function generates simple parentless Leaf objects for
    comments.  We simply don't know what the correct parent should be.

    No matter though, we can live without this.  We really only need to
    differentiate between inline and standalone comments.  The latter don't
    share the line with any code.

    Inline comments are emitted as regular token.COMMENT leaves.  Standalone
    are emitted with a fake STANDALONE_COMMENT token identifier.
    """
    for pc in list_comments(leaf.prefix, is_endmarker=leaf.type == token.ENDMARKER):
        yield Leaf(pc.type, pc.value, prefix="\n" * pc.newlines)


@lru_cache(maxsize=4096)
def list_comments(prefix: str, *, is_endmarker: bool) -> List[ProtoComment]:
    """Return a list of :class:`ProtoComment` objects parsed from the given `prefix`."""
    result: List[ProtoComment] = []
    if not prefix or "#" not in prefix:
        return result

    consumed = 0
    nlines = 0
    ignored_lines = 0
    for index, line in enumerate(re.split("\r?\n", prefix)):
        consumed += len(line) + 1  # adding the length of the split '\n'
        line = line.lstrip()
        if not line:
            nlines += 1
        if not line.startswith("#"):
            # Escaped newlines outside of a comment are not really newlines at
            # all. We treat a single-line comment following an escaped newline
            # as a simple trailing comment.
            if line.endswith("\\"):
                ignored_lines += 1
            continue

        if index == ignored_lines and not is_endmarker:
            comment_type = token.COMMENT  # simple trailing comment
        else:
            comment_type = STANDALONE_COMMENT
        comment = make_comment(line)
        result.append(
            ProtoComment(
                type=comment_type, value=comment, newlines=nlines, consumed=consumed
            )
        )
        nlines = 0
    return result


<<<<<<< HEAD
def make_comment(content: str, *, preview: bool) -> str:
    """
    Return a consistently formatted comment from the given `content` string.
=======
def make_comment(content: str) -> str:
    """Return a consistently formatted comment from the given `content` string.
>>>>>>> 9c8464ca

    All comments (except for "##", "#!", "#:", '#'") should have a single
    space between the hash sign and the content.

    If `content` didn't start with a hash sign, one is provided.
    """
    content = content.rstrip()
    if not content:
        return "#"

    if content[0] == "#":
        content = content[1:]
    NON_BREAKING_SPACE = " "
    if (
        content
        and content[0] == NON_BREAKING_SPACE
        and not content.lstrip().startswith("type:")
    ):
        content = " " + content[1:]  # Replace NBSP by a simple space
    if content and content[0] not in COMMENT_EXCEPTIONS:
        content = " " + content
    return "#" + content


def normalize_fmt_off(node: Node) -> None:
    """Convert content between `# fmt: off`/`# fmt: on` into standalone comments."""
    try_again = True
    while try_again:
        try_again = convert_one_fmt_off_pair(node)


<<<<<<< HEAD
def convert_one_fmt_off_pair(node: Node, *, preview: bool) -> bool:
    """
    Convert content of a single `# fmt: off`/`# fmt: on` into a standalone comment.
=======
def convert_one_fmt_off_pair(node: Node) -> bool:
    """Convert content of a single `# fmt: off`/`# fmt: on` into a standalone comment.
>>>>>>> 9c8464ca

    Returns True if a pair was converted.
    """
    for leaf in node.leaves():
        previous_consumed = 0
        for comment in list_comments(leaf.prefix, is_endmarker=False):
            if comment.value not in FMT_PASS:
                previous_consumed = comment.consumed
                continue
            # We only want standalone comments. If there's no previous leaf or
            # the previous leaf is indentation, it's a standalone comment in
            # disguise.
            if comment.value in FMT_PASS and comment.type != STANDALONE_COMMENT:
                prev = preceding_leaf(leaf)
                if prev:
                    if comment.value in FMT_OFF and prev.type not in WHITESPACE:
                        continue
                    if comment.value in FMT_SKIP and prev.type in WHITESPACE:
                        continue

            ignored_nodes = list(generate_ignored_nodes(leaf, comment))
            if not ignored_nodes:
                continue

            first = ignored_nodes[0]  # Can be a container node with the `leaf`.
            parent = first.parent
            prefix = first.prefix
            if comment.value in FMT_OFF:
                first.prefix = prefix[comment.consumed :]
            if comment.value in FMT_SKIP:
                first.prefix = ""
                standalone_comment_prefix = prefix
            else:
                standalone_comment_prefix = (
                    prefix[:previous_consumed] + "\n" * comment.newlines
                )
            hidden_value = "".join(str(n) for n in ignored_nodes)
            if comment.value in FMT_OFF:
                hidden_value = comment.value + "\n" + hidden_value
            if comment.value in FMT_SKIP:
                hidden_value += "  " + comment.value
            if hidden_value.endswith("\n"):
                # That happens when one of the `ignored_nodes` ended with a NEWLINE
                # leaf (possibly followed by a DEDENT).
                hidden_value = hidden_value[:-1]
            first_idx: Optional[int] = None
            for ignored in ignored_nodes:
                index = ignored.remove()
                if first_idx is None:
                    first_idx = index
            assert parent is not None, "INTERNAL ERROR: fmt: on/off handling (1)"
            assert first_idx is not None, "INTERNAL ERROR: fmt: on/off handling (2)"
            parent.insert_child(
                first_idx,
                Leaf(
                    STANDALONE_COMMENT,
                    hidden_value,
                    prefix=standalone_comment_prefix,
                ),
            )
            return True

    return False


<<<<<<< HEAD
def generate_ignored_nodes(
    leaf: Leaf, comment: ProtoComment, *, preview: bool
) -> Iterator[LN]:
    """
    Starting from the container of `leaf`, generate all leaves until `# fmt: on`.
=======
def generate_ignored_nodes(leaf: Leaf, comment: ProtoComment) -> Iterator[LN]:
    """Starting from the container of `leaf`, generate all leaves until `# fmt: on`.
>>>>>>> 9c8464ca

    If comment is skip, returns leaf only.
    Stops at the end of the block.
    """
    if comment.value in FMT_SKIP:
        yield from _generate_ignored_nodes_from_fmt_skip(leaf, comment)
        return
    container: Optional[LN] = container_of(leaf)
    while container is not None and container.type != token.ENDMARKER:
        if is_fmt_on(container):
            return

        # fix for fmt: on in children
        if children_contains_fmt_on(container):
            for index, child in enumerate(container.children):
                if isinstance(child, Leaf) and is_fmt_on(child):
                    if child.type in CLOSING_BRACKETS:
                        # This means `# fmt: on` is placed at a different bracket level
                        # than `# fmt: off`. This is an invalid use, but as a courtesy,
                        # we include this closing bracket in the ignored nodes.
                        # The alternative is to fail the formatting.
                        yield child
                    return
                if (
                    child.type == token.INDENT
                    and index < len(container.children) - 1
                    and children_contains_fmt_on(container.children[index + 1])
                ):
                    # This means `# fmt: on` is placed right after an indentation
                    # level, and we shouldn't swallow the previous INDENT token.
                    return
                if children_contains_fmt_on(child):
                    return
                yield child
        else:
            if container.type == token.DEDENT and container.next_sibling is None:
                # This can happen when there is no matching `# fmt: on` comment at the
                # same level as `# fmt: on`. We need to keep this DEDENT.
                return
            yield container
            container = container.next_sibling


def _generate_ignored_nodes_from_fmt_skip(
    leaf: Leaf, comment: ProtoComment
) -> Iterator[LN]:
    """Generate all leaves that should be ignored by the `# fmt: skip` from `leaf`."""
    prev_sibling = leaf.prev_sibling
    parent = leaf.parent
    # Need to properly format the leaf prefix to compare it to comment.value,
    # which is also formatted
    comments = list_comments(leaf.prefix, is_endmarker=False)
    if not comments or comment.value != comments[0].value:
        return
    if prev_sibling is not None:
        leaf.prefix = ""
        siblings = [prev_sibling]
        while "\n" not in prev_sibling.prefix and prev_sibling.prev_sibling is not None:
            prev_sibling = prev_sibling.prev_sibling
            siblings.insert(0, prev_sibling)
        yield from siblings
    elif (
        parent is not None and parent.type == syms.suite and leaf.type == token.NEWLINE
    ):
        # The `# fmt: skip` is on the colon line of the if/while/def/class/...
        # statements. The ignored nodes should be previous siblings of the
        # parent suite node.
        leaf.prefix = ""
        ignored_nodes: List[LN] = []
        parent_sibling = parent.prev_sibling
        while parent_sibling is not None and parent_sibling.type != syms.suite:
            ignored_nodes.insert(0, parent_sibling)
            parent_sibling = parent_sibling.prev_sibling
        # Special case for `async_stmt` where the ASYNC token is on the
        # grandparent node.
        grandparent = parent.parent
        if (
            grandparent is not None
            and grandparent.prev_sibling is not None
            and grandparent.prev_sibling.type == token.ASYNC
        ):
            ignored_nodes.insert(0, grandparent.prev_sibling)
        yield from iter(ignored_nodes)


<<<<<<< HEAD
def is_fmt_on(container: LN, preview: bool) -> bool:
    """
    Determine whether formatting is switched on within a container.
=======
def is_fmt_on(container: LN) -> bool:
    """Determine whether formatting is switched on within a container.
>>>>>>> 9c8464ca
    Determined by whether the last `# fmt:` comment is `on` or `off`.
    """
    fmt_on = False
    for comment in list_comments(container.prefix, is_endmarker=False):
        if comment.value in FMT_ON:
            fmt_on = True
        elif comment.value in FMT_OFF:
            fmt_on = False
    return fmt_on


def children_contains_fmt_on(container: LN) -> bool:
    """Determine if children have formatting switched on."""
    for child in container.children:
        leaf = first_leaf_of(child)
        if leaf is not None and is_fmt_on(leaf):
            return True

    return False


def contains_pragma_comment(comment_list: List[Leaf]) -> bool:
    """
    Returns:
        True iff one of the comments in @comment_list is a pragma used by one
        of the more common static analysis tools for python (e.g. mypy, flake8,
        pylint).
    """
    for comment in comment_list:
        if comment.value.startswith(("# type:", "# noqa", "# pylint:")):
            return True

    return False<|MERGE_RESOLUTION|>--- conflicted
+++ resolved
@@ -51,14 +51,9 @@
     consumed: int  # how many characters of the original leaf's prefix did we consume
 
 
-<<<<<<< HEAD
-def generate_comments(leaf: LN, *, preview: bool) -> Iterator[Leaf]:
+def generate_comments(leaf: LN) -> Iterator[Leaf]:
     """
     Clean the prefix of the `leaf` and generate comments from it, if any.
-=======
-def generate_comments(leaf: LN) -> Iterator[Leaf]:
-    """Clean the prefix of the `leaf` and generate comments from it, if any.
->>>>>>> 9c8464ca
 
     Comments in lib2to3 are shoved into the whitespace prefix.  This happens
     in `pgen2/driver.py:Driver.parse_tokens()`.  This was a brilliant implementation
@@ -117,14 +112,9 @@
     return result
 
 
-<<<<<<< HEAD
-def make_comment(content: str, *, preview: bool) -> str:
+def make_comment(content: str) -> str:
     """
     Return a consistently formatted comment from the given `content` string.
-=======
-def make_comment(content: str) -> str:
-    """Return a consistently formatted comment from the given `content` string.
->>>>>>> 9c8464ca
 
     All comments (except for "##", "#!", "#:", '#'") should have a single
     space between the hash sign and the content.
@@ -156,14 +146,9 @@
         try_again = convert_one_fmt_off_pair(node)
 
 
-<<<<<<< HEAD
-def convert_one_fmt_off_pair(node: Node, *, preview: bool) -> bool:
+def convert_one_fmt_off_pair(node: Node) -> bool:
     """
     Convert content of a single `# fmt: off`/`# fmt: on` into a standalone comment.
-=======
-def convert_one_fmt_off_pair(node: Node) -> bool:
-    """Convert content of a single `# fmt: off`/`# fmt: on` into a standalone comment.
->>>>>>> 9c8464ca
 
     Returns True if a pair was converted.
     """
@@ -229,16 +214,9 @@
     return False
 
 
-<<<<<<< HEAD
-def generate_ignored_nodes(
-    leaf: Leaf, comment: ProtoComment, *, preview: bool
-) -> Iterator[LN]:
+def generate_ignored_nodes(leaf: Leaf, comment: ProtoComment) -> Iterator[LN]:
     """
     Starting from the container of `leaf`, generate all leaves until `# fmt: on`.
-=======
-def generate_ignored_nodes(leaf: Leaf, comment: ProtoComment) -> Iterator[LN]:
-    """Starting from the container of `leaf`, generate all leaves until `# fmt: on`.
->>>>>>> 9c8464ca
 
     If comment is skip, returns leaf only.
     Stops at the end of the block.
@@ -324,14 +302,10 @@
         yield from iter(ignored_nodes)
 
 
-<<<<<<< HEAD
-def is_fmt_on(container: LN, preview: bool) -> bool:
+def is_fmt_on(container: LN) -> bool:
     """
     Determine whether formatting is switched on within a container.
-=======
-def is_fmt_on(container: LN) -> bool:
-    """Determine whether formatting is switched on within a container.
->>>>>>> 9c8464ca
+
     Determined by whether the last `# fmt:` comment is `on` or `off`.
     """
     fmt_on = False
