--- conflicted
+++ resolved
@@ -177,16 +177,11 @@
         try_again = convert_one_fmt_off_pair(node, mode, lines)
 
 
-<<<<<<< HEAD
-def convert_one_fmt_off_pair(node: Node) -> bool:
-    """
-    Convert content of a single `# fmt: off`/`# fmt: on` into a standalone comment.
-=======
 def convert_one_fmt_off_pair(
     node: Node, mode: Mode, lines: Collection[Tuple[int, int]]
 ) -> bool:
-    """Convert content of a single `# fmt: off`/`# fmt: on` into a standalone comment.
->>>>>>> 836acad8
+    """
+    Convert content of a single `# fmt: off`/`# fmt: on` into a standalone comment.
 
     Returns True if a pair was converted.
     """
@@ -273,16 +268,11 @@
     return False
 
 
-<<<<<<< HEAD
-def generate_ignored_nodes(leaf: Leaf, comment: ProtoComment) -> Iterator[LN]:
-    """
-    Starting from the container of `leaf`, generate all leaves until `# fmt: on`.
-=======
 def generate_ignored_nodes(
     leaf: Leaf, comment: ProtoComment, mode: Mode
 ) -> Iterator[LN]:
-    """Starting from the container of `leaf`, generate all leaves until `# fmt: on`.
->>>>>>> 836acad8
+    """
+    Starting from the container of `leaf`, generate all leaves until `# fmt: on`.
 
     If comment is skip, returns leaf only.
     Stops at the end of the block.
