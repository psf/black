--- conflicted
+++ resolved
@@ -643,52 +643,8 @@
     if not comments or comment.value != comments[0].value:
         return
 
-<<<<<<< HEAD
     if not prev_sibling and parent:
-        # If the current leaf doesn't have a previous sibling, it might be deeply nested
-        # (e.g. inside a list, function call, etc.). We need to climb up the tree
-        # to find the previous sibling on the same line.
-
-        # First, find the ancestor node that starts the current line
-        # (has a newline in its prefix, or is at the root)
-        line_start_node = parent
-        while line_start_node.parent is not None:
-            # The comment itself is in the leaf's prefix, so we need to check
-            # if the current node's prefix (before the comment) has a newline
-            node_prefix = (
-                line_start_node.prefix if hasattr(line_start_node, "prefix") else ""
-            )
-            # Skip the comment part if this is the first node (parent)
-            if line_start_node == parent:
-                # The parent node has the comment in its prefix, so we check
-                # what's before the comment
-                comment_start = node_prefix.find(comment.value)
-                if comment_start >= 0:
-                    prefix_before_comment = node_prefix[:comment_start]
-                    if "\n" in prefix_before_comment:
-                        # There's a newline before the comment, so this node
-                        # is at the start of the line
-                        break
-                elif "\n" in node_prefix:
-                    break
-            elif "\n" in node_prefix:
-                # This node starts on a new line, so it's the line start
-                break
-            line_start_node = line_start_node.parent
-
-        # Now find the prev_sibling by climbing from parent up to line_start_node
-        curr = parent
-        while curr is not None and curr != line_start_node.parent:
-            if curr.prev_sibling is not None:
-                prev_sibling = curr.prev_sibling
-                break
-            if curr.parent is None:
-                break
-            curr = curr.parent
-=======
-    if Preview.fix_fmt_skip_in_one_liners in mode and not prev_sibling and parent:
         prev_sibling = parent.prev_sibling
->>>>>>> 70fc1941
 
     if prev_sibling is not None:
         leaf.prefix = leaf.prefix[comment.consumed :]
