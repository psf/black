import sys
from dataclasses import dataclass
from functools import lru_cache
import re
from typing import Iterator, List, Optional, Union

if sys.version_info >= (3, 8):
    from typing import Final
else:
    from typing_extensions import Final

from blib2to3.pytree import Node, Leaf
from blib2to3.pgen2 import token

from black.nodes import first_leaf_column, preceding_leaf, container_of
from black.nodes import STANDALONE_COMMENT, WHITESPACE

# types
LN = Union[Leaf, Node]

FMT_OFF: Final = {"# fmt: off", "# fmt:off", "# yapf: disable"}
FMT_SKIP: Final = {"# fmt: skip", "# fmt:skip"}
FMT_PASS: Final = {*FMT_OFF, *FMT_SKIP}
FMT_ON: Final = {"# fmt: on", "# fmt:on", "# yapf: enable"}

COMMENT_EXCEPTIONS = {True: " !:#'", False: " !:#'%"}


@dataclass
class ProtoComment:
    """
    Describes a piece of syntax that is a comment.

    It's not a :class:`blib2to3.pytree.Leaf` so that:

    * it can be cached (`Leaf` objects should not be reused more than once as
      they store their lineno, column, prefix, and parent information);
    * `newlines` and `consumed` fields are kept separate from the `value`. This
      simplifies handling of special marker comments like ``# fmt: off/on``.
    """

    type: int  # token.COMMENT or STANDALONE_COMMENT
    value: str  # content of the comment
    newlines: int  # how many newlines before the comment
    consumed: int  # how many characters of the original leaf's prefix did we consume


<<<<<<< HEAD
def generate_comments(leaf: LN) -> Iterator[Leaf]:
    """
    Clean the prefix of the `leaf` and generate comments from it, if any.
=======
def generate_comments(leaf: LN, *, preview: bool) -> Iterator[Leaf]:
    """Clean the prefix of the `leaf` and generate comments from it, if any.
>>>>>>> 14d84ba2

    Comments in lib2to3 are shoved into the whitespace prefix.  This happens
    in `pgen2/driver.py:Driver.parse_tokens()`.  This was a brilliant implementation
    move because it does away with modifying the grammar to include all the
    possible places in which comments can be placed.

    The sad consequence for us though is that comments don't "belong" anywhere.
    This is why this function generates simple parentless Leaf objects for
    comments.  We simply don't know what the correct parent should be.

    No matter though, we can live without this.  We really only need to
    differentiate between inline and standalone comments.  The latter don't
    share the line with any code.

    Inline comments are emitted as regular token.COMMENT leaves.  Standalone
    are emitted with a fake STANDALONE_COMMENT token identifier.
    """
    for pc in list_comments(
        leaf.prefix, is_endmarker=leaf.type == token.ENDMARKER, preview=preview
    ):
        yield Leaf(pc.type, pc.value, prefix="\n" * pc.newlines)


@lru_cache(maxsize=4096)
def list_comments(
    prefix: str, *, is_endmarker: bool, preview: bool
) -> List[ProtoComment]:
    """Return a list of :class:`ProtoComment` objects parsed from the given `prefix`."""
    result: List[ProtoComment] = []
    if not prefix or "#" not in prefix:
        return result

    consumed = 0
    nlines = 0
    ignored_lines = 0
    for index, line in enumerate(re.split("\r?\n", prefix)):
        consumed += len(line) + 1  # adding the length of the split '\n'
        line = line.lstrip()
        if not line:
            nlines += 1
        if not line.startswith("#"):
            # Escaped newlines outside of a comment are not really newlines at
            # all. We treat a single-line comment following an escaped newline
            # as a simple trailing comment.
            if line.endswith("\\"):
                ignored_lines += 1
            continue

        if index == ignored_lines and not is_endmarker:
            comment_type = token.COMMENT  # simple trailing comment
        else:
            comment_type = STANDALONE_COMMENT
        comment = make_comment(line, preview=preview)
        result.append(
            ProtoComment(
                type=comment_type, value=comment, newlines=nlines, consumed=consumed
            )
        )
        nlines = 0
    return result


<<<<<<< HEAD
def make_comment(content: str) -> str:
    """
    Return a consistently formatted comment from the given `content` string.
=======
def make_comment(content: str, *, preview: bool) -> str:
    """Return a consistently formatted comment from the given `content` string.
>>>>>>> 14d84ba2

    All comments (except for "##", "#!", "#:", '#'") should have a single
    space between the hash sign and the content.

    If `content` didn't start with a hash sign, one is provided.
    """
    content = content.rstrip()
    if not content:
        return "#"

    if content[0] == "#":
        content = content[1:]
    NON_BREAKING_SPACE = " "
    if (
        content
        and content[0] == NON_BREAKING_SPACE
        and not content.lstrip().startswith("type:")
    ):
        content = " " + content[1:]  # Replace NBSP by a simple space
    if content and content[0] not in COMMENT_EXCEPTIONS[preview]:
        content = " " + content
    return "#" + content


def normalize_fmt_off(node: Node, *, preview: bool) -> None:
    """Convert content between `# fmt: off`/`# fmt: on` into standalone comments."""
    try_again = True
    while try_again:
        try_again = convert_one_fmt_off_pair(node, preview=preview)


<<<<<<< HEAD
def convert_one_fmt_off_pair(node: Node) -> bool:
    """
    Convert content of a single `# fmt: off`/`# fmt: on` into a standalone comment.
=======
def convert_one_fmt_off_pair(node: Node, *, preview: bool) -> bool:
    """Convert content of a single `# fmt: off`/`# fmt: on` into a standalone comment.
>>>>>>> 14d84ba2

    Returns True if a pair was converted.
    """
    for leaf in node.leaves():
        previous_consumed = 0
        for comment in list_comments(leaf.prefix, is_endmarker=False, preview=preview):
            if comment.value not in FMT_PASS:
                previous_consumed = comment.consumed
                continue
            # We only want standalone comments. If there's no previous leaf or
            # the previous leaf is indentation, it's a standalone comment in
            # disguise.
            if comment.value in FMT_PASS and comment.type != STANDALONE_COMMENT:
                prev = preceding_leaf(leaf)
                if prev:
                    if comment.value in FMT_OFF and prev.type not in WHITESPACE:
                        continue
                    if comment.value in FMT_SKIP and prev.type in WHITESPACE:
                        continue

            ignored_nodes = list(generate_ignored_nodes(leaf, comment, preview=preview))
            if not ignored_nodes:
                continue

            first = ignored_nodes[0]  # Can be a container node with the `leaf`.
            parent = first.parent
            prefix = first.prefix
            if comment.value in FMT_OFF:
                first.prefix = prefix[comment.consumed :]
            if comment.value in FMT_SKIP:
                first.prefix = ""
            hidden_value = "".join(str(n) for n in ignored_nodes)
            if comment.value in FMT_OFF:
                hidden_value = comment.value + "\n" + hidden_value
            if comment.value in FMT_SKIP:
                hidden_value += "  " + comment.value
            if hidden_value.endswith("\n"):
                # That happens when one of the `ignored_nodes` ended with a NEWLINE
                # leaf (possibly followed by a DEDENT).
                hidden_value = hidden_value[:-1]
            first_idx: Optional[int] = None
            for ignored in ignored_nodes:
                index = ignored.remove()
                if first_idx is None:
                    first_idx = index
            assert parent is not None, "INTERNAL ERROR: fmt: on/off handling (1)"
            assert first_idx is not None, "INTERNAL ERROR: fmt: on/off handling (2)"
            parent.insert_child(
                first_idx,
                Leaf(
                    STANDALONE_COMMENT,
                    hidden_value,
                    prefix=prefix[:previous_consumed] + "\n" * comment.newlines,
                ),
            )
            return True

    return False


<<<<<<< HEAD
def generate_ignored_nodes(leaf: Leaf, comment: ProtoComment) -> Iterator[LN]:
    """
    Starting from the container of `leaf`, generate all leaves until `# fmt: on`.
=======
def generate_ignored_nodes(
    leaf: Leaf, comment: ProtoComment, *, preview: bool
) -> Iterator[LN]:
    """Starting from the container of `leaf`, generate all leaves until `# fmt: on`.
>>>>>>> 14d84ba2

    If comment is skip, returns leaf only.
    Stops at the end of the block.
    """
    container: Optional[LN] = container_of(leaf)
    if comment.value in FMT_SKIP:
        prev_sibling = leaf.prev_sibling
        if comment.value in leaf.prefix and prev_sibling is not None:
            leaf.prefix = leaf.prefix.replace(comment.value, "")
            siblings = [prev_sibling]
            while (
                "\n" not in prev_sibling.prefix
                and prev_sibling.prev_sibling is not None
            ):
                prev_sibling = prev_sibling.prev_sibling
                siblings.insert(0, prev_sibling)
            for sibling in siblings:
                yield sibling
        elif leaf.parent is not None:
            yield leaf.parent
        return
    while container is not None and container.type != token.ENDMARKER:
        if is_fmt_on(container, preview=preview):
            return

        # fix for fmt: on in children
        if contains_fmt_on_at_column(container, leaf.column, preview=preview):
            for child in container.children:
                if contains_fmt_on_at_column(child, leaf.column, preview=preview):
                    return
                yield child
        else:
            yield container
            container = container.next_sibling


<<<<<<< HEAD
def is_fmt_on(container: LN) -> bool:
    """
    Determine whether formatting is switched on within a container.
=======
def is_fmt_on(container: LN, preview: bool) -> bool:
    """Determine whether formatting is switched on within a container.
>>>>>>> 14d84ba2
    Determined by whether the last `# fmt:` comment is `on` or `off`.
    """
    fmt_on = False
    for comment in list_comments(container.prefix, is_endmarker=False, preview=preview):
        if comment.value in FMT_ON:
            fmt_on = True
        elif comment.value in FMT_OFF:
            fmt_on = False
    return fmt_on


def contains_fmt_on_at_column(container: LN, column: int, *, preview: bool) -> bool:
    """Determine if children at a given column have formatting switched on."""
    for child in container.children:
        if (
            isinstance(child, Node)
            and first_leaf_column(child) == column
            or isinstance(child, Leaf)
            and child.column == column
        ):
            if is_fmt_on(child, preview=preview):
                return True

    return False


def contains_pragma_comment(comment_list: List[Leaf]) -> bool:
    """
    Returns:
        True iff one of the comments in @comment_list is a pragma used by one
        of the more common static analysis tools for python (e.g. mypy, flake8,
        pylint).
    """
    for comment in comment_list:
        if comment.value.startswith(("# type:", "# noqa", "# pylint:")):
            return True

    return False<|MERGE_RESOLUTION|>--- conflicted
+++ resolved
@@ -45,14 +45,9 @@
     consumed: int  # how many characters of the original leaf's prefix did we consume
 
 
-<<<<<<< HEAD
-def generate_comments(leaf: LN) -> Iterator[Leaf]:
+def generate_comments(leaf: LN, *, preview: bool) -> Iterator[Leaf]:
     """
     Clean the prefix of the `leaf` and generate comments from it, if any.
-=======
-def generate_comments(leaf: LN, *, preview: bool) -> Iterator[Leaf]:
-    """Clean the prefix of the `leaf` and generate comments from it, if any.
->>>>>>> 14d84ba2
 
     Comments in lib2to3 are shoved into the whitespace prefix.  This happens
     in `pgen2/driver.py:Driver.parse_tokens()`.  This was a brilliant implementation
@@ -115,14 +110,9 @@
     return result
 
 
-<<<<<<< HEAD
-def make_comment(content: str) -> str:
+def make_comment(content: str, *, preview: bool) -> str:
     """
     Return a consistently formatted comment from the given `content` string.
-=======
-def make_comment(content: str, *, preview: bool) -> str:
-    """Return a consistently formatted comment from the given `content` string.
->>>>>>> 14d84ba2
 
     All comments (except for "##", "#!", "#:", '#'") should have a single
     space between the hash sign and the content.
@@ -154,14 +144,9 @@
         try_again = convert_one_fmt_off_pair(node, preview=preview)
 
 
-<<<<<<< HEAD
-def convert_one_fmt_off_pair(node: Node) -> bool:
+def convert_one_fmt_off_pair(node: Node, *, preview: bool) -> bool:
     """
     Convert content of a single `# fmt: off`/`# fmt: on` into a standalone comment.
-=======
-def convert_one_fmt_off_pair(node: Node, *, preview: bool) -> bool:
-    """Convert content of a single `# fmt: off`/`# fmt: on` into a standalone comment.
->>>>>>> 14d84ba2
 
     Returns True if a pair was converted.
     """
@@ -222,16 +207,11 @@
     return False
 
 
-<<<<<<< HEAD
-def generate_ignored_nodes(leaf: Leaf, comment: ProtoComment) -> Iterator[LN]:
-    """
-    Starting from the container of `leaf`, generate all leaves until `# fmt: on`.
-=======
 def generate_ignored_nodes(
     leaf: Leaf, comment: ProtoComment, *, preview: bool
 ) -> Iterator[LN]:
-    """Starting from the container of `leaf`, generate all leaves until `# fmt: on`.
->>>>>>> 14d84ba2
+    """
+    Starting from the container of `leaf`, generate all leaves until `# fmt: on`.
 
     If comment is skip, returns leaf only.
     Stops at the end of the block.
@@ -268,14 +248,9 @@
             container = container.next_sibling
 
 
-<<<<<<< HEAD
-def is_fmt_on(container: LN) -> bool:
+def is_fmt_on(container: LN, preview: bool) -> bool:
     """
     Determine whether formatting is switched on within a container.
-=======
-def is_fmt_on(container: LN, preview: bool) -> bool:
-    """Determine whether formatting is switched on within a container.
->>>>>>> 14d84ba2
     Determined by whether the last `# fmt:` comment is `on` or `off`.
     """
     fmt_on = False
