--- conflicted
+++ resolved
@@ -186,14 +186,9 @@
                 yield from self.visit(child)
 
 
-<<<<<<< HEAD
-def whitespace(leaf: Leaf, *, complex_subscript: bool) -> str:  # noqa: C901
+def whitespace(leaf: Leaf, *, complex_subscript: bool, mode: Mode) -> str:  # noqa: C901
     """
     Return whitespace prefix if needed for the given `leaf`.
-=======
-def whitespace(leaf: Leaf, *, complex_subscript: bool, mode: Mode) -> str:  # noqa: C901
-    """Return whitespace prefix if needed for the given `leaf`.
->>>>>>> 836acad8
 
     `complex_subscript` signals whether the given leaf is part of a subscription
     which has non-trivial arguments, like arithmetic expressions or function calls.
@@ -861,13 +856,6 @@
     )
 
 
-<<<<<<< HEAD
-def is_type_comment(leaf: Leaf, suffix: str = "") -> bool:
-    """
-    Return True if the given leaf is a special comment.
-    Only returns true for type comments for now.
-    """
-=======
 def is_with_or_async_with_stmt(leaf: Leaf) -> bool:
     """Return True if the given leaf starts a with or async with statement."""
     return bool(
@@ -883,7 +871,8 @@
 
 
 def is_async_stmt_or_funcdef(leaf: Leaf) -> bool:
-    """Return True if the given leaf starts an async def/for/with statement.
+    """
+    Return True if the given leaf starts an async def/for/with statement.
 
     Note that `async def` can be either an `async_stmt` or `async_funcdef`,
     the latter is used when it has decorators.
@@ -896,10 +885,12 @@
 
 
 def is_type_comment(leaf: Leaf) -> bool:
-    """Return True if the given leaf is a type comment. This function should only
+    """
+    Return True if the given leaf is a type comment. This function should only
     be used for general type comments (excluding ignore annotations, which should
     use `is_type_ignore_comment`). Note that general type comments are no longer
-    used in modern version of Python, this function may be deprecated in the future."""
+    used in modern version of Python, this function may be deprecated in the future.
+    """
     t = leaf.type
     v = leaf.value
     return t in {token.COMMENT, STANDALONE_COMMENT} and v.startswith("# type:")
@@ -907,7 +898,6 @@
 
 def is_type_ignore_comment(leaf: Leaf) -> bool:
     """Return True if the given leaf is a type comment with ignore annotation."""
->>>>>>> 836acad8
     t = leaf.type
     v = leaf.value
     return t in {token.COMMENT, STANDALONE_COMMENT} and is_type_ignore_comment_string(v)
