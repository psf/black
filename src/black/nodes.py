--- conflicted
+++ resolved
@@ -544,16 +544,11 @@
     }
 
 
-<<<<<<< HEAD
-def is_docstring(node: NL) -> bool:
+
+def is_docstring(node: NL, mode: Mode) -> bool:
     if isinstance(node, Leaf):
         if node.type != token.STRING:
             return False
-=======
-def is_docstring(leaf: Leaf, mode: Mode) -> bool:
-    if leaf.type != token.STRING:
-        return False
->>>>>>> e11eaf2f
 
         prefix = get_string_prefix(node.value)
         if set(prefix).intersection("bBfF"):
