--- conflicted
+++ resolved
@@ -86,11 +86,8 @@
           "multiline_string_handling",
           "always_one_newline_after_import",
           "fix_fmt_skip_in_one_liners",
-<<<<<<< HEAD
-          "wrap_comprehension_in"
-=======
+          "wrap_comprehension_in",
           "remove_parens_around_except_types"
->>>>>>> 0cf39efd
         ]
       },
       "description": "Enable specific features included in the `--unstable` style. Requires `--preview`. No compatibility guarantees are provided on the behavior or existence of any unstable features."
