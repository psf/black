{
  "$schema": "http://json-schema.org/draft-07/schema#",
  "$id": "https://github.com/psf/black/blob/main/src/black/resources/black.schema.json",
  "$comment": "tool.black table in pyproject.toml",
  "type": "object",
  "additionalProperties": false,
  "properties": {
    "code": {
      "type": "string",
      "description": "Format the code passed in as a string."
    },
    "line-length": {
      "type": "integer",
      "description": "How many characters per line to allow.",
      "default": 88
    },
    "target-version": {
      "type": "array",
      "items": {
        "enum": [
          "py33",
          "py34",
          "py35",
          "py36",
          "py37",
          "py38",
          "py39",
          "py310",
          "py311",
          "py312",
          "py313"
        ]
      },
      "description": "Python versions that should be supported by Black's output. You should include all versions that your code supports. By default, Black will infer target versions from the project metadata in pyproject.toml. If this does not yield conclusive results, Black will use per-file auto-detection."
    },
    "pyi": {
      "type": "boolean",
      "description": "Format all input files like typing stubs regardless of file extension. This is useful when piping source on standard input.",
      "default": false
    },
    "ipynb": {
      "type": "boolean",
      "description": "Format all input files like Jupyter Notebooks regardless of file extension. This is useful when piping source on standard input.",
      "default": false
    },
    "python-cell-magics": {
      "type": "array",
      "items": {
        "type": "string"
      },
      "description": "When processing Jupyter Notebooks, add the given magic to the list of known python-magics (capture, prun, pypy, python, python3, time, timeit). Useful for formatting cells with custom python magics."
    },
    "skip-source-first-line": {
      "type": "boolean",
      "description": "Skip the first line of the source code.",
      "default": false
    },
    "skip-string-normalization": {
      "type": "boolean",
      "description": "Don't normalize string quotes or prefixes.",
      "default": false
    },
    "skip-magic-trailing-comma": {
      "type": "boolean",
      "description": "Don't use trailing commas as a reason to split lines.",
      "default": false
    },
    "preview": {
      "type": "boolean",
      "description": "Enable potentially disruptive style changes that may be added to Black's main functionality in the next major release.",
      "default": false
    },
    "unstable": {
      "type": "boolean",
      "description": "Enable potentially disruptive style changes that have known bugs or are not currently expected to make it into the stable style Black's next major release. Implies --preview.",
      "default": false
    },
    "enable-unstable-feature": {
      "type": "array",
      "items": {
        "enum": [
          "string_processing",
          "hug_parens_with_braces_and_square_brackets",
          "wrap_long_dict_values_in_parens",
          "multiline_string_handling",
<<<<<<< HEAD
          "typed_params_trailing_comma",
          "is_simple_lookup_for_doublestar_expression",
          "docstring_check_for_newline",
          "remove_redundant_guard_parens",
          "parens_for_long_if_clauses_in_case_block",
          "remove_lone_list_item_parens",
          "pep646_typed_star_arg_type_var_tuple",
          "always_one_newline_after_import",
          "generic_type_def_wrapping"
=======
          "always_one_newline_after_import"
>>>>>>> c0b92f38
        ]
      },
      "description": "Enable specific features included in the `--unstable` style. Requires `--preview`. No compatibility guarantees are provided on the behavior or existence of any unstable features."
    },
    "check": {
      "type": "boolean",
      "description": "Don't write the files back, just return the status. Return code 0 means nothing would change. Return code 1 means some files would be reformatted. Return code 123 means there was an internal error.",
      "default": false
    },
    "diff": {
      "type": "boolean",
      "description": "Don't write the files back, just output a diff to indicate what changes Black would've made. They are printed to stdout so capturing them is simple.",
      "default": false
    },
    "color": {
      "type": "boolean",
      "description": "Show (or do not show) colored diff. Only applies when --diff is given.",
      "default": false
    },
    "fast": {
      "type": "boolean",
      "description": "By default, Black performs an AST safety check after formatting your code. The --fast flag turns off this check and the --safe flag explicitly enables it. [default: --safe]",
      "default": false
    },
    "required-version": {
      "type": "string",
      "description": "Require a specific version of Black to be running. This is useful for ensuring that all contributors to your project are using the same version, because different versions of Black may format code a little differently. This option can be set in a configuration file for consistent results across environments."
    },
    "exclude": {
      "type": "string",
      "description": "A regular expression that matches files and directories that should be excluded on recursive searches. An empty value means no paths are excluded. Use forward slashes for directories on all platforms (Windows, too). By default, Black also ignores all paths listed in .gitignore. Changing this value will override all default exclusions. [default: /(\\.direnv|\\.eggs|\\.git|\\.hg|\\.ipynb_checkpoints|\\.mypy_cache|\\.nox|\\.pytest_cache|\\.ruff_cache|\\.tox|\\.svn|\\.venv|\\.vscode|__pypackages__|_build|buck-out|build|dist|venv)/]"
    },
    "extend-exclude": {
      "type": "string",
      "description": "Like --exclude, but adds additional files and directories on top of the default values instead of overriding them."
    },
    "force-exclude": {
      "type": "string",
      "description": "Like --exclude, but files and directories matching this regex will be excluded even when they are passed explicitly as arguments. This is useful when invoking Black programmatically on changed files, such as in a pre-commit hook or editor plugin."
    },
    "include": {
      "type": "string",
      "description": "A regular expression that matches files and directories that should be included on recursive searches. An empty value means all files are included regardless of the name. Use forward slashes for directories on all platforms (Windows, too). Overrides all exclusions, including from .gitignore and command line options.",
      "default": "(\\.pyi?|\\.ipynb)$"
    },
    "workers": {
      "type": "integer",
      "description": "When Black formats multiple files, it may use a process pool to speed up formatting. This option controls the number of parallel workers. This can also be specified via the BLACK_NUM_WORKERS environment variable. Defaults to the number of CPUs in the system."
    },
    "quiet": {
      "type": "boolean",
      "description": "Stop emitting all non-critical output. Error messages will still be emitted (which can silenced by 2>/dev/null).",
      "default": false
    },
    "verbose": {
      "type": "boolean",
      "description": "Emit messages about files that were not changed or were ignored due to exclusion patterns. If Black is using a configuration file, a message detailing which one it is using will be emitted.",
      "default": false
    }
  }
}<|MERGE_RESOLUTION|>--- conflicted
+++ resolved
@@ -83,19 +83,8 @@
           "hug_parens_with_braces_and_square_brackets",
           "wrap_long_dict_values_in_parens",
           "multiline_string_handling",
-<<<<<<< HEAD
-          "typed_params_trailing_comma",
-          "is_simple_lookup_for_doublestar_expression",
-          "docstring_check_for_newline",
-          "remove_redundant_guard_parens",
-          "parens_for_long_if_clauses_in_case_block",
-          "remove_lone_list_item_parens",
-          "pep646_typed_star_arg_type_var_tuple",
           "always_one_newline_after_import",
           "generic_type_def_wrapping"
-=======
-          "always_one_newline_after_import"
->>>>>>> c0b92f38
         ]
       },
       "description": "Enable specific features included in the `--unstable` style. Requires `--preview`. No compatibility guarantees are provided on the behavior or existence of any unstable features."
