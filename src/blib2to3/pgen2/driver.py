# Copyright 2004-2005 Elemental Security, Inc. All Rights Reserved.
# Licensed to PSF under a Contributor Agreement.

# Modifications:
# Copyright 2006 Google, Inc. All Rights Reserved.
# Licensed to PSF under a Contributor Agreement.

"""Parser driver.

This provides a high-level interface to parse a file into a syntax tree.

"""

__author__ = "Guido van Rossum <guido@python.org>"

__all__ = ["Driver", "load_grammar"]

# Python imports
import io
import os
import logging
import pkgutil
import sys
from typing import (
    Any,
    cast,
    IO,
    Iterable,
    List,
    Optional,
    Text,
    Iterator,
    Tuple,
    TypeVar,
    Generic,
    Union,
)
from dataclasses import dataclass, field

# Pgen imports
from . import grammar, parse, token, tokenize, pgen
from logging import Logger
from blib2to3.pytree import NL
from blib2to3.pgen2.grammar import Grammar
<<<<<<< HEAD
from blib2to3.pgen2.tokenize import GoodTokenInfo
=======
from contextlib import contextmanager
>>>>>>> 1e0ec543

Path = Union[str, "os.PathLike[str]"]


@dataclass
class ReleaseRange:
    start: int
    end: Optional[int] = None
    tokens: List[Any] = field(default_factory=list)

    def lock(self) -> None:
        total_eaten = len(self.tokens)
        self.end = self.start + total_eaten


class TokenProxy:
    def __init__(self, generator: Any) -> None:
        self._tokens = generator
        self._counter = 0
        self._release_ranges: List[ReleaseRange] = []

    @contextmanager
    def release(self) -> Iterator["TokenProxy"]:
        release_range = ReleaseRange(self._counter)
        self._release_ranges.append(release_range)
        try:
            yield self
        finally:
            # Lock the last release range to the final position that
            # has been eaten.
            release_range.lock()

    def eat(self, point: int) -> Any:
        eaten_tokens = self._release_ranges[-1].tokens
        if point < len(eaten_tokens):
            return eaten_tokens[point]
        else:
            while point >= len(eaten_tokens):
                token = next(self._tokens)
                eaten_tokens.append(token)
            return token

    def __iter__(self) -> "TokenProxy":
        return self

    def __next__(self) -> Any:
        # If the current position is already compromised (looked up)
        # return the eaten token, if not just go further on the given
        # token producer.
        for release_range in self._release_ranges:
            assert release_range.end is not None

            start, end = release_range.start, release_range.end
            if start <= self._counter < end:
                token = release_range.tokens[self._counter - start]
                break
        else:
            token = next(self._tokens)
        self._counter += 1
        return token

    def can_advance(self, to: int) -> bool:
        # Try to eat, fail if it can't. The eat operation is cached
        # so there wont be any additional cost of eating here
        try:
            self.eat(to)
        except StopIteration:
            return False
        else:
            return True


class Driver(object):
    def __init__(self, grammar: Grammar, logger: Optional[Logger] = None) -> None:
        self.grammar = grammar
        if logger is None:
            logger = logging.getLogger(__name__)
        self.logger = logger

    def parse_tokens(self, tokens: Iterable[GoodTokenInfo], debug: bool = False) -> NL:
        """Parse a series of tokens and return the syntax tree."""
        # XXX Move the prefix computation into a wrapper around tokenize.
<<<<<<< HEAD
        p = parse.Parser(self.grammar)
        p.setup()
=======
        proxy = TokenProxy(tokens)

        p = parse.Parser(self.grammar, self.convert)
        p.setup(proxy=proxy)

>>>>>>> 1e0ec543
        lineno = 1
        column = 0
        indent_columns: List[int] = []
        type = value = start = end = line_text = None
        prefix = ""

        for quintuple in proxy:
            type, value, start, end, line_text = quintuple
            if start != (lineno, column):
                assert (lineno, column) <= start, ((lineno, column), start)
                s_lineno, s_column = start
                if lineno < s_lineno:
                    prefix += "\n" * (s_lineno - lineno)
                    lineno = s_lineno
                    column = 0
                if column < s_column:
                    prefix += line_text[column:s_column]
                    column = s_column
            if type in (tokenize.COMMENT, tokenize.NL):
                prefix += value
                lineno, column = end
                if value.endswith("\n"):
                    lineno += 1
                    column = 0
                continue
            if type == token.OP:
                type = grammar.opmap[value]
            if debug:
                assert type is not None
                self.logger.debug(
                    "%s %r (prefix=%r)", token.tok_name[type], value, prefix
                )
            if type == token.INDENT:
                indent_columns.append(len(value))
                _prefix = prefix + value
                prefix = ""
                value = ""
            elif type == token.DEDENT:
                _indent_col = indent_columns.pop()
                prefix, _prefix = self._partially_consume_prefix(prefix, _indent_col)
            if p.addtoken(cast(int, type), value, (prefix, start)):
                if debug:
                    self.logger.debug("Stop.")
                break
            prefix = ""
            if type in {token.INDENT, token.DEDENT}:
                prefix = _prefix
            lineno, column = end
            if value.endswith("\n"):
                lineno += 1
                column = 0
        else:
            # We never broke out -- EOF is too soon (how can this happen???)
            assert start is not None
            raise parse.ParseError("incomplete input", type, value, (prefix, start))
        assert p.rootnode is not None
        return p.rootnode

    def parse_stream_raw(self, stream: IO[Text], debug: bool = False) -> NL:
        """Parse a stream and return the syntax tree."""
        tokens = tokenize.generate_tokens(stream.readline, grammar=self.grammar)
        return self.parse_tokens(tokens, debug)

    def parse_stream(self, stream: IO[Text], debug: bool = False) -> NL:
        """Parse a stream and return the syntax tree."""
        return self.parse_stream_raw(stream, debug)

    def parse_file(
        self, filename: Path, encoding: Optional[Text] = None, debug: bool = False
    ) -> NL:
        """Parse a file and return the syntax tree."""
        with io.open(filename, "r", encoding=encoding) as stream:
            return self.parse_stream(stream, debug)

    def parse_string(self, text: Text, debug: bool = False) -> NL:
        """Parse a string and return the syntax tree."""
        tokens = tokenize.generate_tokens(
            io.StringIO(text).readline, grammar=self.grammar
        )
        return self.parse_tokens(tokens, debug)

    def _partially_consume_prefix(self, prefix: Text, column: int) -> Tuple[Text, Text]:
        lines: List[str] = []
        current_line = ""
        current_column = 0
        wait_for_nl = False
        for char in prefix:
            current_line += char
            if wait_for_nl:
                if char == "\n":
                    if current_line.strip() and current_column < column:
                        res = "".join(lines)
                        return res, prefix[len(res) :]

                    lines.append(current_line)
                    current_line = ""
                    current_column = 0
                    wait_for_nl = False
            elif char in " \t":
                current_column += 1
            elif char == "\n":
                # unexpected empty line
                current_column = 0
            else:
                # indent is finished
                wait_for_nl = True
        return "".join(lines), current_line


def _generate_pickle_name(gt: Path, cache_dir: Optional[Path] = None) -> Text:
    head, tail = os.path.splitext(gt)
    if tail == ".txt":
        tail = ""
    name = head + tail + ".".join(map(str, sys.version_info)) + ".pickle"
    if cache_dir:
        return os.path.join(cache_dir, os.path.basename(name))
    else:
        return name


def load_grammar(
    gt: Text = "Grammar.txt",
    gp: Optional[Text] = None,
    save: bool = True,
    force: bool = False,
    logger: Optional[Logger] = None,
) -> Grammar:
    """Load the grammar (maybe from a pickle)."""
    if logger is None:
        logger = logging.getLogger(__name__)
    gp = _generate_pickle_name(gt) if gp is None else gp
    if force or not _newer(gp, gt):
        logger.info("Generating grammar tables from %s", gt)
        g: grammar.Grammar = pgen.generate_grammar(gt)
        if save:
            logger.info("Writing grammar tables to %s", gp)
            try:
                g.dump(gp)
            except OSError as e:
                logger.info("Writing failed: %s", e)
    else:
        g = grammar.Grammar()
        g.load(gp)
    return g


def _newer(a: Text, b: Text) -> bool:
    """Inquire whether file a was written since file b."""
    if not os.path.exists(a):
        return False
    if not os.path.exists(b):
        return True
    return os.path.getmtime(a) >= os.path.getmtime(b)


def load_packaged_grammar(
    package: str, grammar_source: Text, cache_dir: Optional[Path] = None
) -> grammar.Grammar:
    """Normally, loads a pickled grammar by doing
        pkgutil.get_data(package, pickled_grammar)
    where *pickled_grammar* is computed from *grammar_source* by adding the
    Python version and using a ``.pickle`` extension.

    However, if *grammar_source* is an extant file, load_grammar(grammar_source)
    is called instead. This facilitates using a packaged grammar file when needed
    but preserves load_grammar's automatic regeneration behavior when possible.

    """
    if os.path.isfile(grammar_source):
        gp = _generate_pickle_name(grammar_source, cache_dir) if cache_dir else None
        return load_grammar(grammar_source, gp=gp)
    pickled_name = _generate_pickle_name(os.path.basename(grammar_source), cache_dir)
    data = pkgutil.get_data(package, pickled_name)
    assert data is not None
    g = grammar.Grammar()
    g.loads(data)
    return g


def main(*args: Text) -> bool:
    """Main program, when run as a script: produce grammar pickle files.

    Calls load_grammar for each argument, a path to a grammar text file.
    """
    if not args:
        args = tuple(sys.argv[1:])
    logging.basicConfig(level=logging.INFO, stream=sys.stdout, format="%(message)s")
    for gt in args:
        load_grammar(gt, save=True, force=True)
    return True


if __name__ == "__main__":
    sys.exit(int(not main()))<|MERGE_RESOLUTION|>--- conflicted
+++ resolved
@@ -35,6 +35,7 @@
     Generic,
     Union,
 )
+from contextlib import contextmanager
 from dataclasses import dataclass, field
 
 # Pgen imports
@@ -42,11 +43,7 @@
 from logging import Logger
 from blib2to3.pytree import NL
 from blib2to3.pgen2.grammar import Grammar
-<<<<<<< HEAD
 from blib2to3.pgen2.tokenize import GoodTokenInfo
-=======
-from contextlib import contextmanager
->>>>>>> 1e0ec543
 
 Path = Union[str, "os.PathLike[str]"]
 
@@ -129,16 +126,11 @@
     def parse_tokens(self, tokens: Iterable[GoodTokenInfo], debug: bool = False) -> NL:
         """Parse a series of tokens and return the syntax tree."""
         # XXX Move the prefix computation into a wrapper around tokenize.
-<<<<<<< HEAD
+        proxy = TokenProxy(tokens)
+
         p = parse.Parser(self.grammar)
-        p.setup()
-=======
-        proxy = TokenProxy(tokens)
-
-        p = parse.Parser(self.grammar, self.convert)
         p.setup(proxy=proxy)
 
->>>>>>> 1e0ec543
         lineno = 1
         column = 0
         indent_columns: List[int] = []
