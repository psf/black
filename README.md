![Black Logo](https://raw.githubusercontent.com/ambv/black/master/docs/_static/logo2-readme.png)
<h2 align="center">The Uncompromising Code Formatter</h2>

<p align="center">
<a href="https://travis-ci.org/ambv/black"><img alt="Build Status" src="https://travis-ci.org/ambv/black.svg?branch=master"></a>
<a href="https://black.readthedocs.io/en/stable/?badge=stable"><img alt="Documentation Status" src="https://readthedocs.org/projects/black/badge/?version=stable"></a>
<a href="https://coveralls.io/github/ambv/black?branch=master"><img alt="Coverage Status" src="https://coveralls.io/repos/github/ambv/black/badge.svg?branch=master"></a>
<a href="https://github.com/ambv/black/blob/master/LICENSE"><img alt="License: MIT" src="https://black.readthedocs.io/en/stable/_static/license.svg"></a>
<a href="https://pypi.org/project/black/"><img alt="PyPI" src="https://black.readthedocs.io/en/stable/_static/pypi.svg"></a>
<a href="https://pepy.tech/project/black"><img alt="Downloads" src="https://pepy.tech/badge/black"></a>
<a href="https://github.com/ambv/black"><img alt="Code style: black" src="https://img.shields.io/badge/code%20style-black-000000.svg"></a>
</p>

> “Any color you like.”


*Black* is the uncompromising Python code formatter.  By using it, you
agree to cede control over minutiae of hand-formatting.  In return,
*Black* gives you speed, determinism, and freedom from `pycodestyle`
nagging about formatting.  You will save time and mental energy for
more important matters.

Blackened code looks the same regardless of the project you're reading.
Formatting becomes transparent after a while and you can focus on the
content instead.

*Black* makes code review faster by producing the smallest diffs
possible.

Try it out now using the [Black Playground](https://black.now.sh).

---

*Contents:* **[Installation and usage](#installation-and-usage)** |
**[Code style](#the-black-code-style)** |
**[pyproject.toml](#pyprojecttoml)** |
**[Editor integration](#editor-integration)** |
**[blackd](#blackd)** |
**[Version control integration](#version-control-integration)** |
**[Ignoring unmodified files](#ignoring-unmodified-files)** |
**[Testimonials](#testimonials)** |
**[Show your style](#show-your-style)** |
**[Contributing](#contributing-to-black)** |
**[Change Log](#change-log)** |
**[Authors](#authors)**

---

## Installation and usage

### Installation

*Black* can be installed by running `pip install black`.  It requires
Python 3.6.0+ to run but you can reformat Python 2 code with it, too.


### Usage

To get started right away with sensible defaults:

```
black {source_file_or_directory}
```

### Command line options

*Black* doesn't provide many options.  You can list them by running
`black --help`:

```text
black [OPTIONS] [SRC]...

Options:
  -l, --line-length INTEGER       How many characters per line to allow.
                                  [default: 88]
  -t, --target-version [pypy35|cpy27|cpy33|cpy34|cpy35|cpy36|cpy37|cpy38]
                                  Python versions that should be supported by
                                  Black's output. [default: per-file auto-
                                  detection]
  --pyi                           Format all input files like typing stubs
                                  regardless of file extension (useful when
                                  piping source on standard input).
  -S, --skip-string-normalization
                                  Don't normalize string quotes or prefixes.
  --check                         Don't write the files back, just return the
                                  status.  Return code 0 means nothing would
                                  change.  Return code 1 means some files
                                  would be reformatted.  Return code 123 means
                                  there was an internal error.
  --diff                          Don't write the files back, just output a
                                  diff for each file on stdout.
  --fast / --safe                 If --fast given, skip temporary sanity
                                  checks. [default: --safe]
  --include TEXT                  A regular expression that matches files and
                                  directories that should be included on
                                  recursive searches.  An empty value means
                                  all files are included regardless of the
                                  name.  Use forward slashes for directories
                                  on all platforms (Windows, too).  Exclusions
                                  are calculated first, inclusions later.
                                  [default: \.pyi?$]
  --exclude TEXT                  A regular expression that matches files and
                                  directories that should be excluded on
                                  recursive searches.  An empty value means no
                                  paths are excluded. Use forward slashes for
                                  directories on all platforms (Windows, too).
                                  Exclusions are calculated first, inclusions
                                  later.  [default: /(\.eggs|\.git|\.hg|\.mypy
                                  _cache|\.nox|\.tox|\.venv|_build|buck-
                                  out|build|dist)/]
  -q, --quiet                     Don't emit non-error messages to stderr.
                                  Errors are still emitted, silence those with
                                  2>/dev/null.
  -v, --verbose                   Also emit messages to stderr about files
                                  that were not changed or were ignored due to
                                  --exclude=.
  --version                       Show the version and exit.
  --config PATH                   Read configuration from PATH.
  -h, --help                      Show this message and exit.
```

*Black* is a well-behaved Unix-style command-line tool:
* it does nothing if no sources are passed to it;
* it will read from standard input and write to standard output if `-`
  is used as the filename;
* it only outputs messages to users on standard error;
* exits with code 0 unless an internal error occurred (or `--check` was
  used).


### NOTE: This is a beta product

*Black* is already successfully used by several projects, small and big.
It also sports a decent test suite.  However, it is still very new.
Things will probably be wonky for a while. This is made explicit by the
"Beta" trove classifier, as well as by the "b" in the version number.
What this means for you is that **until the formatter becomes stable,
you should expect some formatting to change in the future**.  That being
said, no drastic stylistic changes are planned, mostly responses to bug
reports.

Also, as a temporary safety measure, *Black* will check that the
reformatted code still produces a valid AST that is equivalent to the
original.  This slows it down.  If you're feeling confident, use
``--fast``.


## The *Black* code style

*Black* reformats entire files in place.  It is not configurable.  It
doesn't take previous formatting into account.  It doesn't reformat
blocks that start with `# fmt: off` and end with `# fmt: on`. `# fmt: on/off`
have to be on the same level of indentation. It also
recognizes [YAPF](https://github.com/google/yapf)'s block comments to
the same effect, as a courtesy for straddling code.


### How *Black* wraps lines

*Black* ignores previous formatting and applies uniform horizontal
and vertical whitespace to your code.  The rules for horizontal
whitespace can be summarized as: do whatever makes `pycodestyle` happy.
The coding style used by *Black* can be viewed as a strict subset of
PEP 8.

As for vertical whitespace, *Black* tries to render one full expression
or simple statement per line.  If this fits the allotted line length,
great.
```py3
# in:

l = [1,
     2,
     3,
]

# out:

l = [1, 2, 3]
```

If not, *Black* will look at the contents of the first outer matching
brackets and put that in a separate indented line.
```py3
# in:

ImportantClass.important_method(exc, limit, lookup_lines, capture_locals, extra_argument)

# out:

ImportantClass.important_method(
    exc, limit, lookup_lines, capture_locals, extra_argument
)
```

If that still doesn't fit the bill, it will decompose the internal
expression further using the same rule, indenting matching brackets
every time.  If the contents of the matching brackets pair are
comma-separated (like an argument list, or a dict literal, and so on)
then *Black* will first try to keep them on the same line with the
matching brackets.  If that doesn't work, it will put all of them in
separate lines.
```py3
# in:

def very_important_function(template: str, *variables, file: os.PathLike, engine: str, header: bool = True, debug: bool = False):
    """Applies `variables` to the `template` and writes to `file`."""
    with open(file, 'w') as f:
        ...

# out:

def very_important_function(
    template: str,
    *variables,
    file: os.PathLike,
    engine: str,
    header: bool = True,
    debug: bool = False,
):
    """Applies `variables` to the `template` and writes to `file`."""
    with open(file, "w") as f:
        ...
```

You might have noticed that closing brackets are always dedented and
that a trailing comma is always added.  Such formatting produces smaller
diffs; when you add or remove an element, it's always just one line.
Also, having the closing bracket dedented provides a clear delimiter
between two distinct sections of the code that otherwise share the same
indentation level (like the arguments list and the docstring in the
example above).

If a data structure literal (tuple, list, set, dict) or a line of "from"
imports cannot fit in the allotted length, it's always split into one
element per line.  This minimizes diffs as well as enables readers of
code to find which commit introduced a particular entry.  This also
makes *Black* compatible with [isort](https://pypi.org/p/isort/) with
the following configuration.

<details>
<summary>A compatible `.isort.cfg`</summary>

```
[settings]
multi_line_output=3
include_trailing_comma=True
force_grid_wrap=0
use_parentheses=True
line_length=88
```

The equivalent command line is:
```
$ isort --multi-line=3 --trailing-comma --force-grid-wrap=0 --use-parentheses --line-width=88 [ file.py ]
```
</details>

### Line length

You probably noticed the peculiar default line length.  *Black* defaults
to 88 characters per line, which happens to be 10% over 80.  This number
was found to produce significantly shorter files than sticking with 80
(the most popular), or even 79 (used by the standard library).  In
general, [90-ish seems like the wise choice](https://youtu.be/wf-BqAjZb8M?t=260).

If you're paid by the line of code you write, you can pass
`--line-length` with a lower number.  *Black* will try to respect that.
However, sometimes it won't be able to without breaking other rules.  In
those rare cases, auto-formatted code will exceed your allotted limit.

You can also increase it, but remember that people with sight disabilities
find it harder to work with line lengths exceeding 100 characters.
It also adversely affects side-by-side diff review  on typical screen
resolutions.  Long lines also make it harder to present code neatly
in documentation or talk slides.

If you're using Flake8, you can bump `max-line-length` to 88 and forget
about it.  Alternatively, use [Bugbear](https://github.com/PyCQA/flake8-bugbear)'s
B950 warning instead of E501 and keep the max line length at 80 which
you are probably already using.  You'd do it like this:
```ini
[flake8]
max-line-length = 80
...
select = C,E,F,W,B,B950
ignore = E501
```

You'll find *Black*'s own .flake8 config file is configured like this.
If you're curious about the reasoning behind B950, 
[Bugbear's documentation](https://github.com/PyCQA/flake8-bugbear#opinionated-warnings)
explains it.  The tl;dr is "it's like highway speed limits, we won't
bother you if you overdo it by a few km/h".


### Empty lines

*Black* avoids spurious vertical whitespace.  This is in the spirit of
PEP 8 which says that in-function vertical whitespace should only be
used sparingly.

*Black* will allow single empty lines inside functions, and single and
double empty lines on module level left by the original editors, except
when they're within parenthesized expressions.  Since such expressions
are always reformatted to fit minimal space, this whitespace is lost.

It will also insert proper spacing before and after function definitions.
It's one line before and after inner functions and two lines before and
after module-level functions and classes.  *Black* will not put empty
lines between function/class definitions and standalone comments that
immediately precede the given function/class.

*Black* will enforce single empty lines between a class-level docstring
and the first following field or method.  This conforms to
[PEP 257](https://www.python.org/dev/peps/pep-0257/#multi-line-docstrings).

*Black* won't insert empty lines after function docstrings unless that
empty line is required due to an inner function starting immediately
after.


### Trailing commas

*Black* will add trailing commas to expressions that are split
by comma where each element is on its own line.  This includes function
signatures.

Unnecessary trailing commas are removed if an expression fits in one
line.  This makes it 1% more likely that your line won't exceed the
allotted line length limit.  Moreover, in this scenario, if you added
another argument to your call, you'd probably fit it in the same line
anyway.  That doesn't make diffs any larger.

One exception to removing trailing commas is tuple expressions with
just one element.  In this case *Black* won't touch the single trailing
comma as this would unexpectedly change the underlying data type.  Note
that this is also the case when commas are used while indexing.  This is
a tuple in disguise: ```numpy_array[3, ]```.

One exception to adding trailing commas is function signatures
containing `*`, `*args`, or `**kwargs`.  In this case a trailing comma
is only safe to use on Python 3.6.  *Black* will detect if your file is
already 3.6+ only and use trailing commas in this situation.  If you
wonder how it knows, it looks for f-strings and existing use of trailing
commas in function signatures that have stars in them.  In other words,
if you'd like a trailing comma in this situation and *Black* didn't
recognize it was safe to do so, put it there manually and *Black* will
keep it.


### Strings

*Black* prefers double quotes (`"` and `"""`) over single quotes (`'`
and `'''`).  It will replace the latter with the former as long as it
does not result in more backslash escapes than before.

*Black* also standardizes string prefixes, making them always lowercase.
On top of that, if your code is already Python 3.6+ only or it's using
the `unicode_literals` future import, *Black* will remove `u` from the
string prefix as it is meaningless in those scenarios.

The main reason to standardize on a single form of quotes is aesthetics.
Having one kind of quotes everywhere reduces reader distraction.
It will also enable a future version of *Black* to merge consecutive
string literals that ended up on the same line (see
[#26](https://github.com/ambv/black/issues/26) for details).

Why settle on double quotes?  They anticipate apostrophes in English
text.  They match the docstring standard described in [PEP 257](https://www.python.org/dev/peps/pep-0257/#what-is-a-docstring).
An empty string in double quotes (`""`) is impossible to confuse with
a one double-quote regardless of fonts and syntax highlighting used.
On top of this, double quotes for strings are consistent with C which
Python interacts a lot with.

On certain keyboard layouts like US English, typing single quotes is
a bit easier than double quotes.  The latter requires use of the Shift
key.  My recommendation here is to keep using whatever is faster to type
and let *Black* handle the transformation.

If you are adopting *Black* in a large project with pre-existing string
conventions (like the popular ["single quotes for data, double quotes for
human-readable strings"](https://stackoverflow.com/a/56190)), you can
pass `--skip-string-normalization` on the command line.  This is meant as
an adoption helper, avoid using this for new projects.

### Numeric literals

*Black* standardizes most numeric literals to use lowercase letters for the
syntactic parts and uppercase letters for the digits themselves: `0xAB`
instead of `0XAB` and `1e10` instead of `1E10`. Python 2 long literals are
styled as `2L` instead of `2l` to avoid confusion between `l` and `1`.


### Line breaks & binary operators

*Black* will break a line before a binary operator when splitting a block
of code over multiple lines. This is so that *Black* is compliant with the
recent changes in the [PEP 8](https://www.python.org/dev/peps/pep-0008/#should-a-line-break-before-or-after-a-binary-operator)
style guide, which emphasizes that this approach improves readability.

This behaviour may raise ``W503 line break before binary operator`` warnings in
style guide enforcement tools like Flake8. Since ``W503`` is not PEP 8 compliant,
you should tell Flake8 to ignore these warnings.


### Slices

PEP 8 [recommends](https://www.python.org/dev/peps/pep-0008/#whitespace-in-expressions-and-statements)
to treat ``:`` in slices as a binary operator with the lowest priority, and to
leave an equal amount of space on either side, except if a parameter is omitted
(e.g. ``ham[1 + 1 :]``). It also states that for extended slices, both ``:``
operators have to have the same amount of spacing, except if a parameter is
omitted (``ham[1 + 1 ::]``). *Black* enforces these rules consistently.

This behaviour may raise ``E203 whitespace before ':'`` warnings in style guide
enforcement tools like Flake8. Since ``E203`` is not PEP 8 compliant, you should
tell Flake8 to ignore these warnings.


### Parentheses

Some parentheses are optional in the Python grammar.  Any expression can
be wrapped in a pair of parentheses to form an atom.  There are a few
interesting cases:

- `if (...):`
- `while (...):`
- `for (...) in (...):`
- `assert (...), (...)`
- `from X import (...)`
- assignments like:
  - `target = (...)`
  - `target: type = (...)`
  - `some, *un, packing = (...)`
  - `augmented += (...)`

In those cases, parentheses are removed when the entire statement fits
in one line, or if the inner expression doesn't have any delimiters to
further split on.  If there is only a single delimiter and the expression
starts or ends with a bracket, the parenthesis can also be successfully
omitted since the existing bracket pair will organize the expression
neatly anyway.  Otherwise, the parentheses are added.

Please note that *Black* does not add or remove any additional nested
parentheses that you might want to have for clarity or further
code organization.  For example those parentheses are not going to be
removed:
```py3
return not (this or that)
decision = (maybe.this() and values > 0) or (maybe.that() and values < 0)
```


### Call chains

Some popular APIs, like ORMs, use call chaining.  This API style is known
as a [fluent interface](https://en.wikipedia.org/wiki/Fluent_interface).
*Black* formats those by treating dots that follow a call or an indexing
operation like a very low priority delimiter.  It's easier to show the
behavior than to explain it.  Look at the example:
```py3
def example(session):
    result = (
        session.query(models.Customer.id)
        .filter(
            models.Customer.account_id == account_id,
            models.Customer.email == email_address,
        )
        .order_by(models.Customer.id.asc())
        .all()
    )
```


### Typing stub files

PEP 484 describes the syntax for type hints in Python.  One of the
use cases for typing is providing type annotations for modules which
cannot contain them directly (they might be written in C, or they might
be third-party, or their implementation may be overly dynamic, and so on).

To solve this, [stub files with the `.pyi` file
extension](https://www.python.org/dev/peps/pep-0484/#stub-files) can be
used to describe typing information for an external module.  Those stub
files omit the implementation of classes and functions they
describe, instead they only contain the structure of the file (listing
globals, functions, and classes with their members).  The recommended
code style for those files is more terse than PEP 8:

* prefer `...` on the same line as the class/function signature;
* avoid vertical whitespace between consecutive module-level functions,
  names, or methods and fields within a single class;
* use a single blank line between top-level class definitions, or none
  if the classes are very small.

*Black* enforces the above rules.  There are additional guidelines for
formatting `.pyi` file that are not enforced yet but might be in
a future version of the formatter:

* all function bodies should be empty (contain `...` instead of the body);
* do not use docstrings;
* prefer `...` over `pass`;
* for arguments with a default, use `...` instead of the actual default;
* avoid using string literals in type annotations, stub files support
  forward references natively (like Python 3.7 code with `from __future__
  import annotations`);
* use variable annotations instead of type comments, even for stubs that
  target older versions of Python;
* for arguments that default to `None`, use `Optional[]` explicitly;
* use `float` instead of `Union[int, float]`.


## pyproject.toml

*Black* is able to read project-specific default values for its
command line options from a `pyproject.toml` file.  This is
especially useful for specifying custom `--include` and `--exclude`
patterns for your project.

**Pro-tip**: If you're asking yourself "Do I need to configure anything?"
the answer is "No".  *Black* is all about sensible defaults.


### What on Earth is a `pyproject.toml` file?

[PEP 518](https://www.python.org/dev/peps/pep-0518/) defines
`pyproject.toml` as a configuration file to store build system
requirements for Python projects.  With the help of tools
like [Poetry](https://poetry.eustace.io/) or
[Flit](https://flit.readthedocs.io/en/latest/) it can fully replace the
need for `setup.py` and `setup.cfg` files.


### Where *Black* looks for the file

By default *Black* looks for `pyproject.toml` starting from the common
base directory of all files and directories passed on the command line.
If it's not there, it looks in parent directories.  It stops looking
when it finds the file, or a `.git` directory, or a `.hg` directory,
or the root of the file system, whichever comes first.

If you're formatting standard input, *Black* will look for configuration
starting from the current working directory.

You can also explicitly specify the path to a particular file that you
want with `--config`.  In this situation *Black* will not look for any
other file.

If you're running with `--verbose`, you will see a blue message if
a file was found and used.

Please note `blackd` will not use `pyproject.toml` configuration.


### Configuration format

As the file extension suggests, `pyproject.toml` is a [TOML](https://github.com/toml-lang/toml) file.  It contains separate
sections for different tools.  *Black* is using the `[tool.black]`
section.  The option keys are the same as long names of options on
the command line.

Note that you have to use single-quoted strings in TOML for regular
expressions. It's the equivalent of r-strings in Python.  Multiline
strings are treated as verbose regular expressions by Black.  Use `[ ]`
to denote a significant space character.

<details>
<summary>Example `pyproject.toml`</summary>

```toml
[tool.black]
line-length = 88
target_version = ['cpy37']
include = '\.pyi?$'
exclude = '''

(
  /(
      \.eggs         # exclude a few common directories in the
    | \.git          # root of the project
    | \.hg
    | \.mypy_cache
    | \.tox
    | \.venv
    | _build
    | buck-out
    | build
    | dist
  )/
  | foo.py           # also separately exclude a file named foo.py in
                     # the root of the project
)
'''
```

</details>

### Lookup hierarchy

Command-line options have defaults that you can see in `--help`.
A `pyproject.toml` can override those defaults.  Finally, options
provided by the user on the command line override both.

*Black* will only ever use one `pyproject.toml` file during an entire
run. It doesn't look for multiple files, and doesn't compose
configuration from different levels of the file hierarchy.


## Editor integration

### Emacs

Use [proofit404/blacken](https://github.com/proofit404/blacken).


### PyCharm

1. Install `black`.

```console
$ pip install black
```

2. Locate your `black` installation folder.

  On macOS / Linux / BSD:

```console
$ which black
/usr/local/bin/black  # possible location
```

  On Windows:

```console
$ where black
%LocalAppData%\Programs\Python\Python36-32\Scripts\black.exe  # possible location
```

3. Open External tools in PyCharm with `File -> Settings -> Tools -> External Tools`.

4. Click the + icon to add a new external tool with the following values:
    - Name: Black
    - Description: Black is the uncompromising Python code formatter.
    - Program: <install_location_from_step_2>
    - Arguments: `$FilePath$`

5. Format the currently opened file by selecting `Tools -> External Tools -> black`.
    - Alternatively, you can set a keyboard shortcut by navigating to `Preferences -> Keymap -> External Tools -> External Tools - Black`.

6. Optionally, run Black on every file save:

    1. Make sure you have the [File Watcher](https://plugins.jetbrains.com/plugin/7177-file-watchers) plugin installed.
    2. Go to `Preferences -> Tools -> File Watchers` and click `+` to add a new watcher:
        - Name: Black
        - File type: Python
        - Scope: Project Files
        - Program: <install_location_from_step_2>
        - Arguments: `$FilePath$`
        - Output paths to refresh: `$FilePathRelativeToProjectRoot$`
        - Working directory: `$ProjectFileDir$`
	- Uncheck "Auto-save edited files to trigger the watcher"

### Vim

Commands and shortcuts:

* `:Black` to format the entire file (ranges not supported);
* `:BlackUpgrade` to upgrade *Black* inside the virtualenv;
* `:BlackVersion` to get the current version of *Black* inside the
  virtualenv.

Configuration:
* `g:black_fast` (defaults to `0`)
* `g:black_linelength` (defaults to `88`)
* `g:black_skip_string_normalization` (defaults to `0`)
* `g:black_virtualenv` (defaults to `~/.vim/black`)

To install with [vim-plug](https://github.com/junegunn/vim-plug):

```
Plug 'ambv/black'
```

or with [Vundle](https://github.com/VundleVim/Vundle.vim):

```
Plugin 'ambv/black'
```

or you can copy the plugin from [plugin/black.vim](https://github.com/ambv/black/tree/master/plugin/black.vim).
Let me know if this requires any changes to work with Vim 8's builtin
`packadd`, or Pathogen, and so on.

This plugin **requires Vim 7.0+ built with Python 3.6+ support**.  It
needs Python 3.6 to be able to run *Black* inside the Vim process which
is much faster than calling an external command.

On first run, the plugin creates its own virtualenv using the right
Python version and automatically installs *Black*. You can upgrade it later
by calling `:BlackUpgrade` and restarting Vim.

If you need to do anything special to make your virtualenv work and
install *Black* (for example you want to run a version from master),
create a virtualenv manually and point `g:black_virtualenv` to it.
The plugin will use it.

To run *Black* on save, add the following line to `.vimrc` or `init.vim`:

```
autocmd BufWritePre *.py execute ':Black'
```

**How to get Vim with Python 3.6?**
On Ubuntu 17.10 Vim comes with Python 3.6 by default.
On macOS with Homebrew run: `brew install vim --with-python3`.
When building Vim from source, use:
`./configure --enable-python3interp=yes`. There's many guides online how
to do this.


### Visual Studio Code

Use the [Python extension](https://marketplace.visualstudio.com/items?itemName=ms-python.python)
([instructions](https://code.visualstudio.com/docs/python/editing#_formatting)).


### SublimeText 3

Use [sublack plugin](https://github.com/jgirardet/sublack).


### Jupyter Notebook Magic

Use [blackcellmagic](https://github.com/csurfer/blackcellmagic).


### Python Language Server

If your editor supports the [Language Server Protocol](https://langserver.org/)
(Atom, Sublime Text, Visual Studio Code and many more), you can use
the [Python Language Server](https://github.com/palantir/python-language-server) with the
[pyls-black](https://github.com/rupert/pyls-black) plugin.


### Atom/Nuclide

Use [python-black](https://atom.io/packages/python-black).


### Other editors

Other editors will require external contributions.

Patches welcome! ✨ 🍰 ✨

Any tool that can pipe code through *Black* using its stdio mode (just
[use `-` as the file name](https://www.tldp.org/LDP/abs/html/special-chars.html#DASHREF2)).
The formatted code will be returned on stdout (unless `--check` was
passed).  *Black* will still emit messages on stderr but that shouldn't
affect your use case.

This can be used for example with PyCharm's [File Watchers](https://www.jetbrains.com/help/pycharm/file-watchers.html).

## blackd

`blackd` is a small HTTP server that exposes *Black*'s functionality over
a simple protocol. The main benefit of using it is to avoid paying the
cost of starting up a new *Black* process every time you want to blacken
a file.

### Usage

`blackd` is not packaged alongside *Black* by default because it has additional
dependencies. You will need to do `pip install black[d]` to install it.

You can start the server on the default port, binding only to the local interface
by running `blackd`. You will see a single line mentioning the server's version,
and the host and port it's listening on. `blackd` will then print an access log
similar to most web servers on standard output, merged with any exception traces
caused by invalid formatting requests.

`blackd` provides even less options than *Black*. You can see them by running
`blackd --help`:

```text
Usage: blackd [OPTIONS]

Options:
  --bind-host TEXT                Address to bind the server to.
  --bind-port INTEGER             Port to listen on
  --version                       Show the version and exit.
  -h, --help                      Show this message and exit.
```

### Protocol

`blackd` only accepts `POST` requests at the `/` path. The body of the request
should contain the python source code to be formatted, encoded
according to the `charset` field in the `Content-Type` request header. If no
`charset` is specified, `blackd` assumes `UTF-8`.

There are a few HTTP headers that control how the source is formatted. These
correspond to command line flags for *Black*. There is one exception to this:
`X-Protocol-Version` which if present, should have the value `1`, otherwise the
request is rejected with `HTTP 501` (Not Implemented).

The headers controlling how code is formatted are:

 - `X-Line-Length`: corresponds to the `--line-length` command line flag.
 - `X-Skip-String-Normalization`: corresponds to the `--skip-string-normalization`
    command line flag. If present and its value is not the empty string, no string
    normalization will be performed.
 - `X-Fast-Or-Safe`: if set to `fast`, `blackd` will act as *Black* does when
    passed the `--fast` command line flag.
 - `X-Python-Variant`: if set to `pyi`, `blackd` will act as *Black* does when
    passed the `--pyi` command line flag. Otherwise, its value must correspond to
    a Python version or a set of comma-separated Python versions, optionally
    prefixed with `cpy` or `pypy`. For example, to request code that is compatible
    with PyPy 3.5 and CPython 3.5, set the header to `pypy3.5,cpy3.5`.

If any of these headers are set to invalid values, `blackd` returns a `HTTP 400`
error response, mentioning the name of the problematic header in the message body.

Apart from the above, `blackd` can produce the following response codes:

 - `HTTP 204`: If the input is already well-formatted. The response body is
	empty.
 - `HTTP 200`: If formatting was needed on the input. The response body
	contains the blackened Python code, and the `Content-Type` header is set
	accordingly.
 - `HTTP 400`: If the input contains a syntax error. Details of the error are
	returned in the response body.
 - `HTTP 500`: If there was any kind of error while trying to format the input.
	The response body contains a textual representation of the error.

## Version control integration

Use [pre-commit](https://pre-commit.com/). Once you [have it
installed](https://pre-commit.com/#install), add this to the
`.pre-commit-config.yaml` in your repository:
```yaml
repos:
-   repo: https://github.com/ambv/black
    rev: stable
    hooks:
    - id: black
      language_version: python3.6
```
Then run `pre-commit install` and you're ready to go.

Avoid using `args` in the hook.  Instead, store necessary configuration
in `pyproject.toml` so that editors and command-line usage of Black all
behave consistently for your project.  See *Black*'s own `pyproject.toml`
for an example.

If you're already using Python 3.7, switch the `language_version`
accordingly. Finally, `stable` is a tag that is pinned to the latest
release on PyPI.  If you'd rather run on master, this is also an option.


## Ignoring unmodified files

*Black* remembers files it has already formatted, unless the `--diff` flag is used or
code is passed via standard input. This information is stored per-user. The exact
location of the file depends on the *Black* version and the system on which *Black*
is run. The file is non-portable. The standard location on common operating systems
is:

* Windows: `C:\\Users\<username>\AppData\Local\black\black\Cache\<version>\cache.<line-length>.<file-mode>.pickle`
* macOS: `/Users/<username>/Library/Caches/black/<version>/cache.<line-length>.<file-mode>.pickle`
* Linux: `/home/<username>/.cache/black/<version>/cache.<line-length>.<file-mode>.pickle`

`file-mode` is an int flag that determines whether the file was formatted as 3.6+ only,
as .pyi, and whether string normalization was omitted.


## Testimonials

**Dusty Phillips**, [writer](https://smile.amazon.com/s/ref=nb_sb_noss?url=search-alias%3Daps&field-keywords=dusty+phillips):

> *Black* is opinionated so you don't have to be.

**Hynek Schlawack**, [creator of `attrs`](https://www.attrs.org/), core
developer of Twisted and CPython:

> An auto-formatter that doesn't suck is all I want for Xmas!

**Carl Meyer**, [Django](https://www.djangoproject.com/) core developer:

> At least the name is good.

**Kenneth Reitz**, creator of [`requests`](http://python-requests.org/)
and [`pipenv`](https://docs.pipenv.org/):

> This vastly improves the formatting of our code. Thanks a ton!


## Show your style

Use the badge in your project's README.md:

```markdown
[![Code style: black](https://img.shields.io/badge/code%20style-black-000000.svg)](https://github.com/ambv/black)
```

Using the badge in README.rst:
```
.. image:: https://img.shields.io/badge/code%20style-black-000000.svg
    :target: https://github.com/ambv/black
```

Looks like this: [![Code style: black](https://img.shields.io/badge/code%20style-black-000000.svg)](https://github.com/ambv/black)


## License

MIT


## Contributing to *Black*

In terms of inspiration, *Black* is about as configurable as *gofmt*.
This is deliberate.

Bug reports and fixes are always welcome!  However, before you suggest a
new feature or configuration knob, ask yourself why you want it.  If it
enables better integration with some workflow, fixes an inconsistency,
speeds things up, and so on - go for it!  On the other hand, if your
answer is "because I don't like a particular formatting" then you're not
ready to embrace *Black* yet. Such changes are unlikely to get accepted.
You can still try but prepare to be disappointed.

More details can be found in [CONTRIBUTING](CONTRIBUTING.md).


## Change Log

### 19.2b0

<<<<<<< HEAD
* removed `--py36` (use `--target-version=cpy36` instead) (#724)
=======
* long `del` statements are now split into multiple lines (#698)
>>>>>>> f5b14b1a

* *Black* no longer normalizes numeric literals to include `_` separators (#696)

* new option `--target-version` to control which Python versions
  *Black*-formatted code should target (#618)

### 18.9b0

* numeric literals are now formatted by *Black* (#452, #461, #464, #469):

  * numeric literals are normalized to include `_` separators on Python 3.6+ code

  * added `--skip-numeric-underscore-normalization` to disable the above behavior and
    leave numeric underscores as they were in the input

  * code with `_` in numeric literals is recognized as Python 3.6+

  * most letters in numeric literals are lowercased (e.g., in `1e10`, `0x01`)

  * hexadecimal digits are always uppercased (e.g. `0xBADC0DE`)

* added `blackd`, see [its documentation](#blackd) for more info (#349)

* adjacent string literals are now correctly split into multiple lines (#463)

* trailing comma is now added to single imports that don't fit on a line (#250)

* cache is now populated when `--check` is successful for a file which speeds up
  consecutive checks of properly formatted unmodified files (#448)

* whitespace at the beginning of the file is now removed (#399)

* fixed mangling [pweave](http://mpastell.com/pweave/) and
  [Spyder IDE](https://pythonhosted.org/spyder/) special comments (#532)

* fixed unstable formatting when unpacking big tuples (#267)

* fixed parsing of `__future__` imports with renames (#389)

* fixed scope of `# fmt: off` when directly preceding `yield` and other nodes (#385)

* fixed formatting of lambda expressions with default arguments (#468)

* fixed ``async for`` statements: *Black* no longer breaks them into separate
  lines (#372)

* note: the Vim plugin stopped registering ``,=`` as a default chord as it turned out
  to be a bad idea (#415)


### 18.6b4

* hotfix: don't freeze when multiple comments directly precede `# fmt: off` (#371)


### 18.6b3

* typing stub files (`.pyi`) now have blank lines added after constants (#340)

* `# fmt: off` and `# fmt: on` are now much more dependable:

  * they now work also within bracket pairs (#329)

  * they now correctly work across function/class boundaries (#335)

  * they now work when an indentation block starts with empty lines or misaligned
    comments (#334)

* made Click not fail on invalid environments; note that Click is right but the
  likelihood we'll need to access non-ASCII file paths when dealing with Python source
  code is low (#277)

* fixed improper formatting of f-strings with quotes inside interpolated
  expressions (#322)

* fixed unnecessary slowdown when long list literals where found in a file

* fixed unnecessary slowdown on AST nodes with very many siblings

* fixed cannibalizing backslashes during string normalization

* fixed a crash due to symbolic links pointing outside of the project directory (#338)


### 18.6b2

* added `--config` (#65)

* added `-h` equivalent to `--help` (#316)

* fixed improper unmodified file caching when `-S` was used

* fixed extra space in string unpacking (#305)

* fixed formatting of empty triple quoted strings (#313)

* fixed unnecessary slowdown in comment placement calculation on lines without
  comments


### 18.6b1

* hotfix: don't output human-facing information on stdout (#299)

* hotfix: don't output cake emoji on non-zero return code (#300)


### 18.6b0

* added `--include` and `--exclude` (#270)

* added `--skip-string-normalization` (#118)

* added `--verbose` (#283)

* the header output in `--diff` now actually conforms to the unified diff spec

* fixed long trivial assignments being wrapped in unnecessary parentheses (#273)

* fixed unnecessary parentheses when a line contained multiline strings (#232)

* fixed stdin handling not working correctly if an old version of Click was
  used (#276)

* *Black* now preserves line endings when formatting a file in place (#258)


### 18.5b1

* added `--pyi` (#249)

* added `--py36` (#249)

* Python grammar pickle caches are stored with the formatting caches, making
  *Black* work in environments where site-packages is not user-writable (#192)

* *Black* now enforces a PEP 257 empty line after a class-level docstring
  (and/or fields) and the first method

* fixed invalid code produced when standalone comments were present in a trailer
  that was omitted from line splitting on a large expression (#237)

* fixed optional parentheses being removed within `# fmt: off` sections (#224)

* fixed invalid code produced when stars in very long imports were incorrectly
  wrapped in optional parentheses (#234)

* fixed unstable formatting when inline comments were moved around in
  a trailer that was omitted from line splitting on a large expression
  (#238)

* fixed extra empty line between a class declaration and the first
  method if no class docstring or fields are present (#219)

* fixed extra empty line between a function signature and an inner
  function or inner class (#196)


### 18.5b0

* call chains are now formatted according to the
  [fluent interfaces](https://en.wikipedia.org/wiki/Fluent_interface)
  style (#67)

* data structure literals (tuples, lists, dictionaries, and sets) are
  now also always exploded like imports when they don't fit in a single
  line (#152)

* slices are now formatted according to PEP 8 (#178)

* parentheses are now also managed automatically on the right-hand side
  of assignments and return statements (#140)

* math operators now use their respective priorities for delimiting multiline
  expressions (#148)

* optional parentheses are now omitted on expressions that start or end
  with a bracket and only contain a single operator (#177)

* empty parentheses in a class definition are now removed (#145, #180)

* string prefixes are now standardized to lowercase and `u` is removed
  on Python 3.6+ only code and Python 2.7+ code with the `unicode_literals`
  future import (#188, #198, #199)

* typing stub files (`.pyi`) are now formatted in a style that is consistent
  with PEP 484 (#207, #210)

* progress when reformatting many files is now reported incrementally

* fixed trailers (content with brackets) being unnecessarily exploded
  into their own lines after a dedented closing bracket (#119)

* fixed an invalid trailing comma sometimes left in imports (#185)

* fixed non-deterministic formatting when multiple pairs of removable parentheses
  were used (#183)

* fixed multiline strings being unnecessarily wrapped in optional
  parentheses in long assignments (#215)

* fixed not splitting long from-imports with only a single name

* fixed Python 3.6+ file discovery by also looking at function calls with
  unpacking. This fixed non-deterministic formatting if trailing commas
  where used both in function signatures with stars and function calls
  with stars but the former would be reformatted to a single line.

* fixed crash on dealing with optional parentheses (#193)

* fixed "is", "is not", "in", and "not in" not considered operators for
  splitting purposes

* fixed crash when dead symlinks where encountered


### 18.4a4

* don't populate the cache on `--check` (#175)


### 18.4a3

* added a "cache"; files already reformatted that haven't changed on disk
  won't be reformatted again (#109)

* `--check` and `--diff` are no longer mutually exclusive (#149)

* generalized star expression handling, including double stars; this
  fixes multiplication making expressions "unsafe" for trailing commas (#132)

* *Black* no longer enforces putting empty lines behind control flow statements
  (#90)

* *Black* now splits imports like "Mode 3 + trailing comma" of isort (#127)

* fixed comment indentation when a standalone comment closes a block (#16, #32)

* fixed standalone comments receiving extra empty lines if immediately preceding
  a class, def, or decorator (#56, #154)

* fixed `--diff` not showing entire path (#130)

* fixed parsing of complex expressions after star and double stars in
  function calls (#2)

* fixed invalid splitting on comma in lambda arguments (#133)

* fixed missing splits of ternary expressions (#141)


### 18.4a2

* fixed parsing of unaligned standalone comments (#99, #112)

* fixed placement of dictionary unpacking inside dictionary literals (#111)

* Vim plugin now works on Windows, too

* fixed unstable formatting when encountering unnecessarily escaped quotes
  in a string (#120)


### 18.4a1

* added `--quiet` (#78)

* added automatic parentheses management (#4)

* added [pre-commit](https://pre-commit.com) integration (#103, #104)

* fixed reporting on `--check` with multiple files (#101, #102)

* fixed removing backslash escapes from raw strings (#100, #105)


### 18.4a0

* added `--diff` (#87)

* add line breaks before all delimiters, except in cases like commas, to
  better comply with PEP 8 (#73)

* standardize string literals to use double quotes (almost) everywhere
  (#75)

* fixed handling of standalone comments within nested bracketed
  expressions; *Black* will no longer produce super long lines or put all
  standalone comments at the end of the expression (#22)

* fixed 18.3a4 regression: don't crash and burn on empty lines with
  trailing whitespace (#80)

* fixed 18.3a4 regression: `# yapf: disable` usage as trailing comment
  would cause *Black* to not emit the rest of the file (#95)

* when CTRL+C is pressed while formatting many files, *Black* no longer
  freaks out with a flurry of asyncio-related exceptions

* only allow up to two empty lines on module level and only single empty
  lines within functions (#74)


### 18.3a4

* `# fmt: off` and `# fmt: on` are implemented (#5)

* automatic detection of deprecated Python 2 forms of print statements
  and exec statements in the formatted file (#49)

* use proper spaces for complex expressions in default values of typed
  function arguments (#60)

* only return exit code 1 when --check is used (#50)

* don't remove single trailing commas from square bracket indexing
  (#59)

* don't omit whitespace if the previous factor leaf wasn't a math
  operator (#55)

* omit extra space in kwarg unpacking if it's the first argument (#46)

* omit extra space in [Sphinx auto-attribute comments](http://www.sphinx-doc.org/en/stable/ext/autodoc.html#directive-autoattribute)
  (#68)


### 18.3a3

* don't remove single empty lines outside of bracketed expressions
  (#19)

* added ability to pipe formatting from stdin to stdin (#25)

* restored ability to format code with legacy usage of `async` as
  a name (#20, #42)

* even better handling of numpy-style array indexing (#33, again)


### 18.3a2

* changed positioning of binary operators to occur at beginning of lines
  instead of at the end, following [a recent change to PEP 8](https://github.com/python/peps/commit/c59c4376ad233a62ca4b3a6060c81368bd21e85b)
  (#21)

* ignore empty bracket pairs while splitting. This avoids very weirdly
  looking formattings (#34, #35)

* remove a trailing comma if there is a single argument to a call

* if top level functions were separated by a comment, don't put four
  empty lines after the upper function

* fixed unstable formatting of newlines with imports

* fixed unintentional folding of post scriptum standalone comments
  into last statement if it was a simple statement (#18, #28)

* fixed missing space in numpy-style array indexing (#33)

* fixed spurious space after star-based unary expressions (#31)


### 18.3a1

* added `--check`

* only put trailing commas in function signatures and calls if it's
  safe to do so. If the file is Python 3.6+ it's always safe, otherwise
  only safe if there are no `*args` or `**kwargs` used in the signature
  or call. (#8)

* fixed invalid spacing of dots in relative imports (#6, #13)

* fixed invalid splitting after comma on unpacked variables in for-loops
  (#23)

* fixed spurious space in parenthesized set expressions (#7)

* fixed spurious space after opening parentheses and in default
  arguments (#14, #17)

* fixed spurious space after unary operators when the operand was
  a complex expression (#15)


### 18.3a0

* first published version, Happy 🍰 Day 2018!

* alpha quality

* date-versioned (see: https://calver.org/)


## Authors

Glued together by [Łukasz Langa](mailto:lukasz@langa.pl).

Maintained with [Carol Willing](mailto:carolcode@willingconsulting.com),
[Carl Meyer](mailto:carl@oddbird.net),
[Jelle Zijlstra](mailto:jelle.zijlstra@gmail.com),
[Mika Naylor](mailto:mail@autophagy.io), and
[Zsolt Dollenstein](mailto:zsol.zsol@gmail.com).

Multiple contributions by:
* [Anthony Sottile](mailto:asottile@umich.edu)
* [Artem Malyshev](mailto:proofit404@gmail.com)
* [Christian Heimes](mailto:christian@python.org)
* [Daniel M. Capella](mailto:polycitizen@gmail.com)
* [Eli Treuherz](mailto:eli@treuherz.com)
* Hugo van Kemenade
* [Ivan Katanić](mailto:ivan.katanic@gmail.com)
* [Jonas Obrist](mailto:ojiidotch@gmail.com)
* [Luka Sterbic](mailto:luka.sterbic@gmail.com)
* [Miguel Gaiowski](mailto:miggaiowski@gmail.com)
* [Miroslav Shubernetskiy](mailto:miroslav@miki725.com)
* [Neraste](mailto:neraste.herr10@gmail.com)
* [Osaetin Daniel](mailto:osaetindaniel@gmail.com)
* [Peter Bengtsson](mailto:mail@peterbe.com)
* [Stavros Korokithakis](mailto:hi@stavros.io)
* [Sunil Kapil](mailto:snlkapil@gmail.com)
* [Vishwas B Sharma](mailto:sharma.vishwas88@gmail.com)
* [Chuck Wooters](mailto:chuck.wooters@microsoft.com)<|MERGE_RESOLUTION|>--- conflicted
+++ resolved
@@ -939,11 +939,9 @@
 
 ### 19.2b0
 
-<<<<<<< HEAD
 * removed `--py36` (use `--target-version=cpy36` instead) (#724)
-=======
+
 * long `del` statements are now split into multiple lines (#698)
->>>>>>> f5b14b1a
 
 * *Black* no longer normalizes numeric literals to include `_` separators (#696)
 
