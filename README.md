![Black Logo](https://raw.githubusercontent.com/ambv/black/master/docs/_static/logo2-readme.png)
<h2 align="center">The Uncompromising Code Formatter</h2>

<p align="center">
<a href="https://travis-ci.org/ambv/black"><img alt="Build Status" src="https://travis-ci.org/ambv/black.svg?branch=master"></a>
<a href="https://black.readthedocs.io/en/stable/?badge=stable"><img alt="Documentation Status" src="https://readthedocs.org/projects/black/badge/?version=stable"></a>
<a href="https://coveralls.io/github/ambv/black?branch=master"><img alt="Coverage Status" src="https://coveralls.io/repos/github/ambv/black/badge.svg?branch=master"></a>
<a href="https://github.com/ambv/black/blob/master/LICENSE"><img alt="License: MIT" src="https://black.readthedocs.io/en/stable/_static/license.svg"></a>
<a href="https://pypi.org/project/black/"><img alt="PyPI" src="https://black.readthedocs.io/en/stable/_static/pypi.svg"></a>
<a href="https://pepy.tech/project/black"><img alt="Downloads" src="https://pepy.tech/badge/black"></a>
<a href="https://github.com/ambv/black"><img alt="Code style: black" src="https://img.shields.io/badge/code%20style-black-000000.svg"></a>
</p>

> “Any color you like.”


*Black* is the uncompromising Python code formatter.  By using it, you
agree to cede control over minutiae of hand-formatting.  In return,
*Black* gives you speed, determinism, and freedom from `pycodestyle`
nagging about formatting.  You will save time and mental energy for
more important matters.

Blackened code looks the same regardless of the project you're reading.
Formatting becomes transparent after a while and you can focus on the
content instead.

*Black* makes code review faster by producing the smallest diffs
possible.

Try it out now using the [Black Playground](https://black.now.sh).

---

*Contents:* **[Installation and usage](#installation-and-usage)** |
**[Code style](#the-black-code-style)** |
**[pyproject.toml](#pyprojecttoml)** |
**[Editor integration](#editor-integration)** |
**[Version control integration](#version-control-integration)** |
**[Ignoring unmodified files](#ignoring-unmodified-files)** |
**[Testimonials](#testimonials)** |
**[Show your style](#show-your-style)** |
**[Contributing](#contributing-to-black)** |
**[Change Log](#change-log)** |
**[Authors](#authors)**

---

## Installation and usage

### Installation

*Black* can be installed by running `pip install black`.  It requires
Python 3.6.0+ to run but you can reformat Python 2 code with it, too.


### Usage

To get started right away with sensible defaults:

```
black {source_file_or_directory}
```

### Command line options

*Black* doesn't provide many options.  You can list them by running
`black --help`:

```text
black [OPTIONS] [SRC]...

Options:
  -l, --line-length INTEGER   Where to wrap around.  [default: 88]
  --py36                      Allow using Python 3.6-only syntax on all input
                              files.  This will put trailing commas in function
                              signatures and calls also after *args and
                              **kwargs.  [default: per-file auto-detection]
  --pyi                       Format all input files like typing stubs
                              regardless of file extension (useful when piping
                              source on standard input).
  -S, --skip-string-normalization
                              Don't normalize string quotes or prefixes.
  --check                     Don't write the files back, just return the
                              status.  Return code 0 means nothing would
                              change.  Return code 1 means some files would be
                              reformatted.  Return code 123 means there was an
                              internal error.
  --diff                      Don't write the files back, just output a diff
                              for each file on stdout.
  --fast / --safe             If --fast given, skip temporary sanity checks.
                              [default: --safe]
  --include TEXT              A regular expression that matches files and
                              directories that should be included on
                              recursive searches. On Windows, use forward
                              slashes for directories.  [default: \.pyi?$]
  --exclude TEXT              A regular expression that matches files and
                              directories that should be excluded on
                              recursive searches. On Windows, use forward
                              slashes for directories.  [default:
                              build/|buck-out/|dist/|_build/|\.git/|\.hg/|
                              \.mypy_cache/|\.tox/|\.venv/]
  -q, --quiet                 Don't emit non-error messages to stderr. Errors
                              are still emitted, silence those with
                              2>/dev/null.
  -v, --verbose               Also emit messages to stderr about files
                              that were not changed or were ignored due to
                              --exclude=.
  --version                   Show the version and exit.
  --config PATH               Read configuration from PATH.
  --help                      Show this message and exit.
```

*Black* is a well-behaved Unix-style command-line tool:
* it does nothing if no sources are passed to it;
* it will read from standard input and write to standard output if `-`
  is used as the filename;
* it only outputs messages to users on standard error;
* exits with code 0 unless an internal error occurred (or `--check` was
  used).


### NOTE: This is a beta product

*Black* is already successfully used by several projects, small and big.
It also sports a decent test suite.  However, it is still very new.
Things will probably be wonky for a while. This is made explicit by the
"Beta" trove classifier, as well as by the "b" in the version number.
What this means for you is that **until the formatter becomes stable,
you should expect some formatting to change in the future**.  That being
said, no drastic stylistic changes are planned, mostly responses to bug
reports.

Also, as a temporary safety measure, *Black* will check that the
reformatted code still produces a valid AST that is equivalent to the
original.  This slows it down.  If you're feeling confident, use
``--fast``.


## The *Black* code style

*Black* reformats entire files in place.  It is not configurable.  It
doesn't take previous formatting into account.  It doesn't reformat
blocks that start with `# fmt: off` and end with `# fmt: on`.  It also
recognizes [YAPF](https://github.com/google/yapf)'s block comments to
the same effect, as a courtesy for straddling code.


### How *Black* wraps lines

*Black* ignores previous formatting and applies uniform horizontal
and vertical whitespace to your code.  The rules for horizontal
whitespace can be summarized as: do whatever makes `pycodestyle` happy.
The coding style used by *Black* can be viewed as a strict subset of
PEP 8.

As for vertical whitespace, *Black* tries to render one full expression
or simple statement per line.  If this fits the allotted line length,
great.
```py3
# in:

l = [1,
     2,
     3,
]

# out:

l = [1, 2, 3]
```

If not, *Black* will look at the contents of the first outer matching
brackets and put that in a separate indented line.
```py3
# in:

TracebackException.from_exception(exc, limit, lookup_lines, capture_locals)

# out:

TracebackException.from_exception(
    exc, limit, lookup_lines, capture_locals
)
```

If that still doesn't fit the bill, it will decompose the internal
expression further using the same rule, indenting matching brackets
every time.  If the contents of the matching brackets pair are
comma-separated (like an argument list, or a dict literal, and so on)
then *Black* will first try to keep them on the same line with the
matching brackets.  If that doesn't work, it will put all of them in
separate lines.
```py3
# in:

def very_important_function(template: str, *variables, file: os.PathLike, debug: bool = False):
    """Applies `variables` to the `template` and writes to `file`."""
    with open(file, 'w') as f:
        ...

# out:

def very_important_function(
    template: str,
    *variables,
    file: os.PathLike,
    debug: bool = False,
):
    """Applies `variables` to the `template` and writes to `file`."""
    with open(file, "w") as f:
        ...
```

You might have noticed that closing brackets are always dedented and
that a trailing comma is always added.  Such formatting produces smaller
diffs; when you add or remove an element, it's always just one line.
Also, having the closing bracket dedented provides a clear delimiter
between two distinct sections of the code that otherwise share the same
indentation level (like the arguments list and the docstring in the
example above).

If a data structure literal (tuple, list, set, dict) or a line of "from"
imports cannot fit in the allotted length, it's always split into one
element per line.  This minimizes diffs as well as enables readers of
code to find which commit introduced a particular entry.  This also
makes *Black* compatible with [isort](https://pypi.org/p/isort/) with
the following configuration.

<details>
<summary>A compatible `.isort.cfg`</summary>

```
[settings]
multi_line_output=3
include_trailing_comma=True
force_grid_wrap=0
combine_as_imports=True
line_length=88
```

The equivalent command line is:
```
$ isort --multi-line=3 --trailing-comma --force-grid-wrap=0 --combine-as --line-width=88 [ file.py ]
```
</details>

### Line length

You probably noticed the peculiar default line length.  *Black* defaults
to 88 characters per line, which happens to be 10% over 80.  This number
was found to produce significantly shorter files than sticking with 80
(the most popular), or even 79 (used by the standard library).  In
general, [90-ish seems like the wise choice](https://youtu.be/wf-BqAjZb8M?t=260).

If you're paid by the line of code you write, you can pass
`--line-length` with a lower number.  *Black* will try to respect that.
However, sometimes it won't be able to without breaking other rules.  In
those rare cases, auto-formatted code will exceed your allotted limit.

You can also increase it, but remember that people with sight disabilities
find it harder to work with line lengths exceeding 100 characters.
It also adversely affects side-by-side diff review  on typical screen
resolutions.  Long lines also make it harder to present code neatly
in documentation or talk slides.

If you're using Flake8, you can bump `max-line-length` to 88 and forget
about it.  Alternatively, use [Bugbear](https://github.com/PyCQA/flake8-bugbear)'s
B950 warning instead of E501 and keep the max line length at 80 which
you are probably already using.  You'd do it like this:
```ini
[flake8]
max-line-length = 80
...
select = C,E,F,W,B,B950
ignore = E501
```

You'll find *Black*'s own .flake8 config file is configured like this.
If you're curious about the reasoning behind B950, Bugbear's documentation
explains it.  The tl;dr is "it's like highway speed limits, we won't
bother you if you overdo it by a few km/h".


### Empty lines

*Black* avoids spurious vertical whitespace.  This is in the spirit of
PEP 8 which says that in-function vertical whitespace should only be
used sparingly.

*Black* will allow single empty lines inside functions, and single and
double empty lines on module level left by the original editors, except
when they're within parenthesized expressions.  Since such expressions
are always reformatted to fit minimal space, this whitespace is lost.

It will also insert proper spacing before and after function definitions.
It's one line before and after inner functions and two lines before and
after module-level functions and classes.  *Black* will not put empty
lines between function/class definitions and standalone comments that
immediately precede the given function/class.

*Black* will enforce single empty lines between a class-level docstring
and the first following field or method.  This conforms to
[PEP 257](https://www.python.org/dev/peps/pep-0257/#multi-line-docstrings).

*Black* won't insert empty lines after function docstrings unless that
empty line is required due to an inner function starting immediately
after.


### Trailing commas

*Black* will add trailing commas to expressions that are split
by comma where each element is on its own line.  This includes function
signatures.

Unnecessary trailing commas are removed if an expression fits in one
line.  This makes it 1% more likely that your line won't exceed the
allotted line length limit.  Moreover, in this scenario, if you added
another argument to your call, you'd probably fit it in the same line
anyway.  That doesn't make diffs any larger.

One exception to removing trailing commas is tuple expressions with
just one element.  In this case *Black* won't touch the single trailing
comma as this would unexpectedly change the underlying data type.  Note
that this is also the case when commas are used while indexing.  This is
a tuple in disguise: ```numpy_array[3, ]```.

One exception to adding trailing commas is function signatures
containing `*`, `*args`, or `**kwargs`.  In this case a trailing comma
is only safe to use on Python 3.6.  *Black* will detect if your file is
already 3.6+ only and use trailing commas in this situation.  If you
wonder how it knows, it looks for f-strings and existing use of trailing
commas in function signatures that have stars in them.  In other words,
if you'd like a trailing comma in this situation and *Black* didn't
recognize it was safe to do so, put it there manually and *Black* will
keep it.


### Strings

*Black* prefers double quotes (`"` and `"""`) over single quotes (`'`
and `'''`).  It will replace the latter with the former as long as it
does not result in more backslash escapes than before.

*Black* also standardizes string prefixes, making them always lowercase.
On top of that, if your code is already Python 3.6+ only or it's using
the `unicode_literals` future import, *Black* will remove `u` from the
string prefix as it is meaningless in those scenarios.

The main reason to standardize on a single form of quotes is aesthetics.
Having one kind of quotes everywhere reduces reader distraction.
It will also enable a future version of *Black* to merge consecutive
string literals that ended up on the same line (see
[#26](https://github.com/ambv/black/issues/26) for details).

Why settle on double quotes?  They anticipate apostrophes in English
text.  They match the docstring standard described in PEP 257.  An
empty string in double quotes (`""`) is impossible to confuse with
a one double-quote regardless of fonts and syntax highlighting used.
On top of this, double quotes for strings are consistent with C which
Python interacts a lot with.

On certain keyboard layouts like US English, typing single quotes is
a bit easier than double quotes.  The latter requires use of the Shift
key.  My recommendation here is to keep using whatever is faster to type
and let *Black* handle the transformation.

If you are adopting *Black* in a large project with pre-existing string
conventions (like the popular ["single quotes for data, double quotes for
human-readable strings"](https://stackoverflow.com/a/56190)), you can
pass `--skip-string-normalization` on the command line.  This is meant as
an adoption helper, avoid using this for new projects.

### Numeric literals

*Black* standardizes most numeric literals to use lowercase letters: `0xab`
instead of `0XAB` and `1e10` instead of `1E10`. Python 2 long literals are
styled as `2L` instead of `2l` to avoid confusion between `l` and `1`. In
Python 3.6+, *Black* adds underscores to long numeric literals to aid
readability: `100000000` becomes `100_000_000`.

### Line breaks & binary operators

*Black* will break a line before a binary operator when splitting a block
of code over multiple lines. This is so that *Black* is compliant with the
recent changes in the [PEP 8](https://www.python.org/dev/peps/pep-0008/#should-a-line-break-before-or-after-a-binary-operator)
style guide, which emphasizes that this approach improves readability.

This behaviour may raise ``W503 line break before binary operator`` warnings in
style guide enforcement tools like Flake8. Since ``W503`` is not PEP 8 compliant,
you should tell Flake8 to ignore these warnings.


### Slices

PEP 8 [recommends](https://www.python.org/dev/peps/pep-0008/#whitespace-in-expressions-and-statements)
to treat ``:`` in slices as a binary operator with the lowest priority, and to
leave an equal amount of space on either side, except if a parameter is omitted
(e.g. ``ham[1 + 1 :]``). It also states that for extended slices, both ``:``
operators have to have the same amount of spacing, except if a parameter is
omitted (``ham[1 + 1 ::]``). *Black* enforces these rules consistently.

This behaviour may raise ``E203 whitespace before ':'`` warnings in style guide
enforcement tools like Flake8. Since ``E203`` is not PEP 8 compliant, you should
tell Flake8 to ignore these warnings.


### Parentheses

Some parentheses are optional in the Python grammar.  Any expression can
be wrapped in a pair of parentheses to form an atom.  There are a few
interesting cases:

- `if (...):`
- `while (...):`
- `for (...) in (...):`
- `assert (...), (...)`
- `from X import (...)`
- assignments like:
  - `target = (...)`
  - `target: type = (...)`
  - `some, *un, packing = (...)`
  - `augmented += (...)`

In those cases, parentheses are removed when the entire statement fits
in one line, or if the inner expression doesn't have any delimiters to
further split on.  If there is only a single delimiter and the expression
starts or ends with a bracket, the parenthesis can also be successfully
omitted since the existing bracket pair will organize the expression
neatly anyway.  Otherwise, the parentheses are added.

Please note that *Black* does not add or remove any additional nested
parentheses that you might want to have for clarity or further
code organization.  For example those parentheses are not going to be
removed:
```py3
return not (this or that)
decision = (maybe.this() and values > 0) or (maybe.that() and values < 0)
```


### Call chains

Some popular APIs, like ORMs, use call chaining.  This API style is known
as a [fluent interface](https://en.wikipedia.org/wiki/Fluent_interface).
*Black* formats those by treating dots that follow a call or an indexing
operation like a very low priority delimiter.  It's easier to show the
behavior than to explain it.  Look at the example:
```py3
def example(session):
    result = (
        session.query(models.Customer.id)
        .filter(
            models.Customer.account_id == account_id,
            models.Customer.email == email_address,
        )
        .order_by(models.Customer.id.asc())
        .all()
    )
```


### Typing stub files

PEP 484 describes the syntax for type hints in Python.  One of the
use cases for typing is providing type annotations for modules which
cannot contain them directly (they might be written in C, or they might
be third-party, or their implementation may be overly dynamic, and so on).

To solve this, [stub files with the `.pyi` file
extension](https://www.python.org/dev/peps/pep-0484/#stub-files) can be
used to describe typing information for an external module.  Those stub
files omit the implementation of classes and functions they
describe, instead they only contain the structure of the file (listing
globals, functions, and classes with their members).  The recommended
code style for those files is more terse than PEP 8:

* prefer `...` on the same line as the class/function signature;
* avoid vertical whitespace between consecutive module-level functions,
  names, or methods and fields within a single class;
* use a single blank line between top-level class definitions, or none
  if the classes are very small.

*Black* enforces the above rules.  There are additional guidelines for
formatting `.pyi` file that are not enforced yet but might be in
a future version of the formatter:

* all function bodies should be empty (contain `...` instead of the body);
* do not use docstrings;
* prefer `...` over `pass`;
* for arguments with a default, use `...` instead of the actual default;
* avoid using string literals in type annotations, stub files support
  forward references natively (like Python 3.7 code with `from __future__
  import annotations`);
* use variable annotations instead of type comments, even for stubs that
  target older versions of Python;
* for arguments that default to `None`, use `Optional[]` explicitly;
* use `float` instead of `Union[int, float]`.


## pyproject.toml

*Black* is able to read project-specific default values for its
command line options from a `pyproject.toml` file.  This is
especially useful for specifying custom `--include` and `--exclude`
patterns for your project.

**Pro-tip**: If you're asking yourself "Do I need to configure anything?"
the answer is "No".  *Black* is all about sensible defaults.


### What on Earth is a `pyproject.toml` file?

[PEP 518](https://www.python.org/dev/peps/pep-0518/) defines
`pyproject.toml` as a configuration file to store build system
requirements for Python projects.  With the help of tools
like [Poetry](https://poetry.eustace.io/) or
[Flit](https://flit.readthedocs.io/en/latest/) it can fully replace the
need for `setup.py` and `setup.cfg` files.


### Where *Black* looks for the file

By default *Black* looks for `pyproject.toml` starting from the common
base directory of all files and directories passed on the command line.
If it's not there, it looks in parent directories.  It stops looking
when it finds the file, or a `.git` directory, or a `.hg` directory,
or the root of the file system, whichever comes first.

If you're formatting standard input, *Black* will look for configuration
starting from the current working directory.

You can also explicitly specify the path to a particular file that you
want with `--config`.  In this situation *Black* will not look for any
other file.

If you're running with `--verbose`, you will see a blue message if
a file was found and used.


### Configuration format

As the file extension suggests, `pyproject.toml` is a [TOML](https://github.com/toml-lang/toml) file.  It contains separate
sections for different tools.  *Black* is using the `[tool.black]`
section.  The option keys are the same as long names of options on
the command line.

Note that you have to use single-quoted strings in TOML for regular
expressions. It's the equivalent of r-strings in Python.  Multiline
strings are treated as verbose regular expressions by Black.  Use `[ ]`
to denote a significant space character.

<details>
<summary>Example `pyproject.toml`</summary>

```toml
[tool.black]
line-length = 88
py36 = true
include = '\.pyi?$'
exclude = '''
/(
    \.git
  | \.hg
  | \.mypy_cache
  | \.tox
  | \.venv
  | _build
  | buck-out
  | build
  | dist

  # The following are specific to Black, you probably don't want those.
  | blib2to3
  | tests/data
)/
'''
```

</details>

### Lookup hierarchy

Command-line options have defaults that you can see in `--help`.
A `pyproject.toml` can override those defaults.  Finally, options
provided by the user on the command line override both.

*Black* will only ever use one `pyproject.toml` file during an entire
run. It doesn't look for multiple files, and doesn't compose
configuration from different levels of the file hierarchy.


## Editor integration

### Emacs

Use [proofit404/blacken](https://github.com/proofit404/blacken).


### PyCharm

1. Install `black`.

```console
$ pip install black
```

2. Locate your `black` installation folder.

  On macOS / Linux / BSD:

```console
$ which black
/usr/local/bin/black  # possible location
```

  On Windows:

```console
$ where black
%LocalAppData%\Programs\Python\Python36-32\Scripts\black.exe  # possible location
```

3. Open External tools in PyCharm with `File -> Settings -> Tools -> External Tools`.

4. Click the + icon to add a new external tool with the following values:
    - Name: Black
    - Description: Black is the uncompromising Python code formatter.
    - Program: <install_location_from_step_2>
    - Arguments: `$FilePath$`

5. Format the currently opened file by selecting `Tools -> External Tools -> black`.
    - Alternatively, you can set a keyboard shortcut by navigating to `Preferences -> Keymap -> External Tools -> External Tools - Black`.

6. Optionally, run Black on every file save:

    1. Make sure you have the [File Watcher](https://plugins.jetbrains.com/plugin/7177-file-watchers) plugin installed.
    2. Go to `Preferences -> Tools -> File Watchers` and click `+` to add a new watcher:
        - Name: Black
        - File type: Python
        - Scope: Project Files
        - Program: <install_location_from_step_2>
        - Arguments: `$FilePath$`
        - Output paths to refresh: `$FilePathRelativeToProjectRoot$`
        - Working directory: `$ProjectFileDir$`

### Vim

Commands and shortcuts:

* `:Black` to format the entire file (ranges not supported);
* `:BlackUpgrade` to upgrade *Black* inside the virtualenv;
* `:BlackVersion` to get the current version of *Black* inside the
  virtualenv.

Configuration:
* `g:black_fast` (defaults to `0`)
* `g:black_linelength` (defaults to `88`)
* `g:black_skip_string_normalization` (defaults to `0`)
* `g:black_virtualenv` (defaults to `~/.vim/black`)

To install with [vim-plug](https://github.com/junegunn/vim-plug):

```
Plug 'ambv/black',
```

or with [Vundle](https://github.com/VundleVim/Vundle.vim):

```
Plugin 'ambv/black'
```

or you can copy the plugin from [plugin/black.vim](https://github.com/ambv/black/tree/master/plugin/black.vim).
Let me know if this requires any changes to work with Vim 8's builtin
`packadd`, or Pathogen, and so on.

This plugin **requires Vim 7.0+ built with Python 3.6+ support**.  It
needs Python 3.6 to be able to run *Black* inside the Vim process which
is much faster than calling an external command.

On first run, the plugin creates its own virtualenv using the right
Python version and automatically installs *Black*. You can upgrade it later
by calling `:BlackUpgrade` and restarting Vim.

If you need to do anything special to make your virtualenv work and
install *Black* (for example you want to run a version from master),
create a virtualenv manually and point `g:black_virtualenv` to it.
The plugin will use it.

To run *Black* on save, add the following line to `.vimrc` or `init.vim`:

```
autocmd BufWritePre *.py execute ':Black'
```

**How to get Vim with Python 3.6?**
On Ubuntu 17.10 Vim comes with Python 3.6 by default.
On macOS with Homebrew run: `brew install vim --with-python3`.
When building Vim from source, use:
`./configure --enable-python3interp=yes`. There's many guides online how
to do this.


### Visual Studio Code

Use the [Python extension](https://marketplace.visualstudio.com/items?itemName=ms-python.python)
([instructions](https://code.visualstudio.com/docs/python/editing#_formatting)).


### SublimeText 3

Use [sublack plugin](https://github.com/jgirardet/sublack).


### IPython Notebook Magic

Use [blackcellmagic](https://github.com/csurfer/blackcellmagic).


### Python Language Server

If your editor supports the [Language Server Protocol](https://langserver.org/)
(Atom, Sublime Text, Visual Studio Code and many more), you can use
the [Python Language Server](https://github.com/palantir/python-language-server) with the
[pyls-black](https://github.com/rupert/pyls-black) plugin.


### Atom/Nuclide

Use [atom-black](https://github.com/hauntsaninja/atom-black).


### Other editors

Other editors will require external contributions.

Patches welcome! ✨ 🍰 ✨

Any tool that can pipe code through *Black* using its stdio mode (just
[use `-` as the file name](https://www.tldp.org/LDP/abs/html/special-chars.html#DASHREF2)).
The formatted code will be returned on stdout (unless `--check` was
passed).  *Black* will still emit messages on stderr but that shouldn't
affect your use case.

This can be used for example with PyCharm's [File Watchers](https://www.jetbrains.com/help/pycharm/file-watchers.html).


## Version control integration

Use [pre-commit](https://pre-commit.com/). Once you [have it
installed](https://pre-commit.com/#install), add this to the
`.pre-commit-config.yaml` in your repository:
```yaml
repos:
-   repo: https://github.com/ambv/black
    rev: stable
    hooks:
    - id: black
      language_version: python3.6
```
Then run `pre-commit install` and you're ready to go.

Avoid using `args` in the hook.  Instead, store necessary configuration
in `pyproject.toml` so that editors and command-line usage of Black all
behave consistently for your project.  See *Black*'s own `pyproject.toml`
for an example.

If you're already using Python 3.7, switch the `language_version`
accordingly. Finally, `stable` is a tag that is pinned to the latest
release on PyPI.  If you'd rather run on master, this is also an option.


## Ignoring unmodified files

*Black* remembers files it has already formatted, unless the `--diff` flag is used or
code is passed via standard input. This information is stored per-user. The exact
location of the file depends on the *Black* version and the system on which *Black*
is run. The file is non-portable. The standard location on common operating systems
is:

* Windows: `C:\\Users\<username>\AppData\Local\black\black\Cache\<version>\cache.<line-length>.<file-mode>.pickle`
* macOS: `/Users/<username>/Library/Caches/black/<version>/cache.<line-length>.<file-mode>.pickle`
* Linux: `/home/<username>/.cache/black/<version>/cache.<line-length>.<file-mode>.pickle`

`file-mode` is an int flag that determines whether the file was formatted as 3.6+ only,
as .pyi, and whether string normalization was omitted.


## Testimonials

**Dusty Phillips**, [writer](https://smile.amazon.com/s/ref=nb_sb_noss?url=search-alias%3Daps&field-keywords=dusty+phillips):

> *Black* is opinionated so you don't have to be.

**Hynek Schlawack**, [creator of `attrs`](https://www.attrs.org/), core
developer of Twisted and CPython:

> An auto-formatter that doesn't suck is all I want for Xmas!

**Carl Meyer**, [Django](https://www.djangoproject.com/) core developer:

> At least the name is good.

**Kenneth Reitz**, creator of [`requests`](http://python-requests.org/)
and [`pipenv`](https://docs.pipenv.org/):

> This vastly improves the formatting of our code. Thanks a ton!


## Show your style

Use the badge in your project's README.md:

```markdown
[![Code style: black](https://img.shields.io/badge/code%20style-black-000000.svg)](https://github.com/ambv/black)
```

Using the badge in README.rst:
```
.. image:: https://img.shields.io/badge/code%20style-black-000000.svg
    :target: https://github.com/ambv/black
```

Looks like this: [![Code style: black](https://img.shields.io/badge/code%20style-black-000000.svg)](https://github.com/ambv/black)


## License

MIT


## Contributing to *Black*

In terms of inspiration, *Black* is about as configurable as *gofmt*.
This is deliberate.

Bug reports and fixes are always welcome!  However, before you suggest a
new feature or configuration knob, ask yourself why you want it.  If it
enables better integration with some workflow, fixes an inconsistency,
speeds things up, and so on - go for it!  On the other hand, if your
answer is "because I don't like a particular formatting" then you're not
ready to embrace *Black* yet. Such changes are unlikely to get accepted.
You can still try but prepare to be disappointed.

More details can be found in [CONTRIBUTING](CONTRIBUTING.md).


## Change Log

### 18.8b0

* adjacent string literals are now correctly split into multiple lines (#463)

* numeric literals are now formatted by *Black* (#452, #461, #464, #469):

  * numeric literals are normalized to include `_` separators on Python 3.6+ code

  * code with `_` in numeric literals is recognized as Python 3.6+

  * most letters in numeric literals are lowercased (e.g., in `1e10` or `0xab`)

* cache is now populated when `--check` is successful for a file which speeds up
  consecutive checks of properly formatted unmodified files (#448)

* fixed parsing of `__future__` imports with renames (#389)

* fixed scope of `# fmt: off` when directly preceding `yield` and other nodes (#385)

* note: the Vim plugin stopped registering ``,=`` as a default chord as it turned out
  to be a bad idea (#415)

* fixed formatting of lambda expressions with default arguments (#468)

<<<<<<< HEAD
* trailing comma is now added to single imports that don't fit on a line (#250)
=======
* *Black* no longer breaks ``async for`` statements up to separate lines (#372)

>>>>>>> 08f1cdd0

### 18.6b4

* hotfix: don't freeze when multiple comments directly precede `# fmt: off` (#371)


### 18.6b3

* typing stub files (`.pyi`) now have blank lines added after constants (#340)

* `# fmt: off` and `# fmt: on` are now much more dependable:

  * they now work also within bracket pairs (#329)

  * they now correctly work across function/class boundaries (#335)

  * they now work when an indentation block starts with empty lines or misaligned
    comments (#334)

* made Click not fail on invalid environments; note that Click is right but the
  likelihood we'll need to access non-ASCII file paths when dealing with Python source
  code is low (#277)

* fixed improper formatting of f-strings with quotes inside interpolated
  expressions (#322)

* fixed unnecessary slowdown when long list literals where found in a file

* fixed unnecessary slowdown on AST nodes with very many siblings

* fixed cannibalizing backslashes during string normalization

* fixed a crash due to symbolic links pointing outside of the project directory (#338)


### 18.6b2

* added `--config` (#65)

* added `-h` equivalent to `--help` (#316)

* fixed improper unmodified file caching when `-S` was used

* fixed extra space in string unpacking (#305)

* fixed formatting of empty triple quoted strings (#313)

* fixed unnecessary slowdown in comment placement calculation on lines without
  comments


### 18.6b1

* hotfix: don't output human-facing information on stdout (#299)

* hotfix: don't output cake emoji on non-zero return code (#300)


### 18.6b0

* added `--include` and `--exclude` (#270)

* added `--skip-string-normalization` (#118)

* added `--verbose` (#283)

* the header output in `--diff` now actually conforms to the unified diff spec

* fixed long trivial assignments being wrapped in unnecessary parentheses (#273)

* fixed unnecessary parentheses when a line contained multiline strings (#232)

* fixed stdin handling not working correctly if an old version of Click was
  used (#276)

* *Black* now preserves line endings when formatting a file in place (#258)


### 18.5b1

* added `--pyi` (#249)

* added `--py36` (#249)

* Python grammar pickle caches are stored with the formatting caches, making
  *Black* work in environments where site-packages is not user-writable (#192)

* *Black* now enforces a PEP 257 empty line after a class-level docstring
  (and/or fields) and the first method

* fixed invalid code produced when standalone comments were present in a trailer
  that was omitted from line splitting on a large expression (#237)

* fixed optional parentheses being removed within `# fmt: off` sections (#224)

* fixed invalid code produced when stars in very long imports were incorrectly
  wrapped in optional parentheses (#234)

* fixed unstable formatting when inline comments were moved around in
  a trailer that was omitted from line splitting on a large expression
  (#238)

* fixed extra empty line between a class declaration and the first
  method if no class docstring or fields are present (#219)

* fixed extra empty line between a function signature and an inner
  function or inner class (#196)


### 18.5b0

* call chains are now formatted according to the
  [fluent interfaces](https://en.wikipedia.org/wiki/Fluent_interface)
  style (#67)

* data structure literals (tuples, lists, dictionaries, and sets) are
  now also always exploded like imports when they don't fit in a single
  line (#152)

* slices are now formatted according to PEP 8 (#178)

* parentheses are now also managed automatically on the right-hand side
  of assignments and return statements (#140)

* math operators now use their respective priorities for delimiting multiline
  expressions (#148)

* optional parentheses are now omitted on expressions that start or end
  with a bracket and only contain a single operator (#177)

* empty parentheses in a class definition are now removed (#145, #180)

* string prefixes are now standardized to lowercase and `u` is removed
  on Python 3.6+ only code and Python 2.7+ code with the `unicode_literals`
  future import (#188, #198, #199)

* typing stub files (`.pyi`) are now formatted in a style that is consistent
  with PEP 484 (#207, #210)

* progress when reformatting many files is now reported incrementally

* fixed trailers (content with brackets) being unnecessarily exploded
  into their own lines after a dedented closing bracket (#119)

* fixed an invalid trailing comma sometimes left in imports (#185)

* fixed non-deterministic formatting when multiple pairs of removable parentheses
  were used (#183)

* fixed multiline strings being unnecessarily wrapped in optional
  parentheses in long assignments (#215)

* fixed not splitting long from-imports with only a single name

* fixed Python 3.6+ file discovery by also looking at function calls with
  unpacking. This fixed non-deterministic formatting if trailing commas
  where used both in function signatures with stars and function calls
  with stars but the former would be reformatted to a single line.

* fixed crash on dealing with optional parentheses (#193)

* fixed "is", "is not", "in", and "not in" not considered operators for
  splitting purposes

* fixed crash when dead symlinks where encountered


### 18.4a4

* don't populate the cache on `--check` (#175)


### 18.4a3

* added a "cache"; files already reformatted that haven't changed on disk
  won't be reformatted again (#109)

* `--check` and `--diff` are no longer mutually exclusive (#149)

* generalized star expression handling, including double stars; this
  fixes multiplication making expressions "unsafe" for trailing commas (#132)

* *Black* no longer enforces putting empty lines behind control flow statements
  (#90)

* *Black* now splits imports like "Mode 3 + trailing comma" of isort (#127)

* fixed comment indentation when a standalone comment closes a block (#16, #32)

* fixed standalone comments receiving extra empty lines if immediately preceding
  a class, def, or decorator (#56, #154)

* fixed `--diff` not showing entire path (#130)

* fixed parsing of complex expressions after star and double stars in
  function calls (#2)

* fixed invalid splitting on comma in lambda arguments (#133)

* fixed missing splits of ternary expressions (#141)


### 18.4a2

* fixed parsing of unaligned standalone comments (#99, #112)

* fixed placement of dictionary unpacking inside dictionary literals (#111)

* Vim plugin now works on Windows, too

* fixed unstable formatting when encountering unnecessarily escaped quotes
  in a string (#120)


### 18.4a1

* added `--quiet` (#78)

* added automatic parentheses management (#4)

* added [pre-commit](https://pre-commit.com) integration (#103, #104)

* fixed reporting on `--check` with multiple files (#101, #102)

* fixed removing backslash escapes from raw strings (#100, #105)


### 18.4a0

* added `--diff` (#87)

* add line breaks before all delimiters, except in cases like commas, to
  better comply with PEP 8 (#73)

* standardize string literals to use double quotes (almost) everywhere
  (#75)

* fixed handling of standalone comments within nested bracketed
  expressions; *Black* will no longer produce super long lines or put all
  standalone comments at the end of the expression (#22)

* fixed 18.3a4 regression: don't crash and burn on empty lines with
  trailing whitespace (#80)

* fixed 18.3a4 regression: `# yapf: disable` usage as trailing comment
  would cause *Black* to not emit the rest of the file (#95)

* when CTRL+C is pressed while formatting many files, *Black* no longer
  freaks out with a flurry of asyncio-related exceptions

* only allow up to two empty lines on module level and only single empty
  lines within functions (#74)


### 18.3a4

* `# fmt: off` and `# fmt: on` are implemented (#5)

* automatic detection of deprecated Python 2 forms of print statements
  and exec statements in the formatted file (#49)

* use proper spaces for complex expressions in default values of typed
  function arguments (#60)

* only return exit code 1 when --check is used (#50)

* don't remove single trailing commas from square bracket indexing
  (#59)

* don't omit whitespace if the previous factor leaf wasn't a math
  operator (#55)

* omit extra space in kwarg unpacking if it's the first argument (#46)

* omit extra space in [Sphinx auto-attribute comments](http://www.sphinx-doc.org/en/stable/ext/autodoc.html#directive-autoattribute)
  (#68)


### 18.3a3

* don't remove single empty lines outside of bracketed expressions
  (#19)

* added ability to pipe formatting from stdin to stdin (#25)

* restored ability to format code with legacy usage of `async` as
  a name (#20, #42)

* even better handling of numpy-style array indexing (#33, again)


### 18.3a2

* changed positioning of binary operators to occur at beginning of lines
  instead of at the end, following [a recent change to PEP 8](https://github.com/python/peps/commit/c59c4376ad233a62ca4b3a6060c81368bd21e85b)
  (#21)

* ignore empty bracket pairs while splitting. This avoids very weirdly
  looking formattings (#34, #35)

* remove a trailing comma if there is a single argument to a call

* if top level functions were separated by a comment, don't put four
  empty lines after the upper function

* fixed unstable formatting of newlines with imports

* fixed unintentional folding of post scriptum standalone comments
  into last statement if it was a simple statement (#18, #28)

* fixed missing space in numpy-style array indexing (#33)

* fixed spurious space after star-based unary expressions (#31)


### 18.3a1

* added `--check`

* only put trailing commas in function signatures and calls if it's
  safe to do so. If the file is Python 3.6+ it's always safe, otherwise
  only safe if there are no `*args` or `**kwargs` used in the signature
  or call. (#8)

* fixed invalid spacing of dots in relative imports (#6, #13)

* fixed invalid splitting after comma on unpacked variables in for-loops
  (#23)

* fixed spurious space in parenthesized set expressions (#7)

* fixed spurious space after opening parentheses and in default
  arguments (#14, #17)

* fixed spurious space after unary operators when the operand was
  a complex expression (#15)


### 18.3a0

* first published version, Happy 🍰 Day 2018!

* alpha quality

* date-versioned (see: https://calver.org/)


## Authors

Glued together by [Łukasz Langa](mailto:lukasz@langa.pl).

Maintained with [Carol Willing](mailto:carolcode@willingconsulting.com),
[Carl Meyer](mailto:carl@oddbird.net),
[Jelle Zijlstra](mailto:jelle.zijlstra@gmail.com),
[Mika Naylor](mailto:mail@autophagy.io), and
[Zsolt Dollenstein](mailto:zsol.zsol@gmail.com).

Multiple contributions by:
* [Anthony Sottile](mailto:asottile@umich.edu)
* [Artem Malyshev](mailto:proofit404@gmail.com)
* [Christian Heimes](mailto:christian@python.org)
* [Daniel M. Capella](mailto:polycitizen@gmail.com)
* [Eli Treuherz](mailto:eli@treuherz.com)
* Hugo van Kemenade
* [Ivan Katanić](mailto:ivan.katanic@gmail.com)
* [Jonas Obrist](mailto:ojiidotch@gmail.com)
* [Luka Sterbic](mailto:luka.sterbic@gmail.com)
* [Miguel Gaiowski](mailto:miggaiowski@gmail.com)
* [Miroslav Shubernetskiy](mailto:miroslav@miki725.com)
* [Neraste](neraste.herr10@gmail.com)
* [Osaetin Daniel](mailto:osaetindaniel@gmail.com)
* [Peter Bengtsson](mailto:mail@peterbe.com)
* [Stavros Korokithakis](mailto:hi@stavros.io)
* [Sunil Kapil](mailto:snlkapil@gmail.com)
* [Vishwas B Sharma](mailto:sharma.vishwas88@gmail.com)<|MERGE_RESOLUTION|>--- conflicted
+++ resolved
@@ -872,12 +872,10 @@
 
 * fixed formatting of lambda expressions with default arguments (#468)
 
-<<<<<<< HEAD
+* *Black* no longer breaks ``async for`` statements up to separate lines (#372)
+
 * trailing comma is now added to single imports that don't fit on a line (#250)
-=======
-* *Black* no longer breaks ``async for`` statements up to separate lines (#372)
-
->>>>>>> 08f1cdd0
+
 
 ### 18.6b4
 
