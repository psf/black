--- conflicted
+++ resolved
@@ -638,10 +638,7 @@
 %LocalAppData%\Programs\Python\Python36-32\Scripts\black.exe  # possible location
 ```
 
-<<<<<<< HEAD
-3. Open External tools in PyCharm/IntelliJ with `File -> Settings -> Tools -> External Tools`.
-=======
-3. Open External tools in PyCharm  
+3. Open External tools in PyCharm/IntelliJ IDEA
 
   On macOS:
   
@@ -650,7 +647,6 @@
   On Windows / Linux / BSD:
   
 ```File -> Settings -> Tools -> External Tools```
->>>>>>> cfa2557d
 
 4. Click the + icon to add a new external tool with the following values:
     - Name: Black
