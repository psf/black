![Black Logo](https://raw.githubusercontent.com/psf/black/master/docs/_static/logo2-readme.png)

<h2 align="center">The Uncompromising Code Formatter</h2>

<p align="center">
<a href="https://github.com/psf/black/actions"><img alt="Actions Status" src="https://github.com/psf/black/workflows/Test/badge.svg"></a>
<a href="https://github.com/psf/black/actions"><img alt="Actions Status" src="https://github.com/psf/black/workflows/Primer/badge.svg"></a>
<a href="https://black.readthedocs.io/en/stable/?badge=stable"><img alt="Documentation Status" src="https://readthedocs.org/projects/black/badge/?version=stable"></a>
<a href="https://coveralls.io/github/psf/black?branch=master"><img alt="Coverage Status" src="https://coveralls.io/repos/github/psf/black/badge.svg?branch=master"></a>
<a href="https://github.com/psf/black/blob/master/LICENSE"><img alt="License: MIT" src="https://black.readthedocs.io/en/stable/_static/license.svg"></a>
<a href="https://pypi.org/project/black/"><img alt="PyPI" src="https://img.shields.io/pypi/v/black"></a>
<a href="https://pepy.tech/project/black"><img alt="Downloads" src="https://pepy.tech/badge/black"></a>
<a href="https://anaconda.org/conda-forge/black/"><img alt="conda-forge" src="https://img.shields.io/conda/dn/conda-forge/black.svg?label=conda-forge"></a>
<a href="https://github.com/psf/black"><img alt="Code style: black" src="https://img.shields.io/badge/code%20style-black-000000.svg"></a>
</p>

> “Any color you like.”

_Black_ is the uncompromising Python code formatter. By using it, you agree to cede
control over minutiae of hand-formatting. In return, _Black_ gives you speed,
determinism, and freedom from `pycodestyle` nagging about formatting. You will save time
and mental energy for more important matters.

Blackened code looks the same regardless of the project you're reading. Formatting
becomes transparent after a while and you can focus on the content instead.

_Black_ makes code review faster by producing the smallest diffs possible.

Try it out now using the [Black Playground](https://black.now.sh). Watch the
[PyCon 2019 talk](https://youtu.be/esZLCuWs_2Y) to learn more.

______________________________________________________________________

**[Read the documentation on ReadTheDocs!](https://black.readthedocs.io/en/stable)**

______________________________________________________________________

## Installation and usage

### Installation

_Black_ can be installed by running `pip install black`. It requires Python 3.6.2+ to
run. If you want to format Python 2 code as well, install with
`pip install black[python2]`.

If you can't wait for the latest _hotness_ and want to install from GitHub, use:

`pip install git+git://github.com/psf/black`

### Usage

To get started right away with sensible defaults:

```sh
black {source_file_or_directory}
```

You can run _Black_ as a package if running it as a script doesn't work:

```sh
python -m black {source_file_or_directory}
```

Further information can be found in our docs:

- [Usage and Configuration](https://black.readthedocs.io/en/stable/usage_and_configuration/index.html)

### NOTE: This is a beta product

_Black_ is already [successfully used](https://github.com/psf/black#used-by) by many
projects, small and big. It also sports a decent test suite. However, it is still very
new. Things will probably be wonky for a while. This is made explicit by the "Beta"
trove classifier, as well as by the "b" in the version number. What this means for you
is that **until the formatter becomes stable, you should expect some formatting to
change in the future**. That being said, no drastic stylistic changes are planned,
mostly responses to bug reports.

Also, as a safety measure which slows down processing, _Black_ will check that the
reformatted code still produces a valid AST that is effectively equivalent to the
original (see the
[Pragmatism](https://black.readthedocs.io/en/stable/the_black_code_style/current_style.html#ast-before-and-after-formatting)
section for details). If you're feeling confident, use `--fast`.

## The _Black_ code style

_Black_ is a PEP 8 compliant opinionated formatter. _Black_ reformats entire files in
place. Style configuration options are deliberately limited and rarely added. It doesn't
take previous formatting into account (see [Pragmatism](#pragmatism) for exceptions).

Our documentation covers the current _Black_ code style, but planned changes to it are
also documented. They're both worth taking a look:

- [The _Black_ Code Style: Current style](https://black.readthedocs.io/en/stable/the_black_code_style/current_style.html)
- [The _Black_ Code Style: Future style](https://black.readthedocs.io/en/stable/the_black_code_style/future_style.html)

Please refer to this document before submitting an issue. What seems like a bug might be
intended behaviour.

### Pragmatism

Early versions of _Black_ used to be absolutist in some respects. They took after its
initial author. This was fine at the time as it made the implementation simpler and
there were not many users anyway. Not many edge cases were reported. As a mature tool,
_Black_ does make some exceptions to rules it otherwise holds.

- [The _Black_ code style: Pragmatism](https://black.readthedocs.io/en/stable/the_black_code_style/current_style.html#pragmatism)

Please refer to this document before submitting an issue just like with the document
above. What seems like a bug might be intended behaviour.

## Configuration

_Black_ is able to read project-specific default values for its command line options
from a `pyproject.toml` file. This is especially useful for specifying custom
`--include` and `--exclude`/`--force-exclude`/`--extend-exclude` patterns for your
project.

You can find more details in our documentation:

- [The basics: Configuration via a file](https://black.readthedocs.io/en/stable/usage_and_configuration/the_basics.html#configuration-via-a-file)

And if you're looking for more general configuration documentation:

- [Usage and Configuration](https://black.readthedocs.io/en/stable/usage_and_configuration/index.html)

<<<<<<< HEAD
**Pro-tip**: If you're asking yourself "Do I need to configure anything?" the answer is
"No". _Black_ is all about sensible defaults.
=======
```yaml
name: Lint

on: [push, pull_request]

jobs:
  lint:
    runs-on: ubuntu-latest
    steps:
      - uses: actions/checkout@v2
      - uses: actions/setup-python@v2
      - uses: psf/black@stable
```

You may use `options` (Default is `'--check --diff'`) and `src` (Default is `'.'`) as
follows:

```yaml
- uses: psf/black@stable
  with:
    options: "--check --verbose"
    src: "./src"
```

## Ignoring unmodified files

_Black_ remembers files it has already formatted, unless the `--diff` flag is used or
code is passed via standard input. This information is stored per-user. The exact
location of the file depends on the _Black_ version and the system on which _Black_ is
run. The file is non-portable. The standard location on common operating systems is:

- Windows:
  `C:\\Users\<username>\AppData\Local\black\black\Cache\<version>\cache.<line-length>.<file-mode>.pickle`
- macOS:
  `/Users/<username>/Library/Caches/black/<version>/cache.<line-length>.<file-mode>.pickle`
- Linux:
  `/home/<username>/.cache/black/<version>/cache.<line-length>.<file-mode>.pickle`

`file-mode` is an int flag that determines whether the file was formatted as 3.6+ only,
as .pyi, and whether string normalization was omitted.

To override the location of these files on macOS or Linux, set the environment variable
`XDG_CACHE_HOME` to your preferred location. For example, if you want to put the cache
in the directory you're running _Black_ from, set `XDG_CACHE_HOME=.cache`. _Black_ will
then write the above files to `.cache/black/<version>/`.
>>>>>>> 4fc1354a

## Used by

The following notable open-source projects trust _Black_ with enforcing a consistent
code style: pytest, tox, Pyramid, Django Channels, Hypothesis, attrs, SQLAlchemy,
Poetry, PyPA applications (Warehouse, Bandersnatch, Pipenv, virtualenv), pandas, Pillow,
every Datadog Agent Integration, Home Assistant, Zulip.

The following organizations use _Black_: Facebook, Dropbox, Mozilla, Quora.

Are we missing anyone? Let us know.

## Testimonials

**Dusty Phillips**,
[writer](https://smile.amazon.com/s/ref=nb_sb_noss?url=search-alias%3Daps&field-keywords=dusty+phillips):

> _Black_ is opinionated so you don't have to be.

**Hynek Schlawack**, [creator of `attrs`](https://www.attrs.org/), core developer of
Twisted and CPython:

> An auto-formatter that doesn't suck is all I want for Xmas!

**Carl Meyer**, [Django](https://www.djangoproject.com/) core developer:

> At least the name is good.

**Kenneth Reitz**, creator of [`requests`](http://python-requests.org/) and
[`pipenv`](https://readthedocs.org/projects/pipenv/):

> This vastly improves the formatting of our code. Thanks a ton!

## Show your style

Use the badge in your project's README.md:

```md
[![Code style: black](https://img.shields.io/badge/code%20style-black-000000.svg)](https://github.com/psf/black)
```

Using the badge in README.rst:

```
.. image:: https://img.shields.io/badge/code%20style-black-000000.svg
    :target: https://github.com/psf/black
```

Looks like this:
[![Code style: black](https://img.shields.io/badge/code%20style-black-000000.svg)](https://github.com/psf/black)

## License

MIT

## Contributing

Welcome! Happy to see you willing to make the project better. You can get started by
reading this:

- [Contributing: The basics](https://black.readthedocs.io/en/latest/contributing/the_basics.html)

You can also take a look at the rest of the contributing docs or talk with the
developers:

- [Contributing documentation](https://black.readthedocs.io/en/latest/contributing/index.html)
- [IRC channel on Freenode](https://webchat.freenode.net/?channels=%23blackformatter)

## Change log

The log has become rather long. It moved to its own file.

See [CHANGES](https://black.readthedocs.io/en/latest/change_log.html).

## Authors

The author list is quite long nowadays, so it lives in its own file.

See [AUTHORS.md](./AUTHORS.md)

## Code of Conduct

Everyone participating in the _Black_ project, and in particular in the issue tracker,
pull requests, and social media activity, is expected to treat other people with respect
and more generally to follow the guidelines articulated in the
[Python Community Code of Conduct](https://www.python.org/psf/codeofconduct/).

At the same time, humor is encouraged. In fact, basic familiarity with Monty Python's
Flying Circus is expected. We are not savages.

And if you _really_ need to slap somebody, do it with a fish while dancing.<|MERGE_RESOLUTION|>--- conflicted
+++ resolved
@@ -123,56 +123,8 @@
 
 - [Usage and Configuration](https://black.readthedocs.io/en/stable/usage_and_configuration/index.html)
 
-<<<<<<< HEAD
 **Pro-tip**: If you're asking yourself "Do I need to configure anything?" the answer is
 "No". _Black_ is all about sensible defaults.
-=======
-```yaml
-name: Lint
-
-on: [push, pull_request]
-
-jobs:
-  lint:
-    runs-on: ubuntu-latest
-    steps:
-      - uses: actions/checkout@v2
-      - uses: actions/setup-python@v2
-      - uses: psf/black@stable
-```
-
-You may use `options` (Default is `'--check --diff'`) and `src` (Default is `'.'`) as
-follows:
-
-```yaml
-- uses: psf/black@stable
-  with:
-    options: "--check --verbose"
-    src: "./src"
-```
-
-## Ignoring unmodified files
-
-_Black_ remembers files it has already formatted, unless the `--diff` flag is used or
-code is passed via standard input. This information is stored per-user. The exact
-location of the file depends on the _Black_ version and the system on which _Black_ is
-run. The file is non-portable. The standard location on common operating systems is:
-
-- Windows:
-  `C:\\Users\<username>\AppData\Local\black\black\Cache\<version>\cache.<line-length>.<file-mode>.pickle`
-- macOS:
-  `/Users/<username>/Library/Caches/black/<version>/cache.<line-length>.<file-mode>.pickle`
-- Linux:
-  `/home/<username>/.cache/black/<version>/cache.<line-length>.<file-mode>.pickle`
-
-`file-mode` is an int flag that determines whether the file was formatted as 3.6+ only,
-as .pyi, and whether string normalization was omitted.
-
-To override the location of these files on macOS or Linux, set the environment variable
-`XDG_CACHE_HOME` to your preferred location. For example, if you want to put the cache
-in the directory you're running _Black_ from, set `XDG_CACHE_HOME=.cache`. _Black_ will
-then write the above files to `.cache/black/<version>/`.
->>>>>>> 4fc1354a
 
 ## Used by
 
