![Black Logo](https://raw.githubusercontent.com/psf/black/master/docs/_static/logo2-readme.png)

<h2 align="center">The Uncompromising Code Formatter</h2>

<p align="center">
<a href="https://travis-ci.com/psf/black"><img alt="Build Status" src="https://travis-ci.com/psf/black.svg?branch=master"></a>
<a href="https://github.com/psf/black/actions"><img alt="Actions Status" src="https://github.com/psf/black/workflows/Test/badge.svg"></a>
<a href="https://black.readthedocs.io/en/stable/?badge=stable"><img alt="Documentation Status" src="https://readthedocs.org/projects/black/badge/?version=stable"></a>
<a href="https://coveralls.io/github/psf/black?branch=master"><img alt="Coverage Status" src="https://coveralls.io/repos/github/psf/black/badge.svg?branch=master"></a>
<a href="https://github.com/psf/black/blob/master/LICENSE"><img alt="License: MIT" src="https://black.readthedocs.io/en/stable/_static/license.svg"></a>
<a href="https://pypi.org/project/black/"><img alt="PyPI" src="https://img.shields.io/pypi/v/black"></a>
<a href="https://pepy.tech/project/black"><img alt="Downloads" src="https://pepy.tech/badge/black"></a>
<a href="https://github.com/psf/black"><img alt="Code style: black" src="https://img.shields.io/badge/code%20style-black-000000.svg"></a>
</p>

> “Any color you like.”

_Black_ is the uncompromising Python code formatter. By using it, you agree to cede
control over minutiae of hand-formatting. In return, _Black_ gives you speed,
determinism, and freedom from `pycodestyle` nagging about formatting. You will save time
and mental energy for more important matters.

Blackened code looks the same regardless of the project you're reading. Formatting
becomes transparent after a while and you can focus on the content instead.

_Black_ makes code review faster by producing the smallest diffs possible.

Try it out now using the [Black Playground](https://black.now.sh). Watch the
[PyCon 2019 talk](https://youtu.be/esZLCuWs_2Y) to learn more.

---

<<<<<<< HEAD
*Contents:* **[Installation and usage](#installation-and-usage)** |
**[Code style](#the-black-code-style)** |
**[pyproject.toml](#pyprojecttoml)** |
**[Editor integration](#editor-integration)** |
**[Docker image](#docker-image)** |
**[blackd](#blackd)** |
**[Version control integration](#version-control-integration)** |
**[Ignoring unmodified files](#ignoring-unmodified-files)** |
**[Testimonials](#testimonials)** |
**[Show your style](#show-your-style)** |
**[Contributing](#contributing-to-black)** |
**[Change Log](#change-log)** |
=======
_Contents:_ **[Installation and usage](#installation-and-usage)** |
**[Code style](#the-black-code-style)** | **[Pragmatism](#pragmatism)** |
**[pyproject.toml](#pyprojecttoml)** | **[Editor integration](#editor-integration)** |
**[blackd](#blackd)** | **[Version control integration](#version-control-integration)**
| **[Ignoring unmodified files](#ignoring-unmodified-files)** | **[Used by](#used-by)**
| **[Testimonials](#testimonials)** | **[Show your style](#show-your-style)** |
**[Contributing](#contributing-to-black)** | **[Change Log](#change-log)** |
>>>>>>> 8654e8d7
**[Authors](#authors)**

---

## Installation and usage

### Installation

_Black_ can be installed by running `pip install black`. It requires Python 3.6.0+ to
run but you can reformat Python 2 code with it, too.

### Usage

To get started right away with sensible defaults:

```
black {source_file_or_directory}
```

### Command line options

_Black_ doesn't provide many options. You can list them by running `black --help`:

```text
black [OPTIONS] [SRC]...

Options:
  -c, --code TEXT                 Format the code passed in as a string.
  -l, --line-length INTEGER       How many characters per line to allow.
                                  [default: 88]
  -t, --target-version [py27|py33|py34|py35|py36|py37|py38]
                                  Python versions that should be supported by
                                  Black's output. [default: per-file auto-
                                  detection]
  --py36                          Allow using Python 3.6-only syntax on all
                                  input files.  This will put trailing commas
                                  in function signatures and calls also after
                                  *args and **kwargs. Deprecated; use
                                  --target-version instead. [default: per-file
                                  auto-detection]
  --pyi                           Format all input files like typing stubs
                                  regardless of file extension (useful when
                                  piping source on standard input).
  -S, --skip-string-normalization
                                  Don't normalize string quotes or prefixes.
  --check                         Don't write the files back, just return the
                                  status.  Return code 0 means nothing would
                                  change.  Return code 1 means some files
                                  would be reformatted.  Return code 123 means
                                  there was an internal error.
  --diff                          Don't write the files back, just output a
                                  diff for each file on stdout.
  --fast / --safe                 If --fast given, skip temporary sanity
                                  checks. [default: --safe]
  --include TEXT                  A regular expression that matches files and
                                  directories that should be included on
                                  recursive searches.  An empty value means
                                  all files are included regardless of the
                                  name.  Use forward slashes for directories
                                  on all platforms (Windows, too).  Exclusions
                                  are calculated first, inclusions later.
                                  [default: \.pyi?$]
  --exclude TEXT                  A regular expression that matches files and
                                  directories that should be excluded on
                                  recursive searches.  An empty value means no
                                  paths are excluded. Use forward slashes for
                                  directories on all platforms (Windows, too).
                                  Exclusions are calculated first, inclusions
                                  later.  [default: /(\.eggs|\.git|\.hg|\.mypy
                                  _cache|\.nox|\.tox|\.venv|_build|buck-
                                  out|build|dist)/]
  -q, --quiet                     Don't emit non-error messages to stderr.
                                  Errors are still emitted, silence those with
                                  2>/dev/null.
  -v, --verbose                   Also emit messages to stderr about files
                                  that were not changed or were ignored due to
                                  --exclude=.
  --version                       Show the version and exit.
  --config PATH                   Read configuration from PATH.
  -h, --help                      Show this message and exit.
```

_Black_ is a well-behaved Unix-style command-line tool:

- it does nothing if no sources are passed to it;
- it will read from standard input and write to standard output if `-` is used as the
  filename;
- it only outputs messages to users on standard error;
- exits with code 0 unless an internal error occurred (or `--check` was used).

### NOTE: This is a beta product

_Black_ is already [successfully used](#used-by) by many projects, small and big. It
also sports a decent test suite. However, it is still very new. Things will probably be
wonky for a while. This is made explicit by the "Beta" trove classifier, as well as by
the "b" in the version number. What this means for you is that **until the formatter
becomes stable, you should expect some formatting to change in the future**. That being
said, no drastic stylistic changes are planned, mostly responses to bug reports.

Also, as a temporary safety measure, _Black_ will check that the reformatted code still
produces a valid AST that is equivalent to the original. This slows it down. If you're
feeling confident, use `--fast`.

## The _Black_ code style

_Black_ reformats entire files in place. It is not configurable. It doesn't take
previous formatting into account. It doesn't reformat blocks that start with
`# fmt: off` and end with `# fmt: on`. `# fmt: on/off` have to be on the same level of
indentation. It also recognizes [YAPF](https://github.com/google/yapf)'s block comments
to the same effect, as a courtesy for straddling code.

### How _Black_ wraps lines

_Black_ ignores previous formatting and applies uniform horizontal and vertical
whitespace to your code. The rules for horizontal whitespace can be summarized as: do
whatever makes `pycodestyle` happy. The coding style used by _Black_ can be viewed as a
strict subset of PEP 8.

As for vertical whitespace, _Black_ tries to render one full expression or simple
statement per line. If this fits the allotted line length, great.

```py3
# in:

j = [1,
     2,
     3
]

# out:

j = [1, 2, 3]
```

If not, _Black_ will look at the contents of the first outer matching brackets and put
that in a separate indented line.

```py3
# in:

ImportantClass.important_method(exc, limit, lookup_lines, capture_locals, extra_argument)

# out:

ImportantClass.important_method(
    exc, limit, lookup_lines, capture_locals, extra_argument
)
```

If that still doesn't fit the bill, it will decompose the internal expression further
using the same rule, indenting matching brackets every time. If the contents of the
matching brackets pair are comma-separated (like an argument list, or a dict literal,
and so on) then _Black_ will first try to keep them on the same line with the matching
brackets. If that doesn't work, it will put all of them in separate lines.

```py3
# in:

def very_important_function(template: str, *variables, file: os.PathLike, engine: str, header: bool = True, debug: bool = False):
    """Applies `variables` to the `template` and writes to `file`."""
    with open(file, 'w') as f:
        ...

# out:

def very_important_function(
    template: str,
    *variables,
    file: os.PathLike,
    engine: str,
    header: bool = True,
    debug: bool = False,
):
    """Applies `variables` to the `template` and writes to `file`."""
    with open(file, "w") as f:
        ...
```

You might have noticed that closing brackets are always dedented and that a trailing
comma is always added. Such formatting produces smaller diffs; when you add or remove an
element, it's always just one line. Also, having the closing bracket dedented provides a
clear delimiter between two distinct sections of the code that otherwise share the same
indentation level (like the arguments list and the docstring in the example above).

If a data structure literal (tuple, list, set, dict) or a line of "from" imports cannot
fit in the allotted length, it's always split into one element per line. This minimizes
diffs as well as enables readers of code to find which commit introduced a particular
entry. This also makes _Black_ compatible with [isort](https://pypi.org/p/isort/) with
the following configuration.

<details>
<summary>A compatible `.isort.cfg`</summary>

```
[settings]
multi_line_output=3
include_trailing_comma=True
force_grid_wrap=0
use_parentheses=True
line_length=88
```

The equivalent command line is:

```
$ isort --multi-line=3 --trailing-comma --force-grid-wrap=0 --use-parentheses --line-width=88 [ file.py ]
```

</details>

### Line length

You probably noticed the peculiar default line length. _Black_ defaults to 88 characters
per line, which happens to be 10% over 80. This number was found to produce
significantly shorter files than sticking with 80 (the most popular), or even 79 (used
by the standard library). In general,
[90-ish seems like the wise choice](https://youtu.be/wf-BqAjZb8M?t=260).

If you're paid by the line of code you write, you can pass `--line-length` with a lower
number. _Black_ will try to respect that. However, sometimes it won't be able to without
breaking other rules. In those rare cases, auto-formatted code will exceed your allotted
limit.

You can also increase it, but remember that people with sight disabilities find it
harder to work with line lengths exceeding 100 characters. It also adversely affects
side-by-side diff review on typical screen resolutions. Long lines also make it harder
to present code neatly in documentation or talk slides.

If you're using Flake8, you can bump `max-line-length` to 88 and forget about it.
Alternatively, use [Bugbear](https://github.com/PyCQA/flake8-bugbear)'s B950 warning
instead of E501 and keep the max line length at 80 which you are probably already using.
You'd do it like this:

```ini
[flake8]
max-line-length = 80
...
select = C,E,F,W,B,B950
ignore = E203, E501, W503
```

<<<<<<< HEAD
You'll find *Black*'s own .flake8 config file is configured like this.
If you're curious about the reasoning behind B950,
=======
You'll find _Black_'s own .flake8 config file is configured like this. Explanation of
why W503 and E203 are disabled can be found further in this documentation. And if you're
curious about the reasoning behind B950,
>>>>>>> 8654e8d7
[Bugbear's documentation](https://github.com/PyCQA/flake8-bugbear#opinionated-warnings)
explains it. The tl;dr is "it's like highway speed limits, we won't bother you if you
overdo it by a few km/h".

**If you're looking for a minimal, black-compatible flake8 configuration:**

```ini
[flake8]
max-line-length = 88
extend-ignore = E203
```

### Empty lines

_Black_ avoids spurious vertical whitespace. This is in the spirit of PEP 8 which says
that in-function vertical whitespace should only be used sparingly.

_Black_ will allow single empty lines inside functions, and single and double empty
lines on module level left by the original editors, except when they're within
parenthesized expressions. Since such expressions are always reformatted to fit minimal
space, this whitespace is lost.

It will also insert proper spacing before and after function definitions. It's one line
before and after inner functions and two lines before and after module-level functions
and classes. _Black_ will not put empty lines between function/class definitions and
standalone comments that immediately precede the given function/class.

_Black_ will enforce single empty lines between a class-level docstring and the first
following field or method. This conforms to
[PEP 257](https://www.python.org/dev/peps/pep-0257/#multi-line-docstrings).

_Black_ won't insert empty lines after function docstrings unless that empty line is
required due to an inner function starting immediately after.

### Trailing commas

_Black_ will add trailing commas to expressions that are split by comma where each
element is on its own line. This includes function signatures.

Unnecessary trailing commas are removed if an expression fits in one line. This makes it
1% more likely that your line won't exceed the allotted line length limit. Moreover, in
this scenario, if you added another argument to your call, you'd probably fit it in the
same line anyway. That doesn't make diffs any larger.

One exception to removing trailing commas is tuple expressions with just one element. In
this case _Black_ won't touch the single trailing comma as this would unexpectedly
change the underlying data type. Note that this is also the case when commas are used
while indexing. This is a tuple in disguise: `numpy_array[3, ]`.

One exception to adding trailing commas is function signatures containing `*`, `*args`,
or `**kwargs`. In this case a trailing comma is only safe to use on Python 3.6. _Black_
will detect if your file is already 3.6+ only and use trailing commas in this situation.
If you wonder how it knows, it looks for f-strings and existing use of trailing commas
in function signatures that have stars in them. In other words, if you'd like a trailing
comma in this situation and _Black_ didn't recognize it was safe to do so, put it there
manually and _Black_ will keep it.

### Strings

_Black_ prefers double quotes (`"` and `"""`) over single quotes (`'` and `'''`). It
will replace the latter with the former as long as it does not result in more backslash
escapes than before.

_Black_ also standardizes string prefixes, making them always lowercase. On top of that,
if your code is already Python 3.6+ only or it's using the `unicode_literals` future
import, _Black_ will remove `u` from the string prefix as it is meaningless in those
scenarios.

The main reason to standardize on a single form of quotes is aesthetics. Having one kind
of quotes everywhere reduces reader distraction. It will also enable a future version of
_Black_ to merge consecutive string literals that ended up on the same line (see
[#26](https://github.com/psf/black/issues/26) for details).

Why settle on double quotes? They anticipate apostrophes in English text. They match the
docstring standard described in
[PEP 257](https://www.python.org/dev/peps/pep-0257/#what-is-a-docstring). An empty
string in double quotes (`""`) is impossible to confuse with a one double-quote
regardless of fonts and syntax highlighting used. On top of this, double quotes for
strings are consistent with C which Python interacts a lot with.

On certain keyboard layouts like US English, typing single quotes is a bit easier than
double quotes. The latter requires use of the Shift key. My recommendation here is to
keep using whatever is faster to type and let _Black_ handle the transformation.

If you are adopting _Black_ in a large project with pre-existing string conventions
(like the popular
["single quotes for data, double quotes for human-readable strings"](https://stackoverflow.com/a/56190)),
you can pass `--skip-string-normalization` on the command line. This is meant as an
adoption helper, avoid using this for new projects.

### Numeric literals

_Black_ standardizes most numeric literals to use lowercase letters for the syntactic
parts and uppercase letters for the digits themselves: `0xAB` instead of `0XAB` and
`1e10` instead of `1E10`. Python 2 long literals are styled as `2L` instead of `2l` to
avoid confusion between `l` and `1`.

### Line breaks & binary operators

_Black_ will break a line before a binary operator when splitting a block of code over
multiple lines. This is so that _Black_ is compliant with the recent changes in the
[PEP 8](https://www.python.org/dev/peps/pep-0008/#should-a-line-break-before-or-after-a-binary-operator)
style guide, which emphasizes that this approach improves readability.

This behaviour may raise `W503 line break before binary operator` warnings in style
guide enforcement tools like Flake8. Since `W503` is not PEP 8 compliant, you should
tell Flake8 to ignore these warnings.

### Slices

PEP 8
[recommends](https://www.python.org/dev/peps/pep-0008/#whitespace-in-expressions-and-statements)
to treat `:` in slices as a binary operator with the lowest priority, and to leave an
equal amount of space on either side, except if a parameter is omitted (e.g.
`ham[1 + 1 :]`). It also states that for extended slices, both `:` operators have to
have the same amount of spacing, except if a parameter is omitted (`ham[1 + 1 ::]`).
_Black_ enforces these rules consistently.

This behaviour may raise `E203 whitespace before ':'` warnings in style guide
enforcement tools like Flake8. Since `E203` is not PEP 8 compliant, you should tell
Flake8 to ignore these warnings.

### Parentheses

Some parentheses are optional in the Python grammar. Any expression can be wrapped in a
pair of parentheses to form an atom. There are a few interesting cases:

- `if (...):`
- `while (...):`
- `for (...) in (...):`
- `assert (...), (...)`
- `from X import (...)`
- assignments like:
  - `target = (...)`
  - `target: type = (...)`
  - `some, *un, packing = (...)`
  - `augmented += (...)`

In those cases, parentheses are removed when the entire statement fits in one line, or
if the inner expression doesn't have any delimiters to further split on. If there is
only a single delimiter and the expression starts or ends with a bracket, the
parenthesis can also be successfully omitted since the existing bracket pair will
organize the expression neatly anyway. Otherwise, the parentheses are added.

Please note that _Black_ does not add or remove any additional nested parentheses that
you might want to have for clarity or further code organization. For example those
parentheses are not going to be removed:

```py3
return not (this or that)
decision = (maybe.this() and values > 0) or (maybe.that() and values < 0)
```

### Call chains

Some popular APIs, like ORMs, use call chaining. This API style is known as a
[fluent interface](https://en.wikipedia.org/wiki/Fluent_interface). _Black_ formats
those by treating dots that follow a call or an indexing operation like a very low
priority delimiter. It's easier to show the behavior than to explain it. Look at the
example:

```py3
def example(session):
    result = (
        session.query(models.Customer.id)
        .filter(
            models.Customer.account_id == account_id,
            models.Customer.email == email_address,
        )
        .order_by(models.Customer.id.asc())
        .all()
    )
```

### Typing stub files

PEP 484 describes the syntax for type hints in Python. One of the use cases for typing
is providing type annotations for modules which cannot contain them directly (they might
be written in C, or they might be third-party, or their implementation may be overly
dynamic, and so on).

To solve this,
[stub files with the `.pyi` file extension](https://www.python.org/dev/peps/pep-0484/#stub-files)
can be used to describe typing information for an external module. Those stub files omit
the implementation of classes and functions they describe, instead they only contain the
structure of the file (listing globals, functions, and classes with their members). The
recommended code style for those files is more terse than PEP 8:

- prefer `...` on the same line as the class/function signature;
- avoid vertical whitespace between consecutive module-level functions, names, or
  methods and fields within a single class;
- use a single blank line between top-level class definitions, or none if the classes
  are very small.

_Black_ enforces the above rules. There are additional guidelines for formatting `.pyi`
file that are not enforced yet but might be in a future version of the formatter:

- all function bodies should be empty (contain `...` instead of the body);
- do not use docstrings;
- prefer `...` over `pass`;
- for arguments with a default, use `...` instead of the actual default;
- avoid using string literals in type annotations, stub files support forward references
  natively (like Python 3.7 code with `from __future__ import annotations`);
- use variable annotations instead of type comments, even for stubs that target older
  versions of Python;
- for arguments that default to `None`, use `Optional[]` explicitly;
- use `float` instead of `Union[int, float]`.

## Pragmatism

Early versions of _Black_ used to be absolutist in some respects. They took after its
initial author. This was fine at the time as it made the implementation simpler and
there were not many users anyway. Not many edge cases were reported. As a mature tool,
_Black_ does make some exceptions to rules it otherwise holds. This section documents
what those exceptions are and why this is the case.

### The magic trailing comma

_Black_ in general does not take existing formatting into account.

However, there are cases where you put a short collection or function call in your code
but you anticipate it will grow in the future.

For example:

```py3
TRANSLATIONS = {
    "en_us": "English (US)",
    "pl_pl": "polski",
}
```

Early versions of _Black_ used to ruthlessly collapse those into one line (it fits!).
Now, you can communicate that you don't want that by putting a trailing comma in the
collection yourself. When you do, _Black_ will know to always explode your collection
into one item per line.

How do you make it stop? Just delete that trailing comma and _Black_ will collapse your
collection into one line if it fits.

### r"strings" and R"strings"

_Black_ normalizes string quotes as well as string prefixes, making them lowercase. One
exception to this rule is r-strings. It turns out that the very popular
[MagicPython](https://github.com/MagicStack/MagicPython/) syntax highlighter, used by
default by (among others) GitHub and Visual Studio Code, differentiates between
r-strings and R-strings. The former are syntax highlighted as regular expressions while
the latter are treated as true raw strings with no special semantics.

## pyproject.toml

_Black_ is able to read project-specific default values for its command line options
from a `pyproject.toml` file. This is especially useful for specifying custom
`--include` and `--exclude` patterns for your project.

**Pro-tip**: If you're asking yourself "Do I need to configure anything?" the answer is
"No". _Black_ is all about sensible defaults.

### What on Earth is a `pyproject.toml` file?

[PEP 518](https://www.python.org/dev/peps/pep-0518/) defines `pyproject.toml` as a
configuration file to store build system requirements for Python projects. With the help
of tools like [Poetry](https://poetry.eustace.io/) or
[Flit](https://flit.readthedocs.io/en/latest/) it can fully replace the need for
`setup.py` and `setup.cfg` files.

### Where _Black_ looks for the file

By default _Black_ looks for `pyproject.toml` starting from the common base directory of
all files and directories passed on the command line. If it's not there, it looks in
parent directories. It stops looking when it finds the file, or a `.git` directory, or a
`.hg` directory, or the root of the file system, whichever comes first.

If you're formatting standard input, _Black_ will look for configuration starting from
the current working directory.

You can also explicitly specify the path to a particular file that you want with
`--config`. In this situation _Black_ will not look for any other file.

If you're running with `--verbose`, you will see a blue message if a file was found and
used.

Please note `blackd` will not use `pyproject.toml` configuration.

### Configuration format

As the file extension suggests, `pyproject.toml` is a
[TOML](https://github.com/toml-lang/toml) file. It contains separate sections for
different tools. _Black_ is using the `[tool.black]` section. The option keys are the
same as long names of options on the command line.

Note that you have to use single-quoted strings in TOML for regular expressions. It's
the equivalent of r-strings in Python. Multiline strings are treated as verbose regular
expressions by Black. Use `[ ]` to denote a significant space character.

<details>
<summary>Example `pyproject.toml`</summary>

```toml
[tool.black]
line-length = 88
target-version = ['py37']
include = '\.pyi?$'
exclude = '''

(
  /(
      \.eggs         # exclude a few common directories in the
    | \.git          # root of the project
    | \.hg
    | \.mypy_cache
    | \.tox
    | \.venv
    | _build
    | buck-out
    | build
    | dist
  )/
  | foo.py           # also separately exclude a file named foo.py in
                     # the root of the project
)
'''
```

</details>

### Lookup hierarchy

Command-line options have defaults that you can see in `--help`. A `pyproject.toml` can
override those defaults. Finally, options provided by the user on the command line
override both.

_Black_ will only ever use one `pyproject.toml` file during an entire run. It doesn't
look for multiple files, and doesn't compose configuration from different levels of the
file hierarchy.

## Editor integration

### Emacs

Use [proofit404/blacken](https://github.com/proofit404/blacken) or
[Elpy](https://github.com/jorgenschaefer/elpy).

### PyCharm/IntelliJ IDEA

1. Install `black`.

```console
$ pip install black
```

2. Locate your `black` installation folder.

On macOS / Linux / BSD:

```console
$ which black
/usr/local/bin/black  # possible location
```

On Windows:

```console
$ where black
%LocalAppData%\Programs\Python\Python36-32\Scripts\black.exe  # possible location
```

3. Open External tools in PyCharm/IntelliJ IDEA

On macOS:

`PyCharm -> Preferences -> Tools -> External Tools`

On Windows / Linux / BSD:

`File -> Settings -> Tools -> External Tools`

4. Click the + icon to add a new external tool with the following values:

   - Name: Black
   - Description: Black is the uncompromising Python code formatter.
   - Program: <install_location_from_step_2>
   - Arguments: `"$FilePath$"`

5. Format the currently opened file by selecting `Tools -> External Tools -> black`.

   - Alternatively, you can set a keyboard shortcut by navigating to
     `Preferences or Settings -> Keymap -> External Tools -> External Tools - Black`.

6. Optionally, run _Black_ on every file save:

   1. Make sure you have the
      [File Watcher](https://plugins.jetbrains.com/plugin/7177-file-watchers) plugin
      installed.
   2. Go to `Preferences or Settings -> Tools -> File Watchers` and click `+` to add a
      new watcher:
      - Name: Black
      - File type: Python
      - Scope: Project Files
      - Program: <install_location_from_step_2>
      - Arguments: `$FilePath$`
      - Output paths to refresh: `$FilePath$`
      - Working directory: `$ProjectFileDir$`

   - Uncheck "Auto-save edited files to trigger the watcher"

### Wing IDE

Wing supports black via the OS Commands tool, as explained in the Wing documentation on
[pep8 formatting](https://wingware.com/doc/edit/pep8). The detailed procedure is:

1. Install `black`.

```console
$ pip install black
```

2. Make sure it runs from the command line, e.g.

```console
$ black --help
```

3. In Wing IDE, activate the **OS Commands** panel and define the command **black** to
   execute black on the currently selected file:

- Use the Tools -> OS Commands menu selection
- click on **+** in **OS Commands** -> New: Command line..
  - Title: black
  - Command Line: black %s
  - I/O Encoding: Use Default
  - Key Binding: F1
  - [x] Raise OS Commands when executed
  - [x] Auto-save files before execution
  - [x] Line mode

4. Select a file in the editor and press **F1** , or whatever key binding you selected
   in step 3, to reformat the file.

### Vim

Commands and shortcuts:

- `:Black` to format the entire file (ranges not supported);
- `:BlackUpgrade` to upgrade _Black_ inside the virtualenv;
- `:BlackVersion` to get the current version of _Black_ inside the virtualenv.

Configuration:

- `g:black_fast` (defaults to `0`)
- `g:black_linelength` (defaults to `88`)
- `g:black_skip_string_normalization` (defaults to `0`)
- `g:black_virtualenv` (defaults to `~/.vim/black` or `~/.local/share/nvim/black`)

To install with [vim-plug](https://github.com/junegunn/vim-plug):

```
Plug 'psf/black'
```

or with [Vundle](https://github.com/VundleVim/Vundle.vim):

```
Plugin 'psf/black'
```

or you can copy the plugin from
[plugin/black.vim](https://github.com/psf/black/tree/master/plugin/black.vim).

```
mkdir -p ~/.vim/pack/python/start/black/plugin
curl https://raw.githubusercontent.com/psf/black/master/plugin/black.vim -o ~/.vim/pack/python/start/black/plugin/black.vim
```

Let me know if this requires any changes to work with Vim 8's builtin `packadd`, or
Pathogen, and so on.

This plugin **requires Vim 7.0+ built with Python 3.6+ support**. It needs Python 3.6 to
be able to run _Black_ inside the Vim process which is much faster than calling an
external command.

On first run, the plugin creates its own virtualenv using the right Python version and
automatically installs _Black_. You can upgrade it later by calling `:BlackUpgrade` and
restarting Vim.

If you need to do anything special to make your virtualenv work and install _Black_ (for
example you want to run a version from master), create a virtualenv manually and point
`g:black_virtualenv` to it. The plugin will use it.

To run _Black_ on save, add the following line to `.vimrc` or `init.vim`:

```
autocmd BufWritePre *.py execute ':Black'
```

To run _Black_ on a key press (e.g. F9 below), add this:

```
nnoremap <F9> :Black<CR>
```

**How to get Vim with Python 3.6?** On Ubuntu 17.10 Vim comes with Python 3.6 by
default. On macOS with Homebrew run: `brew install vim`. When building Vim from source,
use: `./configure --enable-python3interp=yes`. There's many guides online how to do
this.

### Visual Studio Code

Use the
[Python extension](https://marketplace.visualstudio.com/items?itemName=ms-python.python)
([instructions](https://code.visualstudio.com/docs/python/editing#_formatting)).

### SublimeText 3

Use [sublack plugin](https://github.com/jgirardet/sublack).

### Jupyter Notebook Magic

Use [blackcellmagic](https://github.com/csurfer/blackcellmagic).

### Python Language Server

If your editor supports the [Language Server Protocol](https://langserver.org/) (Atom,
Sublime Text, Visual Studio Code and many more), you can use the
[Python Language Server](https://github.com/palantir/python-language-server) with the
[pyls-black](https://github.com/rupert/pyls-black) plugin.

### Atom/Nuclide

Use [python-black](https://atom.io/packages/python-black).

### Kakoune

Add the following hook to your kakrc, then run black with `:format`.

```
hook global WinSetOption filetype=python %{
    set-option window formatcmd 'black -q  -'
}
```

### Thonny

Use [Thonny-black-code-format](https://github.com/Franccisco/thonny-black-code-format).

### Other editors

Other editors will require external contributions.

Patches welcome! ✨ 🍰 ✨

Any tool that can pipe code through _Black_ using its stdio mode (just
[use `-` as the file name](https://www.tldp.org/LDP/abs/html/special-chars.html#DASHREF2)).
The formatted code will be returned on stdout (unless `--check` was passed). _Black_
will still emit messages on stderr but that shouldn't affect your use case.

This can be used for example with PyCharm's or IntelliJ's
[File Watchers](https://www.jetbrains.com/help/pycharm/file-watchers.html).

## Docker image

### Building

Running `build.sh` in the `docker/` folder will build the docker image tagged as `ambv/black:latest`

### Tagging

Running `tag.sh` in the `docker/` folder will tag the `ambv/black:latest` image based on the `__version__` in `black.py`

### Usage

`docker run ambv/black` defaults to the `--help` flag.

To run a check on a python file:

```bash
docker run --read-only  -v $(pwd):$(pwd) -w $(pwd) ambv/black --check foo.py
```

Note that the mounted directory has to be where the file exists, e.g.,

```bash
docker run --read-only  -v /home/ubunu/somefolder/:/black/ -w /black/ ambv/black --check foo.py
```

## blackd

`blackd` is a small HTTP server that exposes _Black_'s functionality over a simple
protocol. The main benefit of using it is to avoid paying the cost of starting up a new
_Black_ process every time you want to blacken a file.

### Usage

`blackd` is not packaged alongside _Black_ by default because it has additional
dependencies. You will need to do `pip install black[d]` to install it.

You can start the server on the default port, binding only to the local interface by
running `blackd`. You will see a single line mentioning the server's version, and the
host and port it's listening on. `blackd` will then print an access log similar to most
web servers on standard output, merged with any exception traces caused by invalid
formatting requests.

`blackd` provides even less options than _Black_. You can see them by running
`blackd --help`:

```text
Usage: blackd [OPTIONS]

Options:
  --bind-host TEXT                Address to bind the server to.
  --bind-port INTEGER             Port to listen on
  --version                       Show the version and exit.
  -h, --help                      Show this message and exit.
```

There is no official blackd client tool (yet!). You can test that blackd is working
using `curl`:

```
blackd --bind-port 9090 &  # or let blackd choose a port
curl -s -XPOST "localhost:9090" -d "print('valid')"
```

### Protocol

`blackd` only accepts `POST` requests at the `/` path. The body of the request should
contain the python source code to be formatted, encoded according to the `charset` field
in the `Content-Type` request header. If no `charset` is specified, `blackd` assumes
`UTF-8`.

There are a few HTTP headers that control how the source is formatted. These correspond
to command line flags for _Black_. There is one exception to this: `X-Protocol-Version`
which if present, should have the value `1`, otherwise the request is rejected with
`HTTP 501` (Not Implemented).

The headers controlling how code is formatted are:

- `X-Line-Length`: corresponds to the `--line-length` command line flag.
- `X-Skip-String-Normalization`: corresponds to the `--skip-string-normalization`
  command line flag. If present and its value is not the empty string, no string
  normalization will be performed.
- `X-Fast-Or-Safe`: if set to `fast`, `blackd` will act as _Black_ does when passed the
  `--fast` command line flag.
- `X-Python-Variant`: if set to `pyi`, `blackd` will act as _Black_ does when passed the
  `--pyi` command line flag. Otherwise, its value must correspond to a Python version or
  a set of comma-separated Python versions, optionally prefixed with `py`. For example,
  to request code that is compatible with Python 3.5 and 3.6, set the header to
  `py3.5,py3.6`.
- `X-Diff`: corresponds to the `--diff` command line flag. If present, a diff of the
  formats will be output.

If any of these headers are set to invalid values, `blackd` returns a `HTTP 400` error
response, mentioning the name of the problematic header in the message body.

Apart from the above, `blackd` can produce the following response codes:

- `HTTP 204`: If the input is already well-formatted. The response body is empty.
- `HTTP 200`: If formatting was needed on the input. The response body contains the
  blackened Python code, and the `Content-Type` header is set accordingly.
- `HTTP 400`: If the input contains a syntax error. Details of the error are returned in
  the response body.
- `HTTP 500`: If there was any kind of error while trying to format the input. The
  response body contains a textual representation of the error.

The response headers include a `X-Black-Version` header containing the version of
_Black_.

## Version control integration

Use [pre-commit](https://pre-commit.com/). Once you
[have it installed](https://pre-commit.com/#install), add this to the
`.pre-commit-config.yaml` in your repository:

```yaml
repos:
  - repo: https://github.com/psf/black
    rev: stable
    hooks:
      - id: black
        language_version: python3.6
```

Then run `pre-commit install` and you're ready to go.

Avoid using `args` in the hook. Instead, store necessary configuration in
`pyproject.toml` so that editors and command-line usage of Black all behave consistently
for your project. See _Black_'s own
[pyproject.toml](https://github.com/psf/black/blob/master/pyproject.toml) for an
example.

If you're already using Python 3.7, switch the `language_version` accordingly. Finally,
`stable` is a tag that is pinned to the latest release on PyPI. If you'd rather run on
master, this is also an option.

## Ignoring unmodified files

_Black_ remembers files it has already formatted, unless the `--diff` flag is used or
code is passed via standard input. This information is stored per-user. The exact
location of the file depends on the _Black_ version and the system on which _Black_ is
run. The file is non-portable. The standard location on common operating systems is:

- Windows:
  `C:\\Users\<username>\AppData\Local\black\black\Cache\<version>\cache.<line-length>.<file-mode>.pickle`
- macOS:
  `/Users/<username>/Library/Caches/black/<version>/cache.<line-length>.<file-mode>.pickle`
- Linux:
  `/home/<username>/.cache/black/<version>/cache.<line-length>.<file-mode>.pickle`

`file-mode` is an int flag that determines whether the file was formatted as 3.6+ only,
as .pyi, and whether string normalization was omitted.

To override the location of these files on macOS or Linux, set the environment variable
`XDG_CACHE_HOME` to your preferred location. For example, if you want to put the cache
in the directory you're running _Black_ from, set `XDG_CACHE_HOME=.cache`. _Black_ will
then write the above files to `.cache/black/<version>/`.

## Used by

The following notable open-source projects trust _Black_ with enforcing a consistent
code style: pytest, tox, Pyramid, Django Channels, Hypothesis, attrs, SQLAlchemy,
Poetry, PyPA applications (Warehouse, Pipenv, virtualenv), pandas, Pillow, every Datadog
Agent Integration, Home Assistant.

Are we missing anyone? Let us know.

## Testimonials

**Dusty Phillips**,
[writer](https://smile.amazon.com/s/ref=nb_sb_noss?url=search-alias%3Daps&field-keywords=dusty+phillips):

> _Black_ is opinionated so you don't have to be.

**Hynek Schlawack**, [creator of `attrs`](https://www.attrs.org/), core developer of
Twisted and CPython:

> An auto-formatter that doesn't suck is all I want for Xmas!

**Carl Meyer**, [Django](https://www.djangoproject.com/) core developer:

> At least the name is good.

**Kenneth Reitz**, creator of [`requests`](http://python-requests.org/) and
[`pipenv`](https://docs.pipenv.org/):

> This vastly improves the formatting of our code. Thanks a ton!

## Show your style

Use the badge in your project's README.md:

```markdown
[![Code style: black](https://img.shields.io/badge/code%20style-black-000000.svg)](https://github.com/psf/black)
```

Using the badge in README.rst:

```
.. image:: https://img.shields.io/badge/code%20style-black-000000.svg
    :target: https://github.com/psf/black
```

Looks like this:
[![Code style: black](https://img.shields.io/badge/code%20style-black-000000.svg)](https://github.com/psf/black)

## License

MIT

## Contributing to _Black_

In terms of inspiration, _Black_ is about as configurable as _gofmt_. This is
deliberate.

Bug reports and fixes are always welcome! However, before you suggest a new feature or
configuration knob, ask yourself why you want it. If it enables better integration with
some workflow, fixes an inconsistency, speeds things up, and so on - go for it! On the
other hand, if your answer is "because I don't like a particular formatting" then you're
not ready to embrace _Black_ yet. Such changes are unlikely to get accepted. You can
still try but prepare to be disappointed.

More details can be found in [CONTRIBUTING](CONTRIBUTING.md).

## Change Log

The log's become rather long. It moved to its own file.

See [CHANGES](CHANGES.md).

## Authors

Glued together by [Łukasz Langa](mailto:lukasz@langa.pl).

Maintained with [Carol Willing](mailto:carolcode@willingconsulting.com),
[Carl Meyer](mailto:carl@oddbird.net),
[Jelle Zijlstra](mailto:jelle.zijlstra@gmail.com),
[Mika Naylor](mailto:mail@autophagy.io),
[Zsolt Dollenstein](mailto:zsol.zsol@gmail.com), and
[Cooper Lees](mailto:me@cooperlees.com).

Multiple contributions by:

- [Abdur-Rahmaan Janhangeer](mailto:arj.python@gmail.com)
- [Adam Johnson](mailto:me@adamj.eu)
- [Alexander Huynh](mailto:github@grande.coffee)
- [Andrew Thorp](mailto:andrew.thorp.dev@gmail.com)
- [Andrey](mailto:dyuuus@yandex.ru)
- [Andy Freeland](mailto:andy@andyfreeland.net)
- [Anthony Sottile](mailto:asottile@umich.edu)
- [Arjaan Buijk](mailto:arjaan.buijk@gmail.com)
- [Artem Malyshev](mailto:proofit404@gmail.com)
- [Asger Hautop Drewsen](mailto:asgerdrewsen@gmail.com)
- [Augie Fackler](mailto:raf@durin42.com)
- [Aviskar KC](mailto:aviskarkc10@gmail.com)
- [Benjamin Woodruff](mailto:github@benjam.info)
- [Brandt Bucher](mailto:brandtbucher@gmail.com)
- Charles Reid
- [Christian Heimes](mailto:christian@python.org)
- [Chuck Wooters](mailto:chuck.wooters@microsoft.com)
- [Cooper Ry Lees](mailto:me@cooperlees.com)
- [Daniel Hahler](mailto:github@thequod.de)
- [Daniel M. Capella](mailto:polycitizen@gmail.com)
- Daniele Esposti
- dylanjblack
- [Eli Treuherz](mailto:eli@treuherz.com)
- [Florent Thiery](mailto:fthiery@gmail.com)
- hauntsaninja
- Hugo van Kemenade
- [Ivan Katanić](mailto:ivan.katanic@gmail.com)
- [Jason Fried](mailto:me@jasonfried.info)
- [jgirardet](mailto:ijkl@netc.fr)
- [Joe Antonakakis](mailto:jma353@cornell.edu)
- [Jon Dufresne](mailto:jon.dufresne@gmail.com)
- [Jonas Obrist](mailto:ojiidotch@gmail.com)
- [Josh Bode](mailto:joshbode@fastmail.com)
- [Juan Luis Cano Rodríguez](mailto:hello@juanlu.space)
- [Katie McLaughlin](mailto:katie@glasnt.com)
- Lawrence Chan
- [Linus Groh](mailto:mail@linusgroh.de)
- [Luka Sterbic](mailto:luka.sterbic@gmail.com)
- Mariatta
- [Matt VanEseltine](mailto:vaneseltine@gmail.com)
- [Michael Flaxman](mailto:michael.flaxman@gmail.com)
- [Michael J. Sullivan](mailto:sully@msully.net)
- [Michael McClimon](mailto:michael@mcclimon.org)
- [Miguel Gaiowski](mailto:miggaiowski@gmail.com)
- [Mike](mailto:roshi@fedoraproject.org)
- [Min ho Kim](mailto:minho42@gmail.com)
- [Miroslav Shubernetskiy](mailto:miroslav@miki725.com)
- [Neraste](mailto:neraste.herr10@gmail.com)
- [Ofek Lev](mailto:ofekmeister@gmail.com)
- [Osaetin Daniel](mailto:osaetindaniel@gmail.com)
- [Pablo Galindo](mailto:Pablogsal@gmail.com)
- [Peter Bengtsson](mailto:mail@peterbe.com)
- pmacosta
- [Rishikesh Jha](mailto:rishijha424@gmail.com)
- [Stavros Korokithakis](mailto:hi@stavros.io)
- [Stephen Rosen](mailto:sirosen@globus.org)
- [Sunil Kapil](mailto:snlkapil@gmail.com)
- [Thom Lu](mailto:thomas.c.lu@gmail.com)
- [Tom Christie](mailto:tom@tomchristie.com)
- [Tzu-ping Chung](mailto:uranusjr@gmail.com)
- [Utsav Shah](mailto:ukshah2@illinois.edu)
- vezeli
- [Vishwas B Sharma](mailto:sharma.vishwas88@gmail.com)
- [Yngve Høiseth](mailto:yngve@hoiseth.net)
- [Yurii Karabas](mailto:1998uriyyo@gmail.com)<|MERGE_RESOLUTION|>--- conflicted
+++ resolved
@@ -30,28 +30,13 @@
 
 ---
 
-<<<<<<< HEAD
-*Contents:* **[Installation and usage](#installation-and-usage)** |
-**[Code style](#the-black-code-style)** |
-**[pyproject.toml](#pyprojecttoml)** |
-**[Editor integration](#editor-integration)** |
-**[Docker image](#docker-image)** |
-**[blackd](#blackd)** |
-**[Version control integration](#version-control-integration)** |
-**[Ignoring unmodified files](#ignoring-unmodified-files)** |
-**[Testimonials](#testimonials)** |
-**[Show your style](#show-your-style)** |
-**[Contributing](#contributing-to-black)** |
-**[Change Log](#change-log)** |
-=======
 _Contents:_ **[Installation and usage](#installation-and-usage)** |
 **[Code style](#the-black-code-style)** | **[Pragmatism](#pragmatism)** |
-**[pyproject.toml](#pyprojecttoml)** | **[Editor integration](#editor-integration)** |
+**[pyproject.toml](#pyprojecttoml)** | **[Editor integration](#editor-integration)** | **[Docker image](#docker-image)** |
 **[blackd](#blackd)** | **[Version control integration](#version-control-integration)**
 | **[Ignoring unmodified files](#ignoring-unmodified-files)** | **[Used by](#used-by)**
 | **[Testimonials](#testimonials)** | **[Show your style](#show-your-style)** |
 **[Contributing](#contributing-to-black)** | **[Change Log](#change-log)** |
->>>>>>> 8654e8d7
 **[Authors](#authors)**
 
 ---
@@ -293,14 +278,10 @@
 ignore = E203, E501, W503
 ```
 
-<<<<<<< HEAD
-You'll find *Black*'s own .flake8 config file is configured like this.
-If you're curious about the reasoning behind B950,
-=======
+
 You'll find _Black_'s own .flake8 config file is configured like this. Explanation of
 why W503 and E203 are disabled can be found further in this documentation. And if you're
 curious about the reasoning behind B950,
->>>>>>> 8654e8d7
 [Bugbear's documentation](https://github.com/PyCQA/flake8-bugbear#opinionated-warnings)
 explains it. The tl;dr is "it's like highway speed limits, we won't bother you if you
 overdo it by a few km/h".
@@ -877,7 +858,7 @@
 To run a check on a python file:
 
 ```bash
-docker run --read-only  -v $(pwd):$(pwd) -w $(pwd) ambv/black --check foo.py
+docker run --read-only  -v "$(pwd)":"/app" -w /app ambv/black --check foo.py
 ```
 
 Note that the mounted directory has to be where the file exists, e.g.,
