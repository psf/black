--- conflicted
+++ resolved
@@ -849,11 +849,9 @@
 
 ### 18.8b0
 
-<<<<<<< HEAD
 * adjacent string literals are now correctly split into multiple lines (#463)
-=======
+
 * code with `_` in numeric literals is recognized as Python 3.6+ (#461)
->>>>>>> b719d85c
 
 * numeric literals are now normalized to include `_` separators on Python 3.6+ code
   (#452)
