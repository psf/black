<<<<<<< HEAD
![Black Logo](https://raw.githubusercontent.com/python/black/master/docs/_static/logo2-readme.png)

=======
![Black Logo](https://raw.githubusercontent.com/psf/black/master/docs/_static/logo2-readme.png)
>>>>>>> 14b28c89
<h2 align="center">The Uncompromising Code Formatter</h2>

<p align="center">
<a href="https://travis-ci.com/psf/black"><img alt="Build Status" src="https://travis-ci.com/psf/black.svg?branch=master"></a>
<a href="https://black.readthedocs.io/en/stable/?badge=stable"><img alt="Documentation Status" src="https://readthedocs.org/projects/black/badge/?version=stable"></a>
<a href="https://coveralls.io/github/psf/black?branch=master"><img alt="Coverage Status" src="https://coveralls.io/repos/github/psf/black/badge.svg?branch=master"></a>
<a href="https://github.com/psf/black/blob/master/LICENSE"><img alt="License: MIT" src="https://black.readthedocs.io/en/stable/_static/license.svg"></a>
<a href="https://pypi.org/project/black/"><img alt="PyPI" src="https://black.readthedocs.io/en/stable/_static/pypi.svg"></a>
<a href="https://pepy.tech/project/black"><img alt="Downloads" src="https://pepy.tech/badge/black"></a>
<a href="https://github.com/psf/black"><img alt="Code style: black" src="https://img.shields.io/badge/code%20style-black-000000.svg"></a>
</p>

> “Any color you like.”

_Black_ is the uncompromising Python code formatter. By using it, you agree to cede
control over minutiae of hand-formatting. In return, _Black_ gives you speed,
determinism, and freedom from `pycodestyle` nagging about formatting. You will save time
and mental energy for more important matters.

Blackened code looks the same regardless of the project you're reading. Formatting
becomes transparent after a while and you can focus on the content instead.

_Black_ makes code review faster by producing the smallest diffs possible.

Try it out now using the [Black Playground](https://black.now.sh). Watch the
[PyCon 2019 talk](https://youtu.be/esZLCuWs_2Y) to learn more.

---

_Contents:_ **[Installation and usage](#installation-and-usage)** |
**[Code style](#the-black-code-style)** | **[pyproject.toml](#pyprojecttoml)** |
**[Editor integration](#editor-integration)** | **[blackd](#blackd)** |
**[Version control integration](#version-control-integration)** |
**[Ignoring unmodified files](#ignoring-unmodified-files)** | **[Used by](#used-by)** |
**[Testimonials](#testimonials)** | **[Show your style](#show-your-style)** |
**[Contributing](#contributing-to-black)** | **[Change Log](#change-log)** |
**[Authors](#authors)**

---

## Installation and usage

### Installation

_Black_ can be installed by running `pip install black`. It requires Python 3.6.0+ to
run but you can reformat Python 2 code with it, too.

### Usage

To get started right away with sensible defaults:

```
black {source_file_or_directory}
```

### Command line options

_Black_ doesn't provide many options. You can list them by running `black --help`:

```text
black [OPTIONS] [SRC]...

Options:
  -c, --code TEXT                 Format the code passed in as a string.
  -l, --line-length INTEGER       How many characters per line to allow.
                                  [default: 88]
  -t, --target-version [py27|py33|py34|py35|py36|py37|py38]
                                  Python versions that should be supported by
                                  Black's output. [default: per-file auto-
                                  detection]
  --py36                          Allow using Python 3.6-only syntax on all
                                  input files.  This will put trailing commas
                                  in function signatures and calls also after
                                  *args and **kwargs. Deprecated; use
                                  --target-version instead. [default: per-file
                                  auto-detection]
  --pyi                           Format all input files like typing stubs
                                  regardless of file extension (useful when
                                  piping source on standard input).
  -S, --skip-string-normalization
                                  Don't normalize string quotes or prefixes.
  --check                         Don't write the files back, just return the
                                  status.  Return code 0 means nothing would
                                  change.  Return code 1 means some files
                                  would be reformatted.  Return code 123 means
                                  there was an internal error.
  --diff                          Don't write the files back, just output a
                                  diff for each file on stdout.
  --fast / --safe                 If --fast given, skip temporary sanity
                                  checks. [default: --safe]
  --include TEXT                  A regular expression that matches files and
                                  directories that should be included on
                                  recursive searches.  An empty value means
                                  all files are included regardless of the
                                  name.  Use forward slashes for directories
                                  on all platforms (Windows, too).  Exclusions
                                  are calculated first, inclusions later.
                                  [default: \.pyi?$]
  --exclude TEXT                  A regular expression that matches files and
                                  directories that should be excluded on
                                  recursive searches.  An empty value means no
                                  paths are excluded. Use forward slashes for
                                  directories on all platforms (Windows, too).
                                  Exclusions are calculated first, inclusions
                                  later.  [default: /(\.eggs|\.git|\.hg|\.mypy
                                  _cache|\.nox|\.tox|\.venv|_build|buck-
                                  out|build|dist)/]
  -q, --quiet                     Don't emit non-error messages to stderr.
                                  Errors are still emitted, silence those with
                                  2>/dev/null.
  -v, --verbose                   Also emit messages to stderr about files
                                  that were not changed or were ignored due to
                                  --exclude=.
  --version                       Show the version and exit.
  --config PATH                   Read configuration from PATH.
  -h, --help                      Show this message and exit.
```

_Black_ is a well-behaved Unix-style command-line tool:

- it does nothing if no sources are passed to it;
- it will read from standard input and write to standard output if `-` is used as the
  filename;
- it only outputs messages to users on standard error;
- exits with code 0 unless an internal error occurred (or `--check` was used).

### NOTE: This is a beta product

_Black_ is already [successfully used](#used-by) by many projects, small and big. It
also sports a decent test suite. However, it is still very new. Things will probably be
wonky for a while. This is made explicit by the "Beta" trove classifier, as well as by
the "b" in the version number. What this means for you is that **until the formatter
becomes stable, you should expect some formatting to change in the future**. That being
said, no drastic stylistic changes are planned, mostly responses to bug reports.

Also, as a temporary safety measure, _Black_ will check that the reformatted code still
produces a valid AST that is equivalent to the original. This slows it down. If you're
feeling confident, use `--fast`.

## The _Black_ code style

_Black_ reformats entire files in place. It is not configurable. It doesn't take
previous formatting into account. It doesn't reformat blocks that start with
`# fmt: off` and end with `# fmt: on`. `# fmt: on/off` have to be on the same level of
indentation. It also recognizes [YAPF](https://github.com/google/yapf)'s block comments
to the same effect, as a courtesy for straddling code.

### How _Black_ wraps lines

_Black_ ignores previous formatting and applies uniform horizontal and vertical
whitespace to your code. The rules for horizontal whitespace can be summarized as: do
whatever makes `pycodestyle` happy. The coding style used by _Black_ can be viewed as a
strict subset of PEP 8.

As for vertical whitespace, _Black_ tries to render one full expression or simple
statement per line. If this fits the allotted line length, great.

```py3
# in:

j = [1,
     2,
     3,
]

# out:

j = [1, 2, 3]
```

If not, _Black_ will look at the contents of the first outer matching brackets and put
that in a separate indented line.

```py3
# in:

ImportantClass.important_method(exc, limit, lookup_lines, capture_locals, extra_argument)

# out:

ImportantClass.important_method(
    exc, limit, lookup_lines, capture_locals, extra_argument
)
```

If that still doesn't fit the bill, it will decompose the internal expression further
using the same rule, indenting matching brackets every time. If the contents of the
matching brackets pair are comma-separated (like an argument list, or a dict literal,
and so on) then _Black_ will first try to keep them on the same line with the matching
brackets. If that doesn't work, it will put all of them in separate lines.

```py3
# in:

def very_important_function(template: str, *variables, file: os.PathLike, engine: str, header: bool = True, debug: bool = False):
    """Applies `variables` to the `template` and writes to `file`."""
    with open(file, 'w') as f:
        ...

# out:

def very_important_function(
    template: str,
    *variables,
    file: os.PathLike,
    engine: str,
    header: bool = True,
    debug: bool = False,
):
    """Applies `variables` to the `template` and writes to `file`."""
    with open(file, "w") as f:
        ...
```

You might have noticed that closing brackets are always dedented and that a trailing
comma is always added. Such formatting produces smaller diffs; when you add or remove an
element, it's always just one line. Also, having the closing bracket dedented provides a
clear delimiter between two distinct sections of the code that otherwise share the same
indentation level (like the arguments list and the docstring in the example above).

If a data structure literal (tuple, list, set, dict) or a line of "from" imports cannot
fit in the allotted length, it's always split into one element per line. This minimizes
diffs as well as enables readers of code to find which commit introduced a particular
entry. This also makes _Black_ compatible with [isort](https://pypi.org/p/isort/) with
the following configuration.

<details>
<summary>A compatible `.isort.cfg`</summary>

```
[settings]
multi_line_output=3
include_trailing_comma=True
force_grid_wrap=0
use_parentheses=True
line_length=88
```

The equivalent command line is:

```
$ isort --multi-line=3 --trailing-comma --force-grid-wrap=0 --use-parentheses --line-width=88 [ file.py ]
```

</details>

### Line length

You probably noticed the peculiar default line length. _Black_ defaults to 88 characters
per line, which happens to be 10% over 80. This number was found to produce
significantly shorter files than sticking with 80 (the most popular), or even 79 (used
by the standard library). In general,
[90-ish seems like the wise choice](https://youtu.be/wf-BqAjZb8M?t=260).

If you're paid by the line of code you write, you can pass `--line-length` with a lower
number. _Black_ will try to respect that. However, sometimes it won't be able to without
breaking other rules. In those rare cases, auto-formatted code will exceed your allotted
limit.

You can also increase it, but remember that people with sight disabilities find it
harder to work with line lengths exceeding 100 characters. It also adversely affects
side-by-side diff review on typical screen resolutions. Long lines also make it harder
to present code neatly in documentation or talk slides.

If you're using Flake8, you can bump `max-line-length` to 88 and forget about it.
Alternatively, use [Bugbear](https://github.com/PyCQA/flake8-bugbear)'s B950 warning
instead of E501 and keep the max line length at 80 which you are probably already using.
You'd do it like this:

```ini
[flake8]
max-line-length = 80
...
select = C,E,F,W,B,B950
ignore = E501,W503,E203
```

<<<<<<< HEAD
You'll find _Black_'s own .flake8 config file is configured like this. If you're curious
about the reasoning behind B950,
=======
You'll find *Black*'s own .flake8 config file is configured like this.
If you're curious about the reasoning behind B950,
>>>>>>> 14b28c89
[Bugbear's documentation](https://github.com/PyCQA/flake8-bugbear#opinionated-warnings)
explains it. The tl;dr is "it's like highway speed limits, we won't bother you if you
overdo it by a few km/h".

### Empty lines

_Black_ avoids spurious vertical whitespace. This is in the spirit of PEP 8 which says
that in-function vertical whitespace should only be used sparingly.

_Black_ will allow single empty lines inside functions, and single and double empty
lines on module level left by the original editors, except when they're within
parenthesized expressions. Since such expressions are always reformatted to fit minimal
space, this whitespace is lost.

It will also insert proper spacing before and after function definitions. It's one line
before and after inner functions and two lines before and after module-level functions
and classes. _Black_ will not put empty lines between function/class definitions and
standalone comments that immediately precede the given function/class.

_Black_ will enforce single empty lines between a class-level docstring and the first
following field or method. This conforms to
[PEP 257](https://www.python.org/dev/peps/pep-0257/#multi-line-docstrings).

_Black_ won't insert empty lines after function docstrings unless that empty line is
required due to an inner function starting immediately after.

### Trailing commas

_Black_ will add trailing commas to expressions that are split by comma where each
element is on its own line. This includes function signatures.

Unnecessary trailing commas are removed if an expression fits in one line. This makes it
1% more likely that your line won't exceed the allotted line length limit. Moreover, in
this scenario, if you added another argument to your call, you'd probably fit it in the
same line anyway. That doesn't make diffs any larger.

One exception to removing trailing commas is tuple expressions with just one element. In
this case _Black_ won't touch the single trailing comma as this would unexpectedly
change the underlying data type. Note that this is also the case when commas are used
while indexing. This is a tuple in disguise: `numpy_array[3, ]`.

One exception to adding trailing commas is function signatures containing `*`, `*args`,
or `**kwargs`. In this case a trailing comma is only safe to use on Python 3.6. _Black_
will detect if your file is already 3.6+ only and use trailing commas in this situation.
If you wonder how it knows, it looks for f-strings and existing use of trailing commas
in function signatures that have stars in them. In other words, if you'd like a trailing
comma in this situation and _Black_ didn't recognize it was safe to do so, put it there
manually and _Black_ will keep it.

### Strings

_Black_ prefers double quotes (`"` and `"""`) over single quotes (`'` and `'''`). It
will replace the latter with the former as long as it does not result in more backslash
escapes than before.

_Black_ also standardizes string prefixes, making them always lowercase. On top of that,
if your code is already Python 3.6+ only or it's using the `unicode_literals` future
import, _Black_ will remove `u` from the string prefix as it is meaningless in those
scenarios.

<<<<<<< HEAD
The main reason to standardize on a single form of quotes is aesthetics. Having one kind
of quotes everywhere reduces reader distraction. It will also enable a future version of
_Black_ to merge consecutive string literals that ended up on the same line (see
[#26](https://github.com/python/black/issues/26) for details).
=======
The main reason to standardize on a single form of quotes is aesthetics.
Having one kind of quotes everywhere reduces reader distraction.
It will also enable a future version of *Black* to merge consecutive
string literals that ended up on the same line (see
[#26](https://github.com/psf/black/issues/26) for details).
>>>>>>> 14b28c89

Why settle on double quotes? They anticipate apostrophes in English text. They match the
docstring standard described in
[PEP 257](https://www.python.org/dev/peps/pep-0257/#what-is-a-docstring). An empty
string in double quotes (`""`) is impossible to confuse with a one double-quote
regardless of fonts and syntax highlighting used. On top of this, double quotes for
strings are consistent with C which Python interacts a lot with.

On certain keyboard layouts like US English, typing single quotes is a bit easier than
double quotes. The latter requires use of the Shift key. My recommendation here is to
keep using whatever is faster to type and let _Black_ handle the transformation.

If you are adopting _Black_ in a large project with pre-existing string conventions
(like the popular
["single quotes for data, double quotes for human-readable strings"](https://stackoverflow.com/a/56190)),
you can pass `--skip-string-normalization` on the command line. This is meant as an
adoption helper, avoid using this for new projects.

### Numeric literals

_Black_ standardizes most numeric literals to use lowercase letters for the syntactic
parts and uppercase letters for the digits themselves: `0xAB` instead of `0XAB` and
`1e10` instead of `1E10`. Python 2 long literals are styled as `2L` instead of `2l` to
avoid confusion between `l` and `1`.

### Line breaks & binary operators

_Black_ will break a line before a binary operator when splitting a block of code over
multiple lines. This is so that _Black_ is compliant with the recent changes in the
[PEP 8](https://www.python.org/dev/peps/pep-0008/#should-a-line-break-before-or-after-a-binary-operator)
style guide, which emphasizes that this approach improves readability.

This behaviour may raise `W503 line break before binary operator` warnings in style
guide enforcement tools like Flake8. Since `W503` is not PEP 8 compliant, you should
tell Flake8 to ignore these warnings.

### Slices

PEP 8
[recommends](https://www.python.org/dev/peps/pep-0008/#whitespace-in-expressions-and-statements)
to treat `:` in slices as a binary operator with the lowest priority, and to leave an
equal amount of space on either side, except if a parameter is omitted (e.g.
`ham[1 + 1 :]`). It also states that for extended slices, both `:` operators have to
have the same amount of spacing, except if a parameter is omitted (`ham[1 + 1 ::]`).
_Black_ enforces these rules consistently.

This behaviour may raise `E203 whitespace before ':'` warnings in style guide
enforcement tools like Flake8. Since `E203` is not PEP 8 compliant, you should tell
Flake8 to ignore these warnings.

### Parentheses

Some parentheses are optional in the Python grammar. Any expression can be wrapped in a
pair of parentheses to form an atom. There are a few interesting cases:

- `if (...):`
- `while (...):`
- `for (...) in (...):`
- `assert (...), (...)`
- `from X import (...)`
- assignments like:
  - `target = (...)`
  - `target: type = (...)`
  - `some, *un, packing = (...)`
  - `augmented += (...)`

In those cases, parentheses are removed when the entire statement fits in one line, or
if the inner expression doesn't have any delimiters to further split on. If there is
only a single delimiter and the expression starts or ends with a bracket, the
parenthesis can also be successfully omitted since the existing bracket pair will
organize the expression neatly anyway. Otherwise, the parentheses are added.

Please note that _Black_ does not add or remove any additional nested parentheses that
you might want to have for clarity or further code organization. For example those
parentheses are not going to be removed:

```py3
return not (this or that)
decision = (maybe.this() and values > 0) or (maybe.that() and values < 0)
```

### Call chains

Some popular APIs, like ORMs, use call chaining. This API style is known as a
[fluent interface](https://en.wikipedia.org/wiki/Fluent_interface). _Black_ formats
those by treating dots that follow a call or an indexing operation like a very low
priority delimiter. It's easier to show the behavior than to explain it. Look at the
example:

```py3
def example(session):
    result = (
        session.query(models.Customer.id)
        .filter(
            models.Customer.account_id == account_id,
            models.Customer.email == email_address,
        )
        .order_by(models.Customer.id.asc())
        .all()
    )
```

### Typing stub files

PEP 484 describes the syntax for type hints in Python. One of the use cases for typing
is providing type annotations for modules which cannot contain them directly (they might
be written in C, or they might be third-party, or their implementation may be overly
dynamic, and so on).

To solve this,
[stub files with the `.pyi` file extension](https://www.python.org/dev/peps/pep-0484/#stub-files)
can be used to describe typing information for an external module. Those stub files omit
the implementation of classes and functions they describe, instead they only contain the
structure of the file (listing globals, functions, and classes with their members). The
recommended code style for those files is more terse than PEP 8:

- prefer `...` on the same line as the class/function signature;
- avoid vertical whitespace between consecutive module-level functions, names, or
  methods and fields within a single class;
- use a single blank line between top-level class definitions, or none if the classes
  are very small.

_Black_ enforces the above rules. There are additional guidelines for formatting `.pyi`
file that are not enforced yet but might be in a future version of the formatter:

- all function bodies should be empty (contain `...` instead of the body);
- do not use docstrings;
- prefer `...` over `pass`;
- for arguments with a default, use `...` instead of the actual default;
- avoid using string literals in type annotations, stub files support forward references
  natively (like Python 3.7 code with `from __future__ import annotations`);
- use variable annotations instead of type comments, even for stubs that target older
  versions of Python;
- for arguments that default to `None`, use `Optional[]` explicitly;
- use `float` instead of `Union[int, float]`.

## pyproject.toml

_Black_ is able to read project-specific default values for its command line options
from a `pyproject.toml` file. This is especially useful for specifying custom
`--include` and `--exclude` patterns for your project.

**Pro-tip**: If you're asking yourself "Do I need to configure anything?" the answer is
"No". _Black_ is all about sensible defaults.

### What on Earth is a `pyproject.toml` file?

[PEP 518](https://www.python.org/dev/peps/pep-0518/) defines `pyproject.toml` as a
configuration file to store build system requirements for Python projects. With the help
of tools like [Poetry](https://poetry.eustace.io/) or
[Flit](https://flit.readthedocs.io/en/latest/) it can fully replace the need for
`setup.py` and `setup.cfg` files.

### Where _Black_ looks for the file

By default _Black_ looks for `pyproject.toml` starting from the common base directory of
all files and directories passed on the command line. If it's not there, it looks in
parent directories. It stops looking when it finds the file, or a `.git` directory, or a
`.hg` directory, or the root of the file system, whichever comes first.

If you're formatting standard input, _Black_ will look for configuration starting from
the current working directory.

You can also explicitly specify the path to a particular file that you want with
`--config`. In this situation _Black_ will not look for any other file.

If you're running with `--verbose`, you will see a blue message if a file was found and
used.

Please note `blackd` will not use `pyproject.toml` configuration.

### Configuration format

As the file extension suggests, `pyproject.toml` is a
[TOML](https://github.com/toml-lang/toml) file. It contains separate sections for
different tools. _Black_ is using the `[tool.black]` section. The option keys are the
same as long names of options on the command line.

Note that you have to use single-quoted strings in TOML for regular expressions. It's
the equivalent of r-strings in Python. Multiline strings are treated as verbose regular
expressions by Black. Use `[ ]` to denote a significant space character.

<details>
<summary>Example `pyproject.toml`</summary>

```toml
[tool.black]
line-length = 88
target-version = ['py37']
include = '\.pyi?$'
exclude = '''

(
  /(
      \.eggs         # exclude a few common directories in the
    | \.git          # root of the project
    | \.hg
    | \.mypy_cache
    | \.tox
    | \.venv
    | _build
    | buck-out
    | build
    | dist
  )/
  | foo.py           # also separately exclude a file named foo.py in
                     # the root of the project
)
'''
```

</details>

### Lookup hierarchy

Command-line options have defaults that you can see in `--help`. A `pyproject.toml` can
override those defaults. Finally, options provided by the user on the command line
override both.

_Black_ will only ever use one `pyproject.toml` file during an entire run. It doesn't
look for multiple files, and doesn't compose configuration from different levels of the
file hierarchy.

## Editor integration

### Emacs

Use [proofit404/blacken](https://github.com/proofit404/blacken) or
[Elpy](https://github.com/jorgenschaefer/elpy).

### PyCharm/IntelliJ IDEA

1. Install `black`.

```console
$ pip install black
```

2. Locate your `black` installation folder.

On macOS / Linux / BSD:

```console
$ which black
/usr/local/bin/black  # possible location
```

On Windows:

```console
$ where black
%LocalAppData%\Programs\Python\Python36-32\Scripts\black.exe  # possible location
```

3. Open External tools in PyCharm/IntelliJ IDEA

On macOS:

`PyCharm -> Preferences -> Tools -> External Tools`

On Windows / Linux / BSD:

`File -> Settings -> Tools -> External Tools`

4. Click the + icon to add a new external tool with the following values:

   - Name: Black
   - Description: Black is the uncompromising Python code formatter.
   - Program: <install_location_from_step_2>
   - Arguments: `"$FilePath$"`

5. Format the currently opened file by selecting `Tools -> External Tools -> black`.

   - Alternatively, you can set a keyboard shortcut by navigating to
     `Preferences or Settings -> Keymap -> External Tools -> External Tools - Black`.

6. Optionally, run _Black_ on every file save:

   1. Make sure you have the
      [File Watcher](https://plugins.jetbrains.com/plugin/7177-file-watchers) plugin
      installed.
   2. Go to `Preferences or Settings -> Tools -> File Watchers` and click `+` to add a
      new watcher:
      - Name: Black
      - File type: Python
      - Scope: Project Files
      - Program: <install_location_from_step_2>
      - Arguments: `$FilePath$`
      - Output paths to refresh: `$FilePath$`
      - Working directory: `$ProjectFileDir$`

   - Uncheck "Auto-save edited files to trigger the watcher"

### Wing IDE

Wing supports black via the OS Commands tool, as explained in the Wing documentation on
[pep8 formatting](https://wingware.com/doc/edit/pep8). The detailed procedure is:

1. Install `black`.

```console
$ pip install black
```

2. Make sure it runs from the command line, e.g.

```console
$ black --help
```

3. In Wing IDE, activate the **OS Commands** panel and define the command **black** to
   execute black on the currently selected file:

- Use the Tools -> OS Commands menu selection
- click on **+** in **OS Commands** -> New: Command line..
  - Title: black
  - Command Line: black %s
  - I/O Encoding: Use Default
  - Key Binding: F1
  - [x] Raise OS Commands when executed
  - [x] Auto-save files before execution
  - [x] Line mode

4. Select a file in the editor and press **F1** , or whatever key binding you selected
   in step 3, to reformat the file.

### Vim

Commands and shortcuts:

- `:Black` to format the entire file (ranges not supported);
- `:BlackUpgrade` to upgrade _Black_ inside the virtualenv;
- `:BlackVersion` to get the current version of _Black_ inside the virtualenv.

Configuration:
<<<<<<< HEAD

- `g:black_fast` (defaults to `0`)
- `g:black_linelength` (defaults to `88`)
- `g:black_skip_string_normalization` (defaults to `0`)
- `g:black_virtualenv` (defaults to `~/.vim/black`)
=======
* `g:black_fast` (defaults to `0`)
* `g:black_linelength` (defaults to `88`)
* `g:black_skip_string_normalization` (defaults to `0`)
* `g:black_virtualenv` (defaults to `~/.vim/black` or `~/.local/share/nvim/black`)
>>>>>>> 14b28c89

To install with [vim-plug](https://github.com/junegunn/vim-plug):

```
Plug 'psf/black'
```

or with [Vundle](https://github.com/VundleVim/Vundle.vim):

```
Plugin 'psf/black'
```

or you can copy the plugin from [plugin/black.vim](https://github.com/psf/black/tree/master/plugin/black.vim).

```
mkdir -p ~/.vim/pack/python/start/black/plugin
curl https://raw.githubusercontent.com/psf/black/master/plugin/black.vim -o ~/.vim/pack/python/start/black/plugin/black.vim
```

<<<<<<< HEAD
or you can copy the plugin from
[plugin/black.vim](https://github.com/python/black/tree/master/plugin/black.vim). Let me
know if this requires any changes to work with Vim 8's builtin `packadd`, or Pathogen,
and so on.
=======
Let me know if this requires any changes to work with Vim 8's builtin
`packadd`, or Pathogen, and so on.
>>>>>>> 14b28c89

This plugin **requires Vim 7.0+ built with Python 3.6+ support**. It needs Python 3.6 to
be able to run _Black_ inside the Vim process which is much faster than calling an
external command.

On first run, the plugin creates its own virtualenv using the right Python version and
automatically installs _Black_. You can upgrade it later by calling `:BlackUpgrade` and
restarting Vim.

If you need to do anything special to make your virtualenv work and install _Black_ (for
example you want to run a version from master), create a virtualenv manually and point
`g:black_virtualenv` to it. The plugin will use it.

To run _Black_ on save, add the following line to `.vimrc` or `init.vim`:

```
autocmd BufWritePre *.py execute ':Black'
```

<<<<<<< HEAD
**How to get Vim with Python 3.6?** On Ubuntu 17.10 Vim comes with Python 3.6 by
default. On macOS with Homebrew run: `brew install vim --with-python3`. When building
Vim from source, use: `./configure --enable-python3interp=yes`. There's many guides
online how to do this.
=======
To run *Black* on a key press (e.g. F9 below), add this:

```
nnoremap <F9> :Black<CR>
```

**How to get Vim with Python 3.6?**
On Ubuntu 17.10 Vim comes with Python 3.6 by default.
On macOS with Homebrew run: `brew install vim --with-python3`.
When building Vim from source, use:
`./configure --enable-python3interp=yes`. There's many guides online how
to do this.

>>>>>>> 14b28c89

### Visual Studio Code

Use the
[Python extension](https://marketplace.visualstudio.com/items?itemName=ms-python.python)
([instructions](https://code.visualstudio.com/docs/python/editing#_formatting)).

### SublimeText 3

Use [sublack plugin](https://github.com/jgirardet/sublack).

### Jupyter Notebook Magic

Use [blackcellmagic](https://github.com/csurfer/blackcellmagic).

### Python Language Server

If your editor supports the [Language Server Protocol](https://langserver.org/) (Atom,
Sublime Text, Visual Studio Code and many more), you can use the
[Python Language Server](https://github.com/palantir/python-language-server) with the
[pyls-black](https://github.com/rupert/pyls-black) plugin.

### Atom/Nuclide

Use [python-black](https://atom.io/packages/python-black).

<<<<<<< HEAD
=======
### Kakoune 

Add the following hook to your kakrc, then run black with `:format`.
```
hook global WinSetOption filetype=python %{
    set-option window formatcmd 'black -q  -'
}
``` 

>>>>>>> 14b28c89
### Other editors

Other editors will require external contributions.

Patches welcome! ✨ 🍰 ✨

Any tool that can pipe code through _Black_ using its stdio mode (just
[use `-` as the file name](https://www.tldp.org/LDP/abs/html/special-chars.html#DASHREF2)).
The formatted code will be returned on stdout (unless `--check` was passed). _Black_
will still emit messages on stderr but that shouldn't affect your use case.

This can be used for example with PyCharm's or IntelliJ's
[File Watchers](https://www.jetbrains.com/help/pycharm/file-watchers.html).

## blackd

`blackd` is a small HTTP server that exposes _Black_'s functionality over a simple
protocol. The main benefit of using it is to avoid paying the cost of starting up a new
_Black_ process every time you want to blacken a file.

### Usage

`blackd` is not packaged alongside _Black_ by default because it has additional
dependencies. You will need to do `pip install black[d]` to install it.

You can start the server on the default port, binding only to the local interface by
running `blackd`. You will see a single line mentioning the server's version, and the
host and port it's listening on. `blackd` will then print an access log similar to most
web servers on standard output, merged with any exception traces caused by invalid
formatting requests.

`blackd` provides even less options than _Black_. You can see them by running
`blackd --help`:

```text
Usage: blackd [OPTIONS]

Options:
  --bind-host TEXT                Address to bind the server to.
  --bind-port INTEGER             Port to listen on
  --version                       Show the version and exit.
  -h, --help                      Show this message and exit.
```

There is no official blackd client tool (yet!). You can test that blackd is working
using `curl`:

```
blackd --bind-port 9090 &  # or let blackd choose a port
curl -s -XPOST "localhost:9090" -d "print('valid')"
```

### Protocol

`blackd` only accepts `POST` requests at the `/` path. The body of the request should
contain the python source code to be formatted, encoded according to the `charset` field
in the `Content-Type` request header. If no `charset` is specified, `blackd` assumes
`UTF-8`.

There are a few HTTP headers that control how the source is formatted. These correspond
to command line flags for _Black_. There is one exception to this: `X-Protocol-Version`
which if present, should have the value `1`, otherwise the request is rejected with
`HTTP 501` (Not Implemented).

The headers controlling how code is formatted are:

- `X-Line-Length`: corresponds to the `--line-length` command line flag.
- `X-Skip-String-Normalization`: corresponds to the `--skip-string-normalization`
  command line flag. If present and its value is not the empty string, no string
  normalization will be performed.
- `X-Fast-Or-Safe`: if set to `fast`, `blackd` will act as _Black_ does when passed the
  `--fast` command line flag.
- `X-Python-Variant`: if set to `pyi`, `blackd` will act as _Black_ does when passed the
  `--pyi` command line flag. Otherwise, its value must correspond to a Python version or
  a set of comma-separated Python versions, optionally prefixed with `py`. For example,
  to request code that is compatible with Python 3.5 and 3.6, set the header to
  `py3.5,py3.6`.

If any of these headers are set to invalid values, `blackd` returns a `HTTP 400` error
response, mentioning the name of the problematic header in the message body.

Apart from the above, `blackd` can produce the following response codes:

- `HTTP 204`: If the input is already well-formatted. The response body is empty.
- `HTTP 200`: If formatting was needed on the input. The response body contains the
  blackened Python code, and the `Content-Type` header is set accordingly.
- `HTTP 400`: If the input contains a syntax error. Details of the error are returned in
  the response body.
- `HTTP 500`: If there was any kind of error while trying to format the input. The
  response body contains a textual representation of the error.

The response headers include a `X-Black-Version` header containing the version
of *Black*.

## Version control integration

Use [pre-commit](https://pre-commit.com/). Once you
[have it installed](https://pre-commit.com/#install), add this to the
`.pre-commit-config.yaml` in your repository:

```yaml
repos:
<<<<<<< HEAD
  - repo: https://github.com/python/black
=======
-   repo: https://github.com/psf/black
>>>>>>> 14b28c89
    rev: stable
    hooks:
      - id: black
        language_version: python3.6
```

<<<<<<< HEAD
Then run `pre-commit install` and you're ready to go.
=======
Avoid using `args` in the hook.  Instead, store necessary configuration
in `pyproject.toml` so that editors and command-line usage of Black all
behave consistently for your project.  See *Black*'s own [pyproject.toml](/pyproject.toml)
for an example.
>>>>>>> 14b28c89

Avoid using `args` in the hook. Instead, store necessary configuration in
`pyproject.toml` so that editors and command-line usage of Black all behave consistently
for your project. See _Black_'s own `pyproject.toml` for an example.

If you're already using Python 3.7, switch the `language_version` accordingly. Finally,
`stable` is a tag that is pinned to the latest release on PyPI. If you'd rather run on
master, this is also an option.

## Ignoring unmodified files

_Black_ remembers files it has already formatted, unless the `--diff` flag is used or
code is passed via standard input. This information is stored per-user. The exact
location of the file depends on the _Black_ version and the system on which _Black_ is
run. The file is non-portable. The standard location on common operating systems is:

- Windows:
  `C:\\Users\<username>\AppData\Local\black\black\Cache\<version>\cache.<line-length>.<file-mode>.pickle`
- macOS:
  `/Users/<username>/Library/Caches/black/<version>/cache.<line-length>.<file-mode>.pickle`
- Linux:
  `/home/<username>/.cache/black/<version>/cache.<line-length>.<file-mode>.pickle`

`file-mode` is an int flag that determines whether the file was formatted as 3.6+ only,
as .pyi, and whether string normalization was omitted.

To override the location of these files on macOS or Linux, set the environment variable
`XDG_CACHE_HOME` to your preferred location. For example, if you want to put the cache
in the directory you're running _Black_ from, set `XDG_CACHE_HOME=.cache`. _Black_ will
then write the above files to `.cache/black/<version>/`.

## Used by

<<<<<<< HEAD
The following notable open-source projects trust _Black_ with enforcing a consistent
code style: pytest, tox, Pyramid, Django Channels, Hypothesis, attrs, SQLAlchemy,
Poetry, PyPA applications (Warehouse, Pipenv, virtualenv).
=======
The following notable open-source projects trust *Black* with enforcing
a consistent code style: pytest, tox, Pyramid, Django Channels, Hypothesis,
attrs, SQLAlchemy, Poetry, PyPA applications (Warehouse, Pipenv, virtualenv),
pandas, Pillow, every Datadog Agent Integration.

Are we missing anyone?  Let us know.
>>>>>>> 14b28c89

Are we missing anyone? Let us know.

## Testimonials

**Dusty Phillips**,
[writer](https://smile.amazon.com/s/ref=nb_sb_noss?url=search-alias%3Daps&field-keywords=dusty+phillips):

> _Black_ is opinionated so you don't have to be.

**Hynek Schlawack**, [creator of `attrs`](https://www.attrs.org/), core developer of
Twisted and CPython:

> An auto-formatter that doesn't suck is all I want for Xmas!

**Carl Meyer**, [Django](https://www.djangoproject.com/) core developer:

> At least the name is good.

**Kenneth Reitz**, creator of [`requests`](http://python-requests.org/) and
[`pipenv`](https://docs.pipenv.org/):

> This vastly improves the formatting of our code. Thanks a ton!

## Show your style

Use the badge in your project's README.md:

```markdown
[![Code style: black](https://img.shields.io/badge/code%20style-black-000000.svg)](https://github.com/psf/black)
```

Using the badge in README.rst:

```
.. image:: https://img.shields.io/badge/code%20style-black-000000.svg
    :target: https://github.com/psf/black
```

<<<<<<< HEAD
Looks like this:
[![Code style: black](https://img.shields.io/badge/code%20style-black-000000.svg)](https://github.com/python/black)
=======
Looks like this: [![Code style: black](https://img.shields.io/badge/code%20style-black-000000.svg)](https://github.com/psf/black)

>>>>>>> 14b28c89

## License

MIT

## Contributing to _Black_

In terms of inspiration, _Black_ is about as configurable as _gofmt_. This is
deliberate.

Bug reports and fixes are always welcome! However, before you suggest a new feature or
configuration knob, ask yourself why you want it. If it enables better integration with
some workflow, fixes an inconsistency, speeds things up, and so on - go for it! On the
other hand, if your answer is "because I don't like a particular formatting" then you're
not ready to embrace _Black_ yet. Such changes are unlikely to get accepted. You can
still try but prepare to be disappointed.

More details can be found in [CONTRIBUTING](CONTRIBUTING.md).

## Change Log

### unreleased

- added `black -c` as a way to format code passed from the command line (#761)

- --safe now works with Python 2 code (#840)

- fixed grammar selection for Python 2-specific code (#765)

- fixed feature detection for trailing commas in function definitions and call sites
  (#763)

- _Black_ can now format async generators (#593)

- _Black_ no longer crashes on Windows machines with more than 61 cores (#838)

- _Black_ no longer crashes on standalone comments prepended with a backslash (#767)

- _Black_ no longer crashes on `from` ... `import` blocks with comments (#829)

- removed unnecessary parentheses around `yield` expressions (#834)

- added parentheses around long tuples in unpacking assignments (#832)

- fixed bug that led _Black_ format some code with a line length target of 1 (#762)

<<<<<<< HEAD
- _Black_ no longer introduces quotes in f-string subexpressions on string boundaries
  (#863)
=======
* if *Black* puts parenthesis around a single expression, it moves comments
  to the wrapped expression instead of after the brackets (#872)

* *Black* is now able to format Python code that uses assignment expressions
  (`:=` as described in PEP-572) (#935)

* *Black* is now able to format Python code that uses positional-only
  arguments (`/` as described in PEP-570) (#946)

* `blackd` now returns the version of *Black* in the response headers (#1013)

>>>>>>> 14b28c89

### 19.3b0

- new option `--target-version` to control which Python versions _Black_-formatted code
  should target (#618)

- deprecated `--py36` (use `--target-version=py36` instead) (#724)

- _Black_ no longer normalizes numeric literals to include `_` separators (#696)

- long `del` statements are now split into multiple lines (#698)

- type comments are no longer mangled in function signatures

- improved performance of formatting deeply nested data structures (#509)

- _Black_ now properly formats multiple files in parallel on Windows (#632)

- _Black_ now creates cache files atomically which allows it to be used in parallel
  pipelines (like `xargs -P8`) (#673)

- _Black_ now correctly indents comments in files that were previously formatted with
  tabs (#262)

- `blackd` now supports CORS (#622)

### 18.9b0

- numeric literals are now formatted by _Black_ (#452, #461, #464, #469):

  - numeric literals are normalized to include `_` separators on Python 3.6+ code

  - added `--skip-numeric-underscore-normalization` to disable the above behavior and
    leave numeric underscores as they were in the input

  - code with `_` in numeric literals is recognized as Python 3.6+

  - most letters in numeric literals are lowercased (e.g., in `1e10`, `0x01`)

  - hexadecimal digits are always uppercased (e.g. `0xBADC0DE`)

- added `blackd`, see [its documentation](#blackd) for more info (#349)

- adjacent string literals are now correctly split into multiple lines (#463)

- trailing comma is now added to single imports that don't fit on a line (#250)

- cache is now populated when `--check` is successful for a file which speeds up
  consecutive checks of properly formatted unmodified files (#448)

- whitespace at the beginning of the file is now removed (#399)

- fixed mangling [pweave](http://mpastell.com/pweave/) and
  [Spyder IDE](https://pythonhosted.org/spyder/) special comments (#532)

- fixed unstable formatting when unpacking big tuples (#267)

- fixed parsing of `__future__` imports with renames (#389)

- fixed scope of `# fmt: off` when directly preceding `yield` and other nodes (#385)

- fixed formatting of lambda expressions with default arguments (#468)

- fixed `async for` statements: _Black_ no longer breaks them into separate lines (#372)

- note: the Vim plugin stopped registering `,=` as a default chord as it turned out to
  be a bad idea (#415)

### 18.6b4

- hotfix: don't freeze when multiple comments directly precede `# fmt: off` (#371)

### 18.6b3

- typing stub files (`.pyi`) now have blank lines added after constants (#340)

- `# fmt: off` and `# fmt: on` are now much more dependable:

  - they now work also within bracket pairs (#329)

  - they now correctly work across function/class boundaries (#335)

  - they now work when an indentation block starts with empty lines or misaligned
    comments (#334)

- made Click not fail on invalid environments; note that Click is right but the
  likelihood we'll need to access non-ASCII file paths when dealing with Python source
  code is low (#277)

- fixed improper formatting of f-strings with quotes inside interpolated expressions
  (#322)

- fixed unnecessary slowdown when long list literals where found in a file

- fixed unnecessary slowdown on AST nodes with very many siblings

- fixed cannibalizing backslashes during string normalization

- fixed a crash due to symbolic links pointing outside of the project directory (#338)

### 18.6b2

- added `--config` (#65)

- added `-h` equivalent to `--help` (#316)

- fixed improper unmodified file caching when `-S` was used

- fixed extra space in string unpacking (#305)

- fixed formatting of empty triple quoted strings (#313)

- fixed unnecessary slowdown in comment placement calculation on lines without comments

### 18.6b1

- hotfix: don't output human-facing information on stdout (#299)

- hotfix: don't output cake emoji on non-zero return code (#300)

### 18.6b0

- added `--include` and `--exclude` (#270)

- added `--skip-string-normalization` (#118)

- added `--verbose` (#283)

- the header output in `--diff` now actually conforms to the unified diff spec

- fixed long trivial assignments being wrapped in unnecessary parentheses (#273)

- fixed unnecessary parentheses when a line contained multiline strings (#232)

- fixed stdin handling not working correctly if an old version of Click was used (#276)

- _Black_ now preserves line endings when formatting a file in place (#258)

### 18.5b1

- added `--pyi` (#249)

- added `--py36` (#249)

- Python grammar pickle caches are stored with the formatting caches, making _Black_
  work in environments where site-packages is not user-writable (#192)

- _Black_ now enforces a PEP 257 empty line after a class-level docstring (and/or
  fields) and the first method

- fixed invalid code produced when standalone comments were present in a trailer that
  was omitted from line splitting on a large expression (#237)

- fixed optional parentheses being removed within `# fmt: off` sections (#224)

- fixed invalid code produced when stars in very long imports were incorrectly wrapped
  in optional parentheses (#234)

- fixed unstable formatting when inline comments were moved around in a trailer that was
  omitted from line splitting on a large expression (#238)

- fixed extra empty line between a class declaration and the first method if no class
  docstring or fields are present (#219)

- fixed extra empty line between a function signature and an inner function or inner
  class (#196)

### 18.5b0

- call chains are now formatted according to the
  [fluent interfaces](https://en.wikipedia.org/wiki/Fluent_interface) style (#67)

- data structure literals (tuples, lists, dictionaries, and sets) are now also always
  exploded like imports when they don't fit in a single line (#152)

- slices are now formatted according to PEP 8 (#178)

- parentheses are now also managed automatically on the right-hand side of assignments
  and return statements (#140)

- math operators now use their respective priorities for delimiting multiline
  expressions (#148)

- optional parentheses are now omitted on expressions that start or end with a bracket
  and only contain a single operator (#177)

- empty parentheses in a class definition are now removed (#145, #180)

- string prefixes are now standardized to lowercase and `u` is removed on Python 3.6+
  only code and Python 2.7+ code with the `unicode_literals` future import (#188, #198,
  #199)

- typing stub files (`.pyi`) are now formatted in a style that is consistent with PEP
  484 (#207, #210)

- progress when reformatting many files is now reported incrementally

- fixed trailers (content with brackets) being unnecessarily exploded into their own
  lines after a dedented closing bracket (#119)

- fixed an invalid trailing comma sometimes left in imports (#185)

- fixed non-deterministic formatting when multiple pairs of removable parentheses were
  used (#183)

- fixed multiline strings being unnecessarily wrapped in optional parentheses in long
  assignments (#215)

- fixed not splitting long from-imports with only a single name

- fixed Python 3.6+ file discovery by also looking at function calls with unpacking.
  This fixed non-deterministic formatting if trailing commas where used both in function
  signatures with stars and function calls with stars but the former would be
  reformatted to a single line.

- fixed crash on dealing with optional parentheses (#193)

- fixed "is", "is not", "in", and "not in" not considered operators for splitting
  purposes

- fixed crash when dead symlinks where encountered

### 18.4a4

- don't populate the cache on `--check` (#175)

### 18.4a3

- added a "cache"; files already reformatted that haven't changed on disk won't be
  reformatted again (#109)

- `--check` and `--diff` are no longer mutually exclusive (#149)

- generalized star expression handling, including double stars; this fixes
  multiplication making expressions "unsafe" for trailing commas (#132)

- _Black_ no longer enforces putting empty lines behind control flow statements (#90)

- _Black_ now splits imports like "Mode 3 + trailing comma" of isort (#127)

- fixed comment indentation when a standalone comment closes a block (#16, #32)

- fixed standalone comments receiving extra empty lines if immediately preceding a
  class, def, or decorator (#56, #154)

- fixed `--diff` not showing entire path (#130)

- fixed parsing of complex expressions after star and double stars in function calls
  (#2)

- fixed invalid splitting on comma in lambda arguments (#133)

- fixed missing splits of ternary expressions (#141)

### 18.4a2

- fixed parsing of unaligned standalone comments (#99, #112)

- fixed placement of dictionary unpacking inside dictionary literals (#111)

- Vim plugin now works on Windows, too

- fixed unstable formatting when encountering unnecessarily escaped quotes in a string
  (#120)

### 18.4a1

- added `--quiet` (#78)

- added automatic parentheses management (#4)

- added [pre-commit](https://pre-commit.com) integration (#103, #104)

- fixed reporting on `--check` with multiple files (#101, #102)

- fixed removing backslash escapes from raw strings (#100, #105)

### 18.4a0

- added `--diff` (#87)

- add line breaks before all delimiters, except in cases like commas, to better comply
  with PEP 8 (#73)

- standardize string literals to use double quotes (almost) everywhere (#75)

- fixed handling of standalone comments within nested bracketed expressions; _Black_
  will no longer produce super long lines or put all standalone comments at the end of
  the expression (#22)

- fixed 18.3a4 regression: don't crash and burn on empty lines with trailing whitespace
  (#80)

- fixed 18.3a4 regression: `# yapf: disable` usage as trailing comment would cause
  _Black_ to not emit the rest of the file (#95)

- when CTRL+C is pressed while formatting many files, _Black_ no longer freaks out with
  a flurry of asyncio-related exceptions

- only allow up to two empty lines on module level and only single empty lines within
  functions (#74)

### 18.3a4

- `# fmt: off` and `# fmt: on` are implemented (#5)

- automatic detection of deprecated Python 2 forms of print statements and exec
  statements in the formatted file (#49)

- use proper spaces for complex expressions in default values of typed function
  arguments (#60)

- only return exit code 1 when --check is used (#50)

- don't remove single trailing commas from square bracket indexing (#59)

- don't omit whitespace if the previous factor leaf wasn't a math operator (#55)

- omit extra space in kwarg unpacking if it's the first argument (#46)

- omit extra space in
  [Sphinx auto-attribute comments](http://www.sphinx-doc.org/en/stable/ext/autodoc.html#directive-autoattribute)
  (#68)

### 18.3a3

- don't remove single empty lines outside of bracketed expressions (#19)

- added ability to pipe formatting from stdin to stdin (#25)

- restored ability to format code with legacy usage of `async` as a name (#20, #42)

- even better handling of numpy-style array indexing (#33, again)

### 18.3a2

- changed positioning of binary operators to occur at beginning of lines instead of at
  the end, following
  [a recent change to PEP 8](https://github.com/python/peps/commit/c59c4376ad233a62ca4b3a6060c81368bd21e85b)
  (#21)

- ignore empty bracket pairs while splitting. This avoids very weirdly looking
  formattings (#34, #35)

- remove a trailing comma if there is a single argument to a call

- if top level functions were separated by a comment, don't put four empty lines after
  the upper function

- fixed unstable formatting of newlines with imports

- fixed unintentional folding of post scriptum standalone comments into last statement
  if it was a simple statement (#18, #28)

- fixed missing space in numpy-style array indexing (#33)

- fixed spurious space after star-based unary expressions (#31)

### 18.3a1

- added `--check`

- only put trailing commas in function signatures and calls if it's safe to do so. If
  the file is Python 3.6+ it's always safe, otherwise only safe if there are no `*args`
  or `**kwargs` used in the signature or call. (#8)

- fixed invalid spacing of dots in relative imports (#6, #13)

- fixed invalid splitting after comma on unpacked variables in for-loops (#23)

- fixed spurious space in parenthesized set expressions (#7)

- fixed spurious space after opening parentheses and in default arguments (#14, #17)

- fixed spurious space after unary operators when the operand was a complex expression
  (#15)

### 18.3a0

- first published version, Happy 🍰 Day 2018!

- alpha quality

- date-versioned (see: https://calver.org/)

## Authors

Glued together by [Łukasz Langa](mailto:lukasz@langa.pl).

Maintained with [Carol Willing](mailto:carolcode@willingconsulting.com),
[Carl Meyer](mailto:carl@oddbird.net),
[Jelle Zijlstra](mailto:jelle.zijlstra@gmail.com),
[Mika Naylor](mailto:mail@autophagy.io), and
[Zsolt Dollenstein](mailto:zsol.zsol@gmail.com).

Multiple contributions by:

- [Anthony Sottile](mailto:asottile@umich.edu)
- [Artem Malyshev](mailto:proofit404@gmail.com)
- [Benjamin Woodruff](mailto:github@benjam.info)
- [Christian Heimes](mailto:christian@python.org)
- [Daniel M. Capella](mailto:polycitizen@gmail.com)
- [Eli Treuherz](mailto:eli@treuherz.com)
- hauntsaninja
- Hugo van Kemenade
- [Ivan Katanić](mailto:ivan.katanic@gmail.com)
- [Jason Fried](mailto:me@jasonfried.info)
- [Jonas Obrist](mailto:ojiidotch@gmail.com)
- [Luka Sterbic](mailto:luka.sterbic@gmail.com)
- [Miguel Gaiowski](mailto:miggaiowski@gmail.com)
- [Miroslav Shubernetskiy](mailto:miroslav@miki725.com)
- [Neraste](mailto:neraste.herr10@gmail.com)
- [Osaetin Daniel](mailto:osaetindaniel@gmail.com)
- [Peter Bengtsson](mailto:mail@peterbe.com)
- [Stavros Korokithakis](mailto:hi@stavros.io)
- [Sunil Kapil](mailto:snlkapil@gmail.com)
- [Utsav Shah](mailto:ukshah2@illinois.edu)
- [Vishwas B Sharma](mailto:sharma.vishwas88@gmail.com)
- [Chuck Wooters](mailto:chuck.wooters@microsoft.com)<|MERGE_RESOLUTION|>--- conflicted
+++ resolved
@@ -1,9 +1,4 @@
-<<<<<<< HEAD
-![Black Logo](https://raw.githubusercontent.com/python/black/master/docs/_static/logo2-readme.png)
-
-=======
 ![Black Logo](https://raw.githubusercontent.com/psf/black/master/docs/_static/logo2-readme.png)
->>>>>>> 14b28c89
 <h2 align="center">The Uncompromising Code Formatter</h2>
 
 <p align="center">
@@ -18,28 +13,37 @@
 
 > “Any color you like.”
 
-_Black_ is the uncompromising Python code formatter. By using it, you agree to cede
-control over minutiae of hand-formatting. In return, _Black_ gives you speed,
-determinism, and freedom from `pycodestyle` nagging about formatting. You will save time
-and mental energy for more important matters.
-
-Blackened code looks the same regardless of the project you're reading. Formatting
-becomes transparent after a while and you can focus on the content instead.
-
-_Black_ makes code review faster by producing the smallest diffs possible.
-
-Try it out now using the [Black Playground](https://black.now.sh). Watch the
-[PyCon 2019 talk](https://youtu.be/esZLCuWs_2Y) to learn more.
+
+*Black* is the uncompromising Python code formatter.  By using it, you
+agree to cede control over minutiae of hand-formatting.  In return,
+*Black* gives you speed, determinism, and freedom from `pycodestyle`
+nagging about formatting.  You will save time and mental energy for
+more important matters.
+
+Blackened code looks the same regardless of the project you're reading.
+Formatting becomes transparent after a while and you can focus on the
+content instead.
+
+*Black* makes code review faster by producing the smallest diffs
+possible.
+
+Try it out now using the [Black Playground](https://black.now.sh).
+Watch the [PyCon 2019 talk](https://youtu.be/esZLCuWs_2Y) to learn more.
 
 ---
 
-_Contents:_ **[Installation and usage](#installation-and-usage)** |
-**[Code style](#the-black-code-style)** | **[pyproject.toml](#pyprojecttoml)** |
-**[Editor integration](#editor-integration)** | **[blackd](#blackd)** |
+*Contents:* **[Installation and usage](#installation-and-usage)** |
+**[Code style](#the-black-code-style)** |
+**[pyproject.toml](#pyprojecttoml)** |
+**[Editor integration](#editor-integration)** |
+**[blackd](#blackd)** |
 **[Version control integration](#version-control-integration)** |
-**[Ignoring unmodified files](#ignoring-unmodified-files)** | **[Used by](#used-by)** |
-**[Testimonials](#testimonials)** | **[Show your style](#show-your-style)** |
-**[Contributing](#contributing-to-black)** | **[Change Log](#change-log)** |
+**[Ignoring unmodified files](#ignoring-unmodified-files)** |
+**[Used by](#used-by)** |
+**[Testimonials](#testimonials)** |
+**[Show your style](#show-your-style)** |
+**[Contributing](#contributing-to-black)** |
+**[Change Log](#change-log)** |
 **[Authors](#authors)**
 
 ---
@@ -48,8 +52,9 @@
 
 ### Installation
 
-_Black_ can be installed by running `pip install black`. It requires Python 3.6.0+ to
-run but you can reformat Python 2 code with it, too.
+*Black* can be installed by running `pip install black`.  It requires
+Python 3.6.0+ to run but you can reformat Python 2 code with it, too.
+
 
 ### Usage
 
@@ -61,7 +66,8 @@
 
 ### Command line options
 
-_Black_ doesn't provide many options. You can list them by running `black --help`:
+*Black* doesn't provide many options.  You can list them by running
+`black --help`:
 
 ```text
 black [OPTIONS] [SRC]...
@@ -122,45 +128,53 @@
   -h, --help                      Show this message and exit.
 ```
 
-_Black_ is a well-behaved Unix-style command-line tool:
-
-- it does nothing if no sources are passed to it;
-- it will read from standard input and write to standard output if `-` is used as the
-  filename;
-- it only outputs messages to users on standard error;
-- exits with code 0 unless an internal error occurred (or `--check` was used).
+*Black* is a well-behaved Unix-style command-line tool:
+* it does nothing if no sources are passed to it;
+* it will read from standard input and write to standard output if `-`
+  is used as the filename;
+* it only outputs messages to users on standard error;
+* exits with code 0 unless an internal error occurred (or `--check` was
+  used).
+
 
 ### NOTE: This is a beta product
 
-_Black_ is already [successfully used](#used-by) by many projects, small and big. It
-also sports a decent test suite. However, it is still very new. Things will probably be
-wonky for a while. This is made explicit by the "Beta" trove classifier, as well as by
-the "b" in the version number. What this means for you is that **until the formatter
-becomes stable, you should expect some formatting to change in the future**. That being
-said, no drastic stylistic changes are planned, mostly responses to bug reports.
-
-Also, as a temporary safety measure, _Black_ will check that the reformatted code still
-produces a valid AST that is equivalent to the original. This slows it down. If you're
-feeling confident, use `--fast`.
-
-## The _Black_ code style
-
-_Black_ reformats entire files in place. It is not configurable. It doesn't take
-previous formatting into account. It doesn't reformat blocks that start with
-`# fmt: off` and end with `# fmt: on`. `# fmt: on/off` have to be on the same level of
-indentation. It also recognizes [YAPF](https://github.com/google/yapf)'s block comments
-to the same effect, as a courtesy for straddling code.
-
-### How _Black_ wraps lines
-
-_Black_ ignores previous formatting and applies uniform horizontal and vertical
-whitespace to your code. The rules for horizontal whitespace can be summarized as: do
-whatever makes `pycodestyle` happy. The coding style used by _Black_ can be viewed as a
-strict subset of PEP 8.
-
-As for vertical whitespace, _Black_ tries to render one full expression or simple
-statement per line. If this fits the allotted line length, great.
-
+*Black* is already [successfully used](#used-by) by many projects, small and big.
+It also sports a decent test suite.  However, it is still very new.
+Things will probably be wonky for a while. This is made explicit by the
+"Beta" trove classifier, as well as by the "b" in the version number.
+What this means for you is that **until the formatter becomes stable,
+you should expect some formatting to change in the future**.  That being
+said, no drastic stylistic changes are planned, mostly responses to bug
+reports.
+
+Also, as a temporary safety measure, *Black* will check that the
+reformatted code still produces a valid AST that is equivalent to the
+original.  This slows it down.  If you're feeling confident, use
+``--fast``.
+
+
+## The *Black* code style
+
+*Black* reformats entire files in place.  It is not configurable.  It
+doesn't take previous formatting into account.  It doesn't reformat
+blocks that start with `# fmt: off` and end with `# fmt: on`. `# fmt: on/off`
+have to be on the same level of indentation. It also
+recognizes [YAPF](https://github.com/google/yapf)'s block comments to
+the same effect, as a courtesy for straddling code.
+
+
+### How *Black* wraps lines
+
+*Black* ignores previous formatting and applies uniform horizontal
+and vertical whitespace to your code.  The rules for horizontal
+whitespace can be summarized as: do whatever makes `pycodestyle` happy.
+The coding style used by *Black* can be viewed as a strict subset of
+PEP 8.
+
+As for vertical whitespace, *Black* tries to render one full expression
+or simple statement per line.  If this fits the allotted line length,
+great.
 ```py3
 # in:
 
@@ -174,9 +188,8 @@
 j = [1, 2, 3]
 ```
 
-If not, _Black_ will look at the contents of the first outer matching brackets and put
-that in a separate indented line.
-
+If not, *Black* will look at the contents of the first outer matching
+brackets and put that in a separate indented line.
 ```py3
 # in:
 
@@ -189,12 +202,13 @@
 )
 ```
 
-If that still doesn't fit the bill, it will decompose the internal expression further
-using the same rule, indenting matching brackets every time. If the contents of the
-matching brackets pair are comma-separated (like an argument list, or a dict literal,
-and so on) then _Black_ will first try to keep them on the same line with the matching
-brackets. If that doesn't work, it will put all of them in separate lines.
-
+If that still doesn't fit the bill, it will decompose the internal
+expression further using the same rule, indenting matching brackets
+every time.  If the contents of the matching brackets pair are
+comma-separated (like an argument list, or a dict literal, and so on)
+then *Black* will first try to keep them on the same line with the
+matching brackets.  If that doesn't work, it will put all of them in
+separate lines.
 ```py3
 # in:
 
@@ -218,16 +232,19 @@
         ...
 ```
 
-You might have noticed that closing brackets are always dedented and that a trailing
-comma is always added. Such formatting produces smaller diffs; when you add or remove an
-element, it's always just one line. Also, having the closing bracket dedented provides a
-clear delimiter between two distinct sections of the code that otherwise share the same
-indentation level (like the arguments list and the docstring in the example above).
-
-If a data structure literal (tuple, list, set, dict) or a line of "from" imports cannot
-fit in the allotted length, it's always split into one element per line. This minimizes
-diffs as well as enables readers of code to find which commit introduced a particular
-entry. This also makes _Black_ compatible with [isort](https://pypi.org/p/isort/) with
+You might have noticed that closing brackets are always dedented and
+that a trailing comma is always added.  Such formatting produces smaller
+diffs; when you add or remove an element, it's always just one line.
+Also, having the closing bracket dedented provides a clear delimiter
+between two distinct sections of the code that otherwise share the same
+indentation level (like the arguments list and the docstring in the
+example above).
+
+If a data structure literal (tuple, list, set, dict) or a line of "from"
+imports cannot fit in the allotted length, it's always split into one
+element per line.  This minimizes diffs as well as enables readers of
+code to find which commit introduced a particular entry.  This also
+makes *Black* compatible with [isort](https://pypi.org/p/isort/) with
 the following configuration.
 
 <details>
@@ -243,36 +260,34 @@
 ```
 
 The equivalent command line is:
-
 ```
 $ isort --multi-line=3 --trailing-comma --force-grid-wrap=0 --use-parentheses --line-width=88 [ file.py ]
 ```
-
 </details>
 
 ### Line length
 
-You probably noticed the peculiar default line length. _Black_ defaults to 88 characters
-per line, which happens to be 10% over 80. This number was found to produce
-significantly shorter files than sticking with 80 (the most popular), or even 79 (used
-by the standard library). In general,
-[90-ish seems like the wise choice](https://youtu.be/wf-BqAjZb8M?t=260).
-
-If you're paid by the line of code you write, you can pass `--line-length` with a lower
-number. _Black_ will try to respect that. However, sometimes it won't be able to without
-breaking other rules. In those rare cases, auto-formatted code will exceed your allotted
-limit.
-
-You can also increase it, but remember that people with sight disabilities find it
-harder to work with line lengths exceeding 100 characters. It also adversely affects
-side-by-side diff review on typical screen resolutions. Long lines also make it harder
-to present code neatly in documentation or talk slides.
-
-If you're using Flake8, you can bump `max-line-length` to 88 and forget about it.
-Alternatively, use [Bugbear](https://github.com/PyCQA/flake8-bugbear)'s B950 warning
-instead of E501 and keep the max line length at 80 which you are probably already using.
-You'd do it like this:
-
+You probably noticed the peculiar default line length.  *Black* defaults
+to 88 characters per line, which happens to be 10% over 80.  This number
+was found to produce significantly shorter files than sticking with 80
+(the most popular), or even 79 (used by the standard library).  In
+general, [90-ish seems like the wise choice](https://youtu.be/wf-BqAjZb8M?t=260).
+
+If you're paid by the line of code you write, you can pass
+`--line-length` with a lower number.  *Black* will try to respect that.
+However, sometimes it won't be able to without breaking other rules.  In
+those rare cases, auto-formatted code will exceed your allotted limit.
+
+You can also increase it, but remember that people with sight disabilities
+find it harder to work with line lengths exceeding 100 characters.
+It also adversely affects side-by-side diff review  on typical screen
+resolutions.  Long lines also make it harder to present code neatly
+in documentation or talk slides.
+
+If you're using Flake8, you can bump `max-line-length` to 88 and forget
+about it.  Alternatively, use [Bugbear](https://github.com/PyCQA/flake8-bugbear)'s
+B950 warning instead of E501 and keep the max line length at 80 which
+you are probably already using.  You'd do it like this:
 ```ini
 [flake8]
 max-line-length = 80
@@ -281,139 +296,142 @@
 ignore = E501,W503,E203
 ```
 
-<<<<<<< HEAD
-You'll find _Black_'s own .flake8 config file is configured like this. If you're curious
-about the reasoning behind B950,
-=======
 You'll find *Black*'s own .flake8 config file is configured like this.
 If you're curious about the reasoning behind B950,
->>>>>>> 14b28c89
 [Bugbear's documentation](https://github.com/PyCQA/flake8-bugbear#opinionated-warnings)
-explains it. The tl;dr is "it's like highway speed limits, we won't bother you if you
-overdo it by a few km/h".
+explains it.  The tl;dr is "it's like highway speed limits, we won't
+bother you if you overdo it by a few km/h".
+
 
 ### Empty lines
 
-_Black_ avoids spurious vertical whitespace. This is in the spirit of PEP 8 which says
-that in-function vertical whitespace should only be used sparingly.
-
-_Black_ will allow single empty lines inside functions, and single and double empty
-lines on module level left by the original editors, except when they're within
-parenthesized expressions. Since such expressions are always reformatted to fit minimal
-space, this whitespace is lost.
-
-It will also insert proper spacing before and after function definitions. It's one line
-before and after inner functions and two lines before and after module-level functions
-and classes. _Black_ will not put empty lines between function/class definitions and
-standalone comments that immediately precede the given function/class.
-
-_Black_ will enforce single empty lines between a class-level docstring and the first
-following field or method. This conforms to
+*Black* avoids spurious vertical whitespace.  This is in the spirit of
+PEP 8 which says that in-function vertical whitespace should only be
+used sparingly.
+
+*Black* will allow single empty lines inside functions, and single and
+double empty lines on module level left by the original editors, except
+when they're within parenthesized expressions.  Since such expressions
+are always reformatted to fit minimal space, this whitespace is lost.
+
+It will also insert proper spacing before and after function definitions.
+It's one line before and after inner functions and two lines before and
+after module-level functions and classes.  *Black* will not put empty
+lines between function/class definitions and standalone comments that
+immediately precede the given function/class.
+
+*Black* will enforce single empty lines between a class-level docstring
+and the first following field or method.  This conforms to
 [PEP 257](https://www.python.org/dev/peps/pep-0257/#multi-line-docstrings).
 
-_Black_ won't insert empty lines after function docstrings unless that empty line is
-required due to an inner function starting immediately after.
+*Black* won't insert empty lines after function docstrings unless that
+empty line is required due to an inner function starting immediately
+after.
+
 
 ### Trailing commas
 
-_Black_ will add trailing commas to expressions that are split by comma where each
-element is on its own line. This includes function signatures.
-
-Unnecessary trailing commas are removed if an expression fits in one line. This makes it
-1% more likely that your line won't exceed the allotted line length limit. Moreover, in
-this scenario, if you added another argument to your call, you'd probably fit it in the
-same line anyway. That doesn't make diffs any larger.
-
-One exception to removing trailing commas is tuple expressions with just one element. In
-this case _Black_ won't touch the single trailing comma as this would unexpectedly
-change the underlying data type. Note that this is also the case when commas are used
-while indexing. This is a tuple in disguise: `numpy_array[3, ]`.
-
-One exception to adding trailing commas is function signatures containing `*`, `*args`,
-or `**kwargs`. In this case a trailing comma is only safe to use on Python 3.6. _Black_
-will detect if your file is already 3.6+ only and use trailing commas in this situation.
-If you wonder how it knows, it looks for f-strings and existing use of trailing commas
-in function signatures that have stars in them. In other words, if you'd like a trailing
-comma in this situation and _Black_ didn't recognize it was safe to do so, put it there
-manually and _Black_ will keep it.
+*Black* will add trailing commas to expressions that are split
+by comma where each element is on its own line.  This includes function
+signatures.
+
+Unnecessary trailing commas are removed if an expression fits in one
+line.  This makes it 1% more likely that your line won't exceed the
+allotted line length limit.  Moreover, in this scenario, if you added
+another argument to your call, you'd probably fit it in the same line
+anyway.  That doesn't make diffs any larger.
+
+One exception to removing trailing commas is tuple expressions with
+just one element.  In this case *Black* won't touch the single trailing
+comma as this would unexpectedly change the underlying data type.  Note
+that this is also the case when commas are used while indexing.  This is
+a tuple in disguise: ```numpy_array[3, ]```.
+
+One exception to adding trailing commas is function signatures
+containing `*`, `*args`, or `**kwargs`.  In this case a trailing comma
+is only safe to use on Python 3.6.  *Black* will detect if your file is
+already 3.6+ only and use trailing commas in this situation.  If you
+wonder how it knows, it looks for f-strings and existing use of trailing
+commas in function signatures that have stars in them.  In other words,
+if you'd like a trailing comma in this situation and *Black* didn't
+recognize it was safe to do so, put it there manually and *Black* will
+keep it.
+
 
 ### Strings
 
-_Black_ prefers double quotes (`"` and `"""`) over single quotes (`'` and `'''`). It
-will replace the latter with the former as long as it does not result in more backslash
-escapes than before.
-
-_Black_ also standardizes string prefixes, making them always lowercase. On top of that,
-if your code is already Python 3.6+ only or it's using the `unicode_literals` future
-import, _Black_ will remove `u` from the string prefix as it is meaningless in those
-scenarios.
-
-<<<<<<< HEAD
-The main reason to standardize on a single form of quotes is aesthetics. Having one kind
-of quotes everywhere reduces reader distraction. It will also enable a future version of
-_Black_ to merge consecutive string literals that ended up on the same line (see
-[#26](https://github.com/python/black/issues/26) for details).
-=======
+*Black* prefers double quotes (`"` and `"""`) over single quotes (`'`
+and `'''`).  It will replace the latter with the former as long as it
+does not result in more backslash escapes than before.
+
+*Black* also standardizes string prefixes, making them always lowercase.
+On top of that, if your code is already Python 3.6+ only or it's using
+the `unicode_literals` future import, *Black* will remove `u` from the
+string prefix as it is meaningless in those scenarios.
+
 The main reason to standardize on a single form of quotes is aesthetics.
 Having one kind of quotes everywhere reduces reader distraction.
 It will also enable a future version of *Black* to merge consecutive
 string literals that ended up on the same line (see
 [#26](https://github.com/psf/black/issues/26) for details).
->>>>>>> 14b28c89
-
-Why settle on double quotes? They anticipate apostrophes in English text. They match the
-docstring standard described in
-[PEP 257](https://www.python.org/dev/peps/pep-0257/#what-is-a-docstring). An empty
-string in double quotes (`""`) is impossible to confuse with a one double-quote
-regardless of fonts and syntax highlighting used. On top of this, double quotes for
-strings are consistent with C which Python interacts a lot with.
-
-On certain keyboard layouts like US English, typing single quotes is a bit easier than
-double quotes. The latter requires use of the Shift key. My recommendation here is to
-keep using whatever is faster to type and let _Black_ handle the transformation.
-
-If you are adopting _Black_ in a large project with pre-existing string conventions
-(like the popular
-["single quotes for data, double quotes for human-readable strings"](https://stackoverflow.com/a/56190)),
-you can pass `--skip-string-normalization` on the command line. This is meant as an
-adoption helper, avoid using this for new projects.
+
+Why settle on double quotes?  They anticipate apostrophes in English
+text.  They match the docstring standard described in [PEP 257](https://www.python.org/dev/peps/pep-0257/#what-is-a-docstring).
+An empty string in double quotes (`""`) is impossible to confuse with
+a one double-quote regardless of fonts and syntax highlighting used.
+On top of this, double quotes for strings are consistent with C which
+Python interacts a lot with.
+
+On certain keyboard layouts like US English, typing single quotes is
+a bit easier than double quotes.  The latter requires use of the Shift
+key.  My recommendation here is to keep using whatever is faster to type
+and let *Black* handle the transformation.
+
+If you are adopting *Black* in a large project with pre-existing string
+conventions (like the popular ["single quotes for data, double quotes for
+human-readable strings"](https://stackoverflow.com/a/56190)), you can
+pass `--skip-string-normalization` on the command line.  This is meant as
+an adoption helper, avoid using this for new projects.
 
 ### Numeric literals
 
-_Black_ standardizes most numeric literals to use lowercase letters for the syntactic
-parts and uppercase letters for the digits themselves: `0xAB` instead of `0XAB` and
-`1e10` instead of `1E10`. Python 2 long literals are styled as `2L` instead of `2l` to
-avoid confusion between `l` and `1`.
+*Black* standardizes most numeric literals to use lowercase letters for the
+syntactic parts and uppercase letters for the digits themselves: `0xAB`
+instead of `0XAB` and `1e10` instead of `1E10`. Python 2 long literals are
+styled as `2L` instead of `2l` to avoid confusion between `l` and `1`.
+
 
 ### Line breaks & binary operators
 
-_Black_ will break a line before a binary operator when splitting a block of code over
-multiple lines. This is so that _Black_ is compliant with the recent changes in the
-[PEP 8](https://www.python.org/dev/peps/pep-0008/#should-a-line-break-before-or-after-a-binary-operator)
+*Black* will break a line before a binary operator when splitting a block
+of code over multiple lines. This is so that *Black* is compliant with the
+recent changes in the [PEP 8](https://www.python.org/dev/peps/pep-0008/#should-a-line-break-before-or-after-a-binary-operator)
 style guide, which emphasizes that this approach improves readability.
 
-This behaviour may raise `W503 line break before binary operator` warnings in style
-guide enforcement tools like Flake8. Since `W503` is not PEP 8 compliant, you should
+This behaviour may raise ``W503 line break before binary operator`` warnings in
+style guide enforcement tools like Flake8. Since ``W503`` is not PEP 8 compliant,
+you should tell Flake8 to ignore these warnings.
+
+
+### Slices
+
+PEP 8 [recommends](https://www.python.org/dev/peps/pep-0008/#whitespace-in-expressions-and-statements)
+to treat ``:`` in slices as a binary operator with the lowest priority, and to
+leave an equal amount of space on either side, except if a parameter is omitted
+(e.g. ``ham[1 + 1 :]``). It also states that for extended slices, both ``:``
+operators have to have the same amount of spacing, except if a parameter is
+omitted (``ham[1 + 1 ::]``). *Black* enforces these rules consistently.
+
+This behaviour may raise ``E203 whitespace before ':'`` warnings in style guide
+enforcement tools like Flake8. Since ``E203`` is not PEP 8 compliant, you should
 tell Flake8 to ignore these warnings.
 
-### Slices
-
-PEP 8
-[recommends](https://www.python.org/dev/peps/pep-0008/#whitespace-in-expressions-and-statements)
-to treat `:` in slices as a binary operator with the lowest priority, and to leave an
-equal amount of space on either side, except if a parameter is omitted (e.g.
-`ham[1 + 1 :]`). It also states that for extended slices, both `:` operators have to
-have the same amount of spacing, except if a parameter is omitted (`ham[1 + 1 ::]`).
-_Black_ enforces these rules consistently.
-
-This behaviour may raise `E203 whitespace before ':'` warnings in style guide
-enforcement tools like Flake8. Since `E203` is not PEP 8 compliant, you should tell
-Flake8 to ignore these warnings.
 
 ### Parentheses
 
-Some parentheses are optional in the Python grammar. Any expression can be wrapped in a
-pair of parentheses to form an atom. There are a few interesting cases:
+Some parentheses are optional in the Python grammar.  Any expression can
+be wrapped in a pair of parentheses to form an atom.  There are a few
+interesting cases:
 
 - `if (...):`
 - `while (...):`
@@ -426,29 +444,30 @@
   - `some, *un, packing = (...)`
   - `augmented += (...)`
 
-In those cases, parentheses are removed when the entire statement fits in one line, or
-if the inner expression doesn't have any delimiters to further split on. If there is
-only a single delimiter and the expression starts or ends with a bracket, the
-parenthesis can also be successfully omitted since the existing bracket pair will
-organize the expression neatly anyway. Otherwise, the parentheses are added.
-
-Please note that _Black_ does not add or remove any additional nested parentheses that
-you might want to have for clarity or further code organization. For example those
-parentheses are not going to be removed:
-
+In those cases, parentheses are removed when the entire statement fits
+in one line, or if the inner expression doesn't have any delimiters to
+further split on.  If there is only a single delimiter and the expression
+starts or ends with a bracket, the parenthesis can also be successfully
+omitted since the existing bracket pair will organize the expression
+neatly anyway.  Otherwise, the parentheses are added.
+
+Please note that *Black* does not add or remove any additional nested
+parentheses that you might want to have for clarity or further
+code organization.  For example those parentheses are not going to be
+removed:
 ```py3
 return not (this or that)
 decision = (maybe.this() and values > 0) or (maybe.that() and values < 0)
 ```
 
+
 ### Call chains
 
-Some popular APIs, like ORMs, use call chaining. This API style is known as a
-[fluent interface](https://en.wikipedia.org/wiki/Fluent_interface). _Black_ formats
-those by treating dots that follow a call or an indexing operation like a very low
-priority delimiter. It's easier to show the behavior than to explain it. Look at the
-example:
-
+Some popular APIs, like ORMs, use call chaining.  This API style is known
+as a [fluent interface](https://en.wikipedia.org/wiki/Fluent_interface).
+*Black* formats those by treating dots that follow a call or an indexing
+operation like a very low priority delimiter.  It's easier to show the
+behavior than to explain it.  Look at the example:
 ```py3
 def example(session):
     result = (
@@ -462,85 +481,98 @@
     )
 ```
 
+
 ### Typing stub files
 
-PEP 484 describes the syntax for type hints in Python. One of the use cases for typing
-is providing type annotations for modules which cannot contain them directly (they might
-be written in C, or they might be third-party, or their implementation may be overly
-dynamic, and so on).
-
-To solve this,
-[stub files with the `.pyi` file extension](https://www.python.org/dev/peps/pep-0484/#stub-files)
-can be used to describe typing information for an external module. Those stub files omit
-the implementation of classes and functions they describe, instead they only contain the
-structure of the file (listing globals, functions, and classes with their members). The
-recommended code style for those files is more terse than PEP 8:
-
-- prefer `...` on the same line as the class/function signature;
-- avoid vertical whitespace between consecutive module-level functions, names, or
-  methods and fields within a single class;
-- use a single blank line between top-level class definitions, or none if the classes
-  are very small.
-
-_Black_ enforces the above rules. There are additional guidelines for formatting `.pyi`
-file that are not enforced yet but might be in a future version of the formatter:
-
-- all function bodies should be empty (contain `...` instead of the body);
-- do not use docstrings;
-- prefer `...` over `pass`;
-- for arguments with a default, use `...` instead of the actual default;
-- avoid using string literals in type annotations, stub files support forward references
-  natively (like Python 3.7 code with `from __future__ import annotations`);
-- use variable annotations instead of type comments, even for stubs that target older
-  versions of Python;
-- for arguments that default to `None`, use `Optional[]` explicitly;
-- use `float` instead of `Union[int, float]`.
+PEP 484 describes the syntax for type hints in Python.  One of the
+use cases for typing is providing type annotations for modules which
+cannot contain them directly (they might be written in C, or they might
+be third-party, or their implementation may be overly dynamic, and so on).
+
+To solve this, [stub files with the `.pyi` file
+extension](https://www.python.org/dev/peps/pep-0484/#stub-files) can be
+used to describe typing information for an external module.  Those stub
+files omit the implementation of classes and functions they
+describe, instead they only contain the structure of the file (listing
+globals, functions, and classes with their members).  The recommended
+code style for those files is more terse than PEP 8:
+
+* prefer `...` on the same line as the class/function signature;
+* avoid vertical whitespace between consecutive module-level functions,
+  names, or methods and fields within a single class;
+* use a single blank line between top-level class definitions, or none
+  if the classes are very small.
+
+*Black* enforces the above rules.  There are additional guidelines for
+formatting `.pyi` file that are not enforced yet but might be in
+a future version of the formatter:
+
+* all function bodies should be empty (contain `...` instead of the body);
+* do not use docstrings;
+* prefer `...` over `pass`;
+* for arguments with a default, use `...` instead of the actual default;
+* avoid using string literals in type annotations, stub files support
+  forward references natively (like Python 3.7 code with `from __future__
+  import annotations`);
+* use variable annotations instead of type comments, even for stubs that
+  target older versions of Python;
+* for arguments that default to `None`, use `Optional[]` explicitly;
+* use `float` instead of `Union[int, float]`.
+
 
 ## pyproject.toml
 
-_Black_ is able to read project-specific default values for its command line options
-from a `pyproject.toml` file. This is especially useful for specifying custom
-`--include` and `--exclude` patterns for your project.
-
-**Pro-tip**: If you're asking yourself "Do I need to configure anything?" the answer is
-"No". _Black_ is all about sensible defaults.
+*Black* is able to read project-specific default values for its
+command line options from a `pyproject.toml` file.  This is
+especially useful for specifying custom `--include` and `--exclude`
+patterns for your project.
+
+**Pro-tip**: If you're asking yourself "Do I need to configure anything?"
+the answer is "No".  *Black* is all about sensible defaults.
+
 
 ### What on Earth is a `pyproject.toml` file?
 
-[PEP 518](https://www.python.org/dev/peps/pep-0518/) defines `pyproject.toml` as a
-configuration file to store build system requirements for Python projects. With the help
-of tools like [Poetry](https://poetry.eustace.io/) or
-[Flit](https://flit.readthedocs.io/en/latest/) it can fully replace the need for
-`setup.py` and `setup.cfg` files.
-
-### Where _Black_ looks for the file
-
-By default _Black_ looks for `pyproject.toml` starting from the common base directory of
-all files and directories passed on the command line. If it's not there, it looks in
-parent directories. It stops looking when it finds the file, or a `.git` directory, or a
-`.hg` directory, or the root of the file system, whichever comes first.
-
-If you're formatting standard input, _Black_ will look for configuration starting from
-the current working directory.
-
-You can also explicitly specify the path to a particular file that you want with
-`--config`. In this situation _Black_ will not look for any other file.
-
-If you're running with `--verbose`, you will see a blue message if a file was found and
-used.
+[PEP 518](https://www.python.org/dev/peps/pep-0518/) defines
+`pyproject.toml` as a configuration file to store build system
+requirements for Python projects.  With the help of tools
+like [Poetry](https://poetry.eustace.io/) or
+[Flit](https://flit.readthedocs.io/en/latest/) it can fully replace the
+need for `setup.py` and `setup.cfg` files.
+
+
+### Where *Black* looks for the file
+
+By default *Black* looks for `pyproject.toml` starting from the common
+base directory of all files and directories passed on the command line.
+If it's not there, it looks in parent directories.  It stops looking
+when it finds the file, or a `.git` directory, or a `.hg` directory,
+or the root of the file system, whichever comes first.
+
+If you're formatting standard input, *Black* will look for configuration
+starting from the current working directory.
+
+You can also explicitly specify the path to a particular file that you
+want with `--config`.  In this situation *Black* will not look for any
+other file.
+
+If you're running with `--verbose`, you will see a blue message if
+a file was found and used.
 
 Please note `blackd` will not use `pyproject.toml` configuration.
 
+
 ### Configuration format
 
-As the file extension suggests, `pyproject.toml` is a
-[TOML](https://github.com/toml-lang/toml) file. It contains separate sections for
-different tools. _Black_ is using the `[tool.black]` section. The option keys are the
-same as long names of options on the command line.
-
-Note that you have to use single-quoted strings in TOML for regular expressions. It's
-the equivalent of r-strings in Python. Multiline strings are treated as verbose regular
-expressions by Black. Use `[ ]` to denote a significant space character.
+As the file extension suggests, `pyproject.toml` is a [TOML](https://github.com/toml-lang/toml) file.  It contains separate
+sections for different tools.  *Black* is using the `[tool.black]`
+section.  The option keys are the same as long names of options on
+the command line.
+
+Note that you have to use single-quoted strings in TOML for regular
+expressions. It's the equivalent of r-strings in Python.  Multiline
+strings are treated as verbose regular expressions by Black.  Use `[ ]`
+to denote a significant space character.
 
 <details>
 <summary>Example `pyproject.toml`</summary>
@@ -575,13 +607,14 @@
 
 ### Lookup hierarchy
 
-Command-line options have defaults that you can see in `--help`. A `pyproject.toml` can
-override those defaults. Finally, options provided by the user on the command line
-override both.
-
-_Black_ will only ever use one `pyproject.toml` file during an entire run. It doesn't
-look for multiple files, and doesn't compose configuration from different levels of the
-file hierarchy.
+Command-line options have defaults that you can see in `--help`.
+A `pyproject.toml` can override those defaults.  Finally, options
+provided by the user on the command line override both.
+
+*Black* will only ever use one `pyproject.toml` file during an entire
+run. It doesn't look for multiple files, and doesn't compose
+configuration from different levels of the file hierarchy.
+
 
 ## Editor integration
 
@@ -590,6 +623,7 @@
 Use [proofit404/blacken](https://github.com/proofit404/blacken) or
 [Elpy](https://github.com/jorgenschaefer/elpy).
 
+
 ### PyCharm/IntelliJ IDEA
 
 1. Install `black`.
@@ -600,14 +634,14 @@
 
 2. Locate your `black` installation folder.
 
-On macOS / Linux / BSD:
+  On macOS / Linux / BSD:
 
 ```console
 $ which black
 /usr/local/bin/black  # possible location
 ```
 
-On Windows:
+  On Windows:
 
 ```console
 $ where black
@@ -616,47 +650,41 @@
 
 3. Open External tools in PyCharm/IntelliJ IDEA
 
-On macOS:
-
-`PyCharm -> Preferences -> Tools -> External Tools`
-
-On Windows / Linux / BSD:
-
-`File -> Settings -> Tools -> External Tools`
+  On macOS:
+
+```PyCharm -> Preferences -> Tools -> External Tools```
+
+  On Windows / Linux / BSD:
+
+```File -> Settings -> Tools -> External Tools```
 
 4. Click the + icon to add a new external tool with the following values:
-
-   - Name: Black
-   - Description: Black is the uncompromising Python code formatter.
-   - Program: <install_location_from_step_2>
-   - Arguments: `"$FilePath$"`
+    - Name: Black
+    - Description: Black is the uncompromising Python code formatter.
+    - Program: <install_location_from_step_2>
+    - Arguments: `"$FilePath$"`
 
 5. Format the currently opened file by selecting `Tools -> External Tools -> black`.
-
-   - Alternatively, you can set a keyboard shortcut by navigating to
-     `Preferences or Settings -> Keymap -> External Tools -> External Tools - Black`.
-
-6. Optionally, run _Black_ on every file save:
-
-   1. Make sure you have the
-      [File Watcher](https://plugins.jetbrains.com/plugin/7177-file-watchers) plugin
-      installed.
-   2. Go to `Preferences or Settings -> Tools -> File Watchers` and click `+` to add a
-      new watcher:
-      - Name: Black
-      - File type: Python
-      - Scope: Project Files
-      - Program: <install_location_from_step_2>
-      - Arguments: `$FilePath$`
-      - Output paths to refresh: `$FilePath$`
-      - Working directory: `$ProjectFileDir$`
-
-   - Uncheck "Auto-save edited files to trigger the watcher"
+    - Alternatively, you can set a keyboard shortcut by navigating to `Preferences or Settings -> Keymap -> External Tools -> External Tools - Black`.
+
+6. Optionally, run *Black* on every file save:
+
+    1. Make sure you have the [File Watcher](https://plugins.jetbrains.com/plugin/7177-file-watchers) plugin installed.
+    2. Go to `Preferences or Settings -> Tools -> File Watchers` and click `+` to add a new watcher:
+        - Name: Black
+        - File type: Python
+        - Scope: Project Files
+        - Program: <install_location_from_step_2>
+        - Arguments: `$FilePath$`
+        - Output paths to refresh: `$FilePath$`
+        - Working directory: `$ProjectFileDir$`
+	- Uncheck "Auto-save edited files to trigger the watcher"
+
+
 
 ### Wing IDE
 
-Wing supports black via the OS Commands tool, as explained in the Wing documentation on
-[pep8 formatting](https://wingware.com/doc/edit/pep8). The detailed procedure is:
+Wing supports black via the OS Commands tool, as explained in the Wing documentation on [pep8 formatting](https://wingware.com/doc/edit/pep8). The detailed procedure is:
 
 1. Install `black`.
 
@@ -670,8 +698,7 @@
 $ black --help
 ```
 
-3. In Wing IDE, activate the **OS Commands** panel and define the command **black** to
-   execute black on the currently selected file:
+3. In Wing IDE, activate the **OS Commands** panel  and define the command  **black** to execute black on the currently selected file:
 
 - Use the Tools -> OS Commands menu selection
 - click on **+** in **OS Commands** -> New: Command line..
@@ -683,30 +710,22 @@
   - [x] Auto-save files before execution
   - [x] Line mode
 
-4. Select a file in the editor and press **F1** , or whatever key binding you selected
-   in step 3, to reformat the file.
+4. Select a file in the editor and press **F1** , or whatever key binding you selected in step 3, to reformat the file.
 
 ### Vim
 
 Commands and shortcuts:
 
-- `:Black` to format the entire file (ranges not supported);
-- `:BlackUpgrade` to upgrade _Black_ inside the virtualenv;
-- `:BlackVersion` to get the current version of _Black_ inside the virtualenv.
+* `:Black` to format the entire file (ranges not supported);
+* `:BlackUpgrade` to upgrade *Black* inside the virtualenv;
+* `:BlackVersion` to get the current version of *Black* inside the
+  virtualenv.
 
 Configuration:
-<<<<<<< HEAD
-
-- `g:black_fast` (defaults to `0`)
-- `g:black_linelength` (defaults to `88`)
-- `g:black_skip_string_normalization` (defaults to `0`)
-- `g:black_virtualenv` (defaults to `~/.vim/black`)
-=======
 * `g:black_fast` (defaults to `0`)
 * `g:black_linelength` (defaults to `88`)
 * `g:black_skip_string_normalization` (defaults to `0`)
 * `g:black_virtualenv` (defaults to `~/.vim/black` or `~/.local/share/nvim/black`)
->>>>>>> 14b28c89
 
 To install with [vim-plug](https://github.com/junegunn/vim-plug):
 
@@ -727,40 +746,28 @@
 curl https://raw.githubusercontent.com/psf/black/master/plugin/black.vim -o ~/.vim/pack/python/start/black/plugin/black.vim
 ```
 
-<<<<<<< HEAD
-or you can copy the plugin from
-[plugin/black.vim](https://github.com/python/black/tree/master/plugin/black.vim). Let me
-know if this requires any changes to work with Vim 8's builtin `packadd`, or Pathogen,
-and so on.
-=======
 Let me know if this requires any changes to work with Vim 8's builtin
 `packadd`, or Pathogen, and so on.
->>>>>>> 14b28c89
-
-This plugin **requires Vim 7.0+ built with Python 3.6+ support**. It needs Python 3.6 to
-be able to run _Black_ inside the Vim process which is much faster than calling an
-external command.
-
-On first run, the plugin creates its own virtualenv using the right Python version and
-automatically installs _Black_. You can upgrade it later by calling `:BlackUpgrade` and
-restarting Vim.
-
-If you need to do anything special to make your virtualenv work and install _Black_ (for
-example you want to run a version from master), create a virtualenv manually and point
-`g:black_virtualenv` to it. The plugin will use it.
-
-To run _Black_ on save, add the following line to `.vimrc` or `init.vim`:
+
+This plugin **requires Vim 7.0+ built with Python 3.6+ support**.  It
+needs Python 3.6 to be able to run *Black* inside the Vim process which
+is much faster than calling an external command.
+
+On first run, the plugin creates its own virtualenv using the right
+Python version and automatically installs *Black*. You can upgrade it later
+by calling `:BlackUpgrade` and restarting Vim.
+
+If you need to do anything special to make your virtualenv work and
+install *Black* (for example you want to run a version from master),
+create a virtualenv manually and point `g:black_virtualenv` to it.
+The plugin will use it.
+
+To run *Black* on save, add the following line to `.vimrc` or `init.vim`:
 
 ```
 autocmd BufWritePre *.py execute ':Black'
 ```
 
-<<<<<<< HEAD
-**How to get Vim with Python 3.6?** On Ubuntu 17.10 Vim comes with Python 3.6 by
-default. On macOS with Homebrew run: `brew install vim --with-python3`. When building
-Vim from source, use: `./configure --enable-python3interp=yes`. There's many guides
-online how to do this.
-=======
 To run *Black* on a key press (e.g. F9 below), add this:
 
 ```
@@ -774,35 +781,35 @@
 `./configure --enable-python3interp=yes`. There's many guides online how
 to do this.
 
->>>>>>> 14b28c89
 
 ### Visual Studio Code
 
-Use the
-[Python extension](https://marketplace.visualstudio.com/items?itemName=ms-python.python)
+Use the [Python extension](https://marketplace.visualstudio.com/items?itemName=ms-python.python)
 ([instructions](https://code.visualstudio.com/docs/python/editing#_formatting)).
 
+
 ### SublimeText 3
 
 Use [sublack plugin](https://github.com/jgirardet/sublack).
 
+
 ### Jupyter Notebook Magic
 
 Use [blackcellmagic](https://github.com/csurfer/blackcellmagic).
 
+
 ### Python Language Server
 
-If your editor supports the [Language Server Protocol](https://langserver.org/) (Atom,
-Sublime Text, Visual Studio Code and many more), you can use the
-[Python Language Server](https://github.com/palantir/python-language-server) with the
+If your editor supports the [Language Server Protocol](https://langserver.org/)
+(Atom, Sublime Text, Visual Studio Code and many more), you can use
+the [Python Language Server](https://github.com/palantir/python-language-server) with the
 [pyls-black](https://github.com/rupert/pyls-black) plugin.
 
+
 ### Atom/Nuclide
 
 Use [python-black](https://atom.io/packages/python-black).
 
-<<<<<<< HEAD
-=======
 ### Kakoune 
 
 Add the following hook to your kakrc, then run black with `:format`.
@@ -812,39 +819,39 @@
 }
 ``` 
 
->>>>>>> 14b28c89
 ### Other editors
 
 Other editors will require external contributions.
 
 Patches welcome! ✨ 🍰 ✨
 
-Any tool that can pipe code through _Black_ using its stdio mode (just
+Any tool that can pipe code through *Black* using its stdio mode (just
 [use `-` as the file name](https://www.tldp.org/LDP/abs/html/special-chars.html#DASHREF2)).
-The formatted code will be returned on stdout (unless `--check` was passed). _Black_
-will still emit messages on stderr but that shouldn't affect your use case.
-
-This can be used for example with PyCharm's or IntelliJ's
-[File Watchers](https://www.jetbrains.com/help/pycharm/file-watchers.html).
+The formatted code will be returned on stdout (unless `--check` was
+passed).  *Black* will still emit messages on stderr but that shouldn't
+affect your use case.
+
+This can be used for example with PyCharm's or IntelliJ's [File Watchers](https://www.jetbrains.com/help/pycharm/file-watchers.html).
 
 ## blackd
 
-`blackd` is a small HTTP server that exposes _Black_'s functionality over a simple
-protocol. The main benefit of using it is to avoid paying the cost of starting up a new
-_Black_ process every time you want to blacken a file.
+`blackd` is a small HTTP server that exposes *Black*'s functionality over
+a simple protocol. The main benefit of using it is to avoid paying the
+cost of starting up a new *Black* process every time you want to blacken
+a file.
 
 ### Usage
 
-`blackd` is not packaged alongside _Black_ by default because it has additional
+`blackd` is not packaged alongside *Black* by default because it has additional
 dependencies. You will need to do `pip install black[d]` to install it.
 
-You can start the server on the default port, binding only to the local interface by
-running `blackd`. You will see a single line mentioning the server's version, and the
-host and port it's listening on. `blackd` will then print an access log similar to most
-web servers on standard output, merged with any exception traces caused by invalid
-formatting requests.
-
-`blackd` provides even less options than _Black_. You can see them by running
+You can start the server on the default port, binding only to the local interface
+by running `blackd`. You will see a single line mentioning the server's version,
+and the host and port it's listening on. `blackd` will then print an access log
+similar to most web servers on standard output, merged with any exception traces
+caused by invalid formatting requests.
+
+`blackd` provides even less options than *Black*. You can see them by running
 `blackd --help`:
 
 ```text
@@ -857,8 +864,8 @@
   -h, --help                      Show this message and exit.
 ```
 
-There is no official blackd client tool (yet!). You can test that blackd is working
-using `curl`:
+There is no official blackd client tool (yet!). You can test that blackd is
+working using `curl`:
 
 ```
 blackd --bind-port 9090 &  # or let blackd choose a port
@@ -867,130 +874,111 @@
 
 ### Protocol
 
-`blackd` only accepts `POST` requests at the `/` path. The body of the request should
-contain the python source code to be formatted, encoded according to the `charset` field
-in the `Content-Type` request header. If no `charset` is specified, `blackd` assumes
-`UTF-8`.
-
-There are a few HTTP headers that control how the source is formatted. These correspond
-to command line flags for _Black_. There is one exception to this: `X-Protocol-Version`
-which if present, should have the value `1`, otherwise the request is rejected with
-`HTTP 501` (Not Implemented).
+`blackd` only accepts `POST` requests at the `/` path. The body of the request
+should contain the python source code to be formatted, encoded
+according to the `charset` field in the `Content-Type` request header. If no
+`charset` is specified, `blackd` assumes `UTF-8`.
+
+There are a few HTTP headers that control how the source is formatted. These
+correspond to command line flags for *Black*. There is one exception to this:
+`X-Protocol-Version` which if present, should have the value `1`, otherwise the
+request is rejected with `HTTP 501` (Not Implemented).
 
 The headers controlling how code is formatted are:
 
-- `X-Line-Length`: corresponds to the `--line-length` command line flag.
-- `X-Skip-String-Normalization`: corresponds to the `--skip-string-normalization`
-  command line flag. If present and its value is not the empty string, no string
-  normalization will be performed.
-- `X-Fast-Or-Safe`: if set to `fast`, `blackd` will act as _Black_ does when passed the
-  `--fast` command line flag.
-- `X-Python-Variant`: if set to `pyi`, `blackd` will act as _Black_ does when passed the
-  `--pyi` command line flag. Otherwise, its value must correspond to a Python version or
-  a set of comma-separated Python versions, optionally prefixed with `py`. For example,
-  to request code that is compatible with Python 3.5 and 3.6, set the header to
-  `py3.5,py3.6`.
-
-If any of these headers are set to invalid values, `blackd` returns a `HTTP 400` error
-response, mentioning the name of the problematic header in the message body.
+ - `X-Line-Length`: corresponds to the `--line-length` command line flag.
+ - `X-Skip-String-Normalization`: corresponds to the `--skip-string-normalization`
+    command line flag. If present and its value is not the empty string, no string
+    normalization will be performed.
+ - `X-Fast-Or-Safe`: if set to `fast`, `blackd` will act as *Black* does when
+    passed the `--fast` command line flag.
+ - `X-Python-Variant`: if set to `pyi`, `blackd` will act as *Black* does when
+    passed the `--pyi` command line flag. Otherwise, its value must correspond to
+    a Python version or a set of comma-separated Python versions, optionally
+    prefixed with `py`. For example, to request code that is compatible
+    with Python 3.5 and 3.6, set the header to `py3.5,py3.6`.
+
+If any of these headers are set to invalid values, `blackd` returns a `HTTP 400`
+error response, mentioning the name of the problematic header in the message body.
 
 Apart from the above, `blackd` can produce the following response codes:
 
-- `HTTP 204`: If the input is already well-formatted. The response body is empty.
-- `HTTP 200`: If formatting was needed on the input. The response body contains the
-  blackened Python code, and the `Content-Type` header is set accordingly.
-- `HTTP 400`: If the input contains a syntax error. Details of the error are returned in
-  the response body.
-- `HTTP 500`: If there was any kind of error while trying to format the input. The
-  response body contains a textual representation of the error.
+ - `HTTP 204`: If the input is already well-formatted. The response body is
+	empty.
+ - `HTTP 200`: If formatting was needed on the input. The response body
+	contains the blackened Python code, and the `Content-Type` header is set
+	accordingly.
+ - `HTTP 400`: If the input contains a syntax error. Details of the error are
+	returned in the response body.
+ - `HTTP 500`: If there was any kind of error while trying to format the input.
+	The response body contains a textual representation of the error.
 
 The response headers include a `X-Black-Version` header containing the version
 of *Black*.
 
 ## Version control integration
 
-Use [pre-commit](https://pre-commit.com/). Once you
-[have it installed](https://pre-commit.com/#install), add this to the
+Use [pre-commit](https://pre-commit.com/). Once you [have it
+installed](https://pre-commit.com/#install), add this to the
 `.pre-commit-config.yaml` in your repository:
-
 ```yaml
 repos:
-<<<<<<< HEAD
-  - repo: https://github.com/python/black
-=======
 -   repo: https://github.com/psf/black
->>>>>>> 14b28c89
     rev: stable
     hooks:
-      - id: black
-        language_version: python3.6
-```
-
-<<<<<<< HEAD
+    - id: black
+      language_version: python3.6
+```
 Then run `pre-commit install` and you're ready to go.
-=======
+
 Avoid using `args` in the hook.  Instead, store necessary configuration
 in `pyproject.toml` so that editors and command-line usage of Black all
 behave consistently for your project.  See *Black*'s own [pyproject.toml](/pyproject.toml)
 for an example.
->>>>>>> 14b28c89
-
-Avoid using `args` in the hook. Instead, store necessary configuration in
-`pyproject.toml` so that editors and command-line usage of Black all behave consistently
-for your project. See _Black_'s own `pyproject.toml` for an example.
-
-If you're already using Python 3.7, switch the `language_version` accordingly. Finally,
-`stable` is a tag that is pinned to the latest release on PyPI. If you'd rather run on
-master, this is also an option.
+
+If you're already using Python 3.7, switch the `language_version`
+accordingly. Finally, `stable` is a tag that is pinned to the latest
+release on PyPI.  If you'd rather run on master, this is also an option.
+
 
 ## Ignoring unmodified files
 
-_Black_ remembers files it has already formatted, unless the `--diff` flag is used or
+*Black* remembers files it has already formatted, unless the `--diff` flag is used or
 code is passed via standard input. This information is stored per-user. The exact
-location of the file depends on the _Black_ version and the system on which _Black_ is
-run. The file is non-portable. The standard location on common operating systems is:
-
-- Windows:
-  `C:\\Users\<username>\AppData\Local\black\black\Cache\<version>\cache.<line-length>.<file-mode>.pickle`
-- macOS:
-  `/Users/<username>/Library/Caches/black/<version>/cache.<line-length>.<file-mode>.pickle`
-- Linux:
-  `/home/<username>/.cache/black/<version>/cache.<line-length>.<file-mode>.pickle`
+location of the file depends on the *Black* version and the system on which *Black*
+is run. The file is non-portable. The standard location on common operating systems
+is:
+
+* Windows: `C:\\Users\<username>\AppData\Local\black\black\Cache\<version>\cache.<line-length>.<file-mode>.pickle`
+* macOS: `/Users/<username>/Library/Caches/black/<version>/cache.<line-length>.<file-mode>.pickle`
+* Linux: `/home/<username>/.cache/black/<version>/cache.<line-length>.<file-mode>.pickle`
 
 `file-mode` is an int flag that determines whether the file was formatted as 3.6+ only,
 as .pyi, and whether string normalization was omitted.
 
 To override the location of these files on macOS or Linux, set the environment variable
-`XDG_CACHE_HOME` to your preferred location. For example, if you want to put the cache
-in the directory you're running _Black_ from, set `XDG_CACHE_HOME=.cache`. _Black_ will
-then write the above files to `.cache/black/<version>/`.
+`XDG_CACHE_HOME` to your preferred location. For example, if you want to put the cache in
+the directory you're running *Black* from, set `XDG_CACHE_HOME=.cache`. *Black* will then
+write the above files to `.cache/black/<version>/`.
 
 ## Used by
 
-<<<<<<< HEAD
-The following notable open-source projects trust _Black_ with enforcing a consistent
-code style: pytest, tox, Pyramid, Django Channels, Hypothesis, attrs, SQLAlchemy,
-Poetry, PyPA applications (Warehouse, Pipenv, virtualenv).
-=======
 The following notable open-source projects trust *Black* with enforcing
 a consistent code style: pytest, tox, Pyramid, Django Channels, Hypothesis,
 attrs, SQLAlchemy, Poetry, PyPA applications (Warehouse, Pipenv, virtualenv),
 pandas, Pillow, every Datadog Agent Integration.
 
 Are we missing anyone?  Let us know.
->>>>>>> 14b28c89
-
-Are we missing anyone? Let us know.
+
 
 ## Testimonials
 
-**Dusty Phillips**,
-[writer](https://smile.amazon.com/s/ref=nb_sb_noss?url=search-alias%3Daps&field-keywords=dusty+phillips):
-
-> _Black_ is opinionated so you don't have to be.
-
-**Hynek Schlawack**, [creator of `attrs`](https://www.attrs.org/), core developer of
-Twisted and CPython:
+**Dusty Phillips**, [writer](https://smile.amazon.com/s/ref=nb_sb_noss?url=search-alias%3Daps&field-keywords=dusty+phillips):
+
+> *Black* is opinionated so you don't have to be.
+
+**Hynek Schlawack**, [creator of `attrs`](https://www.attrs.org/), core
+developer of Twisted and CPython:
 
 > An auto-formatter that doesn't suck is all I want for Xmas!
 
@@ -998,10 +986,11 @@
 
 > At least the name is good.
 
-**Kenneth Reitz**, creator of [`requests`](http://python-requests.org/) and
-[`pipenv`](https://docs.pipenv.org/):
+**Kenneth Reitz**, creator of [`requests`](http://python-requests.org/)
+and [`pipenv`](https://docs.pipenv.org/):
 
 > This vastly improves the formatting of our code. Thanks a ton!
+
 
 ## Show your style
 
@@ -1012,69 +1001,70 @@
 ```
 
 Using the badge in README.rst:
-
 ```
 .. image:: https://img.shields.io/badge/code%20style-black-000000.svg
     :target: https://github.com/psf/black
 ```
 
-<<<<<<< HEAD
-Looks like this:
-[![Code style: black](https://img.shields.io/badge/code%20style-black-000000.svg)](https://github.com/python/black)
-=======
 Looks like this: [![Code style: black](https://img.shields.io/badge/code%20style-black-000000.svg)](https://github.com/psf/black)
 
->>>>>>> 14b28c89
 
 ## License
 
 MIT
 
-## Contributing to _Black_
-
-In terms of inspiration, _Black_ is about as configurable as _gofmt_. This is
-deliberate.
-
-Bug reports and fixes are always welcome! However, before you suggest a new feature or
-configuration knob, ask yourself why you want it. If it enables better integration with
-some workflow, fixes an inconsistency, speeds things up, and so on - go for it! On the
-other hand, if your answer is "because I don't like a particular formatting" then you're
-not ready to embrace _Black_ yet. Such changes are unlikely to get accepted. You can
-still try but prepare to be disappointed.
+
+## Contributing to *Black*
+
+In terms of inspiration, *Black* is about as configurable as *gofmt*.
+This is deliberate.
+
+Bug reports and fixes are always welcome!  However, before you suggest a
+new feature or configuration knob, ask yourself why you want it.  If it
+enables better integration with some workflow, fixes an inconsistency,
+speeds things up, and so on - go for it!  On the other hand, if your
+answer is "because I don't like a particular formatting" then you're not
+ready to embrace *Black* yet. Such changes are unlikely to get accepted.
+You can still try but prepare to be disappointed.
 
 More details can be found in [CONTRIBUTING](CONTRIBUTING.md).
 
+
 ## Change Log
 
 ### unreleased
 
-- added `black -c` as a way to format code passed from the command line (#761)
-
-- --safe now works with Python 2 code (#840)
-
-- fixed grammar selection for Python 2-specific code (#765)
-
-- fixed feature detection for trailing commas in function definitions and call sites
-  (#763)
-
-- _Black_ can now format async generators (#593)
-
-- _Black_ no longer crashes on Windows machines with more than 61 cores (#838)
-
-- _Black_ no longer crashes on standalone comments prepended with a backslash (#767)
-
-- _Black_ no longer crashes on `from` ... `import` blocks with comments (#829)
-
-- removed unnecessary parentheses around `yield` expressions (#834)
-
-- added parentheses around long tuples in unpacking assignments (#832)
-
-- fixed bug that led _Black_ format some code with a line length target of 1 (#762)
-
-<<<<<<< HEAD
-- _Black_ no longer introduces quotes in f-string subexpressions on string boundaries
-  (#863)
-=======
+* added `black -c` as a way to format code passed from the command line
+  (#761)
+
+* --safe now works with Python 2 code (#840)
+
+* fixed grammar selection for Python 2-specific code (#765)
+
+* fixed feature detection for trailing commas in function definitions
+  and call sites (#763)
+
+* *Black* can now format async generators (#593)
+
+* *Black* no longer crashes on Windows machines with more than 61 cores
+  (#838)
+
+* *Black* no longer crashes on standalone comments prepended with
+  a backslash (#767)
+
+* *Black* no longer crashes on `from` ... `import` blocks with comments
+  (#829)
+
+* removed unnecessary parentheses around `yield` expressions (#834)
+
+* added parentheses around long tuples in unpacking assignments (#832)
+
+* fixed bug that led *Black* format some code with a line length target
+  of 1 (#762)
+
+* *Black* no longer introduces quotes in f-string subexpressions on string
+  boundaries (#863)
+
 * if *Black* puts parenthesis around a single expression, it moves comments
   to the wrapped expression instead of after the brackets (#872)
 
@@ -1086,391 +1076,423 @@
 
 * `blackd` now returns the version of *Black* in the response headers (#1013)
 
->>>>>>> 14b28c89
 
 ### 19.3b0
 
-- new option `--target-version` to control which Python versions _Black_-formatted code
-  should target (#618)
-
-- deprecated `--py36` (use `--target-version=py36` instead) (#724)
-
-- _Black_ no longer normalizes numeric literals to include `_` separators (#696)
-
-- long `del` statements are now split into multiple lines (#698)
-
-- type comments are no longer mangled in function signatures
-
-- improved performance of formatting deeply nested data structures (#509)
-
-- _Black_ now properly formats multiple files in parallel on Windows (#632)
-
-- _Black_ now creates cache files atomically which allows it to be used in parallel
-  pipelines (like `xargs -P8`) (#673)
-
-- _Black_ now correctly indents comments in files that were previously formatted with
-  tabs (#262)
-
-- `blackd` now supports CORS (#622)
+* new option `--target-version` to control which Python versions
+  *Black*-formatted code should target (#618)
+
+* deprecated `--py36` (use `--target-version=py36` instead) (#724)
+
+* *Black* no longer normalizes numeric literals to include `_` separators (#696)
+
+* long `del` statements are now split into multiple lines (#698)
+
+* type comments are no longer mangled in function signatures
+
+* improved performance of formatting deeply nested data structures (#509)
+
+* *Black* now properly formats multiple files in parallel on
+  Windows (#632)
+
+* *Black* now creates cache files atomically which allows it to be used
+  in parallel pipelines (like `xargs -P8`) (#673)
+
+* *Black* now correctly indents comments in files that were previously
+  formatted with tabs (#262)
+
+* `blackd` now supports CORS (#622)
+
 
 ### 18.9b0
 
-- numeric literals are now formatted by _Black_ (#452, #461, #464, #469):
-
-  - numeric literals are normalized to include `_` separators on Python 3.6+ code
-
-  - added `--skip-numeric-underscore-normalization` to disable the above behavior and
+* numeric literals are now formatted by *Black* (#452, #461, #464, #469):
+
+  * numeric literals are normalized to include `_` separators on Python 3.6+ code
+
+  * added `--skip-numeric-underscore-normalization` to disable the above behavior and
     leave numeric underscores as they were in the input
 
-  - code with `_` in numeric literals is recognized as Python 3.6+
-
-  - most letters in numeric literals are lowercased (e.g., in `1e10`, `0x01`)
-
-  - hexadecimal digits are always uppercased (e.g. `0xBADC0DE`)
-
-- added `blackd`, see [its documentation](#blackd) for more info (#349)
-
-- adjacent string literals are now correctly split into multiple lines (#463)
-
-- trailing comma is now added to single imports that don't fit on a line (#250)
-
-- cache is now populated when `--check` is successful for a file which speeds up
+  * code with `_` in numeric literals is recognized as Python 3.6+
+
+  * most letters in numeric literals are lowercased (e.g., in `1e10`, `0x01`)
+
+  * hexadecimal digits are always uppercased (e.g. `0xBADC0DE`)
+
+* added `blackd`, see [its documentation](#blackd) for more info (#349)
+
+* adjacent string literals are now correctly split into multiple lines (#463)
+
+* trailing comma is now added to single imports that don't fit on a line (#250)
+
+* cache is now populated when `--check` is successful for a file which speeds up
   consecutive checks of properly formatted unmodified files (#448)
 
-- whitespace at the beginning of the file is now removed (#399)
-
-- fixed mangling [pweave](http://mpastell.com/pweave/) and
+* whitespace at the beginning of the file is now removed (#399)
+
+* fixed mangling [pweave](http://mpastell.com/pweave/) and
   [Spyder IDE](https://pythonhosted.org/spyder/) special comments (#532)
 
-- fixed unstable formatting when unpacking big tuples (#267)
-
-- fixed parsing of `__future__` imports with renames (#389)
-
-- fixed scope of `# fmt: off` when directly preceding `yield` and other nodes (#385)
-
-- fixed formatting of lambda expressions with default arguments (#468)
-
-- fixed `async for` statements: _Black_ no longer breaks them into separate lines (#372)
-
-- note: the Vim plugin stopped registering `,=` as a default chord as it turned out to
-  be a bad idea (#415)
+* fixed unstable formatting when unpacking big tuples (#267)
+
+* fixed parsing of `__future__` imports with renames (#389)
+
+* fixed scope of `# fmt: off` when directly preceding `yield` and other nodes (#385)
+
+* fixed formatting of lambda expressions with default arguments (#468)
+
+* fixed ``async for`` statements: *Black* no longer breaks them into separate
+  lines (#372)
+
+* note: the Vim plugin stopped registering ``,=`` as a default chord as it turned out
+  to be a bad idea (#415)
+
 
 ### 18.6b4
 
-- hotfix: don't freeze when multiple comments directly precede `# fmt: off` (#371)
+* hotfix: don't freeze when multiple comments directly precede `# fmt: off` (#371)
+
 
 ### 18.6b3
 
-- typing stub files (`.pyi`) now have blank lines added after constants (#340)
-
-- `# fmt: off` and `# fmt: on` are now much more dependable:
-
-  - they now work also within bracket pairs (#329)
-
-  - they now correctly work across function/class boundaries (#335)
-
-  - they now work when an indentation block starts with empty lines or misaligned
+* typing stub files (`.pyi`) now have blank lines added after constants (#340)
+
+* `# fmt: off` and `# fmt: on` are now much more dependable:
+
+  * they now work also within bracket pairs (#329)
+
+  * they now correctly work across function/class boundaries (#335)
+
+  * they now work when an indentation block starts with empty lines or misaligned
     comments (#334)
 
-- made Click not fail on invalid environments; note that Click is right but the
+* made Click not fail on invalid environments; note that Click is right but the
   likelihood we'll need to access non-ASCII file paths when dealing with Python source
   code is low (#277)
 
-- fixed improper formatting of f-strings with quotes inside interpolated expressions
-  (#322)
-
-- fixed unnecessary slowdown when long list literals where found in a file
-
-- fixed unnecessary slowdown on AST nodes with very many siblings
-
-- fixed cannibalizing backslashes during string normalization
-
-- fixed a crash due to symbolic links pointing outside of the project directory (#338)
+* fixed improper formatting of f-strings with quotes inside interpolated
+  expressions (#322)
+
+* fixed unnecessary slowdown when long list literals where found in a file
+
+* fixed unnecessary slowdown on AST nodes with very many siblings
+
+* fixed cannibalizing backslashes during string normalization
+
+* fixed a crash due to symbolic links pointing outside of the project directory (#338)
+
 
 ### 18.6b2
 
-- added `--config` (#65)
-
-- added `-h` equivalent to `--help` (#316)
-
-- fixed improper unmodified file caching when `-S` was used
-
-- fixed extra space in string unpacking (#305)
-
-- fixed formatting of empty triple quoted strings (#313)
-
-- fixed unnecessary slowdown in comment placement calculation on lines without comments
+* added `--config` (#65)
+
+* added `-h` equivalent to `--help` (#316)
+
+* fixed improper unmodified file caching when `-S` was used
+
+* fixed extra space in string unpacking (#305)
+
+* fixed formatting of empty triple quoted strings (#313)
+
+* fixed unnecessary slowdown in comment placement calculation on lines without
+  comments
+
 
 ### 18.6b1
 
-- hotfix: don't output human-facing information on stdout (#299)
-
-- hotfix: don't output cake emoji on non-zero return code (#300)
+* hotfix: don't output human-facing information on stdout (#299)
+
+* hotfix: don't output cake emoji on non-zero return code (#300)
+
 
 ### 18.6b0
 
-- added `--include` and `--exclude` (#270)
-
-- added `--skip-string-normalization` (#118)
-
-- added `--verbose` (#283)
-
-- the header output in `--diff` now actually conforms to the unified diff spec
-
-- fixed long trivial assignments being wrapped in unnecessary parentheses (#273)
-
-- fixed unnecessary parentheses when a line contained multiline strings (#232)
-
-- fixed stdin handling not working correctly if an old version of Click was used (#276)
-
-- _Black_ now preserves line endings when formatting a file in place (#258)
+* added `--include` and `--exclude` (#270)
+
+* added `--skip-string-normalization` (#118)
+
+* added `--verbose` (#283)
+
+* the header output in `--diff` now actually conforms to the unified diff spec
+
+* fixed long trivial assignments being wrapped in unnecessary parentheses (#273)
+
+* fixed unnecessary parentheses when a line contained multiline strings (#232)
+
+* fixed stdin handling not working correctly if an old version of Click was
+  used (#276)
+
+* *Black* now preserves line endings when formatting a file in place (#258)
+
 
 ### 18.5b1
 
-- added `--pyi` (#249)
-
-- added `--py36` (#249)
-
-- Python grammar pickle caches are stored with the formatting caches, making _Black_
-  work in environments where site-packages is not user-writable (#192)
-
-- _Black_ now enforces a PEP 257 empty line after a class-level docstring (and/or
-  fields) and the first method
-
-- fixed invalid code produced when standalone comments were present in a trailer that
-  was omitted from line splitting on a large expression (#237)
-
-- fixed optional parentheses being removed within `# fmt: off` sections (#224)
-
-- fixed invalid code produced when stars in very long imports were incorrectly wrapped
-  in optional parentheses (#234)
-
-- fixed unstable formatting when inline comments were moved around in a trailer that was
-  omitted from line splitting on a large expression (#238)
-
-- fixed extra empty line between a class declaration and the first method if no class
-  docstring or fields are present (#219)
-
-- fixed extra empty line between a function signature and an inner function or inner
-  class (#196)
+* added `--pyi` (#249)
+
+* added `--py36` (#249)
+
+* Python grammar pickle caches are stored with the formatting caches, making
+  *Black* work in environments where site-packages is not user-writable (#192)
+
+* *Black* now enforces a PEP 257 empty line after a class-level docstring
+  (and/or fields) and the first method
+
+* fixed invalid code produced when standalone comments were present in a trailer
+  that was omitted from line splitting on a large expression (#237)
+
+* fixed optional parentheses being removed within `# fmt: off` sections (#224)
+
+* fixed invalid code produced when stars in very long imports were incorrectly
+  wrapped in optional parentheses (#234)
+
+* fixed unstable formatting when inline comments were moved around in
+  a trailer that was omitted from line splitting on a large expression
+  (#238)
+
+* fixed extra empty line between a class declaration and the first
+  method if no class docstring or fields are present (#219)
+
+* fixed extra empty line between a function signature and an inner
+  function or inner class (#196)
+
 
 ### 18.5b0
 
-- call chains are now formatted according to the
-  [fluent interfaces](https://en.wikipedia.org/wiki/Fluent_interface) style (#67)
-
-- data structure literals (tuples, lists, dictionaries, and sets) are now also always
-  exploded like imports when they don't fit in a single line (#152)
-
-- slices are now formatted according to PEP 8 (#178)
-
-- parentheses are now also managed automatically on the right-hand side of assignments
-  and return statements (#140)
-
-- math operators now use their respective priorities for delimiting multiline
+* call chains are now formatted according to the
+  [fluent interfaces](https://en.wikipedia.org/wiki/Fluent_interface)
+  style (#67)
+
+* data structure literals (tuples, lists, dictionaries, and sets) are
+  now also always exploded like imports when they don't fit in a single
+  line (#152)
+
+* slices are now formatted according to PEP 8 (#178)
+
+* parentheses are now also managed automatically on the right-hand side
+  of assignments and return statements (#140)
+
+* math operators now use their respective priorities for delimiting multiline
   expressions (#148)
 
-- optional parentheses are now omitted on expressions that start or end with a bracket
-  and only contain a single operator (#177)
-
-- empty parentheses in a class definition are now removed (#145, #180)
-
-- string prefixes are now standardized to lowercase and `u` is removed on Python 3.6+
-  only code and Python 2.7+ code with the `unicode_literals` future import (#188, #198,
-  #199)
-
-- typing stub files (`.pyi`) are now formatted in a style that is consistent with PEP
-  484 (#207, #210)
-
-- progress when reformatting many files is now reported incrementally
-
-- fixed trailers (content with brackets) being unnecessarily exploded into their own
-  lines after a dedented closing bracket (#119)
-
-- fixed an invalid trailing comma sometimes left in imports (#185)
-
-- fixed non-deterministic formatting when multiple pairs of removable parentheses were
-  used (#183)
-
-- fixed multiline strings being unnecessarily wrapped in optional parentheses in long
-  assignments (#215)
-
-- fixed not splitting long from-imports with only a single name
-
-- fixed Python 3.6+ file discovery by also looking at function calls with unpacking.
-  This fixed non-deterministic formatting if trailing commas where used both in function
-  signatures with stars and function calls with stars but the former would be
-  reformatted to a single line.
-
-- fixed crash on dealing with optional parentheses (#193)
-
-- fixed "is", "is not", "in", and "not in" not considered operators for splitting
-  purposes
-
-- fixed crash when dead symlinks where encountered
+* optional parentheses are now omitted on expressions that start or end
+  with a bracket and only contain a single operator (#177)
+
+* empty parentheses in a class definition are now removed (#145, #180)
+
+* string prefixes are now standardized to lowercase and `u` is removed
+  on Python 3.6+ only code and Python 2.7+ code with the `unicode_literals`
+  future import (#188, #198, #199)
+
+* typing stub files (`.pyi`) are now formatted in a style that is consistent
+  with PEP 484 (#207, #210)
+
+* progress when reformatting many files is now reported incrementally
+
+* fixed trailers (content with brackets) being unnecessarily exploded
+  into their own lines after a dedented closing bracket (#119)
+
+* fixed an invalid trailing comma sometimes left in imports (#185)
+
+* fixed non-deterministic formatting when multiple pairs of removable parentheses
+  were used (#183)
+
+* fixed multiline strings being unnecessarily wrapped in optional
+  parentheses in long assignments (#215)
+
+* fixed not splitting long from-imports with only a single name
+
+* fixed Python 3.6+ file discovery by also looking at function calls with
+  unpacking. This fixed non-deterministic formatting if trailing commas
+  where used both in function signatures with stars and function calls
+  with stars but the former would be reformatted to a single line.
+
+* fixed crash on dealing with optional parentheses (#193)
+
+* fixed "is", "is not", "in", and "not in" not considered operators for
+  splitting purposes
+
+* fixed crash when dead symlinks where encountered
+
 
 ### 18.4a4
 
-- don't populate the cache on `--check` (#175)
+* don't populate the cache on `--check` (#175)
+
 
 ### 18.4a3
 
-- added a "cache"; files already reformatted that haven't changed on disk won't be
-  reformatted again (#109)
-
-- `--check` and `--diff` are no longer mutually exclusive (#149)
-
-- generalized star expression handling, including double stars; this fixes
-  multiplication making expressions "unsafe" for trailing commas (#132)
-
-- _Black_ no longer enforces putting empty lines behind control flow statements (#90)
-
-- _Black_ now splits imports like "Mode 3 + trailing comma" of isort (#127)
-
-- fixed comment indentation when a standalone comment closes a block (#16, #32)
-
-- fixed standalone comments receiving extra empty lines if immediately preceding a
-  class, def, or decorator (#56, #154)
-
-- fixed `--diff` not showing entire path (#130)
-
-- fixed parsing of complex expressions after star and double stars in function calls
-  (#2)
-
-- fixed invalid splitting on comma in lambda arguments (#133)
-
-- fixed missing splits of ternary expressions (#141)
+* added a "cache"; files already reformatted that haven't changed on disk
+  won't be reformatted again (#109)
+
+* `--check` and `--diff` are no longer mutually exclusive (#149)
+
+* generalized star expression handling, including double stars; this
+  fixes multiplication making expressions "unsafe" for trailing commas (#132)
+
+* *Black* no longer enforces putting empty lines behind control flow statements
+  (#90)
+
+* *Black* now splits imports like "Mode 3 + trailing comma" of isort (#127)
+
+* fixed comment indentation when a standalone comment closes a block (#16, #32)
+
+* fixed standalone comments receiving extra empty lines if immediately preceding
+  a class, def, or decorator (#56, #154)
+
+* fixed `--diff` not showing entire path (#130)
+
+* fixed parsing of complex expressions after star and double stars in
+  function calls (#2)
+
+* fixed invalid splitting on comma in lambda arguments (#133)
+
+* fixed missing splits of ternary expressions (#141)
+
 
 ### 18.4a2
 
-- fixed parsing of unaligned standalone comments (#99, #112)
-
-- fixed placement of dictionary unpacking inside dictionary literals (#111)
-
-- Vim plugin now works on Windows, too
-
-- fixed unstable formatting when encountering unnecessarily escaped quotes in a string
-  (#120)
+* fixed parsing of unaligned standalone comments (#99, #112)
+
+* fixed placement of dictionary unpacking inside dictionary literals (#111)
+
+* Vim plugin now works on Windows, too
+
+* fixed unstable formatting when encountering unnecessarily escaped quotes
+  in a string (#120)
+
 
 ### 18.4a1
 
-- added `--quiet` (#78)
-
-- added automatic parentheses management (#4)
-
-- added [pre-commit](https://pre-commit.com) integration (#103, #104)
-
-- fixed reporting on `--check` with multiple files (#101, #102)
-
-- fixed removing backslash escapes from raw strings (#100, #105)
+* added `--quiet` (#78)
+
+* added automatic parentheses management (#4)
+
+* added [pre-commit](https://pre-commit.com) integration (#103, #104)
+
+* fixed reporting on `--check` with multiple files (#101, #102)
+
+* fixed removing backslash escapes from raw strings (#100, #105)
+
 
 ### 18.4a0
 
-- added `--diff` (#87)
-
-- add line breaks before all delimiters, except in cases like commas, to better comply
-  with PEP 8 (#73)
-
-- standardize string literals to use double quotes (almost) everywhere (#75)
-
-- fixed handling of standalone comments within nested bracketed expressions; _Black_
-  will no longer produce super long lines or put all standalone comments at the end of
-  the expression (#22)
-
-- fixed 18.3a4 regression: don't crash and burn on empty lines with trailing whitespace
-  (#80)
-
-- fixed 18.3a4 regression: `# yapf: disable` usage as trailing comment would cause
-  _Black_ to not emit the rest of the file (#95)
-
-- when CTRL+C is pressed while formatting many files, _Black_ no longer freaks out with
-  a flurry of asyncio-related exceptions
-
-- only allow up to two empty lines on module level and only single empty lines within
-  functions (#74)
+* added `--diff` (#87)
+
+* add line breaks before all delimiters, except in cases like commas, to
+  better comply with PEP 8 (#73)
+
+* standardize string literals to use double quotes (almost) everywhere
+  (#75)
+
+* fixed handling of standalone comments within nested bracketed
+  expressions; *Black* will no longer produce super long lines or put all
+  standalone comments at the end of the expression (#22)
+
+* fixed 18.3a4 regression: don't crash and burn on empty lines with
+  trailing whitespace (#80)
+
+* fixed 18.3a4 regression: `# yapf: disable` usage as trailing comment
+  would cause *Black* to not emit the rest of the file (#95)
+
+* when CTRL+C is pressed while formatting many files, *Black* no longer
+  freaks out with a flurry of asyncio-related exceptions
+
+* only allow up to two empty lines on module level and only single empty
+  lines within functions (#74)
+
 
 ### 18.3a4
 
-- `# fmt: off` and `# fmt: on` are implemented (#5)
-
-- automatic detection of deprecated Python 2 forms of print statements and exec
-  statements in the formatted file (#49)
-
-- use proper spaces for complex expressions in default values of typed function
-  arguments (#60)
-
-- only return exit code 1 when --check is used (#50)
-
-- don't remove single trailing commas from square bracket indexing (#59)
-
-- don't omit whitespace if the previous factor leaf wasn't a math operator (#55)
-
-- omit extra space in kwarg unpacking if it's the first argument (#46)
-
-- omit extra space in
-  [Sphinx auto-attribute comments](http://www.sphinx-doc.org/en/stable/ext/autodoc.html#directive-autoattribute)
+* `# fmt: off` and `# fmt: on` are implemented (#5)
+
+* automatic detection of deprecated Python 2 forms of print statements
+  and exec statements in the formatted file (#49)
+
+* use proper spaces for complex expressions in default values of typed
+  function arguments (#60)
+
+* only return exit code 1 when --check is used (#50)
+
+* don't remove single trailing commas from square bracket indexing
+  (#59)
+
+* don't omit whitespace if the previous factor leaf wasn't a math
+  operator (#55)
+
+* omit extra space in kwarg unpacking if it's the first argument (#46)
+
+* omit extra space in [Sphinx auto-attribute comments](http://www.sphinx-doc.org/en/stable/ext/autodoc.html#directive-autoattribute)
   (#68)
 
+
 ### 18.3a3
 
-- don't remove single empty lines outside of bracketed expressions (#19)
-
-- added ability to pipe formatting from stdin to stdin (#25)
-
-- restored ability to format code with legacy usage of `async` as a name (#20, #42)
-
-- even better handling of numpy-style array indexing (#33, again)
+* don't remove single empty lines outside of bracketed expressions
+  (#19)
+
+* added ability to pipe formatting from stdin to stdin (#25)
+
+* restored ability to format code with legacy usage of `async` as
+  a name (#20, #42)
+
+* even better handling of numpy-style array indexing (#33, again)
+
 
 ### 18.3a2
 
-- changed positioning of binary operators to occur at beginning of lines instead of at
-  the end, following
-  [a recent change to PEP 8](https://github.com/python/peps/commit/c59c4376ad233a62ca4b3a6060c81368bd21e85b)
+* changed positioning of binary operators to occur at beginning of lines
+  instead of at the end, following [a recent change to PEP 8](https://github.com/python/peps/commit/c59c4376ad233a62ca4b3a6060c81368bd21e85b)
   (#21)
 
-- ignore empty bracket pairs while splitting. This avoids very weirdly looking
-  formattings (#34, #35)
-
-- remove a trailing comma if there is a single argument to a call
-
-- if top level functions were separated by a comment, don't put four empty lines after
-  the upper function
-
-- fixed unstable formatting of newlines with imports
-
-- fixed unintentional folding of post scriptum standalone comments into last statement
-  if it was a simple statement (#18, #28)
-
-- fixed missing space in numpy-style array indexing (#33)
-
-- fixed spurious space after star-based unary expressions (#31)
+* ignore empty bracket pairs while splitting. This avoids very weirdly
+  looking formattings (#34, #35)
+
+* remove a trailing comma if there is a single argument to a call
+
+* if top level functions were separated by a comment, don't put four
+  empty lines after the upper function
+
+* fixed unstable formatting of newlines with imports
+
+* fixed unintentional folding of post scriptum standalone comments
+  into last statement if it was a simple statement (#18, #28)
+
+* fixed missing space in numpy-style array indexing (#33)
+
+* fixed spurious space after star-based unary expressions (#31)
+
 
 ### 18.3a1
 
-- added `--check`
-
-- only put trailing commas in function signatures and calls if it's safe to do so. If
-  the file is Python 3.6+ it's always safe, otherwise only safe if there are no `*args`
-  or `**kwargs` used in the signature or call. (#8)
-
-- fixed invalid spacing of dots in relative imports (#6, #13)
-
-- fixed invalid splitting after comma on unpacked variables in for-loops (#23)
-
-- fixed spurious space in parenthesized set expressions (#7)
-
-- fixed spurious space after opening parentheses and in default arguments (#14, #17)
-
-- fixed spurious space after unary operators when the operand was a complex expression
-  (#15)
+* added `--check`
+
+* only put trailing commas in function signatures and calls if it's
+  safe to do so. If the file is Python 3.6+ it's always safe, otherwise
+  only safe if there are no `*args` or `**kwargs` used in the signature
+  or call. (#8)
+
+* fixed invalid spacing of dots in relative imports (#6, #13)
+
+* fixed invalid splitting after comma on unpacked variables in for-loops
+  (#23)
+
+* fixed spurious space in parenthesized set expressions (#7)
+
+* fixed spurious space after opening parentheses and in default
+  arguments (#14, #17)
+
+* fixed spurious space after unary operators when the operand was
+  a complex expression (#15)
+
 
 ### 18.3a0
 
-- first published version, Happy 🍰 Day 2018!
-
-- alpha quality
-
-- date-versioned (see: https://calver.org/)
+* first published version, Happy 🍰 Day 2018!
+
+* alpha quality
+
+* date-versioned (see: https://calver.org/)
+
 
 ## Authors
 
@@ -1483,26 +1505,25 @@
 [Zsolt Dollenstein](mailto:zsol.zsol@gmail.com).
 
 Multiple contributions by:
-
-- [Anthony Sottile](mailto:asottile@umich.edu)
-- [Artem Malyshev](mailto:proofit404@gmail.com)
-- [Benjamin Woodruff](mailto:github@benjam.info)
-- [Christian Heimes](mailto:christian@python.org)
-- [Daniel M. Capella](mailto:polycitizen@gmail.com)
-- [Eli Treuherz](mailto:eli@treuherz.com)
-- hauntsaninja
-- Hugo van Kemenade
-- [Ivan Katanić](mailto:ivan.katanic@gmail.com)
-- [Jason Fried](mailto:me@jasonfried.info)
-- [Jonas Obrist](mailto:ojiidotch@gmail.com)
-- [Luka Sterbic](mailto:luka.sterbic@gmail.com)
-- [Miguel Gaiowski](mailto:miggaiowski@gmail.com)
-- [Miroslav Shubernetskiy](mailto:miroslav@miki725.com)
-- [Neraste](mailto:neraste.herr10@gmail.com)
-- [Osaetin Daniel](mailto:osaetindaniel@gmail.com)
-- [Peter Bengtsson](mailto:mail@peterbe.com)
-- [Stavros Korokithakis](mailto:hi@stavros.io)
-- [Sunil Kapil](mailto:snlkapil@gmail.com)
-- [Utsav Shah](mailto:ukshah2@illinois.edu)
-- [Vishwas B Sharma](mailto:sharma.vishwas88@gmail.com)
-- [Chuck Wooters](mailto:chuck.wooters@microsoft.com)+* [Anthony Sottile](mailto:asottile@umich.edu)
+* [Artem Malyshev](mailto:proofit404@gmail.com)
+* [Benjamin Woodruff](mailto:github@benjam.info)
+* [Christian Heimes](mailto:christian@python.org)
+* [Daniel M. Capella](mailto:polycitizen@gmail.com)
+* [Eli Treuherz](mailto:eli@treuherz.com)
+* hauntsaninja
+* Hugo van Kemenade
+* [Ivan Katanić](mailto:ivan.katanic@gmail.com)
+* [Jason Fried](mailto:me@jasonfried.info)
+* [Jonas Obrist](mailto:ojiidotch@gmail.com)
+* [Luka Sterbic](mailto:luka.sterbic@gmail.com)
+* [Miguel Gaiowski](mailto:miggaiowski@gmail.com)
+* [Miroslav Shubernetskiy](mailto:miroslav@miki725.com)
+* [Neraste](mailto:neraste.herr10@gmail.com)
+* [Osaetin Daniel](mailto:osaetindaniel@gmail.com)
+* [Peter Bengtsson](mailto:mail@peterbe.com)
+* [Stavros Korokithakis](mailto:hi@stavros.io)
+* [Sunil Kapil](mailto:snlkapil@gmail.com)
+* [Utsav Shah](mailto:ukshah2@illinois.edu)
+* [Vishwas B Sharma](mailto:sharma.vishwas88@gmail.com)
+* [Chuck Wooters](mailto:chuck.wooters@microsoft.com)