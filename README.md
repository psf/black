--- conflicted
+++ resolved
@@ -119,129 +119,7 @@
 
 You can find more details in our documentation:
 
-<<<<<<< HEAD
-```console
-$ black --help
-```
-
-3. In Wing IDE, activate the **OS Commands** panel and define the command **black** to
-   execute black on the currently selected file:
-
-- Use the Tools -> OS Commands menu selection
-- click on **+** in **OS Commands** -> New: Command line..
-  - Title: black
-  - Command Line: black %s
-  - I/O Encoding: Use Default
-  - Key Binding: F1
-  - [x] Raise OS Commands when executed
-  - [x] Auto-save files before execution
-  - [x] Line mode
-
-4. Select a file in the editor and press **F1** , or whatever key binding you selected
-   in step 3, to reformat the file.
-
-### Vim
-
-Commands and shortcuts:
-
-- `:Black [target_version=TV],[line_length=int],[string_normalization=int/bool],[fast=int/bool]`
-  to format the entire file (ranges not supported), all arguments are optional and `TV`
-  can be one of:
-  - `"py27"`
-  - `"py36"`
-  - `"py37"`
-  - `"py38"`
-- `:BlackUpgrade` to upgrade _Black_ inside the virtualenv;
-- `:BlackVersion` to get the current version of _Black_ inside the virtualenv.
-
-Configuration:
-
-- `g:black_fast` (defaults to `0`)
-- `g:black_linelength` (defaults to `88`)
-- `g:black_skip_string_normalization` (defaults to `0`)
-- `g:black_virtualenv` (defaults to `~/.vim/black` or `~/.local/share/nvim/black`)
-- `g:black_target_version` (defaults to empty string, same result as executing _Black_
-  without the `-t` parameter)
-
-To install with [vim-plug](https://github.com/junegunn/vim-plug):
-
-```
-Plug 'psf/black'
-```
-
-or with [Vundle](https://github.com/VundleVim/Vundle.vim):
-
-```
-Plugin 'psf/black'
-```
-
-or you can copy the plugin from
-[plugin/black.vim](https://github.com/psf/black/tree/master/plugin/black.vim).
-
-```
-mkdir -p ~/.vim/pack/python/start/black/plugin
-curl https://raw.githubusercontent.com/psf/black/master/plugin/black.vim -o ~/.vim/pack/python/start/black/plugin/black.vim
-```
-
-Let me know if this requires any changes to work with Vim 8's builtin `packadd`, or
-Pathogen, and so on.
-
-This plugin **requires Vim 7.0+ built with Python 3.6+ support**. It needs Python 3.6 to
-be able to run _Black_ inside the Vim process which is much faster than calling an
-external command.
-
-On first run, the plugin creates its own virtualenv using the right Python version and
-automatically installs _Black_. You can upgrade it later by calling `:BlackUpgrade` and
-restarting Vim.
-
-If you need to do anything special to make your virtualenv work and install _Black_ (for
-example you want to run a version from master), create a virtualenv manually and point
-`g:black_virtualenv` to it. The plugin will use it.
-
-To run _Black_ on save, add the following line to `.vimrc` or `init.vim`:
-
-```
-autocmd BufWritePre *.py execute ':Black'
-```
-
-To run _Black_ on a key press (e.g. F9 below), add this:
-
-```
-nnoremap <F9> :Black<CR>
-```
-
-**How to get Vim with Python 3.6?** On Ubuntu 17.10 Vim comes with Python 3.6 by
-default. On macOS with Homebrew run: `brew install vim`. When building Vim from source,
-use: `./configure --enable-python3interp=yes`. There's many guides online how to do
-this.
-
-### Visual Studio Code
-
-Use the
-[Python extension](https://marketplace.visualstudio.com/items?itemName=ms-python.python)
-([instructions](https://code.visualstudio.com/docs/python/editing#_formatting)).
-
-### SublimeText 3
-
-Use [sublack plugin](https://github.com/jgirardet/sublack).
-
-### Jupyter Notebook Magic
-
-Use [blackcellmagic](https://github.com/csurfer/blackcellmagic).
-
-### Python Language Server
-
-If your editor supports the [Language Server Protocol](https://langserver.org/) (Atom,
-Sublime Text, Visual Studio Code and many more), you can use the
-[Python Language Server](https://github.com/palantir/python-language-server) with the
-[pyls-black](https://github.com/rupert/pyls-black) plugin.
-
-### Atom/Nuclide
-
-Use [python-black](https://atom.io/packages/python-black).
-=======
 - [The basics: Configuration via a file](https://black.readthedocs.io/en/stable/usage_and_configuration/the_basics.html#configuration-via-a-file)
->>>>>>> 911470a6
 
 And if you're looking for more general configuration documentation:
 
