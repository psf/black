![Black Logo](https://raw.githubusercontent.com/psf/black/master/docs/_static/logo2-readme.png)

<h2 align="center">The Uncompromising Code Formatter</h2>

<p align="center">
<a href="https://travis-ci.com/psf/black"><img alt="Build Status" src="https://travis-ci.com/psf/black.svg?branch=master"></a>
<a href="https://github.com/psf/black/actions"><img alt="Actions Status" src="https://github.com/psf/black/workflows/Test/badge.svg"></a>
<a href="https://github.com/psf/black/actions"><img alt="Actions Status" src="https://github.com/psf/black/workflows/Primer/badge.svg"></a>
<a href="https://black.readthedocs.io/en/stable/?badge=stable"><img alt="Documentation Status" src="https://readthedocs.org/projects/black/badge/?version=stable"></a>
<a href="https://coveralls.io/github/psf/black?branch=master"><img alt="Coverage Status" src="https://coveralls.io/repos/github/psf/black/badge.svg?branch=master"></a>
<a href="https://github.com/psf/black/blob/master/LICENSE"><img alt="License: MIT" src="https://black.readthedocs.io/en/stable/_static/license.svg"></a>
<a href="https://pypi.org/project/black/"><img alt="PyPI" src="https://img.shields.io/pypi/v/black"></a>
<a href="https://pepy.tech/project/black"><img alt="Downloads" src="https://pepy.tech/badge/black"></a>
<a href="https://github.com/psf/black"><img alt="Code style: black" src="https://img.shields.io/badge/code%20style-black-000000.svg"></a>
</p>

> “Any color you like.”

_Black_ is the uncompromising Python code formatter. By using it, you agree to cede
control over minutiae of hand-formatting. In return, _Black_ gives you speed,
determinism, and freedom from `pycodestyle` nagging about formatting. You will save time
and mental energy for more important matters.

Blackened code looks the same regardless of the project you're reading. Formatting
becomes transparent after a while and you can focus on the content instead.

_Black_ makes code review faster by producing the smallest diffs possible.

Try it out now using the [Black Playground](https://black.now.sh). Watch the
[PyCon 2019 talk](https://youtu.be/esZLCuWs_2Y) to learn more.

---

_Contents:_ **[Installation and usage](#installation-and-usage)** |
**[Code style](#the-black-code-style)** | **[Pragmatism](#pragmatism)** |
**[pyproject.toml](#pyprojecttoml)** | **[Editor integration](#editor-integration)** |
**[blackd](#blackd)** | **[black-primer](#black-primer)** |
**[Version control integration](#version-control-integration)** |
**[Ignoring unmodified files](#ignoring-unmodified-files)** | **[Used by](#used-by)** |
**[Testimonials](#testimonials)** | **[Show your style](#show-your-style)** |
**[Contributing](#contributing-to-black)** | **[Change log](#change-log)** |
**[Authors](#authors)**

---

## Installation and usage

### Installation

_Black_ can be installed by running `pip install black`. It requires Python 3.6.0+ to
run but you can reformat Python 2 code with it, too.

### Usage

To get started right away with sensible defaults:

```sh
black {source_file_or_directory}
```

### Command line options

_Black_ doesn't provide many options. You can list them by running `black --help`:

```text
Usage: black [OPTIONS] [SRC]...

  The uncompromising code formatter.

Options:
  -c, --code TEXT                 Format the code passed in as a string.
  -l, --line-length INTEGER       How many characters per line to allow.
                                  [default: 88]

  -t, --target-version [py27|py33|py34|py35|py36|py37|py38]
                                  Python versions that should be supported by
                                  Black's output. [default: per-file auto-
                                  detection]

  --pyi                           Format all input files like typing stubs
                                  regardless of file extension (useful when
                                  piping source on standard input).

  -S, --skip-string-normalization
                                  Don't normalize string quotes or prefixes.
  --check                         Don't write the files back, just return the
                                  status.  Return code 0 means nothing would
                                  change.  Return code 1 means some files
                                  would be reformatted. Return code 123 means
                                  there was an internal error.

  --diff                          Don't write the files back, just output a
                                  diff for each file on stdout.

  --color / --no-color            Show colored diff. Only applies when
                                  `--diff` is given.

  --fast / --safe                 If --fast given, skip temporary sanity
                                  checks. [default: --safe]

  --include TEXT                  A regular expression that matches files and
                                  directories that should be included on
                                  recursive searches.  An empty value means
                                  all files are included regardless of the
                                  name.  Use forward slashes for directories
                                  on all platforms (Windows, too).  Exclusions
                                  are calculated first, inclusions later.
                                  [default: \.pyi?$]

  --exclude TEXT                  A regular expression that matches files and
                                  directories that should be excluded on
                                  recursive searches.  An empty value means no
                                  paths are excluded. Use forward slashes for
                                  directories on all platforms (Windows, too).
                                  Exclusions are calculated first, inclusions
                                  later.  [default: /(\.eggs|\.git|\.hg|\.mypy
                                  _cache|\.nox|\.tox|\.venv|\.svn|_build|buck-
                                  out|build|dist)/]

  --force-exclude TEXT            Like --exclude, but files and directories
                                  matching this regex will be excluded even
                                  when they are passed explicitly as arguments

  -q, --quiet                     Don't emit non-error messages to stderr.
                                  Errors are still emitted; silence those with
                                  2>/dev/null.

  -v, --verbose                   Also emit messages to stderr about files
                                  that were not changed or were ignored due to
                                  --exclude=.

  --version                       Show the version and exit.
  --config FILE                   Read configuration from PATH.
  -h, --help                      Show this message and exit.
```

_Black_ is a well-behaved Unix-style command-line tool:

- it does nothing if no sources are passed to it;
- it will read from standard input and write to standard output if `-` is used as the
  filename;
- it only outputs messages to users on standard error;
- exits with code 0 unless an internal error occurred (or `--check` was used).

### Using _Black_ with other tools

While _Black_ enforces formatting that conforms to PEP 8, other tools may raise warnings
about _Black_'s changes or will overwrite _Black_'s changes. A good example of this is
[isort](https://pypi.org/p/isort). Since _Black_ is barely configurable, these tools
should be configured to neither warn about nor overwrite _Black_'s changes.

Actual details on _Black_ compatible configurations for various tools can be found in
[compatible_configs](https://github.com/psf/black/blob/master/docs/compatible_configs.md).

### Migrating your code style without ruining git blame

A long-standing argument against moving to automated code formatters like _Black_ is
that the migration will clutter up the output of `git blame`. This was a valid argument,
but since Git version 2.23, Git natively supports
[ignoring revisions in blame](https://git-scm.com/docs/git-blame#Documentation/git-blame.txt---ignore-revltrevgt)
with the `--ignore-rev` option. You can also pass a file listing the revisions to ignore
using the `--ignore-revs-file` option. The changes made by the revision will be ignored
when assigning blame. Lines modified by an ignored revision will be blamed on the
previous revision that modified those lines.

So when migrating your project's code style to _Black_, reformat everything and commit
the changes (preferably in one massive commit). Then put the full 40 characters commit
identifier(s) into a file.

```
# Migrate code style to Black
5b4ab991dede475d393e9d69ec388fd6bd949699
```

Afterwards, you can pass that file to `git blame` and see clean and meaningful blame
information.

```console
$ git blame important.py --ignore-revs-file .git-blame-ignore-revs
7a1ae265 (John Smith 2019-04-15 15:55:13 -0400 1) def very_important_function(text, file):
abdfd8b0 (Alice Doe  2019-09-23 11:39:32 -0400 2)     text = text.lstrip()
7a1ae265 (John Smith 2019-04-15 15:55:13 -0400 3)     with open(file, "r+") as f:
7a1ae265 (John Smith 2019-04-15 15:55:13 -0400 4)         f.write(formatted)
```

You can even configure `git` to automatically ignore revisions listed in a file on every
call to `git blame`.

```console
$ git config blame.ignoreRevsFile .git-blame-ignore-revs
```

**The one caveat is that GitHub and GitLab do not yet support ignoring revisions using
their native UI of blame.** So blame information will be cluttered with a reformatting
commit on those platforms. (If you'd like this feature, there's an open issue for
[GitLab](https://gitlab.com/gitlab-org/gitlab/-/issues/31423) and please let GitHub
know!)

### NOTE: This is a beta product

_Black_ is already [successfully used](#used-by) by many projects, small and big. It
also sports a decent test suite. However, it is still very new. Things will probably be
wonky for a while. This is made explicit by the "Beta" trove classifier, as well as by
the "b" in the version number. What this means for you is that **until the formatter
becomes stable, you should expect some formatting to change in the future**. That being
said, no drastic stylistic changes are planned, mostly responses to bug reports.

Also, as a temporary safety measure, _Black_ will check that the reformatted code still
produces a valid AST that is equivalent to the original. This slows it down. If you're
feeling confident, use `--fast`.

## The _Black_ code style

_Black_ is a PEP 8 compliant opinionated formatter. _Black_ reformats entire files in
place. It is not configurable. It doesn't take previous formatting into account. Your
main option of configuring _Black_ is that it doesn't reformat blocks that start with
`# fmt: off` and end with `# fmt: on`. `# fmt: on/off` have to be on the same level of
indentation. To learn more about _Black_'s opinions, to go
[the_black_code_style](https://github.com/psf/black/blob/master/docs/the_black_code_style.md).

Please refer to this document before submitting an issue. What seems like a bug might be
intended behaviour.

## Pragmatism

Early versions of _Black_ used to be absolutist in some respects. They took after its
initial author. This was fine at the time as it made the implementation simpler and
there were not many users anyway. Not many edge cases were reported. As a mature tool,
_Black_ does make some exceptions to rules it otherwise holds. This
[section](https://github.com/psf/black/blob/master/docs/the_black_code_style.md#pragmatism)
of `the_black_code_style` describes what those exceptions are and why this is the case.

Please refer to this document before submitting an issue just like with the document
above. What seems like a bug might be intended behaviour.

## pyproject.toml

_Black_ is able to read project-specific default values for its command line options
from a `pyproject.toml` file. This is especially useful for specifying custom
`--include` and `--exclude` patterns for your project.

**Pro-tip**: If you're asking yourself "Do I need to configure anything?" the answer is
"No". _Black_ is all about sensible defaults.

### What on Earth is a `pyproject.toml` file?

[PEP 518](https://www.python.org/dev/peps/pep-0518/) defines `pyproject.toml` as a
configuration file to store build system requirements for Python projects. With the help
of tools like [Poetry](https://python-poetry.org/) or
[Flit](https://flit.readthedocs.io/en/latest/) it can fully replace the need for
`setup.py` and `setup.cfg` files.

### Where _Black_ looks for the file

By default _Black_ looks for `pyproject.toml` starting from the common base directory of
all files and directories passed on the command line. If it's not there, it looks in
parent directories. It stops looking when it finds the file, or a `.git` directory, or a
`.hg` directory, or the root of the file system, whichever comes first.

If you're formatting standard input, _Black_ will look for configuration starting from
the current working directory.

You can also explicitly specify the path to a particular file that you want with
`--config`. In this situation _Black_ will not look for any other file.

If you're running with `--verbose`, you will see a blue message if a file was found and
used.

Please note `blackd` will not use `pyproject.toml` configuration.

### Configuration format

As the file extension suggests, `pyproject.toml` is a
[TOML](https://github.com/toml-lang/toml) file. It contains separate sections for
different tools. _Black_ is using the `[tool.black]` section. The option keys are the
same as long names of options on the command line.

Note that you have to use single-quoted strings in TOML for regular expressions. It's
the equivalent of r-strings in Python. Multiline strings are treated as verbose regular
expressions by Black. Use `[ ]` to denote a significant space character.

<details>
<summary>Example `pyproject.toml`</summary>

```toml
[tool.black]
line-length = 88
target-version = ['py37']
include = '\.pyi?$'
exclude = '''

(
  /(
      \.eggs         # exclude a few common directories in the
    | \.git          # root of the project
    | \.hg
    | \.mypy_cache
    | \.tox
    | \.venv
    | _build
    | buck-out
    | build
    | dist
  )/
  | foo.py           # also separately exclude a file named foo.py in
                     # the root of the project
)
'''
```

</details>

### Lookup hierarchy

Command-line options have defaults that you can see in `--help`. A `pyproject.toml` can
override those defaults. Finally, options provided by the user on the command line
override both.

_Black_ will only ever use one `pyproject.toml` file during an entire run. It doesn't
look for multiple files, and doesn't compose configuration from different levels of the
file hierarchy.

## Editor integration

<<<<<<< HEAD
_Black_ can be integrated into many editors with plugins. They let you run _Black_ on
your code with the ease of doing it in your editor. To get started using _Black_ in your
editor of choice, please see
[editor_integration](https://github.com/psf/black/blob/master/docs/editor_integration.md).

Patches are welcome for editors without an editor integration or plugin! More
information can be found in
[editor_integration](https://github.com/psf/black/blob/master/docs/editor_integration.md#other-editors).
=======
### Emacs

Options include the following:

- [purcell/reformatter.el](https://github.com/purcell/reformatter.el)
- [proofit404/blacken](https://github.com/proofit404/blacken)
- [Elpy](https://github.com/jorgenschaefer/elpy).

### PyCharm/IntelliJ IDEA

1. Install `black`.

```console
$ pip install black
```

2. Locate your `black` installation folder.

On macOS / Linux / BSD:

```console
$ which black
/usr/local/bin/black  # possible location
```

On Windows:

```console
$ where black
%LocalAppData%\Programs\Python\Python36-32\Scripts\black.exe  # possible location
```

Note that if you are using a virtual environment detected by PyCharm, this is an
unneeded step. In this case the path to `black` is `$PyInterpreterDirectory$/black`.

3. Open External tools in PyCharm/IntelliJ IDEA

On macOS:

`PyCharm -> Preferences -> Tools -> External Tools`

On Windows / Linux / BSD:

`File -> Settings -> Tools -> External Tools`

4. Click the + icon to add a new external tool with the following values:

   - Name: Black
   - Description: Black is the uncompromising Python code formatter.
   - Program: <install_location_from_step_2>
   - Arguments: `"$FilePath$"`

5. Format the currently opened file by selecting `Tools -> External Tools -> black`.

   - Alternatively, you can set a keyboard shortcut by navigating to
     `Preferences or Settings -> Keymap -> External Tools -> External Tools - Black`.

6. Optionally, run _Black_ on every file save:

   1. Make sure you have the
      [File Watchers](https://plugins.jetbrains.com/plugin/7177-file-watchers) plugin
      installed.
   2. Go to `Preferences or Settings -> Tools -> File Watchers` and click `+` to add a
      new watcher:
      - Name: Black
      - File type: Python
      - Scope: Project Files
      - Program: <install_location_from_step_2>
      - Arguments: `$FilePath$`
      - Output paths to refresh: `$FilePath$`
      - Working directory: `$ProjectFileDir$`

   - Uncheck "Auto-save edited files to trigger the watcher" in Advanced Options

### Wing IDE

Wing supports black via the OS Commands tool, as explained in the Wing documentation on
[pep8 formatting](https://wingware.com/doc/edit/pep8). The detailed procedure is:

1. Install `black`.

```console
$ pip install black
```

2. Make sure it runs from the command line, e.g.

```console
$ black --help
```

3. In Wing IDE, activate the **OS Commands** panel and define the command **black** to
   execute black on the currently selected file:

- Use the Tools -> OS Commands menu selection
- click on **+** in **OS Commands** -> New: Command line..
  - Title: black
  - Command Line: black %s
  - I/O Encoding: Use Default
  - Key Binding: F1
  - [x] Raise OS Commands when executed
  - [x] Auto-save files before execution
  - [x] Line mode

4. Select a file in the editor and press **F1** , or whatever key binding you selected
   in step 3, to reformat the file.

### Vim

Commands and shortcuts:

- `:Black` to format the entire file (ranges not supported);
- `:BlackUpgrade` to upgrade _Black_ inside the virtualenv;
- `:BlackVersion` to get the current version of _Black_ inside the virtualenv.

Configuration:

- `g:black_fast` (defaults to `0`)
- `g:black_linelength` (defaults to `88`)
- `g:black_skip_string_normalization` (defaults to `0`)
- `g:black_virtualenv` (defaults to `~/.vim/black` or `~/.local/share/nvim/black`)

To install with [vim-plug](https://github.com/junegunn/vim-plug):

```
Plug 'psf/black', { 'branch': 'stable' }
```

or with [Vundle](https://github.com/VundleVim/Vundle.vim):

```
Plugin 'psf/black'
```

and execute the following in a terminal:

```console
$ cd ~/.vim/bundle/black
$ git checkout origin/stable -b stable
```

or you can copy the plugin from
[plugin/black.vim](https://github.com/psf/black/blob/stable/plugin/black.vim).

```
mkdir -p ~/.vim/pack/python/start/black/plugin
curl https://raw.githubusercontent.com/psf/black/master/plugin/black.vim -o ~/.vim/pack/python/start/black/plugin/black.vim
```

Let me know if this requires any changes to work with Vim 8's builtin `packadd`, or
Pathogen, and so on.

This plugin **requires Vim 7.0+ built with Python 3.6+ support**. It needs Python 3.6 to
be able to run _Black_ inside the Vim process which is much faster than calling an
external command.

On first run, the plugin creates its own virtualenv using the right Python version and
automatically installs _Black_. You can upgrade it later by calling `:BlackUpgrade` and
restarting Vim.

If you need to do anything special to make your virtualenv work and install _Black_ (for
example you want to run a version from master), create a virtualenv manually and point
`g:black_virtualenv` to it. The plugin will use it.

To run _Black_ on save, add the following line to `.vimrc` or `init.vim`:

```
autocmd BufWritePre *.py execute ':Black'
```

To run _Black_ on a key press (e.g. F9 below), add this:

```
nnoremap <F9> :Black<CR>
```

**How to get Vim with Python 3.6?** On Ubuntu 17.10 Vim comes with Python 3.6 by
default. On macOS with Homebrew run: `brew install vim`. When building Vim from source,
use: `./configure --enable-python3interp=yes`. There's many guides online how to do
this.

**I get an import error when using _Black_ from a virtual environment**: If you get an
error message like this:

```text
Traceback (most recent call last):
  File "<string>", line 63, in <module>
  File "/home/gui/.vim/black/lib/python3.7/site-packages/black.py", line 45, in <module>
    from typed_ast import ast3, ast27
  File "/home/gui/.vim/black/lib/python3.7/site-packages/typed_ast/ast3.py", line 40, in <module>
    from typed_ast import _ast3
ImportError: /home/gui/.vim/black/lib/python3.7/site-packages/typed_ast/_ast3.cpython-37m-x86_64-linux-gnu.so: undefined symbool: PyExc_KeyboardInterrupt
```

Then you need to install `typed_ast` and `regex` directly from the source code. The
error happens because `pip` will download [Python wheels](https://pythonwheels.com/) if
they are available. Python wheels are a new standard of distributing Python packages and
packages that have Cython and extensions written in C are already compiled, so the
installation is much more faster. The problem here is that somehow the Python
environment inside Vim does not match with those already compiled C extensions and these
kind of errors are the result. Luckily there is an easy fix: installing the packages
from the source code.

The two packages that cause the problem are:

- [regex](https://pypi.org/project/regex/)
- [typed-ast](https://pypi.org/project/typed-ast/)

Now remove those two packages:

```console
$ pip uninstall regex typed-ast -y
```

And now you can install them with:

```console
$ pip install --no-binary :all: regex typed-ast
```

The C extensions will be compiled and now Vim's Python environment will match. Note that
you need to have the GCC compiler and the Python development files installed (on
Ubuntu/Debian do `sudo apt-get install build-essential python3-dev`).

If you later want to update _Black_, you should do it like this:

```console
$ pip install -U black --no-binary regex,typed-ast
```

### Visual Studio Code

Use the
[Python extension](https://marketplace.visualstudio.com/items?itemName=ms-python.python)
([instructions](https://code.visualstudio.com/docs/python/editing#_formatting)).

### SublimeText 3

Use [sublack plugin](https://github.com/jgirardet/sublack).

### Jupyter Notebook Magic

Use [blackcellmagic](https://github.com/csurfer/blackcellmagic).

### Python Language Server

If your editor supports the [Language Server Protocol](https://langserver.org/) (Atom,
Sublime Text, Visual Studio Code and many more), you can use the
[Python Language Server](https://github.com/palantir/python-language-server) with the
[pyls-black](https://github.com/rupert/pyls-black) plugin.

### Atom/Nuclide

Use [python-black](https://atom.io/packages/python-black).

### Kakoune

Add the following hook to your kakrc, then run _Black_ with `:format`.

```
hook global WinSetOption filetype=python %{
    set-option window formatcmd 'black -q  -'
}
```

### Thonny

Use [Thonny-black-code-format](https://github.com/Franccisco/thonny-black-code-format).

### Other editors

Other editors will require external contributions.

Patches welcome! ✨ 🍰 ✨

Any tool that can pipe code through _Black_ using its stdio mode (just
[use `-` as the file name](https://www.tldp.org/LDP/abs/html/special-chars.html#DASHREF2)).
The formatted code will be returned on stdout (unless `--check` was passed). _Black_
will still emit messages on stderr but that shouldn't affect your use case.

This can be used for example with PyCharm's or IntelliJ's
[File Watchers](https://www.jetbrains.com/help/pycharm/file-watchers.html).
>>>>>>> 0196437f

## blackd

`blackd` is a small HTTP server that exposes Black's functionality over a simple
protocol. The main benefit of using it is to avoid paying the cost of starting up a new
Black process every time you want to blacken a file. Please refer to
[blackd](https://github.com/psf/black/blob/master/docs/blackd.md) to get the ball
rolling.

## black-primer

`black-primer` is a tool built for CI (and huumans) to have _Black_ `--check` a number
of (configured in `primer.json`) Git accessible projects in parallel.
[black_primer](https://github.com/psf/black/blob/master/docs/black-primer.md) has more
information regarding its usage and configuration.

<<<<<<< HEAD
(A PR adding Mercurial support will be accepted.)
=======
```text
Usage: black-primer [OPTIONS]

  primer - prime projects for blackening... 🏴

Options:
  -c, --config PATH      JSON config file path  [default: /Users/cooper/repos/
                         black/src/black_primer/primer.json]

  --debug                Turn on debug logging  [default: False]
  -k, --keep             Keep workdir + repos post run  [default: False]
  -L, --long-checkouts   Pull big projects to test  [default: False]
  -R, --rebase           Rebase project if already checked out  [default:
                         False]

  -w, --workdir PATH     Directory Path for repo checkouts  [default: /var/fol
                         ders/tc/hbwxh76j1hn6gqjd2n2sjn4j9k1glp/T/primer.20200
                         517125229]

  -W, --workers INTEGER  Number of parallel worker coroutines  [default: 69]
  -h, --help             Show this message and exit.
```

### primer config file

The config is JSON format. Its main element is the `"projects"` dictionary. Below
explains each parameter:

```json
{
  "projects": {
    "00_Example": {
      "cli_arguments": "List of extra CLI arguments to pass Black for this project",
      "expect_formatting_changes": "Boolean to indicate that the version of Black is expected to cause changes",
      "git_clone_url": "URL you would pass `git clone` to check out this repo",
      "long_checkout": "Boolean to have repo skipped by defauult unless `--long-checkouts` is specified",
      "py_versions": "List of major Python versions to run this project with - all will do as you'd expect - run on ALL versions"
    },
    "aioexabgp": {
      "cli_arguments": [],
      "expect_formatting_changes": true,
      "git_clone_url": "https://github.com/cooperlees/aioexabgp.git",
      "long_checkout": false,
      "py_versions": ["all", "3.8"] // "all" ignores all other versions
    }
  }
}
```

### Example run

```console
cooper-mbp:black cooper$ ~/venvs/b/bin/black-primer
[2020-05-17 13:06:40,830] INFO: 4 projects to run Black over (lib.py:270)
[2020-05-17 13:06:44,215] INFO: Analyzing results (lib.py:285)
-- primer results 📊 --

3 / 4 succeeded (75.0%) ✅
1 / 4 FAILED (25.0%) 💩
 - 0 projects disabled by config
 - 0 projects skipped due to Python version
 - 0 skipped due to long checkout

Failed projects:

### flake8-bugbear:
 - Returned 1
 - stdout:
--- tests/b303_b304.py	2020-05-17 20:04:09.991227 +0000
+++ tests/b303_b304.py	2020-05-17 20:06:42.753851 +0000
@@ -26,11 +26,11 @@
     maxint = 5  # this is okay
     # the following shouldn't crash
     (a, b, c) = list(range(3))
     # it's different than this
     a, b, c = list(range(3))
-    a, b, c, = list(range(3))
+    a, b, c = list(range(3))
     # and different than this
     (a, b), c = list(range(3))
     a, *b, c = [1, 2, 3, 4, 5]
     b[1:3] = [0, 0]

would reformat tests/b303_b304.py
Oh no! 💥 💔 💥
1 file would be reformatted, 22 files would be left unchanged.
```
>>>>>>> 0196437f

## Version control integration

Use [pre-commit](https://pre-commit.com/). Once you
[have it installed](https://pre-commit.com/#install), add this to the
`.pre-commit-config.yaml` in your repository:

```yaml
repos:
  - repo: https://github.com/psf/black
    rev: stable
    hooks:
      - id: black
        language_version: python3.6
```

Then run `pre-commit install` and you're ready to go.

Avoid using `args` in the hook. Instead, store necessary configuration in
`pyproject.toml` so that editors and command-line usage of Black all behave consistently
for your project. See _Black_'s own
[pyproject.toml](https://github.com/psf/black/blob/master/pyproject.toml) for an
example.

If you're already using Python 3.7, switch the `language_version` accordingly. Finally,
`stable` is a branch that tracks the latest release on PyPI. If you'd rather run on
master, this is also an option.

## Ignoring unmodified files

_Black_ remembers files it has already formatted, unless the `--diff` flag is used or
code is passed via standard input. This information is stored per-user. The exact
location of the file depends on the _Black_ version and the system on which _Black_ is
run. The file is non-portable. The standard location on common operating systems is:

- Windows:
  `C:\\Users\<username>\AppData\Local\black\black\Cache\<version>\cache.<line-length>.<file-mode>.pickle`
- macOS:
  `/Users/<username>/Library/Caches/black/<version>/cache.<line-length>.<file-mode>.pickle`
- Linux:
  `/home/<username>/.cache/black/<version>/cache.<line-length>.<file-mode>.pickle`

`file-mode` is an int flag that determines whether the file was formatted as 3.6+ only,
as .pyi, and whether string normalization was omitted.

To override the location of these files on macOS or Linux, set the environment variable
`XDG_CACHE_HOME` to your preferred location. For example, if you want to put the cache
in the directory you're running _Black_ from, set `XDG_CACHE_HOME=.cache`. _Black_ will
then write the above files to `.cache/black/<version>/`.

## Used by

The following notable open-source projects trust _Black_ with enforcing a consistent
code style: pytest, tox, Pyramid, Django Channels, Hypothesis, attrs, SQLAlchemy,
Poetry, PyPA applications (Warehouse, Bandersnatch, Pipenv, virtualenv), pandas, Pillow,
every Datadog Agent Integration, Home Assistant.

The following organizations use _Black_: Facebook, Dropbox.

Are we missing anyone? Let us know.

## Testimonials

**Dusty Phillips**,
[writer](https://smile.amazon.com/s/ref=nb_sb_noss?url=search-alias%3Daps&field-keywords=dusty+phillips):

> _Black_ is opinionated so you don't have to be.

**Hynek Schlawack**, [creator of `attrs`](https://www.attrs.org/), core developer of
Twisted and CPython:

> An auto-formatter that doesn't suck is all I want for Xmas!

**Carl Meyer**, [Django](https://www.djangoproject.com/) core developer:

> At least the name is good.

**Kenneth Reitz**, creator of [`requests`](http://python-requests.org/) and
[`pipenv`](https://readthedocs.org/projects/pipenv/):

> This vastly improves the formatting of our code. Thanks a ton!

## Show your style

Use the badge in your project's README.md:

```markdown
[![Code style: black](https://img.shields.io/badge/code%20style-black-000000.svg)](https://github.com/psf/black)
```

Using the badge in README.rst:

```
.. image:: https://img.shields.io/badge/code%20style-black-000000.svg
    :target: https://github.com/psf/black
```

Looks like this:
[![Code style: black](https://img.shields.io/badge/code%20style-black-000000.svg)](https://github.com/psf/black)

## License

MIT

## Contributing to _Black_

In terms of inspiration, _Black_ is about as configurable as _gofmt_. This is
deliberate.

Bug reports and fixes are always welcome! However, before you suggest a new feature or
configuration knob, ask yourself why you want it. If it enables better integration with
some workflow, fixes an inconsistency, speeds things up, and so on - go for it! On the
other hand, if your answer is "because I don't like a particular formatting" then you're
not ready to embrace _Black_ yet. Such changes are unlikely to get accepted. You can
still try but prepare to be disappointed.

More details can be found in
[CONTRIBUTING](https://github.com/psf/black/blob/master/CONTRIBUTING.md).

## Change log

The log's become rather long. It moved to its own file.

See [CHANGES](https://github.com/psf/black/blob/master/CHANGES.md).

## Authors

Glued together by [Łukasz Langa](mailto:lukasz@langa.pl).

Maintained with [Carol Willing](mailto:carolcode@willingconsulting.com),
[Carl Meyer](mailto:carl@oddbird.net),
[Jelle Zijlstra](mailto:jelle.zijlstra@gmail.com),
[Mika Naylor](mailto:mail@autophagy.io),
[Zsolt Dollenstein](mailto:zsol.zsol@gmail.com), and
[Cooper Lees](mailto:me@cooperlees.com).

Multiple contributions by:

- [Abdur-Rahmaan Janhangeer](mailto:arj.python@gmail.com)
- [Adam Johnson](mailto:me@adamj.eu)
- [Alexander Huynh](mailto:github@grande.coffee)
- [Andrew Thorp](mailto:andrew.thorp.dev@gmail.com)
- [Andrey](mailto:dyuuus@yandex.ru)
- [Andy Freeland](mailto:andy@andyfreeland.net)
- [Anthony Sottile](mailto:asottile@umich.edu)
- [Arjaan Buijk](mailto:arjaan.buijk@gmail.com)
- [Artem Malyshev](mailto:proofit404@gmail.com)
- [Asger Hautop Drewsen](mailto:asgerdrewsen@gmail.com)
- [Augie Fackler](mailto:raf@durin42.com)
- [Aviskar KC](mailto:aviskarkc10@gmail.com)
- [Benjamin Woodruff](mailto:github@benjam.info)
- [Brandt Bucher](mailto:brandtbucher@gmail.com)
- Charles Reid
- [Christian Heimes](mailto:christian@python.org)
- [Chuck Wooters](mailto:chuck.wooters@microsoft.com)
- [Cooper Ry Lees](mailto:me@cooperlees.com)
- [Daniel Hahler](mailto:github@thequod.de)
- [Daniel M. Capella](mailto:polycitizen@gmail.com)
- Daniele Esposti
- dylanjblack
- [Eli Treuherz](mailto:eli@treuherz.com)
- [Florent Thiery](mailto:fthiery@gmail.com)
- hauntsaninja
- Hugo van Kemenade
- [Ivan Katanić](mailto:ivan.katanic@gmail.com)
- [Jason Fried](mailto:me@jasonfried.info)
- [jgirardet](mailto:ijkl@netc.fr)
- [Joe Antonakakis](mailto:jma353@cornell.edu)
- [Jon Dufresne](mailto:jon.dufresne@gmail.com)
- [Jonas Obrist](mailto:ojiidotch@gmail.com)
- [Josh Bode](mailto:joshbode@fastmail.com)
- [Juan Luis Cano Rodríguez](mailto:hello@juanlu.space)
- [Katie McLaughlin](mailto:katie@glasnt.com)
- Lawrence Chan
- [Linus Groh](mailto:mail@linusgroh.de)
- [Luka Sterbic](mailto:luka.sterbic@gmail.com)
- Mariatta
- [Matt VanEseltine](mailto:vaneseltine@gmail.com)
- [Michael Flaxman](mailto:michael.flaxman@gmail.com)
- [Michael J. Sullivan](mailto:sully@msully.net)
- [Michael McClimon](mailto:michael@mcclimon.org)
- [Miguel Gaiowski](mailto:miggaiowski@gmail.com)
- [Mike](mailto:roshi@fedoraproject.org)
- [Min ho Kim](mailto:minho42@gmail.com)
- [Miroslav Shubernetskiy](mailto:miroslav@miki725.com)
- [Neraste](mailto:neraste.herr10@gmail.com)
- [Ofek Lev](mailto:ofekmeister@gmail.com)
- [Osaetin Daniel](mailto:osaetindaniel@gmail.com)
- [Pablo Galindo](mailto:Pablogsal@gmail.com)
- [Peter Bengtsson](mailto:mail@peterbe.com)
- pmacosta
- [Rishikesh Jha](mailto:rishijha424@gmail.com)
- [Stavros Korokithakis](mailto:hi@stavros.io)
- [Stephen Rosen](mailto:sirosen@globus.org)
- [Sunil Kapil](mailto:snlkapil@gmail.com)
- [Thom Lu](mailto:thomas.c.lu@gmail.com)
- [Tom Christie](mailto:tom@tomchristie.com)
- [Tzu-ping Chung](mailto:uranusjr@gmail.com)
- [Utsav Shah](mailto:ukshah2@illinois.edu)
- vezeli
- [Vishwas B Sharma](mailto:sharma.vishwas88@gmail.com)
- [Yngve Høiseth](mailto:yngve@hoiseth.net)
- [Yurii Karabas](mailto:1998uriyyo@gmail.com)<|MERGE_RESOLUTION|>--- conflicted
+++ resolved
@@ -322,7 +322,6 @@
 
 ## Editor integration
 
-<<<<<<< HEAD
 _Black_ can be integrated into many editors with plugins. They let you run _Black_ on
 your code with the ease of doing it in your editor. To get started using _Black_ in your
 editor of choice, please see
@@ -331,290 +330,6 @@
 Patches are welcome for editors without an editor integration or plugin! More
 information can be found in
 [editor_integration](https://github.com/psf/black/blob/master/docs/editor_integration.md#other-editors).
-=======
-### Emacs
-
-Options include the following:
-
-- [purcell/reformatter.el](https://github.com/purcell/reformatter.el)
-- [proofit404/blacken](https://github.com/proofit404/blacken)
-- [Elpy](https://github.com/jorgenschaefer/elpy).
-
-### PyCharm/IntelliJ IDEA
-
-1. Install `black`.
-
-```console
-$ pip install black
-```
-
-2. Locate your `black` installation folder.
-
-On macOS / Linux / BSD:
-
-```console
-$ which black
-/usr/local/bin/black  # possible location
-```
-
-On Windows:
-
-```console
-$ where black
-%LocalAppData%\Programs\Python\Python36-32\Scripts\black.exe  # possible location
-```
-
-Note that if you are using a virtual environment detected by PyCharm, this is an
-unneeded step. In this case the path to `black` is `$PyInterpreterDirectory$/black`.
-
-3. Open External tools in PyCharm/IntelliJ IDEA
-
-On macOS:
-
-`PyCharm -> Preferences -> Tools -> External Tools`
-
-On Windows / Linux / BSD:
-
-`File -> Settings -> Tools -> External Tools`
-
-4. Click the + icon to add a new external tool with the following values:
-
-   - Name: Black
-   - Description: Black is the uncompromising Python code formatter.
-   - Program: <install_location_from_step_2>
-   - Arguments: `"$FilePath$"`
-
-5. Format the currently opened file by selecting `Tools -> External Tools -> black`.
-
-   - Alternatively, you can set a keyboard shortcut by navigating to
-     `Preferences or Settings -> Keymap -> External Tools -> External Tools - Black`.
-
-6. Optionally, run _Black_ on every file save:
-
-   1. Make sure you have the
-      [File Watchers](https://plugins.jetbrains.com/plugin/7177-file-watchers) plugin
-      installed.
-   2. Go to `Preferences or Settings -> Tools -> File Watchers` and click `+` to add a
-      new watcher:
-      - Name: Black
-      - File type: Python
-      - Scope: Project Files
-      - Program: <install_location_from_step_2>
-      - Arguments: `$FilePath$`
-      - Output paths to refresh: `$FilePath$`
-      - Working directory: `$ProjectFileDir$`
-
-   - Uncheck "Auto-save edited files to trigger the watcher" in Advanced Options
-
-### Wing IDE
-
-Wing supports black via the OS Commands tool, as explained in the Wing documentation on
-[pep8 formatting](https://wingware.com/doc/edit/pep8). The detailed procedure is:
-
-1. Install `black`.
-
-```console
-$ pip install black
-```
-
-2. Make sure it runs from the command line, e.g.
-
-```console
-$ black --help
-```
-
-3. In Wing IDE, activate the **OS Commands** panel and define the command **black** to
-   execute black on the currently selected file:
-
-- Use the Tools -> OS Commands menu selection
-- click on **+** in **OS Commands** -> New: Command line..
-  - Title: black
-  - Command Line: black %s
-  - I/O Encoding: Use Default
-  - Key Binding: F1
-  - [x] Raise OS Commands when executed
-  - [x] Auto-save files before execution
-  - [x] Line mode
-
-4. Select a file in the editor and press **F1** , or whatever key binding you selected
-   in step 3, to reformat the file.
-
-### Vim
-
-Commands and shortcuts:
-
-- `:Black` to format the entire file (ranges not supported);
-- `:BlackUpgrade` to upgrade _Black_ inside the virtualenv;
-- `:BlackVersion` to get the current version of _Black_ inside the virtualenv.
-
-Configuration:
-
-- `g:black_fast` (defaults to `0`)
-- `g:black_linelength` (defaults to `88`)
-- `g:black_skip_string_normalization` (defaults to `0`)
-- `g:black_virtualenv` (defaults to `~/.vim/black` or `~/.local/share/nvim/black`)
-
-To install with [vim-plug](https://github.com/junegunn/vim-plug):
-
-```
-Plug 'psf/black', { 'branch': 'stable' }
-```
-
-or with [Vundle](https://github.com/VundleVim/Vundle.vim):
-
-```
-Plugin 'psf/black'
-```
-
-and execute the following in a terminal:
-
-```console
-$ cd ~/.vim/bundle/black
-$ git checkout origin/stable -b stable
-```
-
-or you can copy the plugin from
-[plugin/black.vim](https://github.com/psf/black/blob/stable/plugin/black.vim).
-
-```
-mkdir -p ~/.vim/pack/python/start/black/plugin
-curl https://raw.githubusercontent.com/psf/black/master/plugin/black.vim -o ~/.vim/pack/python/start/black/plugin/black.vim
-```
-
-Let me know if this requires any changes to work with Vim 8's builtin `packadd`, or
-Pathogen, and so on.
-
-This plugin **requires Vim 7.0+ built with Python 3.6+ support**. It needs Python 3.6 to
-be able to run _Black_ inside the Vim process which is much faster than calling an
-external command.
-
-On first run, the plugin creates its own virtualenv using the right Python version and
-automatically installs _Black_. You can upgrade it later by calling `:BlackUpgrade` and
-restarting Vim.
-
-If you need to do anything special to make your virtualenv work and install _Black_ (for
-example you want to run a version from master), create a virtualenv manually and point
-`g:black_virtualenv` to it. The plugin will use it.
-
-To run _Black_ on save, add the following line to `.vimrc` or `init.vim`:
-
-```
-autocmd BufWritePre *.py execute ':Black'
-```
-
-To run _Black_ on a key press (e.g. F9 below), add this:
-
-```
-nnoremap <F9> :Black<CR>
-```
-
-**How to get Vim with Python 3.6?** On Ubuntu 17.10 Vim comes with Python 3.6 by
-default. On macOS with Homebrew run: `brew install vim`. When building Vim from source,
-use: `./configure --enable-python3interp=yes`. There's many guides online how to do
-this.
-
-**I get an import error when using _Black_ from a virtual environment**: If you get an
-error message like this:
-
-```text
-Traceback (most recent call last):
-  File "<string>", line 63, in <module>
-  File "/home/gui/.vim/black/lib/python3.7/site-packages/black.py", line 45, in <module>
-    from typed_ast import ast3, ast27
-  File "/home/gui/.vim/black/lib/python3.7/site-packages/typed_ast/ast3.py", line 40, in <module>
-    from typed_ast import _ast3
-ImportError: /home/gui/.vim/black/lib/python3.7/site-packages/typed_ast/_ast3.cpython-37m-x86_64-linux-gnu.so: undefined symbool: PyExc_KeyboardInterrupt
-```
-
-Then you need to install `typed_ast` and `regex` directly from the source code. The
-error happens because `pip` will download [Python wheels](https://pythonwheels.com/) if
-they are available. Python wheels are a new standard of distributing Python packages and
-packages that have Cython and extensions written in C are already compiled, so the
-installation is much more faster. The problem here is that somehow the Python
-environment inside Vim does not match with those already compiled C extensions and these
-kind of errors are the result. Luckily there is an easy fix: installing the packages
-from the source code.
-
-The two packages that cause the problem are:
-
-- [regex](https://pypi.org/project/regex/)
-- [typed-ast](https://pypi.org/project/typed-ast/)
-
-Now remove those two packages:
-
-```console
-$ pip uninstall regex typed-ast -y
-```
-
-And now you can install them with:
-
-```console
-$ pip install --no-binary :all: regex typed-ast
-```
-
-The C extensions will be compiled and now Vim's Python environment will match. Note that
-you need to have the GCC compiler and the Python development files installed (on
-Ubuntu/Debian do `sudo apt-get install build-essential python3-dev`).
-
-If you later want to update _Black_, you should do it like this:
-
-```console
-$ pip install -U black --no-binary regex,typed-ast
-```
-
-### Visual Studio Code
-
-Use the
-[Python extension](https://marketplace.visualstudio.com/items?itemName=ms-python.python)
-([instructions](https://code.visualstudio.com/docs/python/editing#_formatting)).
-
-### SublimeText 3
-
-Use [sublack plugin](https://github.com/jgirardet/sublack).
-
-### Jupyter Notebook Magic
-
-Use [blackcellmagic](https://github.com/csurfer/blackcellmagic).
-
-### Python Language Server
-
-If your editor supports the [Language Server Protocol](https://langserver.org/) (Atom,
-Sublime Text, Visual Studio Code and many more), you can use the
-[Python Language Server](https://github.com/palantir/python-language-server) with the
-[pyls-black](https://github.com/rupert/pyls-black) plugin.
-
-### Atom/Nuclide
-
-Use [python-black](https://atom.io/packages/python-black).
-
-### Kakoune
-
-Add the following hook to your kakrc, then run _Black_ with `:format`.
-
-```
-hook global WinSetOption filetype=python %{
-    set-option window formatcmd 'black -q  -'
-}
-```
-
-### Thonny
-
-Use [Thonny-black-code-format](https://github.com/Franccisco/thonny-black-code-format).
-
-### Other editors
-
-Other editors will require external contributions.
-
-Patches welcome! ✨ 🍰 ✨
-
-Any tool that can pipe code through _Black_ using its stdio mode (just
-[use `-` as the file name](https://www.tldp.org/LDP/abs/html/special-chars.html#DASHREF2)).
-The formatted code will be returned on stdout (unless `--check` was passed). _Black_
-will still emit messages on stderr but that shouldn't affect your use case.
-
-This can be used for example with PyCharm's or IntelliJ's
-[File Watchers](https://www.jetbrains.com/help/pycharm/file-watchers.html).
->>>>>>> 0196437f
 
 ## blackd
 
@@ -628,100 +343,10 @@
 
 `black-primer` is a tool built for CI (and huumans) to have _Black_ `--check` a number
 of (configured in `primer.json`) Git accessible projects in parallel.
-[black_primer](https://github.com/psf/black/blob/master/docs/black-primer.md) has more
+[black_primer](https://github.com/psf/black/blob/master/docs/black_primer.md) has more
 information regarding its usage and configuration.
 
-<<<<<<< HEAD
 (A PR adding Mercurial support will be accepted.)
-=======
-```text
-Usage: black-primer [OPTIONS]
-
-  primer - prime projects for blackening... 🏴
-
-Options:
-  -c, --config PATH      JSON config file path  [default: /Users/cooper/repos/
-                         black/src/black_primer/primer.json]
-
-  --debug                Turn on debug logging  [default: False]
-  -k, --keep             Keep workdir + repos post run  [default: False]
-  -L, --long-checkouts   Pull big projects to test  [default: False]
-  -R, --rebase           Rebase project if already checked out  [default:
-                         False]
-
-  -w, --workdir PATH     Directory Path for repo checkouts  [default: /var/fol
-                         ders/tc/hbwxh76j1hn6gqjd2n2sjn4j9k1glp/T/primer.20200
-                         517125229]
-
-  -W, --workers INTEGER  Number of parallel worker coroutines  [default: 69]
-  -h, --help             Show this message and exit.
-```
-
-### primer config file
-
-The config is JSON format. Its main element is the `"projects"` dictionary. Below
-explains each parameter:
-
-```json
-{
-  "projects": {
-    "00_Example": {
-      "cli_arguments": "List of extra CLI arguments to pass Black for this project",
-      "expect_formatting_changes": "Boolean to indicate that the version of Black is expected to cause changes",
-      "git_clone_url": "URL you would pass `git clone` to check out this repo",
-      "long_checkout": "Boolean to have repo skipped by defauult unless `--long-checkouts` is specified",
-      "py_versions": "List of major Python versions to run this project with - all will do as you'd expect - run on ALL versions"
-    },
-    "aioexabgp": {
-      "cli_arguments": [],
-      "expect_formatting_changes": true,
-      "git_clone_url": "https://github.com/cooperlees/aioexabgp.git",
-      "long_checkout": false,
-      "py_versions": ["all", "3.8"] // "all" ignores all other versions
-    }
-  }
-}
-```
-
-### Example run
-
-```console
-cooper-mbp:black cooper$ ~/venvs/b/bin/black-primer
-[2020-05-17 13:06:40,830] INFO: 4 projects to run Black over (lib.py:270)
-[2020-05-17 13:06:44,215] INFO: Analyzing results (lib.py:285)
--- primer results 📊 --
-
-3 / 4 succeeded (75.0%) ✅
-1 / 4 FAILED (25.0%) 💩
- - 0 projects disabled by config
- - 0 projects skipped due to Python version
- - 0 skipped due to long checkout
-
-Failed projects:
-
-### flake8-bugbear:
- - Returned 1
- - stdout:
---- tests/b303_b304.py	2020-05-17 20:04:09.991227 +0000
-+++ tests/b303_b304.py	2020-05-17 20:06:42.753851 +0000
-@@ -26,11 +26,11 @@
-     maxint = 5  # this is okay
-     # the following shouldn't crash
-     (a, b, c) = list(range(3))
-     # it's different than this
-     a, b, c = list(range(3))
--    a, b, c, = list(range(3))
-+    a, b, c = list(range(3))
-     # and different than this
-     (a, b), c = list(range(3))
-     a, *b, c = [1, 2, 3, 4, 5]
-     b[1:3] = [0, 0]
-
-would reformat tests/b303_b304.py
-Oh no! 💥 💔 💥
-1 file would be reformatted, 22 files would be left unchanged.
-```
->>>>>>> 0196437f
 
 ## Version control integration
 
