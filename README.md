![Black Logo](https://raw.githubusercontent.com/psf/black/master/docs/_static/logo2-readme.png)

<h2 align="center">The Uncompromising Code Formatter</h2>

<p align="center">
<a href="https://travis-ci.com/psf/black"><img alt="Build Status" src="https://travis-ci.com/psf/black.svg?branch=master"></a>
<a href="https://github.com/psf/black/actions"><img alt="Actions Status" src="https://github.com/psf/black/workflows/Test/badge.svg"></a>
<a href="https://github.com/psf/black/actions"><img alt="Actions Status" src="https://github.com/psf/black/workflows/Primer/badge.svg"></a>
<a href="https://black.readthedocs.io/en/stable/?badge=stable"><img alt="Documentation Status" src="https://readthedocs.org/projects/black/badge/?version=stable"></a>
<a href="https://coveralls.io/github/psf/black?branch=master"><img alt="Coverage Status" src="https://coveralls.io/repos/github/psf/black/badge.svg?branch=master"></a>
<a href="https://github.com/psf/black/blob/master/LICENSE"><img alt="License: MIT" src="https://black.readthedocs.io/en/stable/_static/license.svg"></a>
<a href="https://pypi.org/project/black/"><img alt="PyPI" src="https://img.shields.io/pypi/v/black"></a>
<a href="https://pepy.tech/project/black"><img alt="Downloads" src="https://pepy.tech/badge/black"></a>
<a href="https://anaconda.org/conda-forge/black/"><img alt="conda-forge" src="https://img.shields.io/conda/dn/conda-forge/black.svg?label=conda-forge"></a>
<a href="https://github.com/psf/black"><img alt="Code style: black" src="https://img.shields.io/badge/code%20style-black-000000.svg"></a>
</p>

> “Any color you like.”

_Black_ is the uncompromising Python code formatter. By using it, you agree to cede
control over minutiae of hand-formatting. In return, _Black_ gives you speed,
determinism, and freedom from `pycodestyle` nagging about formatting. You will save time
and mental energy for more important matters.

Blackened code looks the same regardless of the project you're reading. Formatting
becomes transparent after a while and you can focus on the content instead.

_Black_ makes code review faster by producing the smallest diffs possible.

Try it out now using the [Black Playground](https://black.now.sh). Watch the
[PyCon 2019 talk](https://youtu.be/esZLCuWs_2Y) to learn more.

---

_Contents:_ **[Installation and usage](#installation-and-usage)** |
**[Code style](#the-black-code-style)** | **[Pragmatism](#pragmatism)** |
**[pyproject.toml](#pyprojecttoml)** | **[Editor integration](#editor-integration)** |
**[blackd](#blackd)** | **[black-primer](#black-primer)** |
**[Version control integration](#version-control-integration)** |
**[GitHub Actions](#github-actions)** |
**[Ignoring unmodified files](#ignoring-unmodified-files)** | **[Used by](#used-by)** |
**[Testimonials](#testimonials)** | **[Show your style](#show-your-style)** |
**[Contributing](#contributing-to-black)** | **[Change log](#change-log)** |
**[Authors](#authors)**

---

## Installation and usage

### Installation

_Black_ can be installed by running `pip install black`. It requires Python 3.6.2+ to
run. If you want to format Python 2 code as well, install with
`pip install black[python2]`.

#### Install from GitHub

If you can't wait for the latest _hotness_ and want to install from GitHub, use:

`pip install git+git://github.com/psf/black`

### Usage

To get started right away with sensible defaults:

```sh
black {source_file_or_directory}
```

You can run _Black_ as a package if running it as a script doesn't work:

```sh
python -m black {source_file_or_directory}
```

### Command line options

_Black_ doesn't provide many options. You can list them by running `black --help`:

```text
Usage: black [OPTIONS] [SRC]...

  The uncompromising code formatter.

Options:
  -c, --code TEXT                 Format the code passed in as a string.
  -l, --line-length INTEGER       How many characters per line to allow.
                                  [default: 88]

  -t, --target-version [py27|py33|py34|py35|py36|py37|py38|py39]
                                  Python versions that should be supported by
                                  Black's output. [default: per-file auto-
                                  detection]

  --pyi                           Format all input files like typing stubs
                                  regardless of file extension (useful when
                                  piping source on standard input).

  -S, --skip-string-normalization
                                  Don't normalize string quotes or prefixes.
  -C, --skip-magic-trailing-comma
                                  Don't use trailing commas as a reason to
                                  split lines.

  --check                         Don't write the files back, just return the
                                  status.  Return code 0 means nothing would
                                  change.  Return code 1 means some files
                                  would be reformatted. Return code 123 means
                                  there was an internal error.

  --diff                          Don't write the files back, just output a
                                  diff for each file on stdout.

  --color / --no-color            Show colored diff. Only applies when
                                  `--diff` is given.

  --fast / --safe                 If --fast given, skip temporary sanity
                                  checks. [default: --safe]

  --include TEXT                  A regular expression that matches files and
                                  directories that should be included on
                                  recursive searches.  An empty value means
                                  all files are included regardless of the
                                  name.  Use forward slashes for directories
                                  on all platforms (Windows, too).  Exclusions
                                  are calculated first, inclusions later.
                                  [default: \.pyi?$]

  --exclude TEXT                  A regular expression that matches files and
                                  directories that should be excluded on
                                  recursive searches.  An empty value means no
                                  paths are excluded. Use forward slashes for
                                  directories on all platforms (Windows, too).
                                  Exclusions are calculated first, inclusions
                                  later.  [default: /(\.direnv|\.eggs|\.git|\.
<<<<<<< HEAD
                                  hg|\.mypy_cache|\.nox|\.tox|\.venv|venv|\.sv
                                  n|_build|buck-out|build|dist)/]

=======
                                  hg|\.mypy_cache|\.nox|\.tox|\.venv|\.svn|_bu
                                  ild|buck-out|build|dist)/]

  --extend-exclude TEXT           Like --exclude, but adds additional files
                                  and directories on top of the excluded
                                  ones (useful if you simply want to add to
                                  the default).
>>>>>>> 53a6216c

  --force-exclude TEXT            Like --exclude, but files and directories
                                  matching this regex will be excluded even
                                  when they are passed explicitly as
                                  arguments.


  --stdin-filename TEXT           The name of the file when passing it through
                                  stdin. Useful to make sure Black will
                                  respect --force-exclude option on some
                                  editors that rely on using stdin.

  -q, --quiet                     Don't emit non-error messages to stderr.
                                  Errors are still emitted; silence those with
                                  2>/dev/null.

  -v, --verbose                   Also emit messages to stderr about files
                                  that were not changed or were ignored due to
                                  exclusion patterns.

  --version                       Show the version and exit.
  --config FILE                   Read configuration from FILE path.
  -h, --help                      Show this message and exit.
```

_Black_ is a well-behaved Unix-style command-line tool:

- it does nothing if no sources are passed to it;
- it will read from standard input and write to standard output if `-` is used as the
  filename;
- it only outputs messages to users on standard error;
- exits with code 0 unless an internal error occurred (or `--check` was used).

### Using _Black_ with other tools

While _Black_ enforces formatting that conforms to PEP 8, other tools may raise warnings
about _Black_'s changes or will overwrite _Black_'s changes. A good example of this is
[isort](https://pypi.org/p/isort). Since _Black_ is barely configurable, these tools
should be configured to neither warn about nor overwrite _Black_'s changes.

Actual details on _Black_ compatible configurations for various tools can be found in
[compatible_configs](https://github.com/psf/black/blob/master/docs/compatible_configs.md#black-compatible-configurations).

### Migrating your code style without ruining git blame

A long-standing argument against moving to automated code formatters like _Black_ is
that the migration will clutter up the output of `git blame`. This was a valid argument,
but since Git version 2.23, Git natively supports
[ignoring revisions in blame](https://git-scm.com/docs/git-blame#Documentation/git-blame.txt---ignore-revltrevgt)
with the `--ignore-rev` option. You can also pass a file listing the revisions to ignore
using the `--ignore-revs-file` option. The changes made by the revision will be ignored
when assigning blame. Lines modified by an ignored revision will be blamed on the
previous revision that modified those lines.

So when migrating your project's code style to _Black_, reformat everything and commit
the changes (preferably in one massive commit). Then put the full 40 characters commit
identifier(s) into a file.

```
# Migrate code style to Black
5b4ab991dede475d393e9d69ec388fd6bd949699
```

Afterwards, you can pass that file to `git blame` and see clean and meaningful blame
information.

```console
$ git blame important.py --ignore-revs-file .git-blame-ignore-revs
7a1ae265 (John Smith 2019-04-15 15:55:13 -0400 1) def very_important_function(text, file):
abdfd8b0 (Alice Doe  2019-09-23 11:39:32 -0400 2)     text = text.lstrip()
7a1ae265 (John Smith 2019-04-15 15:55:13 -0400 3)     with open(file, "r+") as f:
7a1ae265 (John Smith 2019-04-15 15:55:13 -0400 4)         f.write(formatted)
```

You can even configure `git` to automatically ignore revisions listed in a file on every
call to `git blame`.

```console
$ git config blame.ignoreRevsFile .git-blame-ignore-revs
```

**The one caveat is that GitHub and GitLab do not yet support ignoring revisions using
their native UI of blame.** So blame information will be cluttered with a reformatting
commit on those platforms. (If you'd like this feature, there's an open issue for
[GitLab](https://gitlab.com/gitlab-org/gitlab/-/issues/31423) and please let GitHub
know!)

### NOTE: This is a beta product

_Black_ is already [successfully used](https://github.com/psf/black#used-by) by many
projects, small and big. It also sports a decent test suite. However, it is still very
new. Things will probably be wonky for a while. This is made explicit by the "Beta"
trove classifier, as well as by the "b" in the version number. What this means for you
is that **until the formatter becomes stable, you should expect some formatting to
change in the future**. That being said, no drastic stylistic changes are planned,
mostly responses to bug reports.

Also, as a temporary safety measure, _Black_ will check that the reformatted code still
produces a valid AST that is equivalent to the original. This slows it down. If you're
feeling confident, use `--fast`.

## The _Black_ code style

_Black_ is a PEP 8 compliant opinionated formatter. _Black_ reformats entire files in
place. It is not configurable. It doesn't take previous formatting into account. Your
main option of configuring _Black_ is that it doesn't reformat blocks that start with
`# fmt: off` and end with `# fmt: on`, or lines that ends with `# fmt: skip`. Pay
attention that `# fmt: on/off` have to be on the same level of indentation. To learn
more about _Black_'s opinions, to go
[the_black_code_style](https://github.com/psf/black/blob/master/docs/the_black_code_style.md).

Please refer to this document before submitting an issue. What seems like a bug might be
intended behaviour.

## Pragmatism

Early versions of _Black_ used to be absolutist in some respects. They took after its
initial author. This was fine at the time as it made the implementation simpler and
there were not many users anyway. Not many edge cases were reported. As a mature tool,
_Black_ does make some exceptions to rules it otherwise holds. This
[section](https://github.com/psf/black/blob/master/docs/the_black_code_style.md#pragmatism)
of `the_black_code_style` describes what those exceptions are and why this is the case.

Please refer to this document before submitting an issue just like with the document
above. What seems like a bug might be intended behaviour.

## pyproject.toml

_Black_ is able to read project-specific default values for its command line options
from a `pyproject.toml` file. This is especially useful for specifying custom
`--include` and `--exclude`/`--extend-exclude` patterns for your project.

**Pro-tip**: If you're asking yourself "Do I need to configure anything?" the answer is
"No". _Black_ is all about sensible defaults.

### What on Earth is a `pyproject.toml` file?

[PEP 518](https://www.python.org/dev/peps/pep-0518/) defines `pyproject.toml` as a
configuration file to store build system requirements for Python projects. With the help
of tools like [Poetry](https://python-poetry.org/) or
[Flit](https://flit.readthedocs.io/en/latest/) it can fully replace the need for
`setup.py` and `setup.cfg` files.

### Where _Black_ looks for the file

By default _Black_ looks for `pyproject.toml` starting from the common base directory of
all files and directories passed on the command line. If it's not there, it looks in
parent directories. It stops looking when it finds the file, or a `.git` directory, or a
`.hg` directory, or the root of the file system, whichever comes first.

If you're formatting standard input, _Black_ will look for configuration starting from
the current working directory.

You can use a "global" configuration, stored in a specific location in your home
directory. This will be used as a fallback configuration, that is, it will be used if
and only if _Black_ doesn't find any configuration as mentioned above. Depending on your
operating system, this configuration file should be stored as:

- Windows: `~\.black`
- Unix-like (Linux, MacOS, etc.): `$XDG_CONFIG_HOME/black` (`~/.config/black` if the
  `XDG_CONFIG_HOME` environment variable is not set)

Note that these are paths to the TOML file itself (meaning that they shouldn't be named
as `pyproject.toml`), not directories where you store the configuration. Here, `~`
refers to the path to your home directory. On Windows, this will be something like
`C:\\Users\UserName`.

You can also explicitly specify the path to a particular file that you want with
`--config`. In this situation _Black_ will not look for any other file.

If you're running with `--verbose`, you will see a blue message if a file was found and
used.

Please note `blackd` will not use `pyproject.toml` configuration.

### Configuration format

As the file extension suggests, `pyproject.toml` is a
[TOML](https://github.com/toml-lang/toml) file. It contains separate sections for
different tools. _Black_ is using the `[tool.black]` section. The option keys are the
same as long names of options on the command line.

Note that you have to use single-quoted strings in TOML for regular expressions. It's
the equivalent of r-strings in Python. Multiline strings are treated as verbose regular
expressions by Black. Use `[ ]` to denote a significant space character.

<details>
<summary>Example <code>pyproject.toml</code></summary>

```toml
[tool.black]
line-length = 88
target-version = ['py37']
include = '\.pyi?$'
<<<<<<< HEAD
exclude = '''

(
  /(
      \.eggs         # exclude a few common directories in the
    | \.git          # root of the project
    | \.hg
    | \.mypy_cache
    | \.tox
    | \.venv
    | venv
    | _build
    | buck-out
    | build
    | dist
  )/
  | foo.py           # also separately exclude a file named foo.py in
                     # the root of the project
)
=======
extend-exclude = '''
# A regex preceded with ^/ will apply only to files and directories
# in the root of the project.
^/foo.py  # exclude a file named foo.py in the root of the project (in addition to the defaults)
>>>>>>> 53a6216c
'''
```

</details>

### Lookup hierarchy

Command-line options have defaults that you can see in `--help`. A `pyproject.toml` can
override those defaults. Finally, options provided by the user on the command line
override both.

_Black_ will only ever use one `pyproject.toml` file during an entire run. It doesn't
look for multiple files, and doesn't compose configuration from different levels of the
file hierarchy.

## Editor integration

_Black_ can be integrated into many editors with plugins. They let you run _Black_ on
your code with the ease of doing it in your editor. To get started using _Black_ in your
editor of choice, please see
[editor_integration](https://github.com/psf/black/blob/master/docs/editor_integration.md).

Patches are welcome for editors without an editor integration or plugin! More
information can be found in
[editor_integration](https://github.com/psf/black/blob/master/docs/editor_integration.md#other-editors).

## blackd

`blackd` is a small HTTP server that exposes Black's functionality over a simple
protocol. The main benefit of using it is to avoid paying the cost of starting up a new
Black process every time you want to blacken a file. Please refer to
[blackd](https://github.com/psf/black/blob/master/docs/blackd.md) to get the ball
rolling.

## black-primer

`black-primer` is a tool built for CI (and humans) to have _Black_ `--check` a number of
(configured in `primer.json`) Git accessible projects in parallel.
[black_primer](https://github.com/psf/black/blob/master/docs/black_primer.md) has more
information regarding its usage and configuration.

(A PR adding Mercurial support will be accepted.)

## Version control integration

Use [pre-commit](https://pre-commit.com/). Once you
[have it installed](https://pre-commit.com/#install), add this to the
`.pre-commit-config.yaml` in your repository:

```yaml
repos:
  - repo: https://github.com/psf/black
    rev: 20.8b1 # Replace by any tag/version: https://github.com/psf/black/tags
    hooks:
      - id: black
        language_version: python3 # Should be a command that runs python3.6+
```

Then run `pre-commit install` and you're ready to go.

Avoid using `args` in the hook. Instead, store necessary configuration in
`pyproject.toml` so that editors and command-line usage of Black all behave consistently
for your project. See _Black_'s own
[pyproject.toml](https://github.com/psf/black/blob/master/pyproject.toml) for an
example.

If you're already using Python 3.7, switch the `language_version` accordingly. Finally,
`stable` is a branch that tracks the latest release on PyPI. If you'd rather run on
master, this is also an option.

## GitHub Actions

Create a file named `.github/workflows/black.yml` inside your repository with:

```yaml
name: Lint

on: [push, pull_request]

jobs:
  lint:
    runs-on: ubuntu-latest
    steps:
      - uses: actions/checkout@v2
      - uses: actions/setup-python@v2
      - uses: psf/black@stable
        with:
          args: ". --check"
```

### Inputs

#### `black_args`

**optional**: Black input arguments. Defaults to `. --check --diff`.

## Ignoring unmodified files

_Black_ remembers files it has already formatted, unless the `--diff` flag is used or
code is passed via standard input. This information is stored per-user. The exact
location of the file depends on the _Black_ version and the system on which _Black_ is
run. The file is non-portable. The standard location on common operating systems is:

- Windows:
  `C:\\Users\<username>\AppData\Local\black\black\Cache\<version>\cache.<line-length>.<file-mode>.pickle`
- macOS:
  `/Users/<username>/Library/Caches/black/<version>/cache.<line-length>.<file-mode>.pickle`
- Linux:
  `/home/<username>/.cache/black/<version>/cache.<line-length>.<file-mode>.pickle`

`file-mode` is an int flag that determines whether the file was formatted as 3.6+ only,
as .pyi, and whether string normalization was omitted.

To override the location of these files on macOS or Linux, set the environment variable
`XDG_CACHE_HOME` to your preferred location. For example, if you want to put the cache
in the directory you're running _Black_ from, set `XDG_CACHE_HOME=.cache`. _Black_ will
then write the above files to `.cache/black/<version>/`.

## Used by

The following notable open-source projects trust _Black_ with enforcing a consistent
code style: pytest, tox, Pyramid, Django Channels, Hypothesis, attrs, SQLAlchemy,
Poetry, PyPA applications (Warehouse, Bandersnatch, Pipenv, virtualenv), pandas, Pillow,
every Datadog Agent Integration, Home Assistant, Zulip.

The following organizations use _Black_: Facebook, Dropbox, Mozilla, Quora.

Are we missing anyone? Let us know.

## Testimonials

**Dusty Phillips**,
[writer](https://smile.amazon.com/s/ref=nb_sb_noss?url=search-alias%3Daps&field-keywords=dusty+phillips):

> _Black_ is opinionated so you don't have to be.

**Hynek Schlawack**, [creator of `attrs`](https://www.attrs.org/), core developer of
Twisted and CPython:

> An auto-formatter that doesn't suck is all I want for Xmas!

**Carl Meyer**, [Django](https://www.djangoproject.com/) core developer:

> At least the name is good.

**Kenneth Reitz**, creator of [`requests`](http://python-requests.org/) and
[`pipenv`](https://readthedocs.org/projects/pipenv/):

> This vastly improves the formatting of our code. Thanks a ton!

## Show your style

Use the badge in your project's README.md:

```md
[![Code style: black](https://img.shields.io/badge/code%20style-black-000000.svg)](https://github.com/psf/black)
```

Using the badge in README.rst:

```
.. image:: https://img.shields.io/badge/code%20style-black-000000.svg
    :target: https://github.com/psf/black
```

Looks like this:
[![Code style: black](https://img.shields.io/badge/code%20style-black-000000.svg)](https://github.com/psf/black)

## License

MIT

## Contributing to _Black_

In terms of inspiration, _Black_ is about as configurable as _gofmt_. This is
deliberate.

Bug reports and fixes are always welcome! However, before you suggest a new feature or
configuration knob, ask yourself why you want it. If it enables better integration with
some workflow, fixes an inconsistency, speeds things up, and so on - go for it! On the
other hand, if your answer is "because I don't like a particular formatting" then you're
not ready to embrace _Black_ yet. Such changes are unlikely to get accepted. You can
still try but prepare to be disappointed.

More details can be found in
[CONTRIBUTING](https://github.com/psf/black/blob/master/CONTRIBUTING.md).

## Change log

The log's become rather long. It moved to its own file.

See [CHANGES](https://github.com/psf/black/blob/master/CHANGES.md).

## Authors

Glued together by [Łukasz Langa](mailto:lukasz@langa.pl).

Maintained with [Carol Willing](mailto:carolcode@willingconsulting.com),
[Carl Meyer](mailto:carl@oddbird.net),
[Jelle Zijlstra](mailto:jelle.zijlstra@gmail.com),
[Mika Naylor](mailto:mail@autophagy.io),
[Zsolt Dollenstein](mailto:zsol.zsol@gmail.com), and
[Cooper Lees](mailto:me@cooperlees.com).

Multiple contributions by:

- [Abdur-Rahmaan Janhangeer](mailto:arj.python@gmail.com)
- [Adam Johnson](mailto:me@adamj.eu)
- [Adam Williamson](mailto:adamw@happyassassin.net)
- [Alexander Huynh](mailto:github@grande.coffee)
- [Alex Vandiver](mailto:github@chmrr.net)
- [Allan Simon](mailto:allan.simon@supinfo.com)
- Anders-Petter Ljungquist
- [Andrew Thorp](mailto:andrew.thorp.dev@gmail.com)
- [Andrew Zhou](mailto:andrewfzhou@gmail.com)
- [Andrey](mailto:dyuuus@yandex.ru)
- [Andy Freeland](mailto:andy@andyfreeland.net)
- [Anthony Sottile](mailto:asottile@umich.edu)
- [Arjaan Buijk](mailto:arjaan.buijk@gmail.com)
- [Arnav Borbornah](mailto:arnavborborah11@gmail.com)
- [Artem Malyshev](mailto:proofit404@gmail.com)
- [Asger Hautop Drewsen](mailto:asgerdrewsen@gmail.com)
- [Augie Fackler](mailto:raf@durin42.com)
- [Aviskar KC](mailto:aviskarkc10@gmail.com)
- Batuhan Taşkaya
- [Benjamin Wohlwend](mailto:bw@piquadrat.ch)
- [Benjamin Woodruff](mailto:github@benjam.info)
- [Bharat Raghunathan](mailto:bharatraghunthan9767@gmail.com)
- [Brandt Bucher](mailto:brandtbucher@gmail.com)
- [Brett Cannon](mailto:brett@python.org)
- [Bryan Bugyi](mailto:bryan.bugyi@rutgers.edu)
- [Bryan Forbes](mailto:bryan@reigndropsfall.net)
- [Calum Lind](mailto:calumlind@gmail.com)
- [Charles](mailto:peacech@gmail.com)
- Charles Reid
- [Christian Clauss](mailto:cclauss@bluewin.ch)
- [Christian Heimes](mailto:christian@python.org)
- [Chuck Wooters](mailto:chuck.wooters@microsoft.com)
- [Chris Rose](mailto:offline@offby1.net)
- Codey Oxley
- [Cong](mailto:congusbongus@gmail.com)
- [Cooper Ry Lees](mailto:me@cooperlees.com)
- [Dan Davison](mailto:dandavison7@gmail.com)
- [Daniel Hahler](mailto:github@thequod.de)
- [Daniel M. Capella](mailto:polycitizen@gmail.com)
- Daniele Esposti
- [David Hotham](mailto:david.hotham@metaswitch.com)
- [David Lukes](mailto:dafydd.lukes@gmail.com)
- [David Szotten](mailto:davidszotten@gmail.com)
- [Denis Laxalde](mailto:denis@laxalde.org)
- [Douglas Thor](mailto:dthor@transphormusa.com)
- dylanjblack
- [Eli Treuherz](mailto:eli@treuherz.com)
- [Emil Hessman](mailto:emil@hessman.se)
- [Felix Kohlgrüber](mailto:felix.kohlgrueber@gmail.com)
- [Florent Thiery](mailto:fthiery@gmail.com)
- Francisco
- [Giacomo Tagliabue](mailto:giacomo.tag@gmail.com)
- [Greg Gandenberger](mailto:ggandenberger@shoprunner.com)
- [Gregory P. Smith](mailto:greg@krypto.org)
- Gustavo Camargo
- hauntsaninja
- [Hadi Alqattan](mailto:alqattanhadizaki@gmail.com)
- [Heaford](mailto:dan@heaford.com)
- [Hugo Barrera](mailto::hugo@barrera.io)
- Hugo van Kemenade
- [Hynek Schlawack](mailto:hs@ox.cx)
- [Ivan Katanić](mailto:ivan.katanic@gmail.com)
- [Jakub Kadlubiec](mailto:jakub.kadlubiec@skyscanner.net)
- [Jakub Warczarek](mailto:jakub.warczarek@gmail.com)
- [Jan Hnátek](mailto:jan.hnatek@gmail.com)
- [Jason Fried](mailto:me@jasonfried.info)
- [Jason Friedland](mailto:jason@friedland.id.au)
- [jgirardet](mailto:ijkl@netc.fr)
- Jim Brännlund
- [Jimmy Jia](mailto:tesrin@gmail.com)
- [Joe Antonakakis](mailto:jma353@cornell.edu)
- [Jon Dufresne](mailto:jon.dufresne@gmail.com)
- [Jonas Obrist](mailto:ojiidotch@gmail.com)
- [Jonty Wareing](mailto:jonty@jonty.co.uk)
- [Jose Nazario](mailto:jose.monkey.org@gmail.com)
- [Joseph Larson](mailto:larson.joseph@gmail.com)
- [Josh Bode](mailto:joshbode@fastmail.com)
- [Josh Holland](mailto:anowlcalledjosh@gmail.com)
- [Joshua Cannon](mailto:joshdcannon@gmail.com)
- [José Padilla](mailto:jpadilla@webapplicate.com)
- [Juan Luis Cano Rodríguez](mailto:hello@juanlu.space)
- [kaiix](mailto:kvn.hou@gmail.com)
- [Katie McLaughlin](mailto:katie@glasnt.com)
- Katrin Leinweber
- [Keith Smiley](mailto:keithbsmiley@gmail.com)
- [Kenyon Ralph](mailto:kenyon@kenyonralph.com)
- [Kevin Kirsche](mailto:Kev.Kirsche+GitHub@gmail.com)
- [Kyle Hausmann](mailto:kyle.hausmann@gmail.com)
- [Kyle Sunden](mailto:sunden@wisc.edu)
- Lawrence Chan
- [Linus Groh](mailto:mail@linusgroh.de)
- [Loren Carvalho](mailto:comradeloren@gmail.com)
- [Luka Sterbic](mailto:luka.sterbic@gmail.com)
- [LukasDrude](mailto:mail@lukas-drude.de)
- Mahmoud Hossam
- Mariatta
- [Matt VanEseltine](mailto:vaneseltine@gmail.com)
- [Matthew Clapp](mailto:itsayellow+dev@gmail.com)
- [Matthew Walster](mailto:matthew@walster.org)
- Max Smolens
- [Michael Aquilina](mailto:michaelaquilina@gmail.com)
- [Michael Flaxman](mailto:michael.flaxman@gmail.com)
- [Michael J. Sullivan](mailto:sully@msully.net)
- [Michael McClimon](mailto:michael@mcclimon.org)
- [Miguel Gaiowski](mailto:miggaiowski@gmail.com)
- [Mike](mailto:roshi@fedoraproject.org)
- [mikehoyio](mailto:mikehoy@gmail.com)
- [Min ho Kim](mailto:minho42@gmail.com)
- [Miroslav Shubernetskiy](mailto:miroslav@miki725.com)
- MomIsBestFriend
- [Nathan Goldbaum](mailto:ngoldbau@illinois.edu)
- [Nathan Hunt](mailto:neighthan.hunt@gmail.com)
- [Neraste](mailto:neraste.herr10@gmail.com)
- [Nikolaus Waxweiler](mailto:madigens@gmail.com)
- [Ofek Lev](mailto:ofekmeister@gmail.com)
- [Osaetin Daniel](mailto:osaetindaniel@gmail.com)
- [otstrel](mailto:otstrel@gmail.com)
- [Pablo Galindo](mailto:Pablogsal@gmail.com)
- [Paul Ganssle](mailto:p.ganssle@gmail.com)
- [Paul Meinhardt](mailto:mnhrdt@gmail.com)
- [Peter Bengtsson](mailto:mail@peterbe.com)
- [Peter Grayson](mailto:pete@jpgrayson.net)
- [Peter Stensmyr](mailto:peter.stensmyr@gmail.com)
- pmacosta
- [Quentin Pradet](mailto:quentin@pradet.me)
- [Ralf Schmitt](mailto:ralf@systemexit.de)
- [Ramón Valles](mailto:mroutis@protonmail.com)
- [Richard Fearn](mailto:richardfearn@gmail.com)
- Richard Si
- [Rishikesh Jha](mailto:rishijha424@gmail.com)
- [Rupert Bedford](mailto:rupert@rupertb.com)
- Russell Davis
- [Rémi Verschelde](mailto:rverschelde@gmail.com)
- [Sami Salonen](mailto:sakki@iki.fi)
- [Samuel Cormier-Iijima](mailto:samuel@cormier-iijima.com)
- [Sanket Dasgupta](mailto:sanketdasgupta@gmail.com)
- Sergi
- [Scott Stevenson](mailto:scott@stevenson.io)
- Shantanu
- [shaoran](mailto:shaoran@sakuranohana.org)
- [Shinya Fujino](mailto:shf0811@gmail.com)
- springstan
- [Stavros Korokithakis](mailto:hi@stavros.io)
- [Stephen Rosen](mailto:sirosen@globus.org)
- [Steven M. Vascellaro](mailto:S.Vascellaro@gmail.com)
- [Sunil Kapil](mailto:snlkapil@gmail.com)
- [Sébastien Eustace](mailto:sebastien.eustace@gmail.com)
- [Tal Amuyal](mailto:TalAmuyal@gmail.com)
- [Terrance](mailto:git@terrance.allofti.me)
- [Thom Lu](mailto:thomas.c.lu@gmail.com)
- [Thomas Grainger](mailto:tagrain@gmail.com)
- [Tim Gates](mailto:tim.gates@iress.com)
- [Tim Swast](mailto:swast@google.com)
- [Timo](mailto:timo_tk@hotmail.com)
- Toby Fleming
- [Tom Christie](mailto:tom@tomchristie.com)
- [Tony Narlock](mailto:tony@git-pull.com)
- [Tsuyoshi Hombashi](mailto:tsuyoshi.hombashi@gmail.com)
- [Tushar Chandra](mailto:tusharchandra2018@u.northwestern.edu)
- [Tzu-ping Chung](mailto:uranusjr@gmail.com)
- [Utsav Shah](mailto:ukshah2@illinois.edu)
- utsav-dbx
- vezeli
- [Ville Skyttä](mailto:ville.skytta@iki.fi)
- [Vishwas B Sharma](mailto:sharma.vishwas88@gmail.com)
- [Vlad Emelianov](mailto:volshebnyi@gmail.com)
- [williamfzc](mailto:178894043@qq.com)
- [wouter bolsterlee](mailto:wouter@bolsterl.ee)
- Yazdan
- [Yngve Høiseth](mailto:yngve@hoiseth.net)
- [Yurii Karabas](mailto:1998uriyyo@gmail.com)
- [Zac Hatfield-Dodds](mailto:zac@zhd.dev)<|MERGE_RESOLUTION|>--- conflicted
+++ resolved
@@ -133,19 +133,13 @@
                                   directories on all platforms (Windows, too).
                                   Exclusions are calculated first, inclusions
                                   later.  [default: /(\.direnv|\.eggs|\.git|\.
-<<<<<<< HEAD
                                   hg|\.mypy_cache|\.nox|\.tox|\.venv|venv|\.sv
                                   n|_build|buck-out|build|dist)/]
-
-=======
-                                  hg|\.mypy_cache|\.nox|\.tox|\.venv|\.svn|_bu
-                                  ild|buck-out|build|dist)/]
 
   --extend-exclude TEXT           Like --exclude, but adds additional files
                                   and directories on top of the excluded
                                   ones (useful if you simply want to add to
                                   the default).
->>>>>>> 53a6216c
 
   --force-exclude TEXT            Like --exclude, but files and directories
                                   matching this regex will be excluded even
@@ -340,32 +334,10 @@
 line-length = 88
 target-version = ['py37']
 include = '\.pyi?$'
-<<<<<<< HEAD
-exclude = '''
-
-(
-  /(
-      \.eggs         # exclude a few common directories in the
-    | \.git          # root of the project
-    | \.hg
-    | \.mypy_cache
-    | \.tox
-    | \.venv
-    | venv
-    | _build
-    | buck-out
-    | build
-    | dist
-  )/
-  | foo.py           # also separately exclude a file named foo.py in
-                     # the root of the project
-)
-=======
 extend-exclude = '''
 # A regex preceded with ^/ will apply only to files and directories
 # in the root of the project.
 ^/foo.py  # exclude a file named foo.py in the root of the project (in addition to the defaults)
->>>>>>> 53a6216c
 '''
 ```
 
