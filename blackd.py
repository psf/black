import asyncio
from concurrent.futures import Executor, ProcessPoolExecutor
from functools import partial
import logging
<<<<<<< HEAD
from typing import Set, Tuple
=======
from multiprocessing import freeze_support
>>>>>>> fe24a15b

from aiohttp import web
import aiohttp_cors
import black
import click

# This is used internally by tests to shut down the server prematurely
_stop_signal = asyncio.Event()

VERSION_HEADER = "X-Protocol-Version"
LINE_LENGTH_HEADER = "X-Line-Length"
PYTHON_VARIANT_HEADER = "X-Python-Variant"
SKIP_STRING_NORMALIZATION_HEADER = "X-Skip-String-Normalization"
SKIP_NUMERIC_UNDERSCORE_NORMALIZATION_HEADER = "X-Skip-Numeric-Underscore-Normalization"
FAST_OR_SAFE_HEADER = "X-Fast-Or-Safe"

BLACK_HEADERS = [
    VERSION_HEADER,
    LINE_LENGTH_HEADER,
    PYTHON_VARIANT_HEADER,
    SKIP_STRING_NORMALIZATION_HEADER,
    SKIP_NUMERIC_UNDERSCORE_NORMALIZATION_HEADER,
    FAST_OR_SAFE_HEADER,
]


class InvalidVariantHeader(Exception):
    pass


@click.command(context_settings={"help_option_names": ["-h", "--help"]})
@click.option(
    "--bind-host", type=str, help="Address to bind the server to.", default="localhost"
)
@click.option("--bind-port", type=int, help="Port to listen on", default=45484)
@click.version_option(version=black.__version__)
def main(bind_host: str, bind_port: int) -> None:
    logging.basicConfig(level=logging.INFO)
    app = make_app()
    ver = black.__version__
    black.out(f"blackd version {ver} listening on {bind_host} port {bind_port}")
    web.run_app(app, host=bind_host, port=bind_port, handle_signals=True, print=None)


def make_app() -> web.Application:
    app = web.Application()
    executor = ProcessPoolExecutor()

    cors = aiohttp_cors.setup(app)
    resource = cors.add(app.router.add_resource("/"))
    cors.add(
        resource.add_route("POST", partial(handle, executor=executor)),
        {
            "*": aiohttp_cors.ResourceOptions(
                allow_headers=(*BLACK_HEADERS, "Content-Type"), expose_headers="*"
            )
        },
    )

    return app


async def handle(request: web.Request, executor: Executor) -> web.Response:
    try:
        if request.headers.get(VERSION_HEADER, "1") != "1":
            return web.Response(
                status=501, text="This server only supports protocol version 1"
            )
        try:
            line_length = int(
                request.headers.get(LINE_LENGTH_HEADER, black.DEFAULT_LINE_LENGTH)
            )
        except ValueError:
            return web.Response(status=400, text="Invalid line length header value")

        if PYTHON_VARIANT_HEADER in request.headers:
            value = request.headers[PYTHON_VARIANT_HEADER]
            try:
                pyi, versions = parse_python_variant_header(value)
            except InvalidVariantHeader as e:
                return web.Response(
                    status=400,
                    text=f"Invalid value for {PYTHON_VARIANT_HEADER}: {e.args[0]}",
                )
        else:
            pyi = False
            versions = set()

        skip_string_normalization = bool(
            request.headers.get(SKIP_STRING_NORMALIZATION_HEADER, False)
        )
        skip_numeric_underscore_normalization = bool(
            request.headers.get(SKIP_NUMERIC_UNDERSCORE_NORMALIZATION_HEADER, False)
        )
        fast = False
        if request.headers.get(FAST_OR_SAFE_HEADER, "safe") == "fast":
            fast = True
        mode = black.FileMode(
            target_versions=versions,
            is_pyi=pyi,
            line_length=line_length,
            string_normalization=not skip_string_normalization,
            numeric_underscore_normalization=not skip_numeric_underscore_normalization,
        )
        req_bytes = await request.content.read()
        charset = request.charset if request.charset is not None else "utf8"
        req_str = req_bytes.decode(charset)
        loop = asyncio.get_event_loop()
        formatted_str = await loop.run_in_executor(
            executor, partial(black.format_file_contents, req_str, fast=fast, mode=mode)
        )
        return web.Response(
            content_type=request.content_type, charset=charset, text=formatted_str
        )
    except black.NothingChanged:
        return web.Response(status=204)
    except black.InvalidInput as e:
        return web.Response(status=400, text=str(e))
    except Exception as e:
        logging.exception("Exception during handling a request")
        return web.Response(status=500, text=str(e))


def parse_python_variant_header(value: str) -> Tuple[bool, Set[black.TargetVersion]]:
    if value == "pyi":
        return True, set()
    else:
        versions = set()
        for version in value.split(","):
            tag = "cpy"
            if version.startswith("cpy"):
                version = version[len("cpy") :]
            elif version.startswith("pypy"):
                tag = "pypy"
                version = version[len("pypy") :]
            major_str, *rest = version.split(".")
            try:
                major = int(major_str)
                if major not in (2, 3):
                    raise InvalidVariantHeader("major version must be 2 or 3")
                if len(rest) > 0:
                    minor = int(rest[0])
                    if major == 2 and minor != 7:
                        raise InvalidVariantHeader(
                            "minor version must be 7 for Python 2"
                        )
                else:
                    # Default to lowest supported minor version.
                    minor = 7 if major == 2 else 3
                version_str = f"{tag.upper()}{major}{minor}"
                # If PyPY is the same as CPython in some version, use
                # the corresponding CPython version.
                if tag == "pypy" and not hasattr(black.TargetVersion, version_str):
                    version_str = f"CPY{major}{minor}"
                if major == 3 and not hasattr(black.TargetVersion, version_str):
                    raise InvalidVariantHeader(f"3.{minor} is not supported")
                versions.add(black.TargetVersion[version_str])
            except (KeyError, ValueError):
                raise InvalidVariantHeader("expected e.g. '3.7', 'pypy3.5'")
        return False, versions


def patched_main() -> None:
    freeze_support()
    black.patch_click()
    main()


if __name__ == "__main__":
    patched_main()<|MERGE_RESOLUTION|>--- conflicted
+++ resolved
@@ -2,11 +2,8 @@
 from concurrent.futures import Executor, ProcessPoolExecutor
 from functools import partial
 import logging
-<<<<<<< HEAD
+from multiprocessing import freeze_support
 from typing import Set, Tuple
-=======
-from multiprocessing import freeze_support
->>>>>>> fe24a15b
 
 from aiohttp import web
 import aiohttp_cors
