import asyncio
from concurrent.futures import Executor, ProcessPoolExecutor
from functools import partial
import logging
from multiprocessing import freeze_support
from typing import Set, Tuple

from aiohttp import web
import aiohttp_cors
import black
import click

# This is used internally by tests to shut down the server prematurely
_stop_signal = asyncio.Event()

VERSION_HEADER = "X-Protocol-Version"
LINE_LENGTH_HEADER = "X-Line-Length"
PYTHON_VARIANT_HEADER = "X-Python-Variant"
SKIP_STRING_NORMALIZATION_HEADER = "X-Skip-String-Normalization"
FAST_OR_SAFE_HEADER = "X-Fast-Or-Safe"

BLACK_HEADERS = [
    VERSION_HEADER,
    LINE_LENGTH_HEADER,
    PYTHON_VARIANT_HEADER,
    SKIP_STRING_NORMALIZATION_HEADER,
    FAST_OR_SAFE_HEADER,
]


class InvalidVariantHeader(Exception):
    pass


@click.command(context_settings={"help_option_names": ["-h", "--help"]})
@click.option(
    "--bind-host", type=str, help="Address to bind the server to.", default="localhost"
)
@click.option("--bind-port", type=int, help="Port to listen on", default=45484)
@click.version_option(version=black.__version__)
def main(bind_host: str, bind_port: int) -> None:
    logging.basicConfig(level=logging.INFO)
    app = make_app()
    ver = black.__version__
    black.out(f"blackd version {ver} listening on {bind_host} port {bind_port}")
    web.run_app(app, host=bind_host, port=bind_port, handle_signals=True, print=None)


def make_app() -> web.Application:
    app = web.Application()
    executor = ProcessPoolExecutor()

    cors = aiohttp_cors.setup(app)
    resource = cors.add(app.router.add_resource("/"))
    cors.add(
        resource.add_route("POST", partial(handle, executor=executor)),
        {
            "*": aiohttp_cors.ResourceOptions(
                allow_headers=(*BLACK_HEADERS, "Content-Type"), expose_headers="*"
            )
        },
    )

    return app


async def handle(request: web.Request, executor: Executor) -> web.Response:
    try:
        if request.headers.get(VERSION_HEADER, "1") != "1":
            return web.Response(
                status=501, text="This server only supports protocol version 1"
            )
        try:
            line_length = int(
                request.headers.get(LINE_LENGTH_HEADER, black.DEFAULT_LINE_LENGTH)
            )
        except ValueError:
            return web.Response(status=400, text="Invalid line length header value")

        if PYTHON_VARIANT_HEADER in request.headers:
            value = request.headers[PYTHON_VARIANT_HEADER]
            try:
                pyi, versions = parse_python_variant_header(value)
            except InvalidVariantHeader as e:
                return web.Response(
                    status=400,
                    text=f"Invalid value for {PYTHON_VARIANT_HEADER}: {e.args[0]}",
                )
        else:
            pyi = False
            versions = set()

        skip_string_normalization = bool(
            request.headers.get(SKIP_STRING_NORMALIZATION_HEADER, False)
        )
        fast = False
        if request.headers.get(FAST_OR_SAFE_HEADER, "safe") == "fast":
            fast = True
<<<<<<< HEAD
        mode = black.FileMode.from_configuration(
            py36=py36, pyi=pyi, skip_string_normalization=skip_string_normalization
=======
        mode = black.FileMode(
            target_versions=versions,
            is_pyi=pyi,
            line_length=line_length,
            string_normalization=not skip_string_normalization,
            numeric_underscore_normalization=not skip_numeric_underscore_normalization,
>>>>>>> 36d3c516
        )
        req_bytes = await request.content.read()
        charset = request.charset if request.charset is not None else "utf8"
        req_str = req_bytes.decode(charset)
        loop = asyncio.get_event_loop()
        formatted_str = await loop.run_in_executor(
            executor, partial(black.format_file_contents, req_str, fast=fast, mode=mode)
        )
        return web.Response(
            content_type=request.content_type, charset=charset, text=formatted_str
        )
    except black.NothingChanged:
        return web.Response(status=204)
    except black.InvalidInput as e:
        return web.Response(status=400, text=str(e))
    except Exception as e:
        logging.exception("Exception during handling a request")
        return web.Response(status=500, text=str(e))


def parse_python_variant_header(value: str) -> Tuple[bool, Set[black.TargetVersion]]:
    if value == "pyi":
        return True, set()
    else:
        versions = set()
        for version in value.split(","):
            tag = "cpy"
            if version.startswith("cpy"):
                version = version[len("cpy") :]
            elif version.startswith("pypy"):
                tag = "pypy"
                version = version[len("pypy") :]
            major_str, *rest = version.split(".")
            try:
                major = int(major_str)
                if major not in (2, 3):
                    raise InvalidVariantHeader("major version must be 2 or 3")
                if len(rest) > 0:
                    minor = int(rest[0])
                    if major == 2 and minor != 7:
                        raise InvalidVariantHeader(
                            "minor version must be 7 for Python 2"
                        )
                else:
                    # Default to lowest supported minor version.
                    minor = 7 if major == 2 else 3
                version_str = f"{tag.upper()}{major}{minor}"
                # If PyPY is the same as CPython in some version, use
                # the corresponding CPython version.
                if tag == "pypy" and not hasattr(black.TargetVersion, version_str):
                    version_str = f"CPY{major}{minor}"
                if major == 3 and not hasattr(black.TargetVersion, version_str):
                    raise InvalidVariantHeader(f"3.{minor} is not supported")
                versions.add(black.TargetVersion[version_str])
            except (KeyError, ValueError):
                raise InvalidVariantHeader("expected e.g. '3.7', 'pypy3.5'")
        return False, versions


def patched_main() -> None:
    freeze_support()
    black.patch_click()
    main()


if __name__ == "__main__":
    patched_main()<|MERGE_RESOLUTION|>--- conflicted
+++ resolved
@@ -96,17 +96,11 @@
         fast = False
         if request.headers.get(FAST_OR_SAFE_HEADER, "safe") == "fast":
             fast = True
-<<<<<<< HEAD
-        mode = black.FileMode.from_configuration(
-            py36=py36, pyi=pyi, skip_string_normalization=skip_string_normalization
-=======
         mode = black.FileMode(
             target_versions=versions,
             is_pyi=pyi,
             line_length=line_length,
             string_normalization=not skip_string_normalization,
-            numeric_underscore_normalization=not skip_numeric_underscore_normalization,
->>>>>>> 36d3c516
         )
         req_bytes = await request.content.read()
         charset = request.charset if request.charset is not None else "utf8"
