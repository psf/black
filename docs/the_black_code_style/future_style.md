# The (future of the) Black code style

```{warning}
Changes to this document often aren't tied and don't relate to releases of
_Black_. It's recommended that you read the latest version available.
```

## Using backslashes for with statements

[Backslashes are bad and should be never be used](labels/why-no-backslashes) however
there is one exception: `with` statements using multiple context managers. Before Python
3.9 Python's grammar does not allow organizing parentheses around the series of context
managers.

We don't want formatting like:

```py3
with make_context_manager1() as cm1, make_context_manager2() as cm2, make_context_manager3() as cm3, make_context_manager4() as cm4:
    ...  # nothing to split on - line too long
```

So _Black_ will eventually format it like this:

```py3
with \
     make_context_manager(1) as cm1, \
     make_context_manager(2) as cm2, \
     make_context_manager(3) as cm3, \
     make_context_manager(4) as cm4 \
:
    ...  # backslashes and an ugly stranded colon
```

Although when the target version is Python 3.9 or higher, _Black_ will use parentheses
instead since they're allowed in Python 3.9 and higher.

## Preview style

Experimental, potentially disruptive style changes are gathered under the `--preview`
CLI flag. At the end of each year, these changes may be adopted into the default style,
as described in [The Black Code Style](./index.rst). Because the functionality is
experimental, feedback and issue reports are highly encouraged!

### Improved string processing

_Black_ will split long string literals and merge short ones. Parentheses are used where
appropriate. When split, parts of f-strings that don't need formatting are converted to
plain strings. User-made splits are respected when they do not exceed the line length
limit. Line continuation backslashes are converted into parenthesized strings.
Unnecessary parentheses are stripped. The stability and status of this feature is
tracked in [this issue](https://github.com/psf/black/issues/2188).

<<<<<<< HEAD
### Improved docstring processing

_Black_ will ensure docstrings are formatted consistently, by removing extra blank lines
at the beginning and end of docstrings, ensuring the opening and closing quotes are on
their own lines and collapsing docstrings with a single line of text down to one line.

### Removing trailing newlines after code block open
=======
### Removing newlines in the beginning of code blocks
>>>>>>> 7af77d1c

_Black_ will remove newlines in the beginning of new code blocks, i.e. when the
indentation level is increased. For example:

```python
def my_func():

    print("The line above me will be deleted!")
```

will be changed to:

```python
def my_func():
    print("The line above me will be deleted!")
```

This new feature will be applied to **all code blocks**: `def`, `class`, `if`, `for`,
`while`, `with`, `case` and `match`.

### Improved parentheses management

_Black_ will format parentheses around return annotations similarly to other sets of
parentheses. For example:

```python
def foo() -> (int):
    ...

def foo() -> looooooooooooooooooooooooooooooooooooooooooooooooooooooooooooooooooooooooooong:
    ...
```

will be changed to:

```python
def foo() -> int:
    ...


def foo() -> (
    looooooooooooooooooooooooooooooooooooooooooooooooooooooooooooooooooooooooooong
):
    ...
```

And, extra parentheses in `await` expressions and `with` statements are removed. For
example:

```python
with ((open("bla.txt")) as f, open("x")):
    ...

async def main():
    await (asyncio.sleep(1))
```

will be changed to:

```python
with open("bla.txt") as f, open("x"):
    ...


async def main():
    await asyncio.sleep(1)
```<|MERGE_RESOLUTION|>--- conflicted
+++ resolved
@@ -50,7 +50,6 @@
 Unnecessary parentheses are stripped. The stability and status of this feature is
 tracked in [this issue](https://github.com/psf/black/issues/2188).
 
-<<<<<<< HEAD
 ### Improved docstring processing
 
 _Black_ will ensure docstrings are formatted consistently, by removing extra blank lines
@@ -58,9 +57,6 @@
 their own lines and collapsing docstrings with a single line of text down to one line.
 
 ### Removing trailing newlines after code block open
-=======
-### Removing newlines in the beginning of code blocks
->>>>>>> 7af77d1c
 
 _Black_ will remove newlines in the beginning of new code blocks, i.e. when the
 indentation level is increased. For example:
