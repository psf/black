--- conflicted
+++ resolved
@@ -28,19 +28,9 @@
   types in `except` and `except*` without `as`. See PEP 758 for details.
 - `normalize_cr_newlines`: Add `\r` style newlines to the potential newlines to
   normalize file newlines both from and to.
-<<<<<<< HEAD
-=======
 - `fix_module_docstring_detection`: Fix module docstrings being treated as normal
   strings if preceeded by comments.
 - `fix_type_expansion_split`: Fix type expansions split in generic functions.
-
-(labels/unstable-features)=
-
-The unstable style additionally includes the following features:
-
-- `string_processing`: split long string literals and related changes
-  ([see below](labels/string-processing))
->>>>>>> 95a1e753
 - `multiline_string_handling`: more compact formatting of expressions involving
   multiline strings ([see below](labels/multiline-string-handling))
 - `fix_module_docstring_detection`: Fix module docstrings being treated as normal
