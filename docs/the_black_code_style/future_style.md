--- conflicted
+++ resolved
@@ -38,15 +38,12 @@
   blocks when the line is too long
 - `pep646_typed_star_arg_type_var_tuple`: fix type annotation spacing between * and more
   complex type variable tuple (i.e. `def fn(*args: *tuple[*Ts, T]) -> None: pass`)
-<<<<<<< HEAD
 - `type_comments_standardization`: type comments with zero or more empty spaces between
   `#` and `type:`, or between `type:` and the type itself will be formatted to
   `# type: (type itself)`.
-=======
 - `remove_lone_list_item_parens`: remove redundant parentheses around lone list items
   (depends on unstable `hug_parens_with_braces_and_square_brackets` feature in some
   cases)
->>>>>>> 96ca1b6b
 
 (labels/unstable-features)=
 
