# The (future of the) Black code style

```{warning}
Changes to this document often aren't tied and don't relate to releases of
_Black_. It's recommended that you read the latest version available.
```

## Using backslashes for with statements

[Backslashes are bad and should be never be used](labels/why-no-backslashes) however
there is one exception: `with` statements using multiple context managers. Before Python
3.9 Python's grammar does not allow organizing parentheses around the series of context
managers.

We don't want formatting like:

```py3
with make_context_manager1() as cm1, make_context_manager2() as cm2, make_context_manager3() as cm3, make_context_manager4() as cm4:
    ...  # nothing to split on - line too long
```

So _Black_ will, when we implement this, format it like this:

```py3
with \
     make_context_manager1() as cm1, \
     make_context_manager2() as cm2, \
     make_context_manager3() as cm3, \
     make_context_manager4() as cm4 \
:
    ...  # backslashes and an ugly stranded colon
```

Although when the target version is Python 3.9 or higher, _Black_ uses parentheses
instead in `--preview` mode (see below) since they're allowed in Python 3.9 and higher.

An alternative to consider if the backslashes in the above formatting are undesirable is
to use {external:py:obj}`contextlib.ExitStack` to combine context managers in the
following way:

```python
with contextlib.ExitStack() as exit_stack:
    cm1 = exit_stack.enter_context(make_context_manager1())
    cm2 = exit_stack.enter_context(make_context_manager2())
    cm3 = exit_stack.enter_context(make_context_manager3())
    cm4 = exit_stack.enter_context(make_context_manager4())
    ...
```

## Preview style

Experimental, potentially disruptive style changes are gathered under the `--preview`
CLI flag. At the end of each year, these changes may be adopted into the default style,
as described in [The Black Code Style](./index.rst). Because the functionality is
experimental, feedback and issue reports are highly encouraged!

### Improved string processing

_Black_ will split long string literals and merge short ones. Parentheses are used where
appropriate. When split, parts of f-strings that don't need formatting are converted to
plain strings. User-made splits are respected when they do not exceed the line length
limit. Line continuation backslashes are converted into parenthesized strings.
Unnecessary parentheses are stripped. The stability and status of this feature is
tracked in [this issue](https://github.com/psf/black/issues/2188).

<<<<<<< HEAD
### Improved docstring processing

_Black_ will ensure docstrings are formatted consistently, by removing extra blank lines
at the beginning and end of docstrings, ensuring the opening and closing quotes are on
their own lines and collapsing docstrings with a single line of text down to one line.

### Improved empty line management
=======
### Improved line breaks
>>>>>>> 9c8464ca

For assignment expressions, _Black_ now prefers to split and wrap the right side of the
assignment instead of left side. For example:

```python
some_dict[
    "with_a_long_key"
] = some_looooooooong_module.some_looooooooooooooong_function_name(
    first_argument, second_argument, third_argument
)
```

will be changed to:

```python
some_dict["with_a_long_key"] = (
    some_looooooooong_module.some_looooooooooooooong_function_name(
        first_argument, second_argument, third_argument
    )
)
```

### Improved parentheses management

For dict literals with long values, they are now wrapped in parentheses. Unnecessary
parentheses are now removed. For example:

```python
my_dict = {
    my_dict = {
    "a key in my dict": a_very_long_variable
    * and_a_very_long_function_call()
    / 100000.0,
    "another key": (short_value),
}
```

will be changed to:

```python
my_dict = {
    "a key in my dict": (
        a_very_long_variable * and_a_very_long_function_call() / 100000.0
    ),
    "another key": short_value,
}
```<|MERGE_RESOLUTION|>--- conflicted
+++ resolved
@@ -63,17 +63,13 @@
 Unnecessary parentheses are stripped. The stability and status of this feature is
 tracked in [this issue](https://github.com/psf/black/issues/2188).
 
-<<<<<<< HEAD
 ### Improved docstring processing
 
 _Black_ will ensure docstrings are formatted consistently, by removing extra blank lines
 at the beginning and end of docstrings, ensuring the opening and closing quotes are on
 their own lines and collapsing docstrings with a single line of text down to one line.
 
-### Improved empty line management
-=======
 ### Improved line breaks
->>>>>>> 9c8464ca
 
 For assignment expressions, _Black_ now prefers to split and wrap the right side of the
 assignment instead of left side. For example:
