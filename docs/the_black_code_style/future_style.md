# The (future of the) Black code style

## Preview style

(labels/preview-style)=

Experimental, potentially disruptive style changes are gathered under the `--preview`
CLI flag. At the end of each year, these changes may be adopted into the default style,
as described in [The Black Code Style](index.md). Because the functionality is
experimental, feedback and issue reports are highly encouraged!

In the past, the preview style included some features with known bugs, so that we were
unable to move these features to the stable style. Therefore, such features are now
moved to the `--unstable` style. All features in the `--preview` style are expected to
make it to next year's stable style; features in the `--unstable` style will be
stabilized only if issues with them are fixed. If bugs are discovered in a `--preview`
feature, it is demoted to the `--unstable` style. To avoid thrash when a feature is
demoted from the `--preview` to the `--unstable` style, users can use the
`--enable-unstable-feature` flag to enable specific unstable features.

(labels/preview-features)=

Currently, the following features are included in the preview style:

- `always_one_newline_after_import`: Always force one blank line after import
  statements, except when the line after the import is a comment or an import statement
- `wrap_long_dict_values_in_parens`: Add parentheses around long values in dictionaries
  ([see below](labels/wrap-long-dict-values))
- `fix_fmt_skip_in_one_liners`: Fix `# fmt: skip` behaviour on one-liner declarations,
<<<<<<< HEAD
  such as `def foo(): return "mock"  # fmt: skip`, where previously the declaration
  would have been incorrectly collapsed.
- `standardize_type_comments`: Format type comments which have zero or more spaces
  between `#` and `type:` or between `type:` and value to `# type: (value)`
=======
  such as `def foo(): return "mock" # fmt: skip`, where previously the declaration would
  have been incorrectly collapsed.
- `wrap_comprehension_in`: Wrap the `in` clause of list and dictionary comprehensions
  across lines if it would otherwise exceed the maximum line length.
- `remove_parens_around_except_types`: Remove parentheses around multiple exception
  types in `except` and `except*` without `as`. See PEP 758 for details.
>>>>>>> 4f6ad7cf

(labels/unstable-features)=

The unstable style additionally includes the following features:

- `string_processing`: split long string literals and related changes
  ([see below](labels/string-processing))
- `multiline_string_handling`: more compact formatting of expressions involving
  multiline strings ([see below](labels/multiline-string-handling))
- `hug_parens_with_braces_and_square_brackets`: more compact formatting of nested
  brackets ([see below](labels/hug-parens))

(labels/wrap-long-dict-values)=

### Improved parentheses management in dicts

For dict literals with long values, they are now wrapped in parentheses. Unnecessary
parentheses are now removed. For example:

```python
my_dict = {
    "a key in my dict": a_very_long_variable
    * and_a_very_long_function_call()
    / 100000.0,
    "another key": (short_value),
}
```

will be changed to:

```python
my_dict = {
    "a key in my dict": (
        a_very_long_variable * and_a_very_long_function_call() / 100000.0
    ),
    "another key": short_value,
}
```

(labels/hug-parens)=

### Improved multiline dictionary and list indentation for sole function parameter

For better readability and less verticality, _Black_ now pairs parentheses ("(", ")")
with braces ("{", "}") and square brackets ("[", "]") on the same line. For example:

```python
foo(
    [
        1,
        2,
        3,
    ]
)

nested_array = [
    [
        1,
        2,
        3,
    ]
]
```

will be changed to:

```python
foo([
    1,
    2,
    3,
])

nested_array = [[
    1,
    2,
    3,
]]
```

This also applies to list and dictionary unpacking:

```python
foo(
    *[
        a_long_function_name(a_long_variable_name)
        for a_long_variable_name in some_generator
    ]
)
```

will become:

```python
foo(*[
    a_long_function_name(a_long_variable_name)
    for a_long_variable_name in some_generator
])
```

You can use a magic trailing comma to avoid this compacting behavior; by default,
_Black_ will not reformat the following code:

```python
foo(
    [
        1,
        2,
        3,
    ],
)
```

(labels/string-processing)=

### Improved string processing

_Black_ will split long string literals and merge short ones. Parentheses are used where
appropriate. When split, parts of f-strings that don't need formatting are converted to
plain strings. f-strings will not be merged if they contain internal quotes and it would
change their quotation mark style. User-made splits are respected when they do not
exceed the line length limit. Line continuation backslashes are converted into
parenthesized strings. Unnecessary parentheses are stripped. The stability and status of
this feature is tracked in [this issue](https://github.com/psf/black/issues/2188).

(labels/multiline-string-handling)=

### Improved multiline string handling

_Black_ is smarter when formatting multiline strings, especially in function arguments,
to avoid introducing extra line breaks. Previously, it would always consider multiline
strings as not fitting on a single line. With this new feature, _Black_ looks at the
context around the multiline string to decide if it should be inlined or split to a
separate line. For example, when a multiline string is passed to a function, _Black_
will only split the multiline string if a line is too long or if multiple arguments are
being passed.

For example, _Black_ will reformat

```python
textwrap.dedent(
    """\
    This is a
    multiline string
"""
)
```

to:

```python
textwrap.dedent("""\
    This is a
    multiline string
""")
```

And:

```python
MULTILINE = """
foobar
""".replace(
    "\n", ""
)
```

to:

```python
MULTILINE = """
foobar
""".replace("\n", "")
```

Implicit multiline strings are special, because they can have inline comments. Strings
without comments are merged, for example

```python
s = (
    "An "
    "implicit "
    "multiline "
    "string"
)
```

becomes

```python
s = "An implicit multiline string"
```

A comment on any line of the string (or between two string lines) will block the
merging, so

```python
s = (
    "An "  # Important comment concerning just this line
    "implicit "
    "multiline "
    "string"
)
```

and

```python
s = (
    "An "
    "implicit "
    # Comment in between
    "multiline "
    "string"
)
```

will not be merged. Having the comment after or before the string lines (but still
inside the parens) will merge the string. For example

```python
s = (  # Top comment
    "An "
    "implicit "
    "multiline "
    "string"
    # Bottom comment
)
```

becomes

```python
s = (  # Top comment
    "An implicit multiline string"
    # Bottom comment
)
```<|MERGE_RESOLUTION|>--- conflicted
+++ resolved
@@ -27,19 +27,14 @@
 - `wrap_long_dict_values_in_parens`: Add parentheses around long values in dictionaries
   ([see below](labels/wrap-long-dict-values))
 - `fix_fmt_skip_in_one_liners`: Fix `# fmt: skip` behaviour on one-liner declarations,
-<<<<<<< HEAD
   such as `def foo(): return "mock"  # fmt: skip`, where previously the declaration
   would have been incorrectly collapsed.
 - `standardize_type_comments`: Format type comments which have zero or more spaces
   between `#` and `type:` or between `type:` and value to `# type: (value)`
-=======
-  such as `def foo(): return "mock" # fmt: skip`, where previously the declaration would
-  have been incorrectly collapsed.
 - `wrap_comprehension_in`: Wrap the `in` clause of list and dictionary comprehensions
   across lines if it would otherwise exceed the maximum line length.
 - `remove_parens_around_except_types`: Remove parentheses around multiple exception
   types in `except` and `except*` without `as`. See PEP 758 for details.
->>>>>>> 4f6ad7cf
 
 (labels/unstable-features)=
 
