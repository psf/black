# Used by ReadTheDocs; pinned requirements for stability.

myst-parser==2.0.0
<<<<<<< HEAD
Sphinx==7.0.1
=======
Sphinx==7.2.3
>>>>>>> 8daa64a2
# Older versions break Sphinx even though they're declared to be supported.
docutils==0.19
sphinxcontrib-programoutput==0.17
sphinx_copybutton==0.5.2
furo==2023.8.19<|MERGE_RESOLUTION|>--- conflicted
+++ resolved
@@ -1,11 +1,7 @@
 # Used by ReadTheDocs; pinned requirements for stability.
 
 myst-parser==2.0.0
-<<<<<<< HEAD
-Sphinx==7.0.1
-=======
 Sphinx==7.2.3
->>>>>>> 8daa64a2
 # Older versions break Sphinx even though they're declared to be supported.
 docutils==0.19
 sphinxcontrib-programoutput==0.17
